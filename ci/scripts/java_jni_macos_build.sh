#!/usr/bin/env bash

# Licensed to the Apache Software Foundation (ASF) under one
# or more contributor license agreements.  See the NOTICE file
# distributed with this work for additional information
# regarding copyright ownership.  The ASF licenses this file
# to you under the Apache License, Version 2.0 (the
# "License"); you may not use this file except in compliance
# with the License.  You may obtain a copy of the License at
#
#   http://www.apache.org/licenses/LICENSE-2.0
#
# Unless required by applicable law or agreed to in writing,
# software distributed under the License is distributed on an
# "AS IS" BASIS, WITHOUT WARRANTIES OR CONDITIONS OF ANY
# KIND, either express or implied.  See the License for the
# specific language governing permissions and limitations
# under the License.

set -ex

arrow_dir=${1}
build_dir=${2}
normalized_arch=$(arch)
case ${normalized_arch} in
  arm64)
    normalized_arch=aarch_64
    ;;
  i386)
    normalized_arch=x86_64
    ;;
esac
# The directory where the final binaries will be stored when scripts finish
dist_dir=${3}/${normalized_arch}

echo "=== Clear output directories and leftovers ==="
# Clear output directories and leftovers
rm -rf ${build_dir}

echo "=== Building Arrow C++ libraries ==="
install_dir=${build_dir}/cpp-install
: ${ARROW_ACERO:=ON}
export ARROW_ACERO
: ${ARROW_BUILD_TESTS:=ON}
: ${ARROW_DATASET:=ON}
export ARROW_DATASET
: ${ARROW_GANDIVA:=ON}
export ARROW_GANDIVA
: ${ARROW_GCS:=ON}
: ${ARROW_ORC:=ON}
export ARROW_ORC
: ${ARROW_PARQUET:=ON}
: ${ARROW_S3:=ON}
: ${ARROW_USE_CCACHE:=OFF}
: ${CMAKE_BUILD_TYPE:=Release}
: ${CMAKE_UNITY_BUILD:=ON}

if [ "${ARROW_USE_CCACHE}" == "ON" ]; then
  echo "=== ccache statistics before build ==="
  ccache -sv 2>/dev/null || ccache -s
fi

export ARROW_TEST_DATA="${arrow_dir}/testing/data"
export PARQUET_TEST_DATA="${arrow_dir}/cpp/submodules/parquet-testing/data"
export AWS_EC2_METADATA_DISABLED=TRUE

mkdir -p "${build_dir}/cpp"
pushd "${build_dir}/cpp"

cmake \
  -DARROW_ACERO=${ARROW_ACERO} \
  -DARROW_BUILD_SHARED=OFF \
  -DARROW_BUILD_TESTS=${ARROW_BUILD_TESTS} \
  -DARROW_CSV=${ARROW_DATASET} \
  -DARROW_DATASET=${ARROW_DATASET} \
  -DARROW_SUBSTRAIT=${ARROW_DATASET} \
  -DARROW_DEPENDENCY_USE_SHARED=OFF \
  -DARROW_GANDIVA=${ARROW_GANDIVA} \
  -DARROW_GANDIVA_STATIC_LIBSTDCPP=ON \
<<<<<<< HEAD
  -DARROW_GCS=${ARROW_GCS} \
=======
  -DARROW_JSON=${ARROW_DATASET} \
>>>>>>> 6eebf796
  -DARROW_ORC=${ARROW_ORC} \
  -DARROW_PARQUET=${ARROW_PARQUET} \
  -DARROW_S3=${ARROW_S3} \
  -DARROW_USE_CCACHE=${ARROW_USE_CCACHE} \
  -DAWSSDK_SOURCE=BUNDLED \
  -DCMAKE_BUILD_TYPE=${CMAKE_BUILD_TYPE} \
  -DCMAKE_INSTALL_LIBDIR=lib \
  -DCMAKE_INSTALL_PREFIX=${install_dir} \
  -DCMAKE_UNITY_BUILD=${CMAKE_UNITY_BUILD} \
  -Dgoogle_cloud_cpp_storage_SOURCE=BUNDLED \
  -DGTest_SOURCE=BUNDLED \
  -DPARQUET_BUILD_EXAMPLES=OFF \
  -DPARQUET_BUILD_EXECUTABLES=OFF \
  -DPARQUET_REQUIRE_ENCRYPTION=OFF \
  -Dre2_SOURCE=BUNDLED \
  -GNinja \
  ${arrow_dir}/cpp
cmake --build . --target install

if [ "${ARROW_BUILD_TESTS}" == "ON" ]; then
  # MinIO is required
  exclude_tests="arrow-s3fs-test"
  # unstable
  exclude_tests="${exclude_tests}|arrow-acero-hash-join-node-test"
  ctest \
    --exclude-regex "${exclude_tests}" \
    --label-regex unittest \
    --output-on-failure \
    --parallel $(sysctl -n hw.ncpu) \
    --timeout 300
fi

popd

export JAVA_JNI_CMAKE_ARGS="-DProtobuf_ROOT=${build_dir}/cpp/protobuf_ep-install"
${arrow_dir}/ci/scripts/java_jni_build.sh \
  ${arrow_dir} \
  ${install_dir} \
  ${build_dir} \
  ${dist_dir}

if [ "${ARROW_USE_CCACHE}" == "ON" ]; then
  echo "=== ccache statistics after build ==="
  ccache -sv 2>/dev/null || ccache -s
fi


echo "=== Checking shared dependencies for libraries ==="
pushd ${dist_dir}
archery linking check-dependencies \
  --allow CoreFoundation \
  --allow Security \
  --allow libSystem \
  --allow libarrow_cdata_jni \
  --allow libarrow_dataset_jni \
  --allow libarrow_orc_jni \
  --allow libc++ \
  --allow libcurl \
  --allow libgandiva_jni \
  --allow libncurses \
  --allow libobjc \
  --allow libz \
  libarrow_cdata_jni.dylib \
  libarrow_dataset_jni.dylib \
  libarrow_orc_jni.dylib \
  libgandiva_jni.dylib
popd<|MERGE_RESOLUTION|>--- conflicted
+++ resolved
@@ -77,11 +77,8 @@
   -DARROW_DEPENDENCY_USE_SHARED=OFF \
   -DARROW_GANDIVA=${ARROW_GANDIVA} \
   -DARROW_GANDIVA_STATIC_LIBSTDCPP=ON \
-<<<<<<< HEAD
   -DARROW_GCS=${ARROW_GCS} \
-=======
   -DARROW_JSON=${ARROW_DATASET} \
->>>>>>> 6eebf796
   -DARROW_ORC=${ARROW_ORC} \
   -DARROW_PARQUET=${ARROW_PARQUET} \
   -DARROW_S3=${ARROW_S3} \
