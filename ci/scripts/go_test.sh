--- conflicted
+++ resolved
@@ -31,7 +31,7 @@
 
 pushd ${source_dir}/arrow
 
-TAGS="test"
+TAGS="assert,test"
 if [[ -n "${ARROW_GO_TESTCGO}" ]]; then
     TAGS="${TAGS},ccalloc"
 fi
@@ -41,12 +41,8 @@
 # tag in order to run its tests so that the testing functions implemented
 # in .c files don't get included in non-test builds.
 
-for d in $(go list ./... | grep -v vendor); do
-<<<<<<< HEAD
-    go test $testargs -tags "test,assert" $d
-=======
+for d in $(go list ./... | grep -v vendor); do    
     go test $testargs -tags $TAGS $d
->>>>>>> ad7fe052
 done
 
 popd
