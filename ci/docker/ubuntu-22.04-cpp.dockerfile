# Licensed to the Apache Software Foundation (ASF) under one
# or more contributor license agreements.  See the NOTICE file
# distributed with this work for additional information
# regarding copyright ownership.  The ASF licenses this file
# to you under the Apache License, Version 2.0 (the
# "License"); you may not use this file except in compliance
# with the License.  You may obtain a copy of the License at
#
#   http://www.apache.org/licenses/LICENSE-2.0
#
# Unless required by applicable law or agreed to in writing,
# software distributed under the License is distributed on an
# "AS IS" BASIS, WITHOUT WARRANTIES OR CONDITIONS OF ANY
# KIND, either express or implied.  See the License for the
# specific language governing permissions and limitations
# under the License.

ARG base=amd64/ubuntu:22.04
FROM ${base}

SHELL ["/bin/bash", "-o", "pipefail", "-c"]

RUN echo "debconf debconf/frontend select Noninteractive" | \
        debconf-set-selections

# Installs LLVM toolchain, for Gandiva and testing other compilers
#
# Note that this is installed before the base packages to improve iteration
# while debugging package list with docker build.
ARG clang_tools
ARG llvm
RUN latest_system_llvm=14 && \
    if [ ${llvm} -gt ${latest_system_llvm} -o \
         ${clang_tools} -gt ${latest_system_llvm} ]; then \
      apt-get update -y -q && \
      apt-get install -y -q --no-install-recommends \
          apt-transport-https \
          ca-certificates \
          gnupg \
          lsb-release \
          wget && \
      wget -O - https://apt.llvm.org/llvm-snapshot.gpg.key | apt-key add - && \
      code_name=$(lsb_release --codename --short) && \
      if [ ${llvm} -gt 10 ]; then \
        echo "deb https://apt.llvm.org/${code_name}/ llvm-toolchain-${code_name}-${llvm} main" > \
           /etc/apt/sources.list.d/llvm.list; \
      fi && \
      if [ ${clang_tools} -ne ${llvm} -a \
           ${clang_tools} -gt ${latest_system_llvm} ]; then \
        echo "deb https://apt.llvm.org/${code_name}/ llvm-toolchain-${code_name}-${clang_tools} main" > \
           /etc/apt/sources.list.d/clang-tools.list; \
      fi; \
    fi && \
    apt-get update -y -q && \
    apt-get install -y -q --no-install-recommends \
        clang-${clang_tools} \
        clang-${llvm} \
        clang-format-${clang_tools} \
        clang-tidy-${clang_tools} \
        llvm-${llvm}-dev && \
    apt-get clean && \
    rm -rf /var/lib/apt/lists*

# Installs C++ toolchain and dependencies
RUN apt-get update -y -q && \
    apt-get install -y -q --no-install-recommends \
        autoconf \
        ca-certificates \
        ccache \
        cmake \
        gdb \
        git \
        libbenchmark-dev \
        libboost-filesystem-dev \
        libboost-system-dev \
        libbrotli-dev \
        libbz2-dev \
        libc-ares-dev \
        libcurl4-openssl-dev \
        libgflags-dev \
        libgoogle-glog-dev \
        libgrpc++-dev \
        liblz4-dev \
        libprotobuf-dev \
        libprotoc-dev \
        libre2-dev \
        libsnappy-dev \
        libssl-dev \
        libsqlite3-dev \
        libthrift-dev \
        libutf8proc-dev \
        libzstd-dev \
        make \
        ninja-build \
        nlohmann-json3-dev \
        npm \
        pkg-config \
        protobuf-compiler \
        protobuf-compiler-grpc \
        python3-dev \
        python3-pip \
        rapidjson-dev \
        rsync \
        tzdata \
        wget && \
    apt-get clean && \
    rm -rf /var/lib/apt/lists*

ARG gcc_version=""
RUN if [ "${gcc_version}" = "" ]; then \
      apt-get update -y -q && \
      apt-get install -y -q --no-install-recommends \
          g++ \
          gcc; \
    else \
      if [ "${gcc_version}" -gt "11" ]; then \
          apt-get update -y -q && \
          apt-get install -y -q --no-install-recommends software-properties-common && \
          add-apt-repository ppa:ubuntu-toolchain-r/volatile; \
      fi; \
      apt-get update -y -q && \
      apt-get install -y -q --no-install-recommends \
          g++-${gcc_version} \
          gcc-${gcc_version} && \
      update-alternatives --install /usr/bin/gcc gcc /usr/bin/gcc-${gcc_version} 100 && \
      update-alternatives --install /usr/bin/g++ g++ /usr/bin/g++-${gcc_version} 100 && \
      update-alternatives --install \
        /usr/bin/$(uname --machine)-linux-gnu-gcc \
        $(uname --machine)-linux-gnu-gcc \
        /usr/bin/$(uname --machine)-linux-gnu-gcc-${gcc_version} 100 && \
      update-alternatives --install \
        /usr/bin/$(uname --machine)-linux-gnu-g++ \
        $(uname --machine)-linux-gnu-g++ \
        /usr/bin/$(uname --machine)-linux-gnu-g++-${gcc_version} 100 && \
      update-alternatives --install /usr/bin/cc cc /usr/bin/gcc 100 && \
      update-alternatives --set cc /usr/bin/gcc && \
      update-alternatives --install /usr/bin/c++ c++ /usr/bin/g++ 100 && \
      update-alternatives --set c++ /usr/bin/g++; \
    fi

COPY ci/scripts/install_minio.sh /arrow/ci/scripts/
RUN /arrow/ci/scripts/install_minio.sh latest /usr/local

COPY ci/scripts/install_gcs_testbench.sh /arrow/ci/scripts/
RUN /arrow/ci/scripts/install_gcs_testbench.sh default

COPY ci/scripts/install_azurite.sh /arrow/ci/scripts/
RUN /arrow/ci/scripts/install_azurite.sh

# Prioritize system packages and local installation
# The following dependencies will be downloaded due to missing/invalid packages
# provided by the distribution:
# - libc-ares-dev does not install CMake config files
# - flatbuffer is not packaged
# - libgtest-dev only provide sources
# - libprotobuf-dev only provide sources
<<<<<<< HEAD
ENV ARROW_AZURE=ON \
=======
# ARROW-17051: this build uses static Protobuf, so we must also use
# static Arrow to run Flight/Flight SQL tests
ENV ARROW_BUILD_STATIC=ON \
>>>>>>> a5a28377
    ARROW_BUILD_TESTS=ON \
    ARROW_DEPENDENCY_SOURCE=SYSTEM \
    ARROW_DATASET=ON \
    ARROW_FLIGHT=ON \
    ARROW_FLIGHT_SQL=ON \
    ARROW_GANDIVA=ON \
    ARROW_GCS=ON \
    ARROW_HDFS=ON \
    ARROW_HOME=/usr/local \
    ARROW_INSTALL_NAME_RPATH=OFF \
    ARROW_NO_DEPRECATED_API=ON \
    ARROW_ORC=ON \
    ARROW_PARQUET=ON \
    ARROW_PLASMA=ON \
    ARROW_S3=ON \
    ARROW_USE_ASAN=OFF \
    ARROW_USE_CCACHE=ON \
    ARROW_USE_UBSAN=OFF \
    ARROW_WITH_BROTLI=ON \
    ARROW_WITH_BZ2=ON \
    ARROW_WITH_LZ4=ON \
    ARROW_WITH_OPENTELEMETRY=ON \
    ARROW_WITH_SNAPPY=ON \
    ARROW_WITH_ZLIB=ON \
    ARROW_WITH_ZSTD=ON \
    AWSSDK_SOURCE=BUNDLED \
    google_cloud_cpp_storage_SOURCE=BUNDLED \
    GTest_SOURCE=BUNDLED \
    ORC_SOURCE=BUNDLED \
    PARQUET_BUILD_EXAMPLES=ON \
    PARQUET_BUILD_EXECUTABLES=ON \
    PATH=/usr/lib/ccache/:$PATH \
    Protobuf_SOURCE=BUNDLED \
    PYTHON=python3 \
    xsimd_SOURCE=BUNDLED<|MERGE_RESOLUTION|>--- conflicted
+++ resolved
@@ -154,13 +154,10 @@
 # - flatbuffer is not packaged
 # - libgtest-dev only provide sources
 # - libprotobuf-dev only provide sources
-<<<<<<< HEAD
-ENV ARROW_AZURE=ON \
-=======
 # ARROW-17051: this build uses static Protobuf, so we must also use
 # static Arrow to run Flight/Flight SQL tests
-ENV ARROW_BUILD_STATIC=ON \
->>>>>>> a5a28377
+ENV ARROW_AZURE=ON \
+    ARROW_BUILD_STATIC=ON \
     ARROW_BUILD_TESTS=ON \
     ARROW_DEPENDENCY_SOURCE=SYSTEM \
     ARROW_DATASET=ON \
