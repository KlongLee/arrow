--- conflicted
+++ resolved
@@ -102,16 +102,12 @@
 # - s3 tests would require boost-asio that is included since Boost 1.66.0
 # ARROW-17051: this build uses static Protobuf, so we must also use
 # static Arrow to run Flight/Flight SQL tests
-<<<<<<< HEAD
-ENV ARROW_AZURE=ON \
-    ARROW_BUILD_STATIC=ON \
-=======
 
 COPY ci/scripts/install_sccache.sh /arrow/ci/scripts/
 RUN /arrow/ci/scripts/install_sccache.sh unknown-linux-musl /usr/local/bin
 
-ENV ARROW_BUILD_STATIC=ON \
->>>>>>> 89c0214f
+ENV ARROW_AZURE=ON \
+    ARROW_BUILD_STATIC=ON \
     ARROW_BUILD_TESTS=ON \
     ARROW_DATASET=ON \
     ARROW_DEPENDENCY_SOURCE=SYSTEM \
