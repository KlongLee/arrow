# Licensed to the Apache Software Foundation (ASF) under one
# or more contributor license agreements.  See the NOTICE file
# distributed with this work for additional information
# regarding copyright ownership.  The ASF licenses this file
# to you under the Apache License, Version 2.0 (the
# "License"); you may not use this file except in compliance
# with the License.  You may obtain a copy of the License at
#
#   http://www.apache.org/licenses/LICENSE-2.0
#
# Unless required by applicable law or agreed to in writing,
# software distributed under the License is distributed on an
# "AS IS" BASIS, WITHOUT WARRANTIES OR CONDITIONS OF ANY
# KIND, either express or implied.  See the License for the
# specific language governing permissions and limitations
# under the License.

ARG base=amd64/ubuntu:18.04
FROM ${base}

# pipefail is enabled for proper error detection in the `wget | apt-key add`
# step
SHELL ["/bin/bash", "-o", "pipefail", "-c"]

ENV DEBIAN_FRONTEND=noninteractive

# Installs LLVM toolchain, for Gandiva and testing other compilers
#
# Note that this is installed before the base packages to improve iteration
# while debugging package list with docker build.
ARG clang_tools
ARG llvm
RUN apt-get update -y -q && \
    apt-get install -y -q --no-install-recommends \
       apt-transport-https \
       ca-certificates \
       gnupg \
       wget && \
    wget -O - https://apt.llvm.org/llvm-snapshot.gpg.key | apt-key add - && \
    echo "deb https://apt.llvm.org/bionic/ llvm-toolchain-bionic-${llvm} main" > \
       /etc/apt/sources.list.d/llvm.list && \
    if [ "${clang_tools}" != "${llvm}" -a "${clang_tools}" -ge 10 ]; then \
      echo "deb https://apt.llvm.org/bionic/ llvm-toolchain-bionic-${clang_tools} main" > \
         /etc/apt/sources.list.d/clang-tools.list; \
    fi && \
    apt-get update -y -q && \
    apt-get install -y -q --no-install-recommends \
        clang-${clang_tools} \
        clang-${llvm} \
        clang-format-${clang_tools} \
        clang-tidy-${clang_tools} \
        llvm-${llvm}-dev && \
    apt-get clean && \
    rm -rf /var/lib/apt/lists*

# Installs C++ toolchain and dependencies
RUN apt-get update -y -q && \
    apt-get install -y -q --no-install-recommends \
        autoconf \
        ca-certificates \
        ccache \
        cmake \
        g++ \
        gcc \
        gdb \
        git \
        libbenchmark-dev \
        libboost-filesystem-dev \
        libboost-system-dev \
        libbrotli-dev \
        libbz2-dev \
        libc-ares-dev \
        libcurl4-openssl-dev \
        libgflags-dev \
        libgoogle-glog-dev \
        liblz4-dev \
        libprotobuf-dev \
        libprotoc-dev \
        libre2-dev \
        libsnappy-dev \
        libssl-dev \
        ninja-build \
        pkg-config \
        protobuf-compiler \
        rapidjson-dev \
        rsync \
        tzdata && \
    apt-get clean && \
    rm -rf /var/lib/apt/lists*

# Prioritize system packages and local installation
# The following dependencies will be downloaded due to missing/invalid packages
# provided by the distribution:
# - libc-ares-dev does not install CMake config files
# - flatbuffer is not packaged
# - libgtest-dev only provide sources
# - libprotobuf-dev only provide sources
# - thrift is too old
# - utf8proc is too old(v2.1.0)
# - s3 tests would require boost-asio that is included since Boost 1.66.0
<<<<<<< HEAD
ENV ARROW_AZURE=ON \
=======
# ARROW-17051: this build uses static Protobuf, so we must also use
# static Arrow to run Flight/Flight SQL tests
ENV ARROW_BUILD_STATIC=ON \
>>>>>>> a5a28377
    ARROW_BUILD_TESTS=ON \
    ARROW_DATASET=ON \
    ARROW_DEPENDENCY_SOURCE=SYSTEM \
    ARROW_FLIGHT=OFF \
    ARROW_GANDIVA=ON \
    ARROW_HDFS=ON \
    ARROW_HOME=/usr/local \
    ARROW_INSTALL_NAME_RPATH=OFF \
    ARROW_NO_DEPRECATED_API=ON \
    ARROW_ORC=ON \
    ARROW_PARQUET=ON \
    ARROW_PLASMA=ON \
    ARROW_USE_ASAN=OFF \
    ARROW_USE_CCACHE=ON \
    ARROW_USE_TSAN=OFF \
    ARROW_USE_UBSAN=OFF \
    ARROW_WITH_BROTLI=ON \
    ARROW_WITH_BZ2=ON \
    ARROW_WITH_LZ4=ON \
    ARROW_WITH_OPENTELEMETRY=OFF \
    ARROW_WITH_SNAPPY=ON \
    ARROW_WITH_ZLIB=ON \
    ARROW_WITH_ZSTD=ON \
    AWSSDK_SOURCE=BUNDLED \
    GTest_SOURCE=BUNDLED \
    ORC_SOURCE=BUNDLED \
    PARQUET_BUILD_EXAMPLES=ON \
    PARQUET_BUILD_EXECUTABLES=ON \
    PATH=/usr/lib/ccache/:$PATH \
    Thrift_SOURCE=BUNDLED \
    utf8proc_SOURCE=BUNDLED \
    xsimd_SOURCE=BUNDLED \
    zstd_SOURCE=BUNDLED<|MERGE_RESOLUTION|>--- conflicted
+++ resolved
@@ -98,13 +98,10 @@
 # - thrift is too old
 # - utf8proc is too old(v2.1.0)
 # - s3 tests would require boost-asio that is included since Boost 1.66.0
-<<<<<<< HEAD
-ENV ARROW_AZURE=ON \
-=======
 # ARROW-17051: this build uses static Protobuf, so we must also use
 # static Arrow to run Flight/Flight SQL tests
-ENV ARROW_BUILD_STATIC=ON \
->>>>>>> a5a28377
+ENV ARROW_AZURE=ON \
+    ARROW_BUILD_STATIC=ON \
     ARROW_BUILD_TESTS=ON \
     ARROW_DATASET=ON \
     ARROW_DEPENDENCY_SOURCE=SYSTEM \
