# Licensed to the Apache Software Foundation (ASF) under one
# or more contributor license agreements.  See the NOTICE file
# distributed with this work for additional information
# regarding copyright ownership.  The ASF licenses this file
# to you under the Apache License, Version 2.0 (the
# "License"); you may not use this file except in compliance
# with the License.  You may obtain a copy of the License at
#
#   http://www.apache.org/licenses/LICENSE-2.0
#
# Unless required by applicable law or agreed to in writing,
# software distributed under the License is distributed on an
# "AS IS" BASIS, WITHOUT WARRANTIES OR CONDITIONS OF ANY
# KIND, either express or implied.  See the License for the
# specific language governing permissions and limitations
# under the License.

name: Dev

on:
  # always trigger
  push:
  pull_request:

concurrency:
  group: ${{ github.repository }}-${{ github.head_ref || github.sha }}-${{ github.workflow }}
  cancel-in-progress: true

permissions:
  contents: read

jobs:

  lint:
    name: Lint C++, Python, R, Docker, RAT
    runs-on: ubuntu-latest
    if: ${{ !contains(github.event.pull_request.title, 'WIP') }}
    steps:
      - name: Checkout Arrow
<<<<<<< HEAD
        uses: actions/checkout@f43a0e5ff2bd294095638e18286ca9a3d1956744 # v3.6.0
=======
        uses: actions/checkout@v4
>>>>>>> f71594c9
        with:
          fetch-depth: 0
      - name: Setup Python
        uses: actions/setup-python@61a6322f88396a6271a6ee3565807d608ecaddd1 # v4.7.0
        with:
          python-version: 3.8
      - name: Setup Archery
        run: pip install -e dev/archery[docker]
      - name: Execute Docker Build
        env:
          ARCHERY_DOCKER_USER: ${{ secrets.DOCKERHUB_USER }}
          ARCHERY_DOCKER_PASSWORD: ${{ secrets.DOCKERHUB_TOKEN }}
        run: |
          sudo sysctl -w kernel.core_pattern="core.%e.%p"
          ulimit -c unlimited
          archery docker run -e GITHUB_ACTIONS=true ubuntu-lint
      - name: Docker Push
        if: >-
          success() &&
          github.event_name == 'push' &&
          github.repository == 'apache/arrow' &&
          github.ref_name == 'main'
        env:
          ARCHERY_DOCKER_USER: ${{ secrets.DOCKERHUB_USER }}
          ARCHERY_DOCKER_PASSWORD: ${{ secrets.DOCKERHUB_TOKEN }}
        continue-on-error: true
        run: archery docker push ubuntu-lint

  release:
    name: Source Release and Merge Script on ${{ matrix.runs-on }}
    runs-on: ${{ matrix.runs-on }}
    if: ${{ !contains(github.event.pull_request.title, 'WIP') }}
    timeout-minutes: 15
    strategy:
      fail-fast: false
      matrix:
        runs-on:
          - macos-latest
          - ubuntu-latest
    env:
      GIT_AUTHOR_NAME: "github-actions[bot]"
      GIT_AUTHOR_EMAIL: "github-actions[bot]@users.noreply.github.com"
      GIT_COMMITTER_NAME: "github-actions[bot]"
      GIT_COMMITTER_EMAIL: "github-actions[bot]@users.noreply.github.com"
    steps:
      - name: Checkout Arrow
<<<<<<< HEAD
        uses: actions/checkout@f43a0e5ff2bd294095638e18286ca9a3d1956744 # v3.6.0
=======
        uses: actions/checkout@v4
>>>>>>> f71594c9
        with:
          fetch-depth: 0
      - name: Install Python
        uses: actions/setup-python@61a6322f88396a6271a6ee3565807d608ecaddd1 # v4.7.0
        with:
          python-version: '3.8'
      - name: Install Ruby
        uses: ruby/setup-ruby@250fcd6a742febb1123a77a841497ccaa8b9e939 # v1.152.0
        with:
          ruby-version: '2.7'
      - name: Install .NET
        uses: actions/setup-dotnet@3447fd6a9f9e57506b15f895c5b76d3b197dc7c2 # v3.2.0
        with:
          dotnet-version: '7.0.x'
      - name: Install Dependencies
        shell: bash
        run: |
          gem install test-unit
          pip install "cython<3" setuptools six pytest jira
      - name: Run Release Test
        env:
          ARROW_GITHUB_API_TOKEN: ${{ secrets.GITHUB_TOKEN }}
        shell: bash
        run: |
          ci/scripts/release_test.sh $(pwd)
      - name: Run Merge Script Test
        shell: bash
        run: pytest -v dev/test_merge_arrow_pr.py<|MERGE_RESOLUTION|>--- conflicted
+++ resolved
@@ -37,11 +37,7 @@
     if: ${{ !contains(github.event.pull_request.title, 'WIP') }}
     steps:
       - name: Checkout Arrow
-<<<<<<< HEAD
-        uses: actions/checkout@f43a0e5ff2bd294095638e18286ca9a3d1956744 # v3.6.0
-=======
-        uses: actions/checkout@v4
->>>>>>> f71594c9
+        uses: actions/checkout@3df4ab11eba7bda6032a0b82a6bb43b11571feac # v4.0.0
         with:
           fetch-depth: 0
       - name: Setup Python
@@ -88,11 +84,7 @@
       GIT_COMMITTER_EMAIL: "github-actions[bot]@users.noreply.github.com"
     steps:
       - name: Checkout Arrow
-<<<<<<< HEAD
-        uses: actions/checkout@f43a0e5ff2bd294095638e18286ca9a3d1956744 # v3.6.0
-=======
-        uses: actions/checkout@v4
->>>>>>> f71594c9
+        uses: actions/checkout@3df4ab11eba7bda6032a0b82a6bb43b11571feac # v4.0.0
         with:
           fetch-depth: 0
       - name: Install Python
