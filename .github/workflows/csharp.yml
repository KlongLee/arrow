--- conflicted
+++ resolved
@@ -38,16 +38,8 @@
     strategy:
       fail-fast: false
       matrix:
-<<<<<<< HEAD
-        dotnet: ['3.0']
-=======
         dotnet: ['3.1.x']
->>>>>>> b8e021c1
     steps:
-      - name: Setup .net core 2.2
-        uses: actions/setup-dotnet@v1
-        with:
-          dotnet-version: '2.2.103'
       - name: Install C#
         uses: actions/setup-dotnet@v1
         with:
@@ -76,16 +68,8 @@
     strategy:
       fail-fast: false
       matrix:
-<<<<<<< HEAD
-        dotnet: ['3.0']
-=======
         dotnet: ['3.1.x']
->>>>>>> b8e021c1
     steps:
-      - name: Setup .net core 2.2
-        uses: actions/setup-dotnet@v1
-        with:
-          dotnet-version: '2.2.103'
       - name: Install C#
         uses: actions/setup-dotnet@v1
         with:
@@ -113,16 +97,8 @@
     strategy:
       fail-fast: false
       matrix:
-<<<<<<< HEAD
-        dotnet: ['3.0']
-=======
         dotnet: ['3.1.x']
->>>>>>> b8e021c1
     steps:
-      - name: Setup .net core 2.2
-        uses: actions/setup-dotnet@v1
-        with:
-          dotnet-version: '2.2.103'
       - name: Install C#
         uses: actions/setup-dotnet@v1
         with:
