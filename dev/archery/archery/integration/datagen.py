--- conflicted
+++ resolved
@@ -1932,17 +1932,11 @@
         .skip_tester('Rust'),
 
         generate_binary_view_case()
-<<<<<<< HEAD
-        .skip_tester('Go')
-=======
-        .skip_tester('C#')
         .skip_tester('Java')
         .skip_tester('JS')
         .skip_tester('Rust'),
 
         generate_list_view_case()
-        .skip_tester('C#')
->>>>>>> 87865b5a
         .skip_tester('Java')
         .skip_tester('JS')
         .skip_tester('Rust'),
