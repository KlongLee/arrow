--- conflicted
+++ resolved
@@ -1707,12 +1707,7 @@
         .skip_category('C#')
         .skip_category('JS'),
 
-        generate_unions_case()
-<<<<<<< HEAD
-        .skip_category('JS'),
-=======
-        .skip_category('C#'),
->>>>>>> 44811ba1
+        generate_unions_case(),
 
         generate_custom_metadata_case()
         .skip_category('C#'),
