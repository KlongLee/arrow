# Licensed to the Apache Software Foundation (ASF) under one
# or more contributor license agreements.  See the NOTICE file
# distributed with this work for additional information
# regarding copyright ownership.  The ASF licenses this file
# to you under the Apache License, Version 2.0 (the
# "License"); you may not use this file except in compliance
# with the License.  You may obtain a copy of the License at
#
#   http://www.apache.org/licenses/LICENSE-2.0
#
# Unless required by applicable law or agreed to in writing,
# software distributed under the License is distributed on an
# "AS IS" BASIS, WITHOUT WARRANTIES OR CONDITIONS OF ANY
# KIND, either express or implied.  See the License for the
# specific language governing permissions and limitations
# under the License.

from collections import namedtuple, OrderedDict
import binascii
import json
import os
import random
import tempfile

import numpy as np

from .util import frombytes, tobytes, random_bytes, random_utf8
from .util import SKIP_C_SCHEMA, SKIP_C_ARRAY


def metadata_key_values(pairs):
    return [{'key': k, 'value': v} for k, v in pairs]


class Field(object):

    def __init__(self, name, *, nullable=True, metadata=None):
        self.name = name
        self.nullable = nullable
        self.metadata = metadata or []

    def get_json(self):
        entries = [
            ('name', self.name),
            ('type', self._get_type()),
            ('nullable', self.nullable),
            ('children', self._get_children()),
        ]

        dct = self._get_dictionary()
        if dct:
            entries.append(('dictionary', dct))

        if self.metadata is not None and len(self.metadata) > 0:
            entries.append(('metadata', metadata_key_values(self.metadata)))

        return OrderedDict(entries)

    def _get_dictionary(self):
        return None

    def _make_is_valid(self, size, null_probability=0.4):
        if self.nullable:
            return (np.random.random_sample(size) > null_probability
                    ).astype(np.int8)
        else:
            return np.ones(size, dtype=np.int8)


class Column(object):

    def __init__(self, name, count):
        self.name = name
        self.count = count

    def __len__(self):
        return self.count

    def _get_children(self):
        return []

    def _get_buffers(self):
        return []

    def get_json(self):
        entries = [
            ('name', self.name),
            ('count', self.count)
        ]

        buffers = self._get_buffers()
        entries.extend(buffers)

        children = self._get_children()
        if len(children) > 0:
            entries.append(('children', children))

        return OrderedDict(entries)


class PrimitiveField(Field):

    def _get_children(self):
        return []


class PrimitiveColumn(Column):

    def __init__(self, name, count, is_valid, values):
        super().__init__(name, count)
        self.is_valid = is_valid
        self.values = values

    def _encode_value(self, x):
        return x

    def _get_buffers(self):
        return [
            ('VALIDITY', [int(v) for v in self.is_valid]),
            ('DATA', list([self._encode_value(x) for x in self.values]))
        ]


class NullColumn(Column):
    # This subclass is for readability only
    pass


class NullField(PrimitiveField):

    def __init__(self, name, metadata=None):
        super().__init__(name, nullable=True,
                         metadata=metadata)

    def _get_type(self):
        return OrderedDict([('name', 'null')])

    def generate_column(self, size, name=None):
        return NullColumn(name or self.name, size)


TEST_INT_MAX = 2 ** 31 - 1
TEST_INT_MIN = ~TEST_INT_MAX


class IntegerField(PrimitiveField):

    def __init__(self, name, is_signed, bit_width, *, nullable=True,
                 metadata=None,
                 min_value=TEST_INT_MIN,
                 max_value=TEST_INT_MAX):
        super().__init__(name, nullable=nullable,
                         metadata=metadata)
        self.is_signed = is_signed
        self.bit_width = bit_width
        self.min_value = min_value
        self.max_value = max_value

    def _get_generated_data_bounds(self):
        if self.is_signed:
            signed_iinfo = np.iinfo('int' + str(self.bit_width))
            min_value, max_value = signed_iinfo.min, signed_iinfo.max
        else:
            unsigned_iinfo = np.iinfo('uint' + str(self.bit_width))
            min_value, max_value = 0, unsigned_iinfo.max

        lower_bound = max(min_value, self.min_value)
        upper_bound = min(max_value, self.max_value)
        return lower_bound, upper_bound

    def _get_type(self):
        return OrderedDict([
            ('name', 'int'),
            ('isSigned', self.is_signed),
            ('bitWidth', self.bit_width)
        ])

    def generate_column(self, size, name=None):
        lower_bound, upper_bound = self._get_generated_data_bounds()
        return self.generate_range(size, lower_bound, upper_bound,
                                   name=name, include_extremes=True)

    def generate_range(self, size, lower, upper, name=None,
                       include_extremes=False):
        values = np.random.randint(lower, upper, size=size, dtype=np.int64)
        if include_extremes and size >= 2:
            values[:2] = [lower, upper]
        values = list(map(int if self.bit_width < 64 else str, values))

        is_valid = self._make_is_valid(size)

        if name is None:
            name = self.name
        return PrimitiveColumn(name, size, is_valid, values)


# Integer field that fulfils the requirements for the run ends field of REE.
# The integers are positive and in a strictly increasing sequence
class RunEndsField(IntegerField):
    # bit_width should only be one of 16/32/64
    def __init__(self, name, bit_width, *, metadata=None):
        super().__init__(name, is_signed=True, bit_width=bit_width,
                         nullable=False, metadata=metadata, min_value=1)

    def generate_range(self, size, lower, upper, name=None,
                       include_extremes=False):
        rng = np.random.default_rng()
        # generate values that are strictly increasing with a min-value of
        # 1, but don't go higher than the max signed value for the given
        # bit width. We sort the values to ensure they are strictly increasing
        # and set replace to False to avoid duplicates, ensuring a valid
        # run-ends array.
        values = rng.choice(2 ** (self.bit_width - 1) - 1, size=size, replace=False)
        values += 1
        values = sorted(values)
        values = list(map(int if self.bit_width < 64 else str, values))
        # RunEnds cannot be null, as such self.nullable == False and this
        # will generate a validity map of all ones.
        is_valid = self._make_is_valid(size)

        if name is None:
            name = self.name
        return PrimitiveColumn(name, size, is_valid, values)


class DateField(IntegerField):

    DAY = 0
    MILLISECOND = 1

    # 1/1/1 to 12/31/9999
    _ranges = {
        DAY: [-719162, 2932896],
        MILLISECOND: [-62135596800000, 253402214400000]
    }

    def __init__(self, name, unit, *, nullable=True, metadata=None):
        bit_width = 32 if unit == self.DAY else 64

        min_value, max_value = self._ranges[unit]
        super().__init__(
            name, True, bit_width,
            nullable=nullable, metadata=metadata,
            min_value=min_value, max_value=max_value
        )
        self.unit = unit

    def _get_type(self):
        return OrderedDict([
            ('name', 'date'),
            ('unit', 'DAY' if self.unit == self.DAY else 'MILLISECOND')
        ])

    def generate_range(self, size, lower, upper, name=None,
                       include_extremes=False):
        if self.unit == self.DAY:
            return super().generate_range(size, lower, upper, name)

        full_day_millis = 1000 * 60 * 60 * 24
        lower = -1 * (abs(lower) // full_day_millis)
        upper //= full_day_millis

        values = [val * full_day_millis for val in np.random.randint(
            lower, upper, size=size, dtype=np.int64)]
        lower *= full_day_millis
        upper *= full_day_millis

        if include_extremes and size >= 2:
            values[:2] = [lower, upper]
        values = list(map(int if self.bit_width < 64 else str, values))

        is_valid = self._make_is_valid(size)

        if name is None:
            name = self.name
        return PrimitiveColumn(name, size, is_valid, values)


TIMEUNIT_NAMES = {
    's': 'SECOND',
    'ms': 'MILLISECOND',
    'us': 'MICROSECOND',
    'ns': 'NANOSECOND'
}


class TimeField(IntegerField):

    BIT_WIDTHS = {
        's': 32,
        'ms': 32,
        'us': 64,
        'ns': 64
    }

    _ranges = {
        's': [0, 86400],
        'ms': [0, 86400000],
        'us': [0, 86400000000],
        'ns': [0, 86400000000000]
    }

    def __init__(self, name, unit='s', *, nullable=True,
                 metadata=None):
        min_val, max_val = self._ranges[unit]
        super().__init__(name, True, self.BIT_WIDTHS[unit],
                         nullable=nullable, metadata=metadata,
                         min_value=min_val, max_value=max_val)
        self.unit = unit

    def _get_type(self):
        return OrderedDict([
            ('name', 'time'),
            ('unit', TIMEUNIT_NAMES[self.unit]),
            ('bitWidth', self.bit_width)
        ])

    def generate_column(self, size, name=None):
        lower_bound, upper_bound = self._get_generated_data_bounds()
        return self.generate_range(size, lower_bound, upper_bound,
                                   name=name)


class TimestampField(IntegerField):

    # 1/1/1 to 12/31/9999
    _ranges = {
        's': [-62135596800, 253402214400],
        'ms': [-62135596800000, 253402214400000],
        'us': [-62135596800000000, 253402214400000000],

        # Physical range for int64, ~584 years and change
        'ns': [np.iinfo('int64').min, np.iinfo('int64').max]
    }

    def __init__(self, name, unit='s', tz=None, *, nullable=True,
                 metadata=None):
        min_val, max_val = self._ranges[unit]
        super().__init__(name, True, 64,
                         nullable=nullable,
                         metadata=metadata,
                         min_value=min_val,
                         max_value=max_val)
        self.unit = unit
        self.tz = tz

    def _get_type(self):
        fields = [
            ('name', 'timestamp'),
            ('unit', TIMEUNIT_NAMES[self.unit])
        ]

        if self.tz is not None:
            fields.append(('timezone', self.tz))

        return OrderedDict(fields)


class DurationIntervalField(IntegerField):

    def __init__(self, name, unit='s', *, nullable=True,
                 metadata=None):
        min_val, max_val = np.iinfo('int64').min, np.iinfo('int64').max,
        super().__init__(
            name, True, 64,
            nullable=nullable, metadata=metadata,
            min_value=min_val, max_value=max_val)
        self.unit = unit

    def _get_type(self):
        fields = [
            ('name', 'duration'),
            ('unit', TIMEUNIT_NAMES[self.unit])
        ]

        return OrderedDict(fields)


class YearMonthIntervalField(IntegerField):
    def __init__(self, name, *, nullable=True, metadata=None):
        min_val, max_val = [-10000*12, 10000*12]  # +/- 10000 years.
        super().__init__(
            name, True, 32,
            nullable=nullable, metadata=metadata,
            min_value=min_val, max_value=max_val)

    def _get_type(self):
        fields = [
            ('name', 'interval'),
            ('unit', 'YEAR_MONTH'),
        ]

        return OrderedDict(fields)


class DayTimeIntervalField(PrimitiveField):
    def __init__(self, name, *, nullable=True, metadata=None):
        super().__init__(name,
                         nullable=True,
                         metadata=metadata)

    @property
    def numpy_type(self):
        return object

    def _get_type(self):

        return OrderedDict([
            ('name', 'interval'),
            ('unit', 'DAY_TIME'),
        ])

    def generate_column(self, size, name=None):
        min_day_value, max_day_value = -10000*366, 10000*366
        values = [{'days': random.randint(min_day_value, max_day_value),
                   'milliseconds': random.randint(-86400000, +86400000)}
                  for _ in range(size)]

        is_valid = self._make_is_valid(size)
        if name is None:
            name = self.name
        return PrimitiveColumn(name, size, is_valid, values)


class MonthDayNanoIntervalField(PrimitiveField):
    def __init__(self, name, *, nullable=True, metadata=None):
        super().__init__(name,
                         nullable=True,
                         metadata=metadata)

    @property
    def numpy_type(self):
        return object

    def _get_type(self):

        return OrderedDict([
            ('name', 'interval'),
            ('unit', 'MONTH_DAY_NANO'),
        ])

    def generate_column(self, size, name=None):
        I32 = 'int32'
        min_int_value, max_int_value = np.iinfo(I32).min, np.iinfo(I32).max
        I64 = 'int64'
        min_nano_val, max_nano_val = np.iinfo(I64).min, np.iinfo(I64).max,
        values = [{'months': random.randint(min_int_value, max_int_value),
                   'days': random.randint(min_int_value, max_int_value),
                   'nanoseconds': random.randint(min_nano_val, max_nano_val)}
                  for _ in range(size)]

        is_valid = self._make_is_valid(size)
        if name is None:
            name = self.name
        return PrimitiveColumn(name, size, is_valid, values)


class FloatingPointField(PrimitiveField):

    def __init__(self, name, bit_width, *, nullable=True,
                 metadata=None):
        super().__init__(name,
                         nullable=nullable,
                         metadata=metadata)

        self.bit_width = bit_width
        self.precision = {
            16: 'HALF',
            32: 'SINGLE',
            64: 'DOUBLE'
        }[self.bit_width]

    @property
    def numpy_type(self):
        return 'float' + str(self.bit_width)

    def _get_type(self):
        return OrderedDict([
            ('name', 'floatingpoint'),
            ('precision', self.precision)
        ])

    def generate_column(self, size, name=None):
        values = np.random.randn(size) * 1000
        values = np.round(values, 3)

        is_valid = self._make_is_valid(size)
        if name is None:
            name = self.name
        return PrimitiveColumn(name, size, is_valid, values)


def decimal_range_from_precision(precision):
    assert 1 <= precision <= 76
    max_value = (10 ** precision) - 1
    return -max_value, max_value


class DecimalField(PrimitiveField):
    def __init__(self, name, precision, scale, bit_width, *,
                 nullable=True, metadata=None):
        super().__init__(name, nullable=True,
                         metadata=metadata)
        self.precision = precision
        self.scale = scale
        self.bit_width = bit_width

    @property
    def numpy_type(self):
        return object

    def _get_type(self):
        return OrderedDict([
            ('name', 'decimal'),
            ('precision', self.precision),
            ('scale', self.scale),
            ('bitWidth', self.bit_width),
        ])

    def generate_column(self, size, name=None):
        min_value, max_value = decimal_range_from_precision(self.precision)
        values = [random.randint(min_value, max_value) for _ in range(size)]

        is_valid = self._make_is_valid(size)
        if name is None:
            name = self.name
        return DecimalColumn(name, size, is_valid, values, self.bit_width)


class DecimalColumn(PrimitiveColumn):

    def __init__(self, name, count, is_valid, values, bit_width):
        super().__init__(name, count, is_valid, values)
        self.bit_width = bit_width

    def _encode_value(self, x):
        return str(x)


class BooleanField(PrimitiveField):
    bit_width = 1

    def _get_type(self):
        return OrderedDict([('name', 'bool')])

    @property
    def numpy_type(self):
        return 'bool'

    def generate_column(self, size, name=None):
        values = list(map(bool, np.random.randint(0, 2, size=size)))
        is_valid = self._make_is_valid(size)
        if name is None:
            name = self.name
        return PrimitiveColumn(name, size, is_valid, values)


class FixedSizeBinaryField(PrimitiveField):

    def __init__(self, name, byte_width, *, nullable=True,
                 metadata=None):
        super().__init__(name, nullable=nullable,
                         metadata=metadata)
        self.byte_width = byte_width

    @property
    def numpy_type(self):
        return object

    @property
    def column_class(self):
        return FixedSizeBinaryColumn

    def _get_type(self):
        return OrderedDict([('name', 'fixedsizebinary'),
                            ('byteWidth', self.byte_width)])

    def generate_column(self, size, name=None):
        is_valid = self._make_is_valid(size)
        values = []

        for i in range(size):
            values.append(random_bytes(self.byte_width))

        if name is None:
            name = self.name
        return self.column_class(name, size, is_valid, values)


class BinaryField(PrimitiveField):

    @property
    def numpy_type(self):
        return object

    @property
    def column_class(self):
        return BinaryColumn

    def _get_type(self):
        return OrderedDict([('name', 'binary')])

    def _random_sizes(self, size):
        return np.random.exponential(scale=4, size=size).astype(np.int32)

    def generate_column(self, size, name=None):
        is_valid = self._make_is_valid(size)
        values = []

        sizes = self._random_sizes(size)

        for i, nbytes in enumerate(sizes):
            if is_valid[i]:
                values.append(random_bytes(nbytes))
            else:
                values.append(b"")

        if name is None:
            name = self.name
        return self.column_class(name, size, is_valid, values)


class StringField(BinaryField):

    @property
    def column_class(self):
        return StringColumn

    def _get_type(self):
        return OrderedDict([('name', 'utf8')])

    def generate_column(self, size, name=None):
        K = 7
        is_valid = self._make_is_valid(size)
        values = []

        for i in range(size):
            if is_valid[i]:
                values.append(tobytes(random_utf8(K)))
            else:
                values.append(b"")

        if name is None:
            name = self.name
        return self.column_class(name, size, is_valid, values)


class LargeBinaryField(BinaryField):

    @property
    def column_class(self):
        return LargeBinaryColumn

    def _get_type(self):
        return OrderedDict([('name', 'largebinary')])


class LargeStringField(StringField):

    @property
    def column_class(self):
        return LargeStringColumn

    def _get_type(self):
        return OrderedDict([('name', 'largeutf8')])


class BinaryViewField(BinaryField):

    @property
    def column_class(self):
        return BinaryViewColumn

    def _get_type(self):
        return OrderedDict([('name', 'binaryview')])


class StringViewField(StringField):

    @property
    def column_class(self):
        return StringViewColumn

    def _get_type(self):
        return OrderedDict([('name', 'utf8view')])


class Schema(object):

    def __init__(self, fields, metadata=None):
        self.fields = fields
        self.metadata = metadata

    def get_json(self):
        entries = [
            ('fields', [field.get_json() for field in self.fields])
        ]

        if self.metadata is not None and len(self.metadata) > 0:
            entries.append(('metadata', metadata_key_values(self.metadata)))

        return OrderedDict(entries)


class _NarrowOffsetsMixin:

    def _encode_offsets(self, offsets):
        return list(map(int, offsets))


class _LargeOffsetsMixin:

    def _encode_offsets(self, offsets):
        # 64-bit offsets have to be represented as strings to roundtrip
        # through JSON.
        return list(map(str, offsets))


class _BaseBinaryColumn(PrimitiveColumn):

    def _encode_value(self, x):
        return frombytes(binascii.hexlify(x).upper())

    def _get_buffers(self):
        offset = 0
        offsets = [0]

        data = []
        for i, v in enumerate(self.values):
            if self.is_valid[i]:
                offset += len(v)
            else:
                v = b""

            offsets.append(offset)
            data.append(self._encode_value(v))

        return [
            ('VALIDITY', [int(x) for x in self.is_valid]),
            ('OFFSET', self._encode_offsets(offsets)),
            ('DATA', data)
        ]


class _BaseStringColumn(_BaseBinaryColumn):

    def _encode_value(self, x):
        return frombytes(x)


class BinaryColumn(_BaseBinaryColumn, _NarrowOffsetsMixin):
    pass


class StringColumn(_BaseStringColumn, _NarrowOffsetsMixin):
    pass


class LargeBinaryColumn(_BaseBinaryColumn, _LargeOffsetsMixin):
    pass


class LargeStringColumn(_BaseStringColumn, _LargeOffsetsMixin):
    pass


class BinaryViewColumn(PrimitiveColumn):

    def _encode_value(self, x):
        return frombytes(binascii.hexlify(x).upper())

    def _get_buffers(self):
        views = []
        data_buffers = []
        # a small default data buffer size is used so we can exercise
        # arrays with multiple data buffers with small data sets
        DEFAULT_BUFFER_SIZE = 32
        INLINE_SIZE = 12

        for i, v in enumerate(self.values):
            if not self.is_valid[i]:
                v = b''
            assert isinstance(v, bytes)

            if len(v) <= INLINE_SIZE:
                # Append an inline view, skip data buffer management.
                views.append(OrderedDict([
                    ('SIZE', len(v)),
                    ('INLINED', self._encode_value(v)),
                ]))
                continue

            if len(data_buffers) == 0:
                # No data buffers have been added yet;
                # add this string whole (we may append to it later).
                offset = 0
                data_buffers.append(v)
            elif len(data_buffers[-1]) + len(v) > DEFAULT_BUFFER_SIZE:
                # Appending this string to the current active data buffer
                # would overflow the default buffer size; add it whole.
                offset = 0
                data_buffers.append(v)
            else:
                # Append this string to the current active data buffer.
                offset = len(data_buffers[-1])
                data_buffers[-1] += v

            # the prefix is always 4 bytes so it may not be utf-8
            # even if the whole string view is
            prefix = frombytes(binascii.hexlify(v[:4]).upper())

            views.append(OrderedDict([
                ('SIZE', len(v)),
                ('PREFIX_HEX', prefix),
                ('BUFFER_INDEX', len(data_buffers) - 1),
                ('OFFSET', offset),
            ]))

        return [
            ('VALIDITY', [int(x) for x in self.is_valid]),
            ('VIEWS', views),
            ('VARIADIC_DATA_BUFFERS', [
                frombytes(binascii.hexlify(b).upper())
                for b in data_buffers
            ]),
        ]


class StringViewColumn(BinaryViewColumn):

    def _encode_value(self, x):
        return frombytes(x)


class FixedSizeBinaryColumn(PrimitiveColumn):

    def _encode_value(self, x):
        return frombytes(binascii.hexlify(x).upper())

    def _get_buffers(self):
        data = []
        for i, v in enumerate(self.values):
            data.append(self._encode_value(v))

        return [
            ('VALIDITY', [int(x) for x in self.is_valid]),
            ('DATA', data)
        ]


class ListField(Field):

    def __init__(self, name, value_field, *, nullable=True,
                 metadata=None):
        super().__init__(name, nullable=nullable,
                         metadata=metadata)
        self.value_field = value_field

    @property
    def column_class(self):
        return ListColumn

    def _get_type(self):
        return OrderedDict([
            ('name', 'list')
        ])

    def _get_children(self):
        return [self.value_field.get_json()]

    def generate_column(self, size, name=None):
        MAX_LIST_SIZE = 4

        is_valid = self._make_is_valid(size)
        list_sizes = np.random.randint(0, MAX_LIST_SIZE + 1, size=size)
        offsets = [0]

        offset = 0
        for i in range(size):
            if is_valid[i]:
                offset += int(list_sizes[i])
            offsets.append(offset)

        # The offset now is the total number of elements in the child array
        values = self.value_field.generate_column(offset)

        if name is None:
            name = self.name
        return self.column_class(name, size, is_valid, offsets, values)


class LargeListField(ListField):

    @property
    def column_class(self):
        return LargeListColumn

    def _get_type(self):
        return OrderedDict([
            ('name', 'largelist')
        ])


class _BaseListColumn(Column):

    def __init__(self, name, count, is_valid, offsets, values):
        super().__init__(name, count)
        self.is_valid = is_valid
        self.offsets = offsets
        self.values = values

    def _get_buffers(self):
        return [
            ('VALIDITY', [int(v) for v in self.is_valid]),
            ('OFFSET', self._encode_offsets(self.offsets))
        ]

    def _get_children(self):
        return [self.values.get_json()]


class ListColumn(_BaseListColumn, _NarrowOffsetsMixin):
    pass


class LargeListColumn(_BaseListColumn, _LargeOffsetsMixin):
    pass


class MapField(Field):

    def __init__(self, name, key_field, item_field, *, nullable=True,
                 metadata=None, keys_sorted=False, entries_name='entries'):
        super().__init__(name, nullable=nullable,
                         metadata=metadata)

        assert not key_field.nullable
        self.key_field = key_field
        self.item_field = item_field
        self.pair_field = StructField(entries_name, [key_field, item_field],
                                      nullable=False)
        self.keys_sorted = keys_sorted

    def _get_type(self):
        return OrderedDict([
            ('name', 'map'),
            ('keysSorted', self.keys_sorted)
        ])

    def _get_children(self):
        return [self.pair_field.get_json()]

    def generate_column(self, size, name=None):
        MAX_MAP_SIZE = 4

        is_valid = self._make_is_valid(size)
        map_sizes = np.random.randint(0, MAX_MAP_SIZE + 1, size=size)
        offsets = [0]

        offset = 0
        for i in range(size):
            if is_valid[i]:
                offset += int(map_sizes[i])
            offsets.append(offset)

        # The offset now is the total number of elements in the child array
        pairs = self.pair_field.generate_column(offset)
        if name is None:
            name = self.name

        return MapColumn(name, size, is_valid, offsets, pairs)


class MapColumn(Column):

    def __init__(self, name, count, is_valid, offsets, pairs):
        super().__init__(name, count)
        self.is_valid = is_valid
        self.offsets = offsets
        self.pairs = pairs

    def _get_buffers(self):
        return [
            ('VALIDITY', [int(v) for v in self.is_valid]),
            ('OFFSET', list(self.offsets))
        ]

    def _get_children(self):
        return [self.pairs.get_json()]


class FixedSizeListField(Field):

    def __init__(self, name, value_field, list_size, *, nullable=True,
                 metadata=None):
        super().__init__(name, nullable=nullable,
                         metadata=metadata)
        self.value_field = value_field
        self.list_size = list_size

    def _get_type(self):
        return OrderedDict([
            ('name', 'fixedsizelist'),
            ('listSize', self.list_size)
        ])

    def _get_children(self):
        return [self.value_field.get_json()]

    def generate_column(self, size, name=None):
        is_valid = self._make_is_valid(size)
        values = self.value_field.generate_column(size * self.list_size)

        if name is None:
            name = self.name
        return FixedSizeListColumn(name, size, is_valid, values)


class FixedSizeListColumn(Column):

    def __init__(self, name, count, is_valid, values):
        super().__init__(name, count)
        self.is_valid = is_valid
        self.values = values

    def _get_buffers(self):
        return [
            ('VALIDITY', [int(v) for v in self.is_valid])
        ]

    def _get_children(self):
        return [self.values.get_json()]


class StructField(Field):

    def __init__(self, name, fields, *, nullable=True,
                 metadata=None):
        super().__init__(name, nullable=nullable,
                         metadata=metadata)
        self.fields = fields

    def _get_type(self):
        return OrderedDict([
            ('name', 'struct')
        ])

    def _get_children(self):
        return [field.get_json() for field in self.fields]

    def generate_column(self, size, name=None):
        is_valid = self._make_is_valid(size)

        field_values = [field.generate_column(size) for field in self.fields]
        if name is None:
            name = self.name
        return StructColumn(name, size, is_valid, field_values)


class RunEndEncodedField(Field):

    def __init__(self, name, run_ends_bitwidth, values_field, *, nullable=True,
                 metadata=None):
        super().__init__(name, nullable=nullable, metadata=metadata)
        self.run_ends_field = RunEndsField('run_ends', run_ends_bitwidth)
        self.values_field = values_field

    def _get_type(self):
        return OrderedDict([
            ('name', 'runendencoded')
        ])

    def _get_children(self):
        return [
            self.run_ends_field.get_json(),
            self.values_field.get_json()
        ]

    def generate_column(self, size, name=None):
        values = self.values_field.generate_column(size)
        run_ends = self.run_ends_field.generate_column(size)
        if name is None:
            name = self.name
        return RunEndEncodedColumn(name, size, run_ends, values)


class _BaseUnionField(Field):

    def __init__(self, name, fields, type_ids=None, *, nullable=True,
                 metadata=None):
        super().__init__(name, nullable=nullable, metadata=metadata)
        if type_ids is None:
            type_ids = list(range(fields))
        else:
            assert len(fields) == len(type_ids)
        self.fields = fields
        self.type_ids = type_ids
        assert all(x >= 0 for x in self.type_ids)

    def _get_type(self):
        return OrderedDict([
            ('name', 'union'),
            ('mode', self.mode),
            ('typeIds', self.type_ids),
        ])

    def _get_children(self):
        return [field.get_json() for field in self.fields]

    def _make_type_ids(self, size):
        return np.random.choice(self.type_ids, size)


class SparseUnionField(_BaseUnionField):
    mode = 'SPARSE'

    def generate_column(self, size, name=None):
        array_type_ids = self._make_type_ids(size)
        field_values = [field.generate_column(size) for field in self.fields]

        if name is None:
            name = self.name
        return SparseUnionColumn(name, size, array_type_ids, field_values)


class DenseUnionField(_BaseUnionField):
    mode = 'DENSE'

    def generate_column(self, size, name=None):
        # Reverse mapping {logical type id => physical child id}
        child_ids = [None] * (max(self.type_ids) + 1)
        for i, type_id in enumerate(self.type_ids):
            child_ids[type_id] = i

        array_type_ids = self._make_type_ids(size)
        offsets = []
        child_sizes = [0] * len(self.fields)

        for i in range(size):
            child_id = child_ids[array_type_ids[i]]
            offset = child_sizes[child_id]
            offsets.append(offset)
            child_sizes[child_id] = offset + 1

        field_values = [
            field.generate_column(child_size)
            for field, child_size in zip(self.fields, child_sizes)]

        if name is None:
            name = self.name
        return DenseUnionColumn(name, size, array_type_ids, offsets,
                                field_values)


class Dictionary(object):

    def __init__(self, id_, field, size, name=None, ordered=False):
        self.id_ = id_
        self.field = field
        self.values = field.generate_column(size=size, name=name)
        self.ordered = ordered

    def __len__(self):
        return len(self.values)

    def get_json(self):
        dummy_batch = RecordBatch(len(self.values), [self.values])
        return OrderedDict([
            ('id', self.id_),
            ('data', dummy_batch.get_json())
        ])


class DictionaryField(Field):

    def __init__(self, name, index_field, dictionary, *, nullable=True,
                 metadata=None):
        super().__init__(name, nullable=nullable,
                         metadata=metadata)
        assert index_field.name == ''
        assert isinstance(index_field, IntegerField)
        assert isinstance(dictionary, Dictionary)

        self.index_field = index_field
        self.dictionary = dictionary

    def _get_type(self):
        return self.dictionary.field._get_type()

    def _get_children(self):
        return self.dictionary.field._get_children()

    def _get_dictionary(self):
        return OrderedDict([
            ('id', self.dictionary.id_),
            ('indexType', self.index_field._get_type()),
            ('isOrdered', self.dictionary.ordered)
        ])

    def generate_column(self, size, name=None):
        if name is None:
            name = self.name
        return self.index_field.generate_range(size, 0, len(self.dictionary),
                                               name=name)


ExtensionType = namedtuple(
    'ExtensionType', ['extension_name', 'serialized', 'storage_field'])


class ExtensionField(Field):

    def __init__(self, name, extension_type, *, nullable=True, metadata=None):
        metadata = (metadata or []) + [
            ('ARROW:extension:name', extension_type.extension_name),
            ('ARROW:extension:metadata', extension_type.serialized),
        ]
        super().__init__(name, nullable=nullable, metadata=metadata)
        self.extension_type = extension_type

    def _get_type(self):
        return self.extension_type.storage_field._get_type()

    def _get_children(self):
        return self.extension_type.storage_field._get_children()

    def _get_dictionary(self):
        return self.extension_type.storage_field._get_dictionary()

    def generate_column(self, size, name=None):
        if name is None:
            name = self.name
        return self.extension_type.storage_field.generate_column(size, name)


class StructColumn(Column):

    def __init__(self, name, count, is_valid, field_values):
        super().__init__(name, count)
        self.is_valid = is_valid
        self.field_values = field_values

    def _get_buffers(self):
        return [
            ('VALIDITY', [int(v) for v in self.is_valid])
        ]

    def _get_children(self):
        return [field.get_json() for field in self.field_values]


class RunEndEncodedColumn(Column):

    def __init__(self, name, count, run_ends_field, values_field):
        super().__init__(name, count)
        self.run_ends = run_ends_field
        self.values = values_field

    def _get_buffers(self):
        return []

    def _get_children(self):
        return [self.run_ends.get_json(), self.values.get_json()]


class SparseUnionColumn(Column):

    def __init__(self, name, count, type_ids, field_values):
        super().__init__(name, count)
        self.type_ids = type_ids
        self.field_values = field_values

    def _get_buffers(self):
        return [
            ('TYPE_ID', [int(v) for v in self.type_ids])
        ]

    def _get_children(self):
        return [field.get_json() for field in self.field_values]


class DenseUnionColumn(Column):

    def __init__(self, name, count, type_ids, offsets, field_values):
        super().__init__(name, count)
        self.type_ids = type_ids
        self.offsets = offsets
        self.field_values = field_values

    def _get_buffers(self):
        return [
            ('TYPE_ID', [int(v) for v in self.type_ids]),
            ('OFFSET', [int(v) for v in self.offsets]),
        ]

    def _get_children(self):
        return [field.get_json() for field in self.field_values]


class RecordBatch(object):

    def __init__(self, count, columns):
        self.count = count
        self.columns = columns

    def get_json(self):
        return OrderedDict([
            ('count', self.count),
            ('columns', [col.get_json() for col in self.columns])
        ])


class File(object):

    def __init__(self, name, schema, batches, dictionaries=None,
                 skip_testers=None, path=None, quirks=None):
        self.name = name
        self.schema = schema
        self.dictionaries = dictionaries or []
        self.batches = batches
        self.skipped_testers = set()
        self.skipped_formats = {}
        self.path = path
        if skip_testers:
            self.skipped_testers.update(skip_testers)
        # For tracking flags like whether to validate decimal values
        # fit into the given precision (ARROW-13558).
        self.quirks = set()
        if quirks:
            self.quirks.update(quirks)

    def get_json(self):
        entries = [
            ('schema', self.schema.get_json())
        ]

        if len(self.dictionaries) > 0:
            entries.append(('dictionaries',
                            [dictionary.get_json()
                             for dictionary in self.dictionaries]))

        entries.append(('batches', [batch.get_json()
                                    for batch in self.batches]))
        return OrderedDict(entries)

    def write(self, path):
        with open(path, 'wb') as f:
            f.write(json.dumps(self.get_json(), indent=2).encode('utf-8'))
        self.path = path

    def skip_tester(self, tester):
        """Skip this test for the given tester (such as 'C#').
        """
        self.skipped_testers.add(tester)
        return self

    def skip_format(self, format, tester='all'):
        """Skip this test for the given format, and optionally tester.
        """
        self.skipped_formats.setdefault(format, set()).add(tester)
        return self

    def add_skips_from(self, other_file):
        """Add skips from another File object.
        """
        self.skipped_testers.update(other_file.skipped_testers)
        for format, testers in other_file.skipped_formats.items():
            self.skipped_formats.setdefault(format, set()).update(testers)

    def should_skip(self, tester, format):
        """Whether this (tester, format) combination should be skipped.
        """
        if tester in self.skipped_testers:
            return True
        testers = self.skipped_formats.get(format, ())
        return 'all' in testers or tester in testers

    @property
    def num_batches(self):
        """The number of record batches in this file.
        """
        return len(self.batches)


def get_field(name, type_, **kwargs):
    if type_ == 'binary':
        return BinaryField(name, **kwargs)
    elif type_ == 'utf8':
        return StringField(name, **kwargs)
    elif type_ == 'largebinary':
        return LargeBinaryField(name, **kwargs)
    elif type_ == 'largeutf8':
        return LargeStringField(name, **kwargs)
    elif type_.startswith('fixedsizebinary_'):
        byte_width = int(type_.split('_')[1])
        return FixedSizeBinaryField(name, byte_width=byte_width, **kwargs)

    dtype = np.dtype(type_)

    if dtype.kind in ('i', 'u'):
        signed = dtype.kind == 'i'
        bit_width = dtype.itemsize * 8
        return IntegerField(name, signed, bit_width, **kwargs)
    elif dtype.kind == 'f':
        bit_width = dtype.itemsize * 8
        return FloatingPointField(name, bit_width, **kwargs)
    elif dtype.kind == 'b':
        return BooleanField(name, **kwargs)
    else:
        raise TypeError(dtype)


def _generate_file(name, fields, batch_sizes, *,
                   dictionaries=None, metadata=None):
    schema = Schema(fields, metadata=metadata)
    batches = []
    for size in batch_sizes:
        columns = []
        for field in fields:
            col = field.generate_column(size)
            columns.append(col)

        batches.append(RecordBatch(size, columns))

    return File(name, schema, batches, dictionaries)


def generate_custom_metadata_case():
    def meta(items):
        # Generate a simple block of metadata where each value is '{}'.
        # Keys are delimited by whitespace in `items`.
        return [(k, '{}') for k in items.split()]

    fields = [
        get_field('sort_of_pandas', 'int8', metadata=meta('pandas')),

        get_field('lots_of_meta', 'int8', metadata=meta('a b c d .. w x y z')),

        get_field(
            'unregistered_extension', 'int8',
            metadata=[
                ('ARROW:extension:name', '!nonexistent'),
                ('ARROW:extension:metadata', ''),
                ('ARROW:integration:allow_unregistered_extension', 'true'),
            ]),

        ListField('list_with_odd_values',
                  get_field('item', 'int32', metadata=meta('odd_values'))),
    ]

    batch_sizes = [1]
    return _generate_file('custom_metadata', fields, batch_sizes,
                          metadata=meta('schema_custom_0 schema_custom_1'))


def generate_duplicate_fieldnames_case():
    fields = [
        get_field('ints', 'int8'),
        get_field('ints', 'int32'),

        StructField('struct', [get_field('', 'int32'), get_field('', 'utf8')]),
    ]

    batch_sizes = [1]
    return _generate_file('duplicate_fieldnames', fields, batch_sizes)


def generate_primitive_case(batch_sizes, name='primitive'):
    types = ['bool', 'int8', 'int16', 'int32', 'int64',
             'uint8', 'uint16', 'uint32', 'uint64',
             'float32', 'float64', 'binary', 'utf8',
             'fixedsizebinary_19', 'fixedsizebinary_120']

    fields = []

    for type_ in types:
        fields.append(get_field(type_ + "_nullable", type_, nullable=True))
        fields.append(get_field(type_ + "_nonnullable", type_, nullable=False))

    return _generate_file(name, fields, batch_sizes)


def generate_primitive_large_offsets_case(batch_sizes):
    types = ['largebinary', 'largeutf8']

    fields = []

    for type_ in types:
        fields.append(get_field(type_ + "_nullable", type_, nullable=True))
        fields.append(get_field(type_ + "_nonnullable", type_, nullable=False))

    return _generate_file('primitive_large_offsets', fields, batch_sizes)


def generate_null_case(batch_sizes):
    # Interleave null with non-null types to ensure the appropriate number of
    # buffers (0) is read and written
    fields = [
        NullField(name='f0'),
        get_field('f1', 'int32'),
        NullField(name='f2'),
        get_field('f3', 'float64'),
        NullField(name='f4')
    ]
    return _generate_file('null', fields, batch_sizes)


def generate_null_trivial_case(batch_sizes):
    # Generate a case with no buffers
    fields = [
        NullField(name='f0'),
    ]
    return _generate_file('null_trivial', fields, batch_sizes)


def generate_decimal128_case():
    fields = [
        DecimalField(name='f{}'.format(i), precision=precision, scale=2,
                     bit_width=128)
        for i, precision in enumerate(range(3, 39))
    ]

    possible_batch_sizes = 7, 10
    batch_sizes = [possible_batch_sizes[i % 2] for i in range(len(fields))]
    # 'decimal' is the original name for the test, and it must match
    # provide "gold" files that test backwards compatibility, so they
    # can be appropriately skipped.
    return _generate_file('decimal', fields, batch_sizes)


def generate_decimal256_case():
    fields = [
        DecimalField(name='f{}'.format(i), precision=precision, scale=5,
                     bit_width=256)
        for i, precision in enumerate(range(37, 70))
    ]

    possible_batch_sizes = 7, 10
    batch_sizes = [possible_batch_sizes[i % 2] for i in range(len(fields))]
    return _generate_file('decimal256', fields, batch_sizes)


def generate_datetime_case():
    fields = [
        DateField('f0', DateField.DAY),
        DateField('f1', DateField.MILLISECOND),
        TimeField('f2', 's'),
        TimeField('f3', 'ms'),
        TimeField('f4', 'us'),
        TimeField('f5', 'ns'),
        TimestampField('f6', 's'),
        TimestampField('f7', 'ms'),
        TimestampField('f8', 'us'),
        TimestampField('f9', 'ns'),
        TimestampField('f10', 'ms', tz=None),
        TimestampField('f11', 's', tz='UTC'),
        TimestampField('f12', 'ms', tz='US/Eastern'),
        TimestampField('f13', 'us', tz='Europe/Paris'),
        TimestampField('f14', 'ns', tz='US/Pacific'),
    ]

    batch_sizes = [7, 10]
    return _generate_file("datetime", fields, batch_sizes)


def generate_duration_case():
    fields = [
        DurationIntervalField('f1', 's'),
        DurationIntervalField('f2', 'ms'),
        DurationIntervalField('f3', 'us'),
        DurationIntervalField('f4', 'ns'),
    ]

    batch_sizes = [7, 10]
    return _generate_file("duration", fields, batch_sizes)


def generate_interval_case():
    fields = [
        YearMonthIntervalField('f5'),
        DayTimeIntervalField('f6'),
    ]

    batch_sizes = [7, 10]
    return _generate_file("interval", fields, batch_sizes)


def generate_month_day_nano_interval_case():
    fields = [
        MonthDayNanoIntervalField('f1'),
    ]

    batch_sizes = [7, 10]
    return _generate_file("interval_mdn", fields, batch_sizes)


def generate_map_case():
    fields = [
        MapField('map_nullable', get_field('key', 'utf8', nullable=False),
                 get_field('value', 'int32')),
    ]

    batch_sizes = [7, 10]
    return _generate_file("map", fields, batch_sizes)


def generate_non_canonical_map_case():
    fields = [
        MapField('map_other_names',
                 get_field('some_key', 'utf8', nullable=False),
                 get_field('some_value', 'int32'),
                 entries_name='some_entries'),
    ]

    batch_sizes = [7]
    return _generate_file("map_non_canonical", fields, batch_sizes)


def generate_nested_case():
    fields = [
        ListField('list_nullable', get_field('item', 'int32')),
        FixedSizeListField('fixedsizelist_nullable',
                           get_field('item', 'int32'), 4),
        StructField('struct_nullable', [get_field('f1', 'int32'),
                                        get_field('f2', 'utf8')]),
        # Fails on Go (ARROW-8452)
        # ListField('list_nonnullable', get_field('item', 'int32'),
        #           nullable=False),
    ]

    batch_sizes = [7, 10]
    return _generate_file("nested", fields, batch_sizes)


def generate_recursive_nested_case():
    fields = [
        ListField('lists_list',
                  ListField('inner_list', get_field('item', 'int16'))),
        ListField('structs_list',
                  StructField('inner_struct',
                              [get_field('f1', 'int32'),
                               get_field('f2', 'utf8')])),
    ]

    batch_sizes = [7, 10]
    return _generate_file("recursive_nested", fields, batch_sizes)


def generate_run_end_encoded_case():
    fields = [
        RunEndEncodedField('ree16', 16, get_field('values', 'int32')),
        RunEndEncodedField('ree32', 32, get_field('values', 'utf8')),
        RunEndEncodedField('ree64', 64, get_field('values', 'float32')),
    ]
    batch_sizes = [0, 7, 10]
    return _generate_file("run_end_encoded", fields, batch_sizes)


def generate_binary_view_case():
    fields = [
        BinaryViewField('bv'),
        StringViewField('sv'),
    ]
    batch_sizes = [0, 7, 256]
    return _generate_file("binary_view", fields, batch_sizes)


def generate_nested_large_offsets_case():
    fields = [
        LargeListField('large_list_nullable', get_field('item', 'int32')),
        LargeListField('large_list_nonnullable',
                       get_field('item', 'int32'), nullable=False),
        LargeListField('large_list_nested',
                       ListField('inner_list', get_field('item', 'int16'))),
    ]

    batch_sizes = [0, 13]
    return _generate_file("nested_large_offsets", fields, batch_sizes)


def generate_unions_case():
    fields = [
        SparseUnionField('sparse_1', [get_field('f1', 'int32'),
                                      get_field('f2', 'utf8')],
                         type_ids=[5, 7]),
        DenseUnionField('dense_1', [get_field('f1', 'int16'),
                                    get_field('f2', 'binary')],
                        type_ids=[10, 20]),
        SparseUnionField('sparse_2', [get_field('f1', 'float32', nullable=False),
                                      get_field('f2', 'bool')],
                         type_ids=[5, 7], nullable=False),
        DenseUnionField('dense_2', [get_field('f1', 'uint8', nullable=False),
                                    get_field('f2', 'uint16'),
                                    NullField('f3')],
                        type_ids=[42, 43, 44], nullable=False),
    ]

    batch_sizes = [0, 11]
    return _generate_file("union", fields, batch_sizes)


def generate_dictionary_case():
    dict0 = Dictionary(0, StringField('dictionary1'), size=10, name='DICT0')
    dict1 = Dictionary(1, StringField('dictionary1'), size=5, name='DICT1')
    dict2 = Dictionary(2, get_field('dictionary2', 'int64'),
                       size=50, name='DICT2')

    fields = [
        DictionaryField('dict0', get_field('', 'int8'), dict0),
        DictionaryField('dict1', get_field('', 'int32'), dict1),
        DictionaryField('dict2', get_field('', 'int16'), dict2)
    ]
    batch_sizes = [7, 10]
    return _generate_file("dictionary", fields, batch_sizes,
                          dictionaries=[dict0, dict1, dict2])


def generate_dictionary_unsigned_case():
    dict0 = Dictionary(0, StringField('dictionary0'), size=5, name='DICT0')
    dict1 = Dictionary(1, StringField('dictionary1'), size=5, name='DICT1')
    dict2 = Dictionary(2, StringField('dictionary2'), size=5, name='DICT2')

    # TODO: JavaScript does not support uint64 dictionary indices, so disabled
    # for now

    # dict3 = Dictionary(3, StringField('dictionary3'), size=5, name='DICT3')
    fields = [
        DictionaryField('f0', get_field('', 'uint8'), dict0),
        DictionaryField('f1', get_field('', 'uint16'), dict1),
        DictionaryField('f2', get_field('', 'uint32'), dict2),
        # DictionaryField('f3', get_field('', 'uint64'), dict3)
    ]
    batch_sizes = [7, 10]
    return _generate_file("dictionary_unsigned", fields, batch_sizes,
                          dictionaries=[dict0, dict1, dict2])


def generate_nested_dictionary_case():
    dict0 = Dictionary(0, StringField('str'), size=10, name='DICT0')

    list_of_dict = ListField(
        'list',
        DictionaryField('str_dict', get_field('', 'int8'), dict0))
    dict1 = Dictionary(1, list_of_dict, size=30, name='DICT1')

    struct_of_dict = StructField('struct', [
        DictionaryField('str_dict_a', get_field('', 'int8'), dict0),
        DictionaryField('str_dict_b', get_field('', 'int8'), dict0)
    ])
    dict2 = Dictionary(2, struct_of_dict, size=30, name='DICT2')

    fields = [
        DictionaryField('list_dict', get_field('', 'int8'), dict1),
        DictionaryField('struct_dict', get_field('', 'int8'), dict2)
    ]

    batch_sizes = [10, 13]
    return _generate_file("nested_dictionary", fields, batch_sizes,
                          dictionaries=[dict0, dict1, dict2])


def generate_extension_case():
    dict0 = Dictionary(0, StringField('dictionary0'), size=5, name='DICT0')

    uuid_type = ExtensionType('uuid', 'uuid-serialized',
                              FixedSizeBinaryField('', 16))
    dict_ext_type = ExtensionType(
        'dict-extension', 'dict-extension-serialized',
        DictionaryField('str_dict', get_field('', 'int8'), dict0))

    fields = [
        ExtensionField('uuids', uuid_type),
        ExtensionField('dict_exts', dict_ext_type),
    ]

    batch_sizes = [0, 13]
    return _generate_file("extension", fields, batch_sizes,
                          dictionaries=[dict0])


def get_generated_json_files(tempdir=None):
    tempdir = tempdir or tempfile.mkdtemp(prefix='arrow-integration-')

    def _temp_path():
        return

    file_objs = [
        generate_primitive_case([], name='primitive_no_batches'),
        generate_primitive_case([17, 20], name='primitive'),
        generate_primitive_case([0, 0, 0], name='primitive_zerolength'),

        generate_primitive_large_offsets_case([17, 20])
        .skip_tester('C#')
        .skip_tester('JS'),

        generate_null_case([10, 0]),

        generate_null_trivial_case([0, 0]),

        generate_decimal128_case(),

        generate_decimal256_case()
        .skip_tester('JS'),

        generate_datetime_case(),

        generate_duration_case()
        .skip_tester('C#')
        .skip_tester('JS'),  # TODO(ARROW-5239): Intervals + JS

        generate_interval_case()
        .skip_tester('C#')
        .skip_tester('JS'),  # TODO(ARROW-5239): Intervals + JS

        generate_month_day_nano_interval_case()
        .skip_tester('C#')
        .skip_tester('JS'),

        generate_map_case()
        .skip_tester('C#'),

        generate_non_canonical_map_case()
        .skip_tester('C#')
        .skip_tester('Java')  # TODO(ARROW-8715)
        # Canonical map names are restored on import, so the schemas are unequal
        .skip_format(SKIP_C_SCHEMA, 'C++'),

        generate_nested_case(),

        generate_recursive_nested_case(),

        generate_nested_large_offsets_case()
        .skip_tester('C#')
        .skip_tester('JS'),

<<<<<<< HEAD
        generate_unions_case(),
=======
        generate_unions_case()
        .skip_tester('C#'),
>>>>>>> 772a01c0

        generate_custom_metadata_case()
        .skip_tester('C#'),

        generate_duplicate_fieldnames_case()
        .skip_tester('C#')
        .skip_tester('JS'),

        generate_dictionary_case()
        .skip_tester('C#'),

        generate_dictionary_unsigned_case()
        .skip_tester('C#')
        .skip_tester('Java'),  # TODO(ARROW-9377)

        generate_nested_dictionary_case()
        .skip_tester('C#')
        .skip_tester('Java'),  # TODO(ARROW-7779)

        generate_run_end_encoded_case()
        .skip_tester('C#')
        .skip_tester('Java')
        .skip_tester('JS')
        .skip_tester('Rust'),

        generate_binary_view_case()
        .skip_tester('C++')
        .skip_tester('C#')
        .skip_tester('Go')
        .skip_tester('Java')
        .skip_tester('JS')
        .skip_tester('Rust'),

        generate_extension_case()
        .skip_tester('C#')
        # TODO: ensure the extension is registered in the C++ entrypoint
        .skip_format(SKIP_C_SCHEMA, 'C++')
        .skip_format(SKIP_C_ARRAY, 'C++'),
    ]

    generated_paths = []
    for file_obj in file_objs:
        out_path = os.path.join(tempdir, 'generated_' +
                                file_obj.name + '.json')
        file_obj.write(out_path)
        generated_paths.append(file_obj)

    return generated_paths<|MERGE_RESOLUTION|>--- conflicted
+++ resolved
@@ -1833,12 +1833,7 @@
         .skip_tester('C#')
         .skip_tester('JS'),
 
-<<<<<<< HEAD
         generate_unions_case(),
-=======
-        generate_unions_case()
-        .skip_tester('C#'),
->>>>>>> 772a01c0
 
         generate_custom_metadata_case()
         .skip_tester('C#'),
