--- conflicted
+++ resolved
@@ -81,11 +81,7 @@
     - ARROW_TRAVIS_JAVA_BUILD_ONLY=1
     # ARROW-2999 Benchmarks are disabled in Travis CI for the time being
     # - ARROW_TRAVIS_PYTHON_BENCHMARKS=1
-<<<<<<< HEAD
-    - MATRIX_EVAL="CC=clang-6.0 && CXX=clang++-6.0"
-=======
     - MATRIX_EVAL="CC=gcc-4.9 && CXX=g++-4.9"
->>>>>>> c61f882f
     before_script:
     # (ARROW_CI_CPP_AFFECTED implies ARROW_CI_PYTHON_AFFECTED)
     - if [ $ARROW_CI_PYTHON_AFFECTED != "1" ]; then exit; fi
