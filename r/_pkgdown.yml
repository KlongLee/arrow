# Licensed to the Apache Software Foundation (ASF) under one
# or more contributor license agreements.  See the NOTICE file
# distributed with this work for additional information
# regarding copyright ownership.  The ASF licenses this file
# to you under the Apache License, Version 2.0 (the
# "License"); you may not use this file except in compliance
# with the License.  You may obtain a copy of the License at
#
#   http://www.apache.org/licenses/LICENSE-2.0
#
# Unless required by applicable law or agreed to in writing,
# software distributed under the License is distributed on an
# "AS IS" BASIS, WITHOUT WARRANTIES OR CONDITIONS OF ANY
# KIND, either express or implied.  See the License for the
# specific language governing permissions and limitations
# under the License.

# NPR: uncomment this to build docs for release
# destination: ../../arrow-site/asf-site/docs/r/
url: https://arrow.apache.org/docs/r/
title: Arrow R Package
template:
  params:
    bootswatch: cosmo
    ganalytics: UA-107500873-1
navbar:
  structure:
    left:
      - home
      - intro
      - reference
      - articles
      - news
      - project
    right: github
  components:
    home:
      text: ❯❯❯
      href: https://arrow.apache.org/
    reference:
      text: Reference
      href: reference/index.html
    project:
      text: Project docs
      menu:
        - text: Specification
          href: https://arrow.apache.org/docs/format/Columnar.html
        - text: C GLib
          href: https://arrow.apache.org/docs/c_glib
        - text: C++
          href: https://arrow.apache.org/docs/cpp
        - text: Java
          href: https://arrow.apache.org/docs/java
        - text: JavaScript
          href: https://arrow.apache.org/docs/js
        - text: Python
          href: https://arrow.apache.org/docs/python
        - text: R
          href: index.html
    articles:
      text: Articles
      menu:
        - text: Installing the Arrow Package on Linux
          href: articles/install.html
        - text: Working with Arrow Datasets and dplyr
          href: articles/dataset.html
        - text: Working with Cloud Storage (S3)
          href: articles/fs.html
        - text: Apache Arrow in Python and R with reticulate
          href: articles/python.html
        - text: Connecting to Flight RPC Servers
          href: articles/flight.html
        - text: Arrow R Developer Guide
          href: articles/developing.html
        - text: Developers
          menu:
          - text: Developer Environment Setup
            href: articles/developers/setup.html
          - text: Common Workflow Tasks
            href: articles/developers/workflow.html
          - text: Debugging
            href: articles/developers/debugging.html
          - text: Package Installation Details
            href: articles/developers/install_details.html
<<<<<<< HEAD
          - text: Writing Bindings
            href: articles/developers/bindings.html
=======
          - text: Docker
            href: articles/developers/docker.html
>>>>>>> f473cb90
reference:
  - title: Multi-file datasets
    contents:
      - open_dataset
      - write_dataset
      - dataset_factory
      - hive_partition
      - Dataset
      - Partitioning
      - Expression
      - Scanner
      - FileFormat
      - FileWriteOptions
      - FragmentScanOptions
      - map_batches
  - title: Reading and writing files
    contents:
      - read_feather
      - read_ipc_stream
      - read_parquet
      - read_delim_arrow
      - read_json_arrow
      - write_feather
      - write_ipc_stream
      - write_to_raw
      - write_parquet
      - write_csv_arrow
  - title: C++ reader/writer interface
    contents:
      - ParquetFileReader
      - ParquetArrowReaderProperties
      - ParquetFileWriter
      - ParquetWriterProperties
      - FeatherReader
      - CsvTableReader
      - RecordBatchReader
      - RecordBatchWriter
      - CsvReadOptions
      - CsvWriteOptions
  - title: Arrow data containers
    contents:
      - array
      - ChunkedArray
      - Scalar
      - RecordBatch
      - Table
      - ArrayData
      - buffer
      - read_message
  - title: Arrow data types and schema
    contents:
      - Schema
      - unify_schemas
      - type
      - dictionary
      - Field
      - read_schema
      - data-type
      - DataType
      - DictionaryType
      - FixedWidthType
  - title: Flight
    contents:
      - load_flight_server
      - flight_connect
      - flight_get
      - flight_put
      - list_flights
  - title: File systems
    contents:
      - s3_bucket
      - FileSystem
      - FileInfo
      - FileSelector
      - copy_files
  - title: Input/Output
    contents:
      - InputStream
      - mmap_open
      - mmap_create
      - OutputStream
      - Message
      - MessageReader
      - compression
      - Codec
      - codec_is_available
  - title: Computation
    contents:
      - call_function
      - match_arrow
      - value_counts
      - list_compute_functions
  - title: Connections to other systems
    contents:
      - to_arrow
      - to_duckdb
  - title: Configuration
    contents:
      - arrow_info
      - cpu_count
      - io_thread_count
      - arrow_available
      - install_arrow
      - install_pyarrow
      - create_package_with_all_dependencies

repo:
  jira_projects: [ARROW]
  url:
    source: https://github.com/apache/arrow/blob/master/r/
    issue: https://issues.apache.org/jira/browse/<|MERGE_RESOLUTION|>--- conflicted
+++ resolved
@@ -82,13 +82,10 @@
             href: articles/developers/debugging.html
           - text: Package Installation Details
             href: articles/developers/install_details.html
-<<<<<<< HEAD
+          - text: Docker
+            href: articles/developers/docker.html
           - text: Writing Bindings
             href: articles/developers/bindings.html
-=======
-          - text: Docker
-            href: articles/developers/docker.html
->>>>>>> f473cb90
 reference:
   - title: Multi-file datasets
     contents:
