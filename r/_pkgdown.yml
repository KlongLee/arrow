# Licensed to the Apache Software Foundation (ASF) under one
# or more contributor license agreements.  See the NOTICE file
# distributed with this work for additional information
# regarding copyright ownership.  The ASF licenses this file
# to you under the Apache License, Version 2.0 (the
# "License"); you may not use this file except in compliance
# with the License.  You may obtain a copy of the License at
#
#   http://www.apache.org/licenses/LICENSE-2.0
#
# Unless required by applicable law or agreed to in writing,
# software distributed under the License is distributed on an
# "AS IS" BASIS, WITHOUT WARRANTIES OR CONDITIONS OF ANY
# KIND, either express or implied.  See the License for the
# specific language governing permissions and limitations
# under the License.

# NPR: uncomment this to build docs for release
# destination: ../../arrow-site/asf-site/docs/r/
url: https://arrow.apache.org/docs/r/
title: Arrow R Package
template:
  params:
    bootswatch: cosmo
  includes:
    in_header: |
      <!-- Matomo -->
      <script>
        var _paq = window._paq = window._paq || [];
        /* tracker methods like "setCustomDimension" should be called before "trackPageView" */
        /* We explicitly disable cookie tracking to avoid privacy issues */
        _paq.push(['disableCookies']);
        _paq.push(['trackPageView']);
        _paq.push(['enableLinkTracking']);
        (function() {
          var u="https://analytics.apache.org/";
          _paq.push(['setTrackerUrl', u+'matomo.php']);
          _paq.push(['setSiteId', '20']);
          var d=document, g=d.createElement('script'), s=d.getElementsByTagName('script')[0];
          g.async=true; g.src=u+'matomo.js'; s.parentNode.insertBefore(g,s);
        })();
      </script>
      <!-- End Matomo Code -->
  opengraph:
    image:
      src: https://arrow.apache.org/img/arrow-logo_horizontal_black-txt_white-bg.png
      alt: "Apache Arrow logo, displaying the triple chevron image adjacent to the text"
    twitter:
      creator: "@apachearrow"
      site: "@apachearrow"
      card: summary_large_image
navbar:
  structure:
    left:
      - home
      - intro
      - reference
      - articles
      - news
      - project
    right: github
  components:
    home:
      text: ❯❯❯
      href: https://arrow.apache.org/
    reference:
      text: Reference
      href: reference/index.html
    project:
      text: Project docs
      menu:
        - text: Specification
          href: https://arrow.apache.org/docs/format/Columnar.html
        - text: C GLib
          href: https://arrow.apache.org/docs/c_glib
        - text: C++
          href: https://arrow.apache.org/docs/cpp
        - text: Java
          href: https://arrow.apache.org/docs/java
        - text: JavaScript
          href: https://arrow.apache.org/docs/js
        - text: Python
          href: https://arrow.apache.org/docs/python
        - text: R
          href: index.html
    articles:
      text: Articles
      menu:
        - text: Installing the Arrow Package on Linux
          href: articles/install.html
        - text: Working with Arrow Datasets and dplyr
          href: articles/dataset.html
        - text: Working with Cloud Storage (S3, GCS)
          href: articles/fs.html
        - text: Apache Arrow in Python and R with reticulate
          href: articles/python.html
        - text: Connecting to Flight RPC Servers
          href: articles/flight.html
        - text: Arrow R Developer Guide
          href: articles/developing.html
        - text: Developers
          menu:
          - text: Developer Environment Setup
            href: articles/developers/setup.html
          - text: Common Workflow Tasks
            href: articles/developers/workflow.html
          - text: Debugging
            href: articles/developers/debugging.html
          - text: Package Installation Details
            href: articles/developers/install_details.html
          - text: Docker
            href: articles/developers/docker.html
          - text: Writing Bindings
            href: articles/developers/bindings.html
reference:
  - title: Multi-file datasets
    contents:
      - open_dataset
      - write_dataset
      - dataset_factory
      - hive_partition
      - Dataset
      - Partitioning
      - Expression
      - Scanner
      - FileFormat
      - FileWriteOptions
      - FragmentScanOptions
      - map_batches
  - title: Reading and writing files
    contents:
      - read_feather
      - read_ipc_stream
      - read_parquet
      - read_delim_arrow
      - read_json_arrow
      - write_feather
      - write_ipc_stream
      - write_to_raw
      - write_parquet
      - write_csv_arrow
  - title: C++ reader/writer interface
    contents:
      - ParquetFileReader
      - ParquetArrowReaderProperties
      - ParquetFileWriter
      - ParquetWriterProperties
      - FeatherReader
      - CsvTableReader
      - RecordBatchReader
      - RecordBatchWriter
      - CsvReadOptions
      - CsvWriteOptions
      - as_record_batch_reader
  - title: Arrow data containers
    contents:
      - array
      - ChunkedArray
      - Scalar
      - RecordBatch
      - Table
      - ArrayData
      - buffer
      - read_message
      - concat_arrays
<<<<<<< HEAD
      - ExtensionArray
      - vctrs_extension_array
=======
      - concat_tables
      - ExtensionArray
      - vctrs_extension_array
      - as_arrow_array
      - as_chunked_array
      - as_record_batch
      - as_arrow_table
>>>>>>> 7fe71f5c
  - title: Arrow data types and schema
    contents:
      - Schema
      - unify_schemas
      - infer_type
      - dictionary
      - Field
      - read_schema
      - data-type
      - DataType
      - DictionaryType
      - FixedWidthType
      - new_extension_type
      - vctrs_extension_type
      - ExtensionType
<<<<<<< HEAD
=======
      - as_data_type
      - as_schema
>>>>>>> 7fe71f5c
  - title: Flight
    contents:
      - load_flight_server
      - flight_connect
      - flight_disconnect
      - flight_get
      - flight_put
      - list_flights
  - title: File systems
    contents:
      - s3_bucket
      - gs_bucket
      - FileSystem
      - FileInfo
      - FileSelector
      - copy_files
  - title: Input/Output
    contents:
      - InputStream
      - mmap_open
      - mmap_create
      - OutputStream
      - Message
      - MessageReader
      - compression
      - Codec
      - codec_is_available
  - title: Computation
    contents:
      - call_function
      - match_arrow
      - value_counts
      - list_compute_functions
      - register_scalar_function
      - show_exec_plan
  - title: Connections to other systems
    contents:
      - to_arrow
      - to_duckdb
  - title: Configuration
    contents:
      - arrow_info
      - cpu_count
      - io_thread_count
      - install_arrow
      - install_pyarrow
      - create_package_with_all_dependencies

repo:
  jira_projects: [ARROW]
  url:
    source: https://github.com/apache/arrow/blob/master/r/
    issue: https://issues.apache.org/jira/browse/<|MERGE_RESOLUTION|>--- conflicted
+++ resolved
@@ -163,10 +163,6 @@
       - buffer
       - read_message
       - concat_arrays
-<<<<<<< HEAD
-      - ExtensionArray
-      - vctrs_extension_array
-=======
       - concat_tables
       - ExtensionArray
       - vctrs_extension_array
@@ -174,7 +170,6 @@
       - as_chunked_array
       - as_record_batch
       - as_arrow_table
->>>>>>> 7fe71f5c
   - title: Arrow data types and schema
     contents:
       - Schema
@@ -190,11 +185,8 @@
       - new_extension_type
       - vctrs_extension_type
       - ExtensionType
-<<<<<<< HEAD
-=======
       - as_data_type
       - as_schema
->>>>>>> 7fe71f5c
   - title: Flight
     contents:
       - load_flight_server
