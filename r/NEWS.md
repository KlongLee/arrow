--- conflicted
+++ resolved
@@ -19,22 +19,6 @@
 
 # arrow 7.0.0.9000
 
-<<<<<<< HEAD
-* `read_csv_arrow()`'s readr-style type `T` is now mapped to `timestamp(unit = "ns")` instead of `timestamp(unit = "s")`.
-* `lubridate`:
-  * component extraction functions: `tz()` (timezone), `semester()` (semester), `dst()` (daylight savings time indicator), `date()` (extract date), `epiyear()` (epiyear), improvements to `month()`, which now works with integer inputs.
-  * Added `make_date()` & `make_datetime()` + `ISOdatetime()` & `ISOdate()` to create date-times from numeric representations. 
-  * Added `decimal_date()` and `date_decimal()`
-  * Added `make_difftime()` (duration constructor)
-  * Added duration helper functions: `dyears()`, `dmonths()`, `dweeks()`, `ddays()`, `dhours()`, `dminutes()`, `dseconds()`, `dmilliseconds()`, `dmicroseconds()`, `dnanoseconds()`.
-* date-time functionality:
-  * Added `as_date()` and `as_datetime()`
-  * Added `difftime` and `as.difftime()` 
-  * Added `as.Date()` to convert to date
-  * Added `parse_date_time()` datetime parser for year, month, and day components.
-* `median()` and `quantile()` will warn once about approximate calculations regardless of interactivity.
-* Removed Solaris workarounds, libarrow is now required.
-=======
 ## Enhancements to dplyr and datasets
 
 * `open_dataset()`:
@@ -78,6 +62,7 @@
   * `?lubridate::duration` helper functions, such as `dyears()`, `dhours()`, `dseconds()`.
   * `lubridate::leap_year()`
   * `lubridate::as_date()` and `lubridate::as_datetime()`
+  * `lubridate::parse_date_time()` datetime parser (only for year, month, and day components with separators).
 * Also for Arrow dplyr queries, added support and fixes for base date and time functions:
   * `base::difftime` and `base::as.difftime()`
   * `base::as.Date()` to convert to date
@@ -139,7 +124,6 @@
   to match the behavior of `base::grepl()`.
 * `create_package_with_all_dependencies()` works on Windows and Mac OS, instead
   of only Linux.
->>>>>>> 526fa070
 
 # arrow 7.0.0
 
