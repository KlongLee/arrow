--- conflicted
+++ resolved
@@ -19,14 +19,11 @@
 
 # arrow 6.0.1.9000
 
-<<<<<<< HEAD
 * updated `write_csv_arrow()` to follow the signature of `readr::write_csv()`. The following arguments are supported:
   * `file` identical to `sink`
   * `col_names` identical to `include_header`
   * other arguments are currently unsupported, but the function errors with a meaningful message.
-=======
 * Added `decimal128()` (identical to `decimal()`) as the name is more explicit and updated docs to encourage its use. 
->>>>>>> 8cebc494
 
 # arrow 6.0.1
 
