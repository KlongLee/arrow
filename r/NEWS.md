--- conflicted
+++ resolved
@@ -19,12 +19,9 @@
 
 # arrow 7.0.0.9000
 
-<<<<<<< HEAD
 * `read_csv_arrow()`'s readr-style type `T` is now mapped to `timestamp(unit = "ns")` instead of `timestamp(unit = "s")`.
-=======
 * `lubridate`: 
   * `tz()` to extract/get timezone
->>>>>>> a061a921
 
 # arrow 7.0.0
 
