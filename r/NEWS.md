--- conflicted
+++ resolved
@@ -24,12 +24,9 @@
   * `tz()` to extract/get timezone
   * `semester()` to extract/get semester
   * `dst()` to get daylight savings time indicator.
-<<<<<<< HEAD
   * `date()` to extract date
+  * * `epiyear()` to get epiyear
 * `as.Date()` to convert to date
-=======
-  * `epiyear()` to get epiyear
->>>>>>> da058a70
 
 # arrow 7.0.0
 
