--- conflicted
+++ resolved
@@ -19,12 +19,10 @@
 
 # arrow 0.16.0.9000
 
-<<<<<<< HEAD
+
 * `write_feather`, `write_arrow` and `write_parquet` now return their input
 similar to `write_*` functions from `readr` (#7796 @boshek)
-=======
 * Dataset filtering is now correctly supported for all Arrow date/time/timestamp column types.
->>>>>>> cb686b31
 
 # arrow 0.16.0
 
