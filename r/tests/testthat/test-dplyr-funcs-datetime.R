--- conflicted
+++ resolved
@@ -1256,7 +1256,55 @@
   )
 })
 
-<<<<<<< HEAD
+test_that("dminutes, dhours, ddays, dweeks, dmonths, dyears", {
+  example_d <- tibble(x = c(1:10, NA))
+  date_to_add <- ymd("2009-08-03", tz = "America/Chicago")
+
+  compare_dplyr_binding(
+    .input %>%
+      mutate(
+        dminutes = dminutes(x),
+        dhours = dhours(x),
+        ddays = ddays(x),
+        dweeks = dweeks(x),
+        dmonths = dmonths(x),
+        dyears = dyears(x)
+      ) %>%
+      collect(),
+    example_d,
+    ignore_attr = TRUE
+  )
+
+  compare_dplyr_binding(
+    .input %>%
+      mutate(
+        dhours = dhours(x),
+        ddays = ddays(x),
+        new_date_1 = date_to_add + ddays,
+        new_date_2 = date_to_add + ddays - dhours(3),
+        new_duration = dhours - ddays
+      ) %>%
+      collect(),
+    example_d,
+    ignore_attr = TRUE
+  )
+
+  compare_dplyr_binding(
+    .input %>%
+      mutate(
+        r_obj_dminutes = dminutes(1),
+        r_obj_dhours = dhours(2),
+        r_obj_ddays = ddays(3),
+        r_obj_dweeks = dweeks(4),
+        r_obj_dmonths = dmonths(5),
+        r_obj_dyears = dyears(6)
+      ) %>%
+      collect(),
+    tibble(),
+    ignore_attr = TRUE
+  )
+})
+
 test_that("make_difftime()", {
   test_df <- tibble(
     seconds = c(3, 4, 5, 6),
@@ -1266,17 +1314,11 @@
     weeks = c(1, 3, 5, NA),
     number = 10:13
   )
-=======
-test_that("dminutes, dhours, ddays, dweeks, dmonths, dyears", {
-  example_d <- tibble(x = c(1:10, NA))
-  date_to_add <- ymd("2009-08-03", tz = "America/Chicago")
->>>>>>> a5e45cec
-
-  compare_dplyr_binding(
-    .input %>%
-      mutate(
-<<<<<<< HEAD
-        duration_from_parts = make_difftime(
+  
+    compare_dplyr_binding(
+    .input %>%
+      mutate(
+          duration_from_parts = make_difftime(
           second = seconds,
           minute = minutes,
           hour = hours,
@@ -1346,46 +1388,5 @@
         ) %>%
         collect()
     )
-=======
-        dminutes = dminutes(x),
-        dhours = dhours(x),
-        ddays = ddays(x),
-        dweeks = dweeks(x),
-        dmonths = dmonths(x),
-        dyears = dyears(x)
-      ) %>%
-      collect(),
-    example_d,
-    ignore_attr = TRUE
-  )
-
-  compare_dplyr_binding(
-    .input %>%
-      mutate(
-        dhours = dhours(x),
-        ddays = ddays(x),
-        new_date_1 = date_to_add + ddays,
-        new_date_2 = date_to_add + ddays - dhours(3),
-        new_duration = dhours - ddays
-      ) %>%
-      collect(),
-    example_d,
-    ignore_attr = TRUE
-  )
-
-  compare_dplyr_binding(
-    .input %>%
-      mutate(
-        r_obj_dminutes = dminutes(1),
-        r_obj_dhours = dhours(2),
-        r_obj_ddays = ddays(3),
-        r_obj_dweeks = dweeks(4),
-        r_obj_dmonths = dmonths(5),
-        r_obj_dyears = dyears(6)
-      ) %>%
-      collect(),
-    tibble(),
-    ignore_attr = TRUE
->>>>>>> a5e45cec
-  )
+      )
 })