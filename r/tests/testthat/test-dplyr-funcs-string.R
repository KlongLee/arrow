# Licensed to the Apache Software Foundation (ASF) under one
# or more contributor license agreements.  See the NOTICE file
# distributed with this work for additional information
# regarding copyright ownership.  The ASF licenses this file
# to you under the Apache License, Version 2.0 (the
# "License"); you may not use this file except in compliance
# with the License.  You may obtain a copy of the License at
#
#   http://www.apache.org/licenses/LICENSE-2.0
#
# Unless required by applicable law or agreed to in writing,
# software distributed under the License is distributed on an
# "AS IS" BASIS, WITHOUT WARRANTIES OR CONDITIONS OF ANY
# KIND, either express or implied.  See the License for the
# specific language governing permissions and limitations
# under the License.

skip_if_not_available("dataset")
skip_if_not_available("utf8proc")

library(dplyr, warn.conflicts = FALSE)
library(lubridate)
library(stringr)
library(stringi)

test_that("paste, paste0, and str_c", {
  df <- tibble(
    v = c("A", "B", "C"),
    w = c("a", "b", "c"),
    x = c("d", NA_character_, "f"),
    y = c(NA_character_, "h", "i"),
    z = c(1.1, 2.2, NA)
  )
  x <- Expression$field_ref("x")
  y <- Expression$field_ref("y")

  # no NAs in data
  compare_dplyr_binding(
    .input %>%
      transmute(paste(v, w)) %>%
      collect(),
    df
  )
  compare_dplyr_binding(
    .input %>%
      transmute(paste(v, w, sep = "-")) %>%
      collect(),
    df
  )
  compare_dplyr_binding(
    .input %>%
      transmute(paste0(v, w)) %>%
      collect(),
    df
  )
  compare_dplyr_binding(
    .input %>%
      transmute(str_c(v, w)) %>%
      collect(),
    df
  )
  compare_dplyr_binding(
    .input %>%
      transmute(str_c(v, w, sep = "+")) %>%
      collect(),
    df
  )

  # NAs in data
  compare_dplyr_binding(
    .input %>%
      transmute(paste(x, y)) %>%
      collect(),
    df
  )
  compare_dplyr_binding(
    .input %>%
      transmute(paste(x, y, sep = "-")) %>%
      collect(),
    df
  )
  compare_dplyr_binding(
    .input %>%
      transmute(str_c(x, y)) %>%
      collect(),
    df
  )

  # non-character column in dots
  compare_dplyr_binding(
    .input %>%
      transmute(paste0(x, y, z)) %>%
      collect(),
    df
  )

  # literal string in dots
  compare_dplyr_binding(
    .input %>%
      transmute(paste(x, "foo", y)) %>%
      collect(),
    df
  )

  # literal NA in dots
  compare_dplyr_binding(
    .input %>%
      transmute(paste(x, NA, y)) %>%
      collect(),
    df
  )

  # expressions in dots
  compare_dplyr_binding(
    .input %>%
      transmute(paste0(x, toupper(y), as.character(z))) %>%
      collect(),
    df
  )

  # sep is literal NA
  # errors in paste() (consistent with base::paste())
  expect_snapshot({
    (expect_error(
      nse_funcs$paste(x, y, sep = NA_character_)
    ))
  })

  # emits null in str_c() (consistent with stringr::str_c())
  compare_dplyr_binding(
    .input %>%
      transmute(str_c(x, y, sep = NA_character_)) %>%
      collect(),
    df
  )

  # sep passed in dots to paste0 (which doesn't take a sep argument)
  compare_dplyr_binding(
    .input %>%
      transmute(paste0(x, y, sep = "-")) %>%
      collect(),
    df
  )

  # known differences

  # arrow allows the separator to be an array
  expect_equal(
    df %>%
      Table$create() %>%
      transmute(result = paste(x, y, sep = w)) %>%
      collect(),
    df %>%
      transmute(result = paste(x, w, y, sep = ""))
  )

  # expected errors

  expect_snapshot({
    # collapse argument not supported
    (expect_error(
      nse_funcs$paste(x, y, collapse = "")
    ))
    (expect_error(
      nse_funcs$paste0(x, y, collapse = "")
    ))
    (expect_error(
      nse_funcs$str_c(x, y, collapse = "")
    ))
    # literal vectors of length != 1 not supported
    (expect_error(
      nse_funcs$paste(x, character(0), y)
    ))
    (expect_error(
      nse_funcs$paste(x, c(",", ";"), y)
    ))
  })
})

test_that("grepl with ignore.case = FALSE and fixed = TRUE", {
  df <- tibble(x = c("Foo", "bar"))
  compare_dplyr_binding(
    .input %>%
      filter(grepl("o", x, fixed = TRUE)) %>%
      collect(),
    df
  )
})

test_that("sub and gsub with ignore.case = FALSE and fixed = TRUE", {
  df <- tibble(x = c("Foo", "bar"))
  compare_dplyr_binding(
    .input %>%
      transmute(x = sub("Foo", "baz", x, fixed = TRUE)) %>%
      collect(),
    df
  )
  compare_dplyr_binding(
    .input %>%
      transmute(x = gsub("o", "u", x, fixed = TRUE)) %>%
      collect(),
    df
  )
})

# many of the remainder of these tests require RE2
skip_if_not_available("re2")

test_that("grepl", {
  df <- tibble(x = c("Foo", "bar"))

  for (fixed in c(TRUE, FALSE)) {
    compare_dplyr_binding(
      .input %>%
        filter(grepl("Foo", x, fixed = fixed)) %>%
        collect(),
      df
    )
    compare_dplyr_binding(
      .input %>%
        transmute(x = grepl("^B.+", x, ignore.case = FALSE, fixed = fixed)) %>%
        collect(),
      df
    )
    compare_dplyr_binding(
      .input %>%
        filter(grepl("Foo", x, ignore.case = FALSE, fixed = fixed)) %>%
        collect(),
      df
    )
  }
})

test_that("grepl with ignore.case = TRUE and fixed = TRUE", {
  df <- tibble(x = c("Foo", "bar"))

  # base::grepl() ignores ignore.case = TRUE with a warning when fixed = TRUE,
  # so we can't use compare_dplyr_binding() for these tests
  expect_equal(
    df %>%
      Table$create() %>%
      filter(grepl("O", x, ignore.case = TRUE, fixed = TRUE)) %>%
      collect(),
    tibble(x = "Foo")
  )
  expect_equal(
    df %>%
      Table$create() %>%
      filter(x = grepl("^B.+", x, ignore.case = TRUE, fixed = TRUE)) %>%
      collect(),
    tibble(x = character(0))
  )
})

test_that("str_detect", {
  df <- tibble(x = c("Foo", "bar"))

  compare_dplyr_binding(
    .input %>%
      filter(str_detect(x, regex("^F"))) %>%
      collect(),
    df
  )
  compare_dplyr_binding(
    .input %>%
      transmute(x = str_detect(x, regex("^f[A-Z]{2}", ignore_case = TRUE))) %>%
      collect(),
    df
  )
  compare_dplyr_binding(
    .input %>%
      transmute(x = str_detect(x, regex("^f[A-Z]{2}", ignore_case = TRUE), negate = TRUE)) %>%
      collect(),
    df
  )
  compare_dplyr_binding(
    .input %>%
      filter(str_detect(x, fixed("o"))) %>%
      collect(),
    df
  )
  compare_dplyr_binding(
    .input %>%
      filter(str_detect(x, fixed("O"))) %>%
      collect(),
    df
  )
  compare_dplyr_binding(
    .input %>%
      filter(str_detect(x, fixed("O", ignore_case = TRUE))) %>%
      collect(),
    df
  )
  compare_dplyr_binding(
    .input %>%
      filter(str_detect(x, fixed("O", ignore_case = TRUE), negate = TRUE)) %>%
      collect(),
    df
  )
})

test_that("sub and gsub", {
  df <- tibble(x = c("Foo", "bar"))

  for (fixed in c(TRUE, FALSE)) {
    compare_dplyr_binding(
      .input %>%
        transmute(x = sub("Foo", "baz", x, fixed = fixed)) %>%
        collect(),
      df
    )
    compare_dplyr_binding(
      .input %>%
        transmute(x = sub("^B.+", "baz", x, ignore.case = FALSE, fixed = fixed)) %>%
        collect(),
      df
    )
    compare_dplyr_binding(
      .input %>%
        transmute(x = sub("Foo", "baz", x, ignore.case = FALSE, fixed = fixed)) %>%
        collect(),
      df
    )
  }
})

test_that("sub and gsub with ignore.case = TRUE and fixed = TRUE", {
  df <- tibble(x = c("Foo", "bar"))

  # base::sub() and base::gsub() ignore ignore.case = TRUE with a warning when
  # fixed = TRUE, so we can't use compare_dplyr_binding() for these tests
  expect_equal(
    df %>%
      Table$create() %>%
      transmute(x = sub("O", "u", x, ignore.case = TRUE, fixed = TRUE)) %>%
      collect(),
    tibble(x = c("Fuo", "bar"))
  )
  expect_equal(
    df %>%
      Table$create() %>%
      transmute(x = gsub("o", "u", x, ignore.case = TRUE, fixed = TRUE)) %>%
      collect(),
    tibble(x = c("Fuu", "bar"))
  )
  expect_equal(
    df %>%
      Table$create() %>%
      transmute(x = sub("^B.+", "baz", x, ignore.case = TRUE, fixed = TRUE)) %>%
      collect(),
    df # unchanged
  )
})

test_that("str_replace and str_replace_all", {
  df <- tibble(x = c("Foo", "bar"))

  compare_dplyr_binding(
    .input %>%
      transmute(x = str_replace_all(x, "^F", "baz")) %>%
      collect(),
    df
  )

  compare_dplyr_binding(
    .input %>%
      transmute(x = str_replace_all(x, regex("^F"), "baz")) %>%
      collect(),
    df
  )

  compare_dplyr_binding(
    .input %>%
      mutate(x = str_replace(x, "^F[a-z]{2}", "baz")) %>%
      collect(),
    df
  )

  compare_dplyr_binding(
    .input %>%
      transmute(x = str_replace(x, regex("^f[A-Z]{2}", ignore_case = TRUE), "baz")) %>%
      collect(),
    df
  )
  compare_dplyr_binding(
    .input %>%
      transmute(x = str_replace_all(x, fixed("o"), "u")) %>%
      collect(),
    df
  )
  compare_dplyr_binding(
    .input %>%
      transmute(x = str_replace(x, fixed("O"), "u")) %>%
      collect(),
    df
  )
  compare_dplyr_binding(
    .input %>%
      transmute(x = str_replace(x, fixed("O", ignore_case = TRUE), "u")) %>%
      collect(),
    df
  )
})

test_that("strsplit and str_split", {
  df <- tibble(x = c("Foo and bar", "baz and qux and quux"))

  compare_dplyr_binding(
    .input %>%
      mutate(x = strsplit(x, "and")) %>%
      collect(),
    df,
    # `ignore_attr = TRUE` because the vctr coming back from arrow (ListArray)
    # has type information in it, but it's just a bare list from R/dplyr.
    ignore_attr = TRUE
  )
  compare_dplyr_binding(
    .input %>%
      mutate(x = strsplit(x, "and.*", fixed = TRUE)) %>%
      collect(),
    df,
    ignore_attr = TRUE
  )
  compare_dplyr_binding(
    .input %>%
      mutate(x = strsplit(x, " +and +")) %>%
      collect(),
    df,
    ignore_attr = TRUE
  )
  compare_dplyr_binding(
    .input %>%
      mutate(x = str_split(x, "and")) %>%
      collect(),
    df,
    ignore_attr = TRUE
  )
  compare_dplyr_binding(
    .input %>%
      mutate(x = str_split(x, "and", n = 2)) %>%
      collect(),
    df,
    ignore_attr = TRUE
  )
  compare_dplyr_binding(
    .input %>%
      mutate(x = str_split(x, fixed("and"), n = 2)) %>%
      collect(),
    df,
    ignore_attr = TRUE
  )
  compare_dplyr_binding(
    .input %>%
      mutate(x = str_split(x, regex("and"), n = 2)) %>%
      collect(),
    df,
    ignore_attr = TRUE
  )
  compare_dplyr_binding(
    .input %>%
      mutate(x = str_split(x, "Foo|bar", n = 2)) %>%
      collect(),
    df,
    ignore_attr = TRUE
  )
})

test_that("str_to_lower, str_to_upper, and str_to_title", {
  df <- tibble(x = c("foo1", " \tB a R\n", "!apACHe aRroW!"))
  compare_dplyr_binding(
    .input %>%
      transmute(
        x_lower = str_to_lower(x),
        x_upper = str_to_upper(x),
        x_title = str_to_title(x)
      ) %>%
      collect(),
    df
  )

  # Error checking a single function because they all use the same code path.
<<<<<<< HEAD
  expect_snapshot({
    (expect_error(
      nse_funcs$str_to_lower("Apache Arrow", locale = "sp")
    ))
  })
=======
  expect_error(
    nse_funcs$str_to_lower("Apache Arrow", locale = "sp"),
    "Providing a value for 'locale' other than the default ('en') is not supported in Arrow",
    fixed = TRUE
  )
>>>>>>> 5897217e
})

test_that("arrow_*_split_whitespace functions", {
  # use only ASCII whitespace characters
  df_ascii <- tibble(x = c("Foo\nand bar", "baz\tand qux and quux"))

  # use only non-ASCII whitespace characters
  df_utf8 <- tibble(x = c("Foo\u00A0and\u2000bar", "baz\u2006and\u1680qux\u3000and\u2008quux"))

  df_split <- tibble(x = list(c("Foo", "and", "bar"), c("baz", "and", "qux", "and", "quux")))

  # use default option values
  expect_equal(
    df_ascii %>%
      Table$create() %>%
      mutate(x = arrow_ascii_split_whitespace(x)) %>%
      collect(),
    df_split,
    ignore_attr = TRUE
  )
  expect_equal(
    df_utf8 %>%
      Table$create() %>%
      mutate(x = arrow_utf8_split_whitespace(x)) %>%
      collect(),
    df_split,
    ignore_attr = TRUE
  )

  # specify non-default option values
  expect_equal(
    df_ascii %>%
      Table$create() %>%
      mutate(
        x = arrow_ascii_split_whitespace(x, options = list(max_splits = 1, reverse = TRUE))
      ) %>%
      collect(),
    tibble(x = list(c("Foo\nand", "bar"), c("baz\tand qux and", "quux"))),
    ignore_attr = TRUE
  )
  expect_equal(
    df_utf8 %>%
      Table$create() %>%
      mutate(
        x = arrow_utf8_split_whitespace(x, options = list(max_splits = 1, reverse = TRUE))
      ) %>%
      collect(),
    tibble(x = list(c("Foo\u00A0and", "bar"), c("baz\u2006and\u1680qux\u3000and", "quux"))),
    ignore_attr = TRUE
  )
})

test_that("errors and warnings in string splitting", {
  # These conditions generate an error, but abandon_ship() catches the error,
  # issues a warning, and pulls the data into R (if computing on InMemoryDataset)
  # Elsewhere we test that abandon_ship() works,
  # so here we can just call the functions directly

  x <- Expression$field_ref("x")
<<<<<<< HEAD
=======
  expect_error(
    nse_funcs$str_split(x, fixed("and", ignore_case = TRUE)),
    "Case-insensitive string splitting not supported in Arrow"
  )
  expect_error(
    nse_funcs$str_split(x, coll("and.?")),
    "Pattern modifier `coll()` not supported in Arrow",
    fixed = TRUE
  )
  expect_error(
    nse_funcs$str_split(x, boundary(type = "word")),
    "Pattern modifier `boundary()` not supported in Arrow",
    fixed = TRUE
  )
  expect_error(
    nse_funcs$str_split(x, "and", n = 0),
    "Splitting strings into zero parts not supported in Arrow"
  )
>>>>>>> 5897217e

  expect_snapshot({
    (expect_error(
      nse_funcs$str_split(x, fixed("and", ignore_case = TRUE))
    ))
    (expect_error(
      nse_funcs$str_split(x, coll("and.?"))
    ))
    (expect_error(
      nse_funcs$str_split(x, boundary(type = "word"))
    ))
    (expect_error(
      nse_funcs$str_split(x, "and", n = 0)
    ))
    # This condition generates a warning
    (expect_warning(
      nse_funcs$str_split(x, fixed("and"), simplify = TRUE)
    ))
  })
})

test_that("errors and warnings in string detection and replacement", {
  x <- Expression$field_ref("x")

<<<<<<< HEAD
  expect_snapshot({
    (expect_error(
      nse_funcs$str_detect(x, boundary(type = "character"))
    ))
    (expect_error(
      nse_funcs$str_replace_all(x, coll("o", locale = "en"), "ó")
    ))
    # This condition generates a warning
    (expect_warning(
      nse_funcs$str_replace_all(x, regex("o", multiline = TRUE), "u")
    ))
  })
=======
  expect_error(
    nse_funcs$str_detect(x, boundary(type = "character")),
    "Pattern modifier `boundary()` not supported in Arrow",
    fixed = TRUE
  )
  expect_error(
    nse_funcs$str_replace_all(x, coll("o", locale = "en"), "ó"),
    "Pattern modifier `coll()` not supported in Arrow",
    fixed = TRUE
  )

  # This condition generates a warning
  expect_warning(
    nse_funcs$str_replace_all(x, regex("o", multiline = TRUE), "u"),
    "Ignoring pattern modifier argument not supported in Arrow: \"multiline\""
  )
>>>>>>> 5897217e
})

test_that("backreferences in pattern in string detection", {
  skip("RE2 does not support backreferences in pattern (https://github.com/google/re2/issues/101)")
  df <- tibble(x = c("Foo", "bar"))

  compare_dplyr_binding(
    .input %>%
      filter(str_detect(x, regex("F([aeiou])\\1"))) %>%
      collect(),
    df
  )
})

test_that("backreferences (substitutions) in string replacement", {
  df <- tibble(x = c("Foo", "bar"))

  compare_dplyr_binding(
    .input %>%
      transmute(desc = sub(
        "(?:https?|ftp)://([^/\r\n]+)(/[^\r\n]*)?",
        "path `\\2` on server `\\1`",
        url
      )) %>%
      collect(),
    tibble(url = "https://arrow.apache.org/docs/r/")
  )
  compare_dplyr_binding(
    .input %>%
      transmute(x = str_replace(x, "^(\\w)o(.*)", "\\1\\2p")) %>%
      collect(),
    df
  )
  compare_dplyr_binding(
    .input %>%
      transmute(x = str_replace(x, regex("^(\\w)o(.*)", ignore_case = TRUE), "\\1\\2p")) %>%
      collect(),
    df
  )
  compare_dplyr_binding(
    .input %>%
      transmute(x = str_replace(x, regex("^(\\w)o(.*)", ignore_case = TRUE), "\\1\\2p")) %>%
      collect(),
    df
  )
})

test_that("edge cases in string detection and replacement", {
  # in case-insensitive fixed match/replace, test that "\\E" in the search
  # string and backslashes in the replacement string are interpreted literally.
  # this test does not use compare_dplyr_binding() because base::sub() and
  # base::grepl() do not support ignore.case = TRUE when fixed = TRUE.
  expect_equal(
    tibble(x = c("\\Q\\e\\D")) %>%
      Table$create() %>%
      filter(grepl("\\E", x, ignore.case = TRUE, fixed = TRUE)) %>%
      collect(),
    tibble(x = c("\\Q\\e\\D"))
  )
  expect_equal(
    tibble(x = c("\\Q\\e\\D")) %>%
      Table$create() %>%
      transmute(x = sub("\\E", "\\L", x, ignore.case = TRUE, fixed = TRUE)) %>%
      collect(),
    tibble(x = c("\\Q\\L\\D"))
  )

  # test that a user's "(?i)" prefix does not break the "(?i)" prefix that's
  # added in case-insensitive regex match/replace
  compare_dplyr_binding(
    .input %>%
      filter(grepl("(?i)^[abc]{3}$", x, ignore.case = TRUE, fixed = FALSE)) %>%
      collect(),
    tibble(x = c("ABC"))
  )
  compare_dplyr_binding(
    .input %>%
      transmute(x = sub("(?i)^[abc]{3}$", "123", x, ignore.case = TRUE, fixed = FALSE)) %>%
      collect(),
    tibble(x = c("ABC"))
  )
})

test_that("strptime", {
  # base::strptime() defaults to local timezone
  # but arrow's strptime defaults to UTC.
  # So that tests are consistent, set the local timezone to UTC
  # TODO: consider reevaluating this workaround after ARROW-12980
  withr::local_timezone("UTC")

  t_string <- tibble(x = c("2018-10-07 19:04:05", NA))
  t_stamp <- tibble(x = c(lubridate::ymd_hms("2018-10-07 19:04:05"), NA))

  expect_equal(
    t_string %>%
      Table$create() %>%
      mutate(
        x = strptime(x)
      ) %>%
      collect(),
    t_stamp,
    ignore_attr = "tzone"
  )

  expect_equal(
    t_string %>%
      Table$create() %>%
      mutate(
        x = strptime(x, format = "%Y-%m-%d %H:%M:%S")
      ) %>%
      collect(),
    t_stamp,
    ignore_attr = "tzone"
  )

  expect_equal(
    t_string %>%
      Table$create() %>%
      mutate(
        x = strptime(x, format = "%Y-%m-%d %H:%M:%S", unit = "ns")
      ) %>%
      collect(),
    t_stamp,
    ignore_attr = "tzone"
  )

  expect_equal(
    t_string %>%
      Table$create() %>%
      mutate(
        x = strptime(x, format = "%Y-%m-%d %H:%M:%S", unit = "s")
      ) %>%
      collect(),
    t_stamp,
    ignore_attr = "tzone"
  )

  tstring <- tibble(x = c("08-05-2008", NA))
  tstamp <- strptime(c("08-05-2008", NA), format = "%m-%d-%Y")

  expect_equal(
    tstring %>%
      Table$create() %>%
      mutate(
        x = strptime(x, format = "%m-%d-%Y")
      ) %>%
      pull(),
    # R's strptime returns POSIXlt (list type)
    as.POSIXct(tstamp),
    ignore_attr = "tzone"
  )
})

test_that("errors in strptime", {
  # Error when tz is passed
  x <- Expression$field_ref("x")
<<<<<<< HEAD
  expect_snapshot({
    (expect_error(
      nse_funcs$strptime(x, tz = "PDT")
    ))
  })
=======
  expect_error(
    nse_funcs$strptime(x, tz = "PDT"),
    "Time zone argument not supported in Arrow"
  )
>>>>>>> 5897217e
})

test_that("strftime", {
  skip_on_os("windows") # https://issues.apache.org/jira/browse/ARROW-13168

  times <- tibble(
    datetime = c(lubridate::ymd_hms("2018-10-07 19:04:05", tz = "Etc/GMT+6"), NA),
    date = c(as.Date("2021-01-01"), NA)
  )
  formats <- "%a %A %w %d %b %B %m %y %Y %H %I %p %M %z %Z %j %U %W %x %X %% %G %V %u"
  formats_date <- "%a %A %w %d %b %B %m %y %Y %H %I %p %M %j %U %W %x %X %% %G %V %u"

  compare_dplyr_binding(
    .input %>%
      mutate(x = strftime(datetime, format = formats)) %>%
      collect(),
    times
  )

  compare_dplyr_binding(
    .input %>%
      mutate(x = strftime(date, format = formats_date)) %>%
      collect(),
    times
  )

  compare_dplyr_binding(
    .input %>%
      mutate(x = strftime(datetime, format = formats, tz = "Pacific/Marquesas")) %>%
      collect(),
    times
  )

  compare_dplyr_binding(
    .input %>%
      mutate(x = strftime(datetime, format = formats, tz = "EST", usetz = TRUE)) %>%
      collect(),
    times
  )

  withr::with_timezone(
    "Pacific/Marquesas",
    {
      compare_dplyr_binding(
        .input %>%
          mutate(
            x = strftime(datetime, format = formats, tz = "EST"),
            x_date = strftime(date, format = formats_date, tz = "EST")
          ) %>%
          collect(),
        times
      )

      compare_dplyr_binding(
        .input %>%
          mutate(
            x = strftime(datetime, format = formats),
            x_date = strftime(date, format = formats_date)
          ) %>%
          collect(),
        times
      )
    }
  )

  # This check is due to differences in the way %c currently works in Arrow and R's strftime.
  # We can revisit after https://github.com/HowardHinnant/date/issues/704 is resolved.
  expect_error(
    times %>%
      Table$create() %>%
      mutate(x = strftime(datetime, format = "%c")) %>%
      collect(),
    "%c flag is not supported in non-C locales."
  )

  # Output precision of %S depends on the input timestamp precision.
  # Timestamps with second precision are represented as integers while
  # milliseconds, microsecond and nanoseconds are represented as fixed floating
  # point numbers with 3, 6 and 9 decimal places respectively.
  compare_dplyr_binding(
    .input %>%
      mutate(x = strftime(datetime, format = "%S")) %>%
      transmute(as.double(substr(x, 1, 2))) %>%
      collect(),
    times,
    tolerance = 1e-6
  )
})

test_that("format_ISO8601", {
  skip_on_os("windows") # https://issues.apache.org/jira/browse/ARROW-13168
  times <- tibble(x = c(lubridate::ymd_hms("2018-10-07 19:04:05", tz = "Etc/GMT+6"), NA))

  compare_dplyr_binding(
    .input %>%
      mutate(x = format_ISO8601(x, precision = "ymd", usetz = FALSE)) %>%
      collect(),
    times
  )

  if (getRversion() < "3.5") {
    # before 3.5, times$x will have no timezone attribute, so Arrow faithfully
    # errors that there is no timezone to format:
    expect_error(
      times %>%
        Table$create() %>%
        mutate(x = format_ISO8601(x, precision = "ymd", usetz = TRUE)) %>%
        collect(),
      "Timezone not present, cannot convert to string with timezone: %Y-%m-%d%z"
    )

    # See comment regarding %S flag in strftime tests
    expect_error(
      times %>%
        Table$create() %>%
        mutate(x = format_ISO8601(x, precision = "ymdhms", usetz = TRUE)) %>%
        mutate(x = gsub("\\.0*", "", x)) %>%
        collect(),
      "Timezone not present, cannot convert to string with timezone: %Y-%m-%dT%H:%M:%S%z"
    )
  } else {
    compare_dplyr_binding(
      .input %>%
        mutate(x = format_ISO8601(x, precision = "ymd", usetz = TRUE)) %>%
        collect(),
      times
    )

    # See comment regarding %S flag in strftime tests
    compare_dplyr_binding(
      .input %>%
        mutate(x = format_ISO8601(x, precision = "ymdhms", usetz = TRUE)) %>%
        mutate(x = gsub("\\.0*", "", x)) %>%
        collect(),
      times
    )
  }


  # See comment regarding %S flag in strftime tests
  compare_dplyr_binding(
    .input %>%
      mutate(x = format_ISO8601(x, precision = "ymdhms", usetz = FALSE)) %>%
      mutate(x = gsub("\\.0*", "", x)) %>%
      collect(),
    times
  )
})

test_that("arrow_find_substring and arrow_find_substring_regex", {
  df <- tibble(x = c("Foo and Bar", "baz and qux and quux"))

  expect_equal(
    df %>%
      Table$create() %>%
      mutate(x = arrow_find_substring(x, options = list(pattern = "b"))) %>%
      collect(),
    tibble(x = c(-1, 0))
  )
  expect_equal(
    df %>%
      Table$create() %>%
      mutate(x = arrow_find_substring(
        x,
        options = list(pattern = "b", ignore_case = TRUE)
      )) %>%
      collect(),
    tibble(x = c(8, 0))
  )
  expect_equal(
    df %>%
      Table$create() %>%
      mutate(x = arrow_find_substring_regex(
        x,
        options = list(pattern = "^[fb]")
      )) %>%
      collect(),
    tibble(x = c(-1, 0))
  )
  expect_equal(
    df %>%
      Table$create() %>%
      mutate(x = arrow_find_substring_regex(
        x,
        options = list(pattern = "[AEIOU]", ignore_case = TRUE)
      )) %>%
      collect(),
    tibble(x = c(1, 1))
  )
})

test_that("stri_reverse and arrow_ascii_reverse functions", {
  df_ascii <- tibble(x = c("Foo\nand bar", "baz\tand qux and quux"))

  df_utf8 <- tibble(x = c("Foo\u00A0\u0061nd\u00A0bar", "\u0062az\u00A0and\u00A0qux\u3000and\u00A0quux"))

  compare_dplyr_binding(
    .input %>%
      mutate(x = stri_reverse(x)) %>%
      collect(),
    df_utf8
  )

  compare_dplyr_binding(
    .input %>%
      mutate(x = stri_reverse(x)) %>%
      collect(),
    df_ascii
  )

  expect_equal(
    df_ascii %>%
      Table$create() %>%
      mutate(x = arrow_ascii_reverse(x)) %>%
      collect(),
    tibble(x = c("rab dna\nooF", "xuuq dna xuq dna\tzab"))
  )

  expect_error(
    df_utf8 %>%
      Table$create() %>%
      mutate(x = arrow_ascii_reverse(x)) %>%
      collect(),
    "Invalid: Non-ASCII sequence in input"
  )
})

test_that("str_like", {
  df <- tibble(x = c("Foo and bar", "baz and qux and quux"))

  # TODO: After new version of stringr with str_like has been released, update all
  # these tests to use compare_dplyr_binding

  # No match - entire string
  expect_equal(
    df %>%
      Table$create() %>%
      mutate(x = str_like(x, "baz")) %>%
      collect(),
    tibble(x = c(FALSE, FALSE))
  )

  # Match - entire string
  expect_equal(
    df %>%
      Table$create() %>%
      mutate(x = str_like(x, "Foo and bar")) %>%
      collect(),
    tibble(x = c(TRUE, FALSE))
  )

  # Wildcard
  expect_equal(
    df %>%
      Table$create() %>%
      mutate(x = str_like(x, "f%", ignore_case = TRUE)) %>%
      collect(),
    tibble(x = c(TRUE, FALSE))
  )

  # Ignore case
  expect_equal(
    df %>%
      Table$create() %>%
      mutate(x = str_like(x, "f%", ignore_case = FALSE)) %>%
      collect(),
    tibble(x = c(FALSE, FALSE))
  )

  # Single character
  expect_equal(
    df %>%
      Table$create() %>%
      mutate(x = str_like(x, "_a%")) %>%
      collect(),
    tibble(x = c(FALSE, TRUE))
  )

  # This will give an error until a new version of stringr with str_like has been released
  skip_if_not(packageVersion("stringr") > "1.4.0")
  compare_dplyr_binding(
    .input %>%
      mutate(x = str_like(x, "%baz%")) %>%
      collect(),
    df
  )
})

test_that("str_pad", {
  df <- tibble(x = c("Foo and bar", "baz and qux and quux"))

  compare_dplyr_binding(
    .input %>%
      mutate(x = str_pad(x, width = 31)) %>%
      collect(),
    df
  )

  compare_dplyr_binding(
    .input %>%
      mutate(x = str_pad(x, width = 30, side = "right")) %>%
      collect(),
    df
  )

  compare_dplyr_binding(
    .input %>%
      mutate(x = str_pad(x, width = 31, side = "left", pad = "+")) %>%
      collect(),
    df
  )

  compare_dplyr_binding(
    .input %>%
      mutate(x = str_pad(x, width = 10, side = "left", pad = "+")) %>%
      collect(),
    df
  )

  compare_dplyr_binding(
    .input %>%
      mutate(x = str_pad(x, width = 31, side = "both")) %>%
      collect(),
    df
  )
})

test_that("substr", {
  df <- tibble(x = "Apache Arrow")

  compare_dplyr_binding(
    .input %>%
      mutate(y = substr(x, 1, 6)) %>%
      collect(),
    df
  )

  compare_dplyr_binding(
    .input %>%
      mutate(y = substr(x, 0, 6)) %>%
      collect(),
    df
  )

  compare_dplyr_binding(
    .input %>%
      mutate(y = substr(x, -1, 6)) %>%
      collect(),
    df
  )

  compare_dplyr_binding(
    .input %>%
      mutate(y = substr(x, 6, 1)) %>%
      collect(),
    df
  )

  compare_dplyr_binding(
    .input %>%
      mutate(y = substr(x, -1, -2)) %>%
      collect(),
    df
  )

  compare_dplyr_binding(
    .input %>%
      mutate(y = substr(x, 9, 6)) %>%
      collect(),
    df
  )

  compare_dplyr_binding(
    .input %>%
      mutate(y = substr(x, 1, 6)) %>%
      collect(),
    df
  )

  compare_dplyr_binding(
    .input %>%
      mutate(y = substr(x, 8, 12)) %>%
      collect(),
    df
  )

  compare_dplyr_binding(
    .input %>%
      mutate(y = substr(x, -5, -1)) %>%
      collect(),
    df
  )

  expect_snapshot({
    (expect_error(
      nse_funcs$substr("Apache Arrow", c(1, 2), 3)
    ))
    (expect_error(
      nse_funcs$substr("Apache Arrow", 1, c(2, 3))
    ))
  })
})

test_that("substring", {
  # nse_funcs$substring just calls nse_funcs$substr, tested extensively above
  df <- tibble(x = "Apache Arrow")

  compare_dplyr_binding(
    .input %>%
      mutate(y = substring(x, 1, 6)) %>%
      collect(),
    df
  )
})

test_that("str_sub", {
  df <- tibble(x = "Apache Arrow")

  compare_dplyr_binding(
    .input %>%
      mutate(y = str_sub(x, 1, 6)) %>%
      collect(),
    df
  )

  compare_dplyr_binding(
    .input %>%
      mutate(y = str_sub(x, 0, 6)) %>%
      collect(),
    df
  )

  compare_dplyr_binding(
    .input %>%
      mutate(y = str_sub(x, -1, 6)) %>%
      collect(),
    df
  )

  compare_dplyr_binding(
    .input %>%
      mutate(y = str_sub(x, 6, 1)) %>%
      collect(),
    df
  )

  compare_dplyr_binding(
    .input %>%
      mutate(y = str_sub(x, -1, -2)) %>%
      collect(),
    df
  )

  compare_dplyr_binding(
    .input %>%
      mutate(y = str_sub(x, -1, 3)) %>%
      collect(),
    df
  )

  compare_dplyr_binding(
    .input %>%
      mutate(y = str_sub(x, 9, 6)) %>%
      collect(),
    df
  )

  compare_dplyr_binding(
    .input %>%
      mutate(y = str_sub(x, 1, 6)) %>%
      collect(),
    df
  )

  compare_dplyr_binding(
    .input %>%
      mutate(y = str_sub(x, 8, 12)) %>%
      collect(),
    df
  )

  compare_dplyr_binding(
    .input %>%
      mutate(y = str_sub(x, -5, -1)) %>%
      collect(),
    df
  )

  expect_snapshot({
    (expect_error(
      nse_funcs$str_sub("Apache Arrow", c(1, 2), 3)
    ))
    (expect_error(
      nse_funcs$str_sub("Apache Arrow", 1, c(2, 3))
    ))
  })
})

test_that("str_starts, str_ends, startsWith, endsWith", {
  df <- tibble(x = c("Foo", "bar", "baz", "qux"))

  compare_dplyr_binding(
    .input %>%
      filter(str_starts(x, "b.*")) %>%
      collect(),
    df
  )

  compare_dplyr_binding(
    .input %>%
      filter(str_starts(x, "b.*", negate = TRUE)) %>%
      collect(),
    df
  )

  compare_dplyr_binding(
    .input %>%
      filter(str_starts(x, fixed("b.*"))) %>%
      collect(),
    df
  )

  compare_dplyr_binding(
    .input %>%
      filter(str_starts(x, fixed("b"))) %>%
      collect(),
    df
  )

  compare_dplyr_binding(
    .input %>%
      filter(str_ends(x, "r")) %>%
      collect(),
    df
  )

  compare_dplyr_binding(
    .input %>%
      filter(str_ends(x, "r", negate = TRUE)) %>%
      collect(),
    df
  )

  compare_dplyr_binding(
    .input %>%
      filter(str_ends(x, fixed("r$"))) %>%
      collect(),
    df
  )

  compare_dplyr_binding(
    .input %>%
      filter(str_ends(x, fixed("r"))) %>%
      collect(),
    df
  )

  compare_dplyr_binding(
    .input %>%
      filter(startsWith(x, "b")) %>%
      collect(),
    df
  )

  compare_dplyr_binding(
    .input %>%
      filter(endsWith(x, "r")) %>%
      collect(),
    df
  )

  compare_dplyr_binding(
    .input %>%
      filter(startsWith(x, "b.*")) %>%
      collect(),
    df
  )

  compare_dplyr_binding(
    .input %>%
      filter(endsWith(x, "r$")) %>%
      collect(),
    df
  )
})

test_that("str_count", {
  df <- tibble(
    cities = c("Kolkata", "Dar es Salaam", "Tel Aviv", "San Antonio", "Cluj Napoca", "Bern", "Bogota"),
    dots = c("a.", "...", ".a.a", "a..a.", "ab...", "dse....", ".f..d..")
  )

  compare_dplyr_binding(
    .input %>%
      mutate(a_count = str_count(cities, pattern = "a")) %>%
      collect(),
    df
  )

  compare_dplyr_binding(
    .input %>%
      mutate(p_count = str_count(cities, pattern = "d")) %>%
      collect(),
    df
  )

  compare_dplyr_binding(
    .input %>%
      mutate(p_count = str_count(cities,
        pattern = regex("d", ignore_case = TRUE)
      )) %>%
      collect(),
    df
  )

  compare_dplyr_binding(
    .input %>%
      mutate(e_count = str_count(cities, pattern = "u")) %>%
      collect(),
    df
  )

  # nse_funcs$str_count() is not vectorised over pattern
  compare_dplyr_binding(
    .input %>%
      mutate(let_count = str_count(cities, pattern = c("a", "b", "e", "g", "p", "n", "s"))) %>%
      collect(),
    df,
    warning = TRUE
  )

  compare_dplyr_binding(
    .input %>%
      mutate(dots_count = str_count(dots, ".")) %>%
      collect(),
    df
  )

  compare_dplyr_binding(
    .input %>%
      mutate(dots_count = str_count(dots, fixed("."))) %>%
      collect(),
    df
  )
})<|MERGE_RESOLUTION|>--- conflicted
+++ resolved
@@ -479,19 +479,11 @@
   )
 
   # Error checking a single function because they all use the same code path.
-<<<<<<< HEAD
   expect_snapshot({
     (expect_error(
       nse_funcs$str_to_lower("Apache Arrow", locale = "sp")
     ))
   })
-=======
-  expect_error(
-    nse_funcs$str_to_lower("Apache Arrow", locale = "sp"),
-    "Providing a value for 'locale' other than the default ('en') is not supported in Arrow",
-    fixed = TRUE
-  )
->>>>>>> 5897217e
 })
 
 test_that("arrow_*_split_whitespace functions", {
@@ -551,28 +543,6 @@
   # so here we can just call the functions directly
 
   x <- Expression$field_ref("x")
-<<<<<<< HEAD
-=======
-  expect_error(
-    nse_funcs$str_split(x, fixed("and", ignore_case = TRUE)),
-    "Case-insensitive string splitting not supported in Arrow"
-  )
-  expect_error(
-    nse_funcs$str_split(x, coll("and.?")),
-    "Pattern modifier `coll()` not supported in Arrow",
-    fixed = TRUE
-  )
-  expect_error(
-    nse_funcs$str_split(x, boundary(type = "word")),
-    "Pattern modifier `boundary()` not supported in Arrow",
-    fixed = TRUE
-  )
-  expect_error(
-    nse_funcs$str_split(x, "and", n = 0),
-    "Splitting strings into zero parts not supported in Arrow"
-  )
->>>>>>> 5897217e
-
   expect_snapshot({
     (expect_error(
       nse_funcs$str_split(x, fixed("and", ignore_case = TRUE))
@@ -595,8 +565,6 @@
 
 test_that("errors and warnings in string detection and replacement", {
   x <- Expression$field_ref("x")
-
-<<<<<<< HEAD
   expect_snapshot({
     (expect_error(
       nse_funcs$str_detect(x, boundary(type = "character"))
@@ -609,24 +577,6 @@
       nse_funcs$str_replace_all(x, regex("o", multiline = TRUE), "u")
     ))
   })
-=======
-  expect_error(
-    nse_funcs$str_detect(x, boundary(type = "character")),
-    "Pattern modifier `boundary()` not supported in Arrow",
-    fixed = TRUE
-  )
-  expect_error(
-    nse_funcs$str_replace_all(x, coll("o", locale = "en"), "ó"),
-    "Pattern modifier `coll()` not supported in Arrow",
-    fixed = TRUE
-  )
-
-  # This condition generates a warning
-  expect_warning(
-    nse_funcs$str_replace_all(x, regex("o", multiline = TRUE), "u"),
-    "Ignoring pattern modifier argument not supported in Arrow: \"multiline\""
-  )
->>>>>>> 5897217e
 })
 
 test_that("backreferences in pattern in string detection", {
@@ -783,18 +733,11 @@
 test_that("errors in strptime", {
   # Error when tz is passed
   x <- Expression$field_ref("x")
-<<<<<<< HEAD
   expect_snapshot({
     (expect_error(
       nse_funcs$strptime(x, tz = "PDT")
     ))
   })
-=======
-  expect_error(
-    nse_funcs$strptime(x, tz = "PDT"),
-    "Time zone argument not supported in Arrow"
-  )
->>>>>>> 5897217e
 })
 
 test_that("strftime", {
