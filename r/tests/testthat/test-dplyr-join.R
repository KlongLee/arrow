# Licensed to the Apache Software Foundation (ASF) under one
# or more contributor license agreements.  See the NOTICE file
# distributed with this work for additional information
# regarding copyright ownership.  The ASF licenses this file
# to you under the Apache License, Version 2.0 (the
# "License"); you may not use this file except in compliance
# with the License.  You may obtain a copy of the License at
#
#   http://www.apache.org/licenses/LICENSE-2.0
#
# Unless required by applicable law or agreed to in writing,
# software distributed under the License is distributed on an
# "AS IS" BASIS, WITHOUT WARRANTIES OR CONDITIONS OF ANY
# KIND, either express or implied.  See the License for the
# specific language governing permissions and limitations
# under the License.

library(dplyr, warn.conflicts = FALSE)

left <- example_data
left$some_grouping <- rep(c(1, 2), 5)

to_join <- tibble::tibble(
  some_grouping = c(1, 2, 3),
  capital_letters = c("A", "B", "C"),
  another_column = TRUE
)

test_that("left_join with automatic grouping", {
  expect_identical(
    as_record_batch(left) %>%
      left_join(to_join) %>%
      collect(),
    left %>%
      left_join(to_join, by = "some_grouping") %>%
      collect()
  )
})

test_that("left_join `by` args", {
  compare_dplyr_binding(
    .input %>%
      left_join(to_join, by = "some_grouping") %>%
      collect(),
    left
  )
  compare_dplyr_binding(
    .input %>%
      left_join(
        to_join %>%
          rename(the_grouping = some_grouping),
        by = c(some_grouping = "the_grouping")
      ) %>%
      collect(),
    left
  )

  compare_dplyr_binding(
    .input %>%
      rename(the_grouping = some_grouping) %>%
      left_join(
        to_join,
        by = c(the_grouping = "some_grouping")
      ) %>%
      collect(),
    left
  )
})

test_that("join two tables", {
  expect_identical(
    arrow_table(left) %>%
      left_join(arrow_table(to_join), by = "some_grouping") %>%
      collect(),
    left %>%
      left_join(to_join, by = "some_grouping") %>%
      collect()
  )
})

test_that("Error handling", {
  expect_error(
    arrow_table(left) %>%
      left_join(to_join, by = "not_a_col") %>%
      collect(),
    "Join columns must be present in data"
  )

  # we print both message_x and message_y with an unnamed `by` vector
  expect_snapshot(
    left_join(
      arrow_table(example_data),
      arrow_table(example_data),
      by = "made_up_colname"
    ),
    error = TRUE
  )

  # we only print message_y as `int` is a column of x
  expect_snapshot(
    left_join(
      arrow_table(example_data),
      arrow_table(example_data),
      by = c("int" = "made_up_colname")
    ),
    error = TRUE
  )

  # we only print message_x as `int` is a column of y
  expect_snapshot(
    left_join(
      arrow_table(example_data),
      arrow_table(example_data),
      by = c("made_up_colname" = "int")
    ),
    error = TRUE
  )

  # we print both message_x and message_y
  expect_snapshot(
    left_join(
      arrow_table(example_data),
      arrow_table(example_data),
      by = c("made_up_colname1", "made_up_colname2")
    ),
    error = TRUE
  )

  expect_snapshot(
    left_join(
      arrow_table(example_data),
      arrow_table(example_data),
      by = c("made_up_colname1" = "made_up_colname2")
    ),
    error = TRUE
  )
})

# TODO: test duplicate col names
# TODO: casting: int and float columns?

test_that("right_join", {
  compare_dplyr_binding(
    .input %>%
      right_join(to_join, by = "some_grouping", keep = TRUE) %>%
      collect(),
    left
  )

  compare_dplyr_binding(
    .input %>%
      right_join(to_join, by = "some_grouping", keep = FALSE) %>%
      collect(),
    left
  )
})

test_that("inner_join", {
  compare_dplyr_binding(
    .input %>%
      inner_join(to_join, by = "some_grouping", keep = TRUE) %>%
      collect(),
    left
  )

  compare_dplyr_binding(
    .input %>%
      inner_join(to_join, by = "some_grouping", keep = FALSE) %>%
      collect(),
    left
  )
})

test_that("full_join", {
  compare_dplyr_binding(
    .input %>%
      full_join(to_join, by = "some_grouping", keep = TRUE) %>%
      collect(),
    left
  )

  compare_dplyr_binding(
    .input %>%
      full_join(to_join, by = "some_grouping", keep = FALSE) %>%
      collect(),
    left
  )
})

test_that("semi_join", {
  compare_dplyr_binding(
    .input %>%
<<<<<<< HEAD
      semi_join(to_join, by = "some_grouping", keep = TRUE) %>%
      collect(),
    left
  )

  compare_dplyr_binding(
    .input %>%
      semi_join(to_join, by = "some_grouping", keep = FALSE) %>%
=======
      semi_join(to_join, by = "some_grouping") %>%
>>>>>>> ec9a8a32
      collect(),
    left
  )
})

test_that("anti_join", {
  compare_dplyr_binding(
    .input %>%
      # Factor levels when there are no rows in the data don't match
      # TODO: use better anti_join test data
      select(-fct) %>%
      anti_join(to_join, by = "some_grouping") %>%
      collect(),
    left
  )
})

test_that("arrow dplyr query correctly mutates then joins", {
  left <- Table$create(
    one = c("a", "b"),
    two = 1:2
  )
  right <- Table$create(
    three = TRUE,
    dos = 2L
  )

  expect_equal(
    left %>%
      rename(dos = two) %>%
      # Use the ASCII version so we don't need utf8proc for this test
      mutate(one = arrow_ascii_upper(one)) %>%
      left_join(
        right %>%
          mutate(three = !three)
      ) %>%
      arrange(dos) %>%
      collect(),
    tibble(
      one = c("A", "B"),
      dos = 1:2,
      three = c(NA, FALSE)
    )
  )
})

test_that("arrow dplyr query correctly filters then joins", {
  left <- Table$create(
    one = c("a", "b", "c"),
    two = 1:3
  )
  right <- Table$create(
    three = c(FALSE, TRUE, NA),
    dos = c(2L, 3L, 4L)
  )

  expect_equal(
    left %>%
      rename(dos = two) %>%
      filter(one %in% letters[1:2]) %>%
      left_join(
        right %>%
          filter(!is.na(three))
      ) %>%
      arrange(dos) %>%
      collect(),
    tibble(
      one = c("a", "b"),
      dos = 1:2,
      three = c(NA, FALSE)
    )
  )
})

test_that("suffix", {
  left_suf <- Table$create(
    key = c(1, 2),
    left_unique = c(2.1, 3.1),
    shared = c(10.1, 10.3)
  )

  right_suf <- Table$create(
    key = c(1, 2, 3, 10, 20),
    right_unique = c(1.1, 1.2, 3.1, 4.1, 4.3),
    shared = c(20.1, 30, 40, 50, 60)
  )

  join_op <- inner_join(left_suf, right_suf, by = "key", suffix = c("_left", "_right"))
  output <- collect(join_op)
  res_col_names <- names(output)
  expected_col_names <- c("key", "left_unique", "shared_left", "right_unique", "shared_right")
  expect_equal(expected_col_names, res_col_names)
})

test_that("suffix and implicit schema", {
  left_suf <- Table$create(
    key = c(1, 2),
    left_unique = c(2.1, 3.1),
    shared = c(10.1, 10.3)
  )

  right_suf <- Table$create(
    key = c(1, 2, 3, 10, 20),
    right_unique = c(1.1, 1.2, 3.1, 4.1, 4.3),
    shared = c(20.1, 30, 40, 50, 60)
  )

  join_op <- inner_join(left_suf, right_suf, by = "key", suffix = c("_left", "_right"))
  output <- collect(join_op)
  impl_schema <- implicit_schema(join_op)
  expect_equal(names(output), names(implicit_schema(join_op)))
})

test_that("summarize and join", {
  left_suf <- Table$create(
    key = c(1, 2, 1, 2),
    left_unique = c(2.1, 3.1, 4.1, 6.1),
    shared = c(10.1, 10.3, 10.2, 10.4)
  )

  right_suf <- Table$create(
    key = c(1, 2, 3, 10, 20),
    right_unique = c(1.1, 1.2, 3.1, 4.1, 4.3),
    shared = c(20.1, 30, 40, 50, 60)
  )

  joined <- left_suf %>%
    group_by(key) %>%
    summarize(left_unique = mean(left_unique), shared = mean(shared)) %>%
    inner_join(right_suf, by = "key", suffix = c("_left", "_right"))

  output <- collect(joined)
  res_col_names <- names(output)
  expected_col_names <- c("key", "left_unique", "shared_left", "right_unique", "shared_right")
  expect_equal(expected_col_names, res_col_names)
})

test_that("arrow dplyr query can join two datasets", {
  # ARROW-14908 and ARROW-15718
  skip_if_not_available("dataset")

  # By default, snappy encoding will be used, and
  # Snappy has a UBSan issue: https://github.com/google/snappy/pull/148
  skip_on_linux_devel()

  dir_out <- tempdir()

  quakes %>%
    select(stations, lat, long) %>%
    group_by(stations) %>%
    write_dataset(file.path(dir_out, "ds1"))

  quakes %>%
    select(stations, mag, depth) %>%
    group_by(stations) %>%
    write_dataset(file.path(dir_out, "ds2"))

  withr::with_options(
    list(arrow.use_threads = FALSE),
    {
      res <- open_dataset(file.path(dir_out, "ds1")) %>%
        left_join(open_dataset(file.path(dir_out, "ds2")), by = "stations") %>%
        collect() # We should not segfault here.
      expect_equal(nrow(res), 21872)
    }
  )
})

test_that("full joins handle keep", {
  full_data_df <- tibble::tibble(
    x = rep(c("a", "b"), each = 5),
    y = rep(1:5, 2),
    z = rep("zzz", 10),
    index = 1:10
  )
  small_dataset_df <- tibble::tibble(
    value = c(0.1, 0.2, 0.3, 0.4, 0.5),
    x = c(rep("a", 3), rep("b", 2)),
    y = 1:5,
    z = 6:10
  )

  compare_dplyr_binding(
    .input %>%
      full_join(full_data_df, by = c("y", "x"), keep = TRUE) %>%
      arrange(index) %>%
      collect(),
    small_dataset_df
  )

  compare_dplyr_binding(
    .input %>%
      full_join(full_data_df, by = c("y", "x"), keep = FALSE) %>%
      arrange(index) %>%
      collect(),
    small_dataset_df
  )
})<|MERGE_RESOLUTION|>--- conflicted
+++ resolved
@@ -190,7 +190,6 @@
 test_that("semi_join", {
   compare_dplyr_binding(
     .input %>%
-<<<<<<< HEAD
       semi_join(to_join, by = "some_grouping", keep = TRUE) %>%
       collect(),
     left
@@ -199,9 +198,6 @@
   compare_dplyr_binding(
     .input %>%
       semi_join(to_join, by = "some_grouping", keep = FALSE) %>%
-=======
-      semi_join(to_join, by = "some_grouping") %>%
->>>>>>> ec9a8a32
       collect(),
     left
   )
