# Licensed to the Apache Software Foundation (ASF) under one
# or more contributor license agreements.  See the NOTICE file
# distributed with this work for additional information
# regarding copyright ownership.  The ASF licenses this file
# to you under the Apache License, Version 2.0 (the
# "License"); you may not use this file except in compliance
# with the License.  You may obtain a copy of the License at
#
#   http://www.apache.org/licenses/LICENSE-2.0
#
# Unless required by applicable law or agreed to in writing,
# software distributed under the License is distributed on an
# "AS IS" BASIS, WITHOUT WARRANTIES OR CONDITIONS OF ANY
# KIND, either express or implied.  See the License for the
# specific language governing permissions and limitations
# under the License.

skip_if_not_available("dataset")
skip_if_not_available("utf8proc")

library(dplyr)
library(stringr)
library(stringi)

test_that("paste, paste0, and str_c", {
  df <- tibble(
    v = c("A", "B", "C"),
    w = c("a", "b", "c"),
    x = c("d", NA_character_, "f"),
    y = c(NA_character_, "h", "i"),
    z = c(1.1, 2.2, NA)
  )
  x <- Expression$field_ref("x")
  y <- Expression$field_ref("y")

  # no NAs in data
  expect_dplyr_equal(
    input %>%
      transmute(paste(v, w)) %>%
      collect(),
    df
  )
  expect_dplyr_equal(
    input %>%
      transmute(paste(v, w, sep = "-")) %>%
      collect(),
    df
  )
  expect_dplyr_equal(
    input %>%
      transmute(paste0(v, w)) %>%
      collect(),
    df
  )
  expect_dplyr_equal(
    input %>%
      transmute(str_c(v, w)) %>%
      collect(),
    df
  )
  expect_dplyr_equal(
    input %>%
      transmute(str_c(v, w, sep = "+")) %>%
      collect(),
    df
  )

  # NAs in data
  expect_dplyr_equal(
    input %>%
      transmute(paste(x, y)) %>%
      collect(),
    df
  )
  expect_dplyr_equal(
    input %>%
      transmute(paste(x, y, sep = "-")) %>%
      collect(),
    df
  )
  expect_dplyr_equal(
    input %>%
      transmute(str_c(x, y)) %>%
      collect(),
    df
  )

  # non-character column in dots
  expect_dplyr_equal(
    input %>%
      transmute(paste0(x, y, z)) %>%
      collect(),
    df
  )

  # literal string in dots
  expect_dplyr_equal(
    input %>%
      transmute(paste(x, "foo", y)) %>%
      collect(),
    df
  )

  # literal NA in dots
  expect_dplyr_equal(
    input %>%
      transmute(paste(x, NA, y)) %>%
      collect(),
    df
  )

  # expressions in dots
  expect_dplyr_equal(
    input %>%
      transmute(paste0(x, toupper(y), as.character(z))) %>%
      collect(),
    df
  )

  # sep is literal NA
  # errors in paste() (consistent with base::paste())
  expect_error(
    nse_funcs$paste(x, y, sep = NA_character_),
    "Invalid separator"
  )
  # emits null in str_c() (consistent with stringr::str_c())
  expect_dplyr_equal(
    input %>%
      transmute(str_c(x, y, sep = NA_character_)) %>%
      collect(),
    df
  )

  # sep passed in dots to paste0 (which doesn't take a sep argument)
  expect_dplyr_equal(
    input %>%
      transmute(paste0(x, y, sep = "-")) %>%
      collect(),
    df
  )

  # known differences

  # arrow allows the separator to be an array
  expect_equal(
    df %>%
      Table$create() %>%
      transmute(result = paste(x, y, sep = w)) %>%
      collect(),
    df %>%
      transmute(result = paste(x, w, y, sep = ""))
  )

  # expected errors

  # collapse argument not supported
  expect_error(
    nse_funcs$paste(x, y, collapse = ""),
    "collapse"
  )
  expect_error(
    nse_funcs$paste0(x, y, collapse = ""),
    "collapse"
  )
  expect_error(
    nse_funcs$str_c(x, y, collapse = ""),
    "collapse"
  )

  # literal vectors of length != 1 not supported
  expect_error(
    nse_funcs$paste(x, character(0), y),
    "Literal vectors of length != 1 not supported in string concatenation"
  )
  expect_error(
    nse_funcs$paste(x, c(",", ";"), y),
    "Literal vectors of length != 1 not supported in string concatenation"
  )
})

test_that("grepl with ignore.case = FALSE and fixed = TRUE", {
  df <- tibble(x = c("Foo", "bar"))
  expect_dplyr_equal(
    input %>%
      filter(grepl("o", x, fixed = TRUE)) %>%
      collect(),
    df
  )
})

test_that("sub and gsub with ignore.case = FALSE and fixed = TRUE", {
  df <- tibble(x = c("Foo", "bar"))
  expect_dplyr_equal(
    input %>%
      transmute(x = sub("Foo", "baz", x, fixed = TRUE)) %>%
      collect(),
    df
  )
  expect_dplyr_equal(
    input %>%
      transmute(x = gsub("o", "u", x, fixed = TRUE)) %>%
      collect(),
    df
  )
})

# many of the remainder of these tests require RE2
skip_if_not_available("re2")

test_that("grepl", {
  df <- tibble(x = c("Foo", "bar"))

  for (fixed in c(TRUE, FALSE)) {

    expect_dplyr_equal(
      input %>%
        filter(grepl("Foo", x, fixed = fixed)) %>%
        collect(),
      df
    )
    expect_dplyr_equal(
      input %>%
        transmute(x = grepl("^B.+", x, ignore.case = FALSE, fixed = fixed)) %>%
        collect(),
      df
    )
    expect_dplyr_equal(
      input %>%
        filter(grepl("Foo", x, ignore.case = FALSE, fixed = fixed)) %>%
        collect(),
      df
    )

  }

})

test_that("grepl with ignore.case = TRUE and fixed = TRUE", {
  df <- tibble(x = c("Foo", "bar"))

  # base::grepl() ignores ignore.case = TRUE with a warning when fixed = TRUE,
  # so we can't use expect_dplyr_equal() for these tests
  expect_equal(
    df %>%
      Table$create() %>%
      filter(grepl("O", x, ignore.case = TRUE, fixed = TRUE)) %>%
      collect(),
    tibble(x = "Foo")
  )
  expect_equal(
    df %>%
      Table$create() %>%
      filter(x = grepl("^B.+", x, ignore.case = TRUE, fixed = TRUE)) %>%
      collect(),
    tibble(x = character(0))
  )

})

test_that("str_detect", {
  df <- tibble(x = c("Foo", "bar"))

  expect_dplyr_equal(
    input %>%
      filter(str_detect(x, regex("^F"))) %>%
      collect(),
    df
  )
  expect_dplyr_equal(
    input %>%
      transmute(x = str_detect(x, regex("^f[A-Z]{2}", ignore_case = TRUE))) %>%
      collect(),
    df
  )
  expect_dplyr_equal(
    input %>%
      transmute(x = str_detect(x, regex("^f[A-Z]{2}", ignore_case = TRUE), negate = TRUE)) %>%
      collect(),
    df
  )
  expect_dplyr_equal(
    input %>%
      filter(str_detect(x, fixed("o"))) %>%
      collect(),
    df
  )
  expect_dplyr_equal(
    input %>%
      filter(str_detect(x, fixed("O"))) %>%
      collect(),
    df
  )
  expect_dplyr_equal(
    input %>%
      filter(str_detect(x, fixed("O", ignore_case = TRUE))) %>%
      collect(),
    df
  )
  expect_dplyr_equal(
    input %>%
      filter(str_detect(x, fixed("O", ignore_case = TRUE), negate = TRUE)) %>%
      collect(),
    df
  )

})

test_that("sub and gsub", {
  df <- tibble(x = c("Foo", "bar"))

  for (fixed in c(TRUE, FALSE)) {

    expect_dplyr_equal(
      input %>%
        transmute(x = sub("Foo", "baz", x, fixed = fixed)) %>%
        collect(),
      df
    )
    expect_dplyr_equal(
      input %>%
        transmute(x = sub("^B.+", "baz", x, ignore.case = FALSE, fixed = fixed)) %>%
        collect(),
      df
    )
    expect_dplyr_equal(
      input %>%
        transmute(x = sub("Foo", "baz", x, ignore.case = FALSE, fixed = fixed)) %>%
        collect(),
      df
    )

  }
})

test_that("sub and gsub with ignore.case = TRUE and fixed = TRUE", {
  df <- tibble(x = c("Foo", "bar"))

  # base::sub() and base::gsub() ignore ignore.case = TRUE with a warning when
  # fixed = TRUE, so we can't use expect_dplyr_equal() for these tests
  expect_equal(
    df %>%
      Table$create() %>%
      transmute(x = sub("O", "u", x, ignore.case = TRUE, fixed = TRUE)) %>%
      collect(),
    tibble(x = c("Fuo", "bar"))
  )
  expect_equal(
    df %>%
      Table$create() %>%
      transmute(x = gsub("o", "u", x, ignore.case = TRUE, fixed = TRUE)) %>%
      collect(),
    tibble(x = c("Fuu", "bar"))
  )
  expect_equal(
    df %>%
      Table$create() %>%
      transmute(x = sub("^B.+", "baz", x, ignore.case = TRUE, fixed = TRUE)) %>%
      collect(),
    df # unchanged
  )

})

test_that("str_replace and str_replace_all", {
  df <- tibble(x = c("Foo", "bar"))

  expect_dplyr_equal(
    input %>%
      transmute(x = str_replace_all(x, "^F", "baz")) %>%
      collect(),
    df
  )

  expect_dplyr_equal(
    input %>%
      transmute(x = str_replace_all(x, regex("^F"), "baz")) %>%
      collect(),
    df
  )

  expect_dplyr_equal(
    input %>%
      mutate(x = str_replace(x, "^F[a-z]{2}", "baz")) %>%
      collect(),
    df
  )

  expect_dplyr_equal(
    input %>%
      transmute(x = str_replace(x, regex("^f[A-Z]{2}", ignore_case = TRUE), "baz")) %>%
      collect(),
    df
  )
  expect_dplyr_equal(
    input %>%
      transmute(x = str_replace_all(x, fixed("o"), "u")) %>%
      collect(),
    df
  )
  expect_dplyr_equal(
    input %>%
      transmute(x = str_replace(x, fixed("O"), "u")) %>%
      collect(),
    df
  )
  expect_dplyr_equal(
    input %>%
      transmute(x = str_replace(x, fixed("O", ignore_case = TRUE), "u")) %>%
      collect(),
    df
  )

})

test_that("strsplit and str_split", {

  df <- tibble(x = c("Foo and bar", "baz and qux and quux"))

  expect_dplyr_equal(
    input %>%
      mutate(x = strsplit(x, "and")) %>%
      collect(),
    df
  )
  expect_dplyr_equal(
    input %>%
      mutate(x = strsplit(x, "and.*", fixed = TRUE)) %>%
      collect(),
    df
  )
  expect_dplyr_equal(
    input %>%
      mutate(x = strsplit(x, " +and +")) %>%
      collect(),
    df
  )
  expect_dplyr_equal(
    input %>%
      mutate(x = str_split(x, "and")) %>%
      collect(),
    df
  )
  expect_dplyr_equal(
    input %>%
      mutate(x = str_split(x, "and", n = 2)) %>%
      collect(),
    df
  )
  expect_dplyr_equal(
    input %>%
      mutate(x = str_split(x, fixed("and"), n = 2)) %>%
      collect(),
    df
  )
  expect_dplyr_equal(
    input %>%
      mutate(x = str_split(x, regex("and"), n = 2)) %>%
      collect(),
    df
  )
  expect_dplyr_equal(
    input %>%
      mutate(x = str_split(x, "Foo|bar", n = 2)) %>%
      collect(),
    df
  )
})

test_that("arrow_*_split_whitespace functions", {

  # use only ASCII whitespace characters
  df_ascii <- tibble(x = c("Foo\nand bar", "baz\tand qux and quux"))

  # use only non-ASCII whitespace characters
  df_utf8 <- tibble(x = c("Foo\u00A0and\u2000bar", "baz\u2006and\u1680qux\u3000and\u2008quux"))

  df_split <- tibble(x = list(c("Foo", "and", "bar"), c("baz", "and", "qux", "and", "quux")))

  # use default option values
  expect_equivalent(
    df_ascii %>%
      Table$create() %>%
      mutate(x = arrow_ascii_split_whitespace(x)) %>%
      collect(),
    df_split
  )
  expect_equivalent(
    df_utf8 %>%
      Table$create() %>%
      mutate(x = arrow_utf8_split_whitespace(x)) %>%
      collect(),
    df_split
  )

  # specify non-default option values
  expect_equivalent(
    df_ascii %>%
      Table$create() %>%
      mutate(
        x = arrow_ascii_split_whitespace(x, options = list(max_splits = 1, reverse = TRUE))
      ) %>%
      collect(),
    tibble(x = list(c("Foo\nand", "bar"), c("baz\tand qux and", "quux")))
  )
  expect_equivalent(
    df_utf8 %>%
      Table$create() %>%
      mutate(
        x = arrow_utf8_split_whitespace(x, options = list(max_splits = 1, reverse = TRUE))
      ) %>%
      collect(),
    tibble(x = list(c("Foo\u00A0and", "bar"), c("baz\u2006and\u1680qux\u3000and", "quux")))
  )
})

test_that("errors and warnings in string splitting", {
  # These conditions generate an error, but abandon_ship() catches the error,
  # issues a warning, and pulls the data into R (if computing on InMemoryDataset)
  # Elsewhere we test that abandon_ship() works,
  # so here we can just call the functions directly

  x <- Expression$field_ref("x")
  expect_error(
    nse_funcs$str_split(x, fixed("and", ignore_case = TRUE)),
    "Case-insensitive string splitting not supported by Arrow"
  )
  expect_error(
    nse_funcs$str_split(x, coll("and.?")),
    "Pattern modifier `coll()` not supported by Arrow",
    fixed = TRUE
  )
  expect_error(
    nse_funcs$str_split(x, boundary(type = "word")),
    "Pattern modifier `boundary()` not supported by Arrow",
    fixed = TRUE
  )
  expect_error(
    nse_funcs$str_split(x, "and", n = 0),
    "Splitting strings into zero parts not supported by Arrow"
  )

  # This condition generates a warning
  expect_warning(
    nse_funcs$str_split(x, fixed("and"), simplify = TRUE),
    "Argument 'simplify = TRUE' will be ignored"
  )
})

test_that("errors and warnings in string detection and replacement", {
  x <- Expression$field_ref("x")

  expect_error(
    nse_funcs$str_detect(x, boundary(type = "character")),
    "Pattern modifier `boundary()` not supported by Arrow",
    fixed = TRUE
  )
  expect_error(
    nse_funcs$str_replace_all(x, coll("o", locale = "en"), "ó"),
    "Pattern modifier `coll()` not supported by Arrow",
    fixed = TRUE
  )

  # This condition generates a warning
  expect_warning(
    nse_funcs$str_replace_all(x, regex("o", multiline = TRUE), "u"),
    "Ignoring pattern modifier argument not supported in Arrow: \"multiline\""
  )

})

test_that("backreferences in pattern in string detection", {
  skip("RE2 does not support backreferences in pattern (https://github.com/google/re2/issues/101)")
  df <- tibble(x = c("Foo", "bar"))

  expect_dplyr_equal(
    input %>%
      filter(str_detect(x, regex("F([aeiou])\\1"))) %>%
      collect(),
    df
  )
})

test_that("backreferences (substitutions) in string replacement", {
  df <- tibble(x = c("Foo", "bar"))

  expect_dplyr_equal(
    input %>%
      transmute(desc = sub(
        "(?:https?|ftp)://([^/\r\n]+)(/[^\r\n]*)?",
        "path `\\2` on server `\\1`",
        url
        )
      ) %>%
      collect(),
    tibble(url = "https://arrow.apache.org/docs/r/")
  )
  expect_dplyr_equal(
    input %>%
      transmute(x = str_replace(x, "^(\\w)o(.*)", "\\1\\2p")) %>%
      collect(),
    df
  )
  expect_dplyr_equal(
    input %>%
      transmute(x = str_replace(x, regex("^(\\w)o(.*)", ignore_case = TRUE), "\\1\\2p")) %>%
      collect(),
    df
  )
  expect_dplyr_equal(
    input %>%
      transmute(x = str_replace(x, regex("^(\\w)o(.*)", ignore_case = TRUE), "\\1\\2p")) %>%
      collect(),
    df
  )
})

test_that("edge cases in string detection and replacement", {

  # in case-insensitive fixed match/replace, test that "\\E" in the search
  # string and backslashes in the replacement string are interpreted literally.
  # this test does not use expect_dplyr_equal() because base::sub() and
  # base::grepl() do not support ignore.case = TRUE when fixed = TRUE.
  expect_equal(
    tibble(x = c("\\Q\\e\\D")) %>%
      Table$create() %>%
      filter(grepl("\\E", x, ignore.case = TRUE, fixed = TRUE)) %>%
      collect(),
    tibble(x = c("\\Q\\e\\D"))
  )
  expect_equal(
    tibble(x = c("\\Q\\e\\D")) %>%
      Table$create() %>%
      transmute(x = sub("\\E", "\\L", x, ignore.case = TRUE, fixed = TRUE)) %>%
      collect(),
    tibble(x = c("\\Q\\L\\D"))
  )

  # test that a user's "(?i)" prefix does not break the "(?i)" prefix that's
  # added in case-insensitive regex match/replace
  expect_dplyr_equal(
    input %>%
      filter(grepl("(?i)^[abc]{3}$", x, ignore.case = TRUE, fixed = FALSE)) %>%
      collect(),
    tibble(x = c("ABC"))
  )
  expect_dplyr_equal(
    input %>%
      transmute(x = sub("(?i)^[abc]{3}$", "123", x, ignore.case = TRUE, fixed = FALSE)) %>%
      collect(),
    tibble(x = c("ABC"))
  )
})

test_that("strptime", {

  t_string <- tibble(x = c("2018-10-07 19:04:05", NA))
  t_stamp <- tibble(x = c(lubridate::ymd_hms("2018-10-07 19:04:05"), NA))

  expect_equal(
    t_string %>%
      Table$create() %>%
      mutate(
        x = strptime(x)
      ) %>%
      collect(),
    t_stamp,
    check.tzone = FALSE
  )

  expect_equal(
    t_string %>%
      Table$create() %>%
      mutate(
        x = strptime(x, format = "%Y-%m-%d %H:%M:%S")
      ) %>%
      collect(),
    t_stamp,
    check.tzone = FALSE
  )

  expect_equal(
    t_string %>%
      Table$create() %>%
      mutate(
        x = strptime(x, format = "%Y-%m-%d %H:%M:%S", unit = "ns")
      ) %>%
      collect(),
    t_stamp,
    check.tzone = FALSE
  )

  expect_equal(
    t_string %>%
      Table$create() %>%
      mutate(
        x = strptime(x, format = "%Y-%m-%d %H:%M:%S", unit = "s")
      ) %>%
      collect(),
    t_stamp,
    check.tzone = FALSE
  )

<<<<<<< HEAD
  # tstring <- tibble(x = c("08-05-2008", NA))
  # tstamp <- tibble(x = c(strptime("08-05-2008", format = "%m-%d-%Y"), NA))
  #
  # expect_equal(
  #   tstring %>%
  #     Table$create() %>%
  #     mutate(
  #       x = strptime(x, format = "%m-%d-%Y")
  #     ) %>%
  #     collect(),
  #   tstamp,
  #   check.tzone = FALSE
  # )

=======
  tstring <- tibble(x = c("08-05-2008", NA))
  tstamp <- tibble(x = c(strptime("08-05-2008", format = "%m-%d-%Y"), NA))

  expect_equal(
    tstring %>%
      Table$create() %>%
      mutate(
        x = strptime(x, format = "%m-%d-%Y")
      ) %>%
      collect(),
    tstamp,
    check.tzone = FALSE
  )
>>>>>>> 6220ddd3
})

test_that("errors in strptime", {
  # Error when tz is passed

  x <- Expression$field_ref("x")
  expect_error(
    nse_funcs$strptime(x, tz = "PDT"),
    'Time zone argument not supported by Arrow'
  )
})

test_that("stri_reverse and arrow_ascii_reverse functions", {
  
  df_ascii <- tibble(x = c("Foo\nand bar", "baz\tand qux and quux"))
  
  df_utf8 <- tibble(x = c("Foo\u00A0\u0061nd\u00A0bar", "\u0062az\u00A0and\u00A0qux\u3000and\u00A0quux"))
  
  expect_dplyr_equal(
    input %>%
      mutate(x = stri_reverse(x)) %>%
      collect(),
    df_utf8
  )
  
  expect_dplyr_equal(
    input %>%
      mutate(x = stri_reverse(x)) %>%
      collect(),
    df_ascii
  )
  
  expect_equivalent(
    df_ascii %>%
      Table$create() %>%
      mutate(x = arrow_ascii_reverse(x)) %>%
      collect(),
    tibble(x = c("rab dna\nooF", "xuuq dna xuq dna\tzab"))
  )
  
  expect_error(
    df_utf8 %>%
      Table$create() %>%
      mutate(x = arrow_ascii_reverse(x)) %>%
      collect(),
    "Invalid: Non-ASCII sequence in input"
  )
})

test_that("str_like", {
  
  df <- tibble(x = c("Foo and bar", "baz and qux and quux"))
  
  # TODO: After new version of stringr with str_like has been released, update all
  # these tests to use expect_dplyr_equal
  
  # No match - entire string
  expect_equivalent(
    df %>%
      Table$create() %>%
      mutate(x = str_like(x, "baz")) %>%
      collect(),
    tibble(x = c(FALSE, FALSE))
  )
  
  # Match - entire string
  expect_equivalent(
    df %>%
      Table$create() %>%
      mutate(x = str_like(x, "Foo and bar")) %>%
      collect(),
    tibble(x = c(TRUE, FALSE))
  )
  
  # Wildcard
  expect_equivalent(
    df %>%
      Table$create() %>%
      mutate(x = str_like(x, "f%", ignore_case = TRUE)) %>%
      collect(),
    tibble(x = c(TRUE, FALSE))
  )
  
  # Ignore case
  expect_equivalent(
    df %>%
      Table$create() %>%
      mutate(x = str_like(x, "f%", ignore_case = FALSE)) %>%
      collect(),
    tibble(x = c(FALSE, FALSE))
  )
  
  # Single character
  expect_equivalent(
    df %>%
      Table$create() %>%
      mutate(x = str_like(x, "_a%")) %>%
      collect(),
    tibble(x = c(FALSE, TRUE))
  )
  
  # This will give an error until a new version of stringr with str_like has been released
  skip("Test will fail until stringr > 1.4.0 is release")
  expect_dplyr_equal(
    input %>%
      mutate(x = str_like(x, "%baz%")) %>%
      collect(),
    df
  )
})<|MERGE_RESOLUTION|>--- conflicted
+++ resolved
@@ -700,22 +700,6 @@
     check.tzone = FALSE
   )
 
-<<<<<<< HEAD
-  # tstring <- tibble(x = c("08-05-2008", NA))
-  # tstamp <- tibble(x = c(strptime("08-05-2008", format = "%m-%d-%Y"), NA))
-  #
-  # expect_equal(
-  #   tstring %>%
-  #     Table$create() %>%
-  #     mutate(
-  #       x = strptime(x, format = "%m-%d-%Y")
-  #     ) %>%
-  #     collect(),
-  #   tstamp,
-  #   check.tzone = FALSE
-  # )
-
-=======
   tstring <- tibble(x = c("08-05-2008", NA))
   tstamp <- tibble(x = c(strptime("08-05-2008", format = "%m-%d-%Y"), NA))
 
@@ -729,7 +713,6 @@
     tstamp,
     check.tzone = FALSE
   )
->>>>>>> 6220ddd3
 })
 
 test_that("errors in strptime", {
