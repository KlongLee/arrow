# Licensed to the Apache Software Foundation (ASF) under one
# or more contributor license agreements.  See the NOTICE file
# distributed with this work for additional information
# regarding copyright ownership.  The ASF licenses this file
# to you under the Apache License, Version 2.0 (the
# "License"); you may not use this file except in compliance
# with the License.  You may obtain a copy of the License at
#
#   http://www.apache.org/licenses/LICENSE-2.0
#
# Unless required by applicable law or agreed to in writing,
# software distributed under the License is distributed on an
# "AS IS" BASIS, WITHOUT WARRANTIES OR CONDITIONS OF ANY
# KIND, either express or implied.  See the License for the
# specific language governing permissions and limitations
# under the License.

skip_if_not_available("dataset")
skip_if_not_available("utf8proc")

library(dplyr)
library(stringr)
library(stringi)

test_that("paste, paste0, and str_c", {
  df <- tibble(
    v = c("A", "B", "C"),
    w = c("a", "b", "c"),
    x = c("d", NA_character_, "f"),
    y = c(NA_character_, "h", "i"),
    z = c(1.1, 2.2, NA)
  )
  x <- Expression$field_ref("x")
  y <- Expression$field_ref("y")

  # no NAs in data
  expect_dplyr_equal(
    input %>%
      transmute(paste(v, w)) %>%
      collect(),
    df
  )
  expect_dplyr_equal(
    input %>%
      transmute(paste(v, w, sep = "-")) %>%
      collect(),
    df
  )
  expect_dplyr_equal(
    input %>%
      transmute(paste0(v, w)) %>%
      collect(),
    df
  )
  expect_dplyr_equal(
    input %>%
      transmute(str_c(v, w)) %>%
      collect(),
    df
  )
  expect_dplyr_equal(
    input %>%
      transmute(str_c(v, w, sep = "+")) %>%
      collect(),
    df
  )

  # NAs in data
  expect_dplyr_equal(
    input %>%
      transmute(paste(x, y)) %>%
      collect(),
    df
  )
  expect_dplyr_equal(
    input %>%
      transmute(paste(x, y, sep = "-")) %>%
      collect(),
    df
  )
  expect_dplyr_equal(
    input %>%
      transmute(str_c(x, y)) %>%
      collect(),
    df
  )

  # non-character column in dots
  expect_dplyr_equal(
    input %>%
      transmute(paste0(x, y, z)) %>%
      collect(),
    df
  )

  # literal string in dots
  expect_dplyr_equal(
    input %>%
      transmute(paste(x, "foo", y)) %>%
      collect(),
    df
  )

  # literal NA in dots
  expect_dplyr_equal(
    input %>%
      transmute(paste(x, NA, y)) %>%
      collect(),
    df
  )

  # expressions in dots
  expect_dplyr_equal(
    input %>%
      transmute(paste0(x, toupper(y), as.character(z))) %>%
      collect(),
    df
  )

  # sep is literal NA
  # errors in paste() (consistent with base::paste())
  expect_error(
    nse_funcs$paste(x, y, sep = NA_character_),
    "Invalid separator"
  )
  # emits null in str_c() (consistent with stringr::str_c())
  expect_dplyr_equal(
    input %>%
      transmute(str_c(x, y, sep = NA_character_)) %>%
      collect(),
    df
  )

  # sep passed in dots to paste0 (which doesn't take a sep argument)
  expect_dplyr_equal(
    input %>%
      transmute(paste0(x, y, sep = "-")) %>%
      collect(),
    df
  )

  # known differences

  # arrow allows the separator to be an array
  expect_equal(
    df %>%
      Table$create() %>%
      transmute(result = paste(x, y, sep = w)) %>%
      collect(),
    df %>%
      transmute(result = paste(x, w, y, sep = ""))
  )

  # expected errors

  # collapse argument not supported
  expect_error(
    nse_funcs$paste(x, y, collapse = ""),
    "collapse"
  )
  expect_error(
    nse_funcs$paste0(x, y, collapse = ""),
    "collapse"
  )
  expect_error(
    nse_funcs$str_c(x, y, collapse = ""),
    "collapse"
  )

  # literal vectors of length != 1 not supported
  expect_error(
    nse_funcs$paste(x, character(0), y),
    "Literal vectors of length != 1 not supported in string concatenation"
  )
  expect_error(
    nse_funcs$paste(x, c(",", ";"), y),
    "Literal vectors of length != 1 not supported in string concatenation"
  )
})

test_that("grepl with ignore.case = FALSE and fixed = TRUE", {
  df <- tibble(x = c("Foo", "bar"))
  expect_dplyr_equal(
    input %>%
      filter(grepl("o", x, fixed = TRUE)) %>%
      collect(),
    df
  )
})

test_that("sub and gsub with ignore.case = FALSE and fixed = TRUE", {
  df <- tibble(x = c("Foo", "bar"))
  expect_dplyr_equal(
    input %>%
      transmute(x = sub("Foo", "baz", x, fixed = TRUE)) %>%
      collect(),
    df
  )
  expect_dplyr_equal(
    input %>%
      transmute(x = gsub("o", "u", x, fixed = TRUE)) %>%
      collect(),
    df
  )
})

# many of the remainder of these tests require RE2
skip_if_not_available("re2")

test_that("grepl", {
  df <- tibble(x = c("Foo", "bar"))

  for (fixed in c(TRUE, FALSE)) {

    expect_dplyr_equal(
      input %>%
        filter(grepl("Foo", x, fixed = fixed)) %>%
        collect(),
      df
    )
    expect_dplyr_equal(
      input %>%
        transmute(x = grepl("^B.+", x, ignore.case = FALSE, fixed = fixed)) %>%
        collect(),
      df
    )
    expect_dplyr_equal(
      input %>%
        filter(grepl("Foo", x, ignore.case = FALSE, fixed = fixed)) %>%
        collect(),
      df
    )

  }

})

test_that("grepl with ignore.case = TRUE and fixed = TRUE", {
  df <- tibble(x = c("Foo", "bar"))

  # base::grepl() ignores ignore.case = TRUE with a warning when fixed = TRUE,
  # so we can't use expect_dplyr_equal() for these tests
  expect_equal(
    df %>%
      Table$create() %>%
      filter(grepl("O", x, ignore.case = TRUE, fixed = TRUE)) %>%
      collect(),
    tibble(x = "Foo")
  )
  expect_equal(
    df %>%
      Table$create() %>%
      filter(x = grepl("^B.+", x, ignore.case = TRUE, fixed = TRUE)) %>%
      collect(),
    tibble(x = character(0))
  )

})

test_that("str_detect", {
  df <- tibble(x = c("Foo", "bar"))

  expect_dplyr_equal(
    input %>%
      filter(str_detect(x, regex("^F"))) %>%
      collect(),
    df
  )
  expect_dplyr_equal(
    input %>%
      transmute(x = str_detect(x, regex("^f[A-Z]{2}", ignore_case = TRUE))) %>%
      collect(),
    df
  )
  expect_dplyr_equal(
    input %>%
      transmute(x = str_detect(x, regex("^f[A-Z]{2}", ignore_case = TRUE), negate = TRUE)) %>%
      collect(),
    df
  )
  expect_dplyr_equal(
    input %>%
      filter(str_detect(x, fixed("o"))) %>%
      collect(),
    df
  )
  expect_dplyr_equal(
    input %>%
      filter(str_detect(x, fixed("O"))) %>%
      collect(),
    df
  )
  expect_dplyr_equal(
    input %>%
      filter(str_detect(x, fixed("O", ignore_case = TRUE))) %>%
      collect(),
    df
  )
  expect_dplyr_equal(
    input %>%
      filter(str_detect(x, fixed("O", ignore_case = TRUE), negate = TRUE)) %>%
      collect(),
    df
  )

})

test_that("sub and gsub", {
  df <- tibble(x = c("Foo", "bar"))

  for (fixed in c(TRUE, FALSE)) {

    expect_dplyr_equal(
      input %>%
        transmute(x = sub("Foo", "baz", x, fixed = fixed)) %>%
        collect(),
      df
    )
    expect_dplyr_equal(
      input %>%
        transmute(x = sub("^B.+", "baz", x, ignore.case = FALSE, fixed = fixed)) %>%
        collect(),
      df
    )
    expect_dplyr_equal(
      input %>%
        transmute(x = sub("Foo", "baz", x, ignore.case = FALSE, fixed = fixed)) %>%
        collect(),
      df
    )

  }
})

test_that("sub and gsub with ignore.case = TRUE and fixed = TRUE", {
  df <- tibble(x = c("Foo", "bar"))

  # base::sub() and base::gsub() ignore ignore.case = TRUE with a warning when
  # fixed = TRUE, so we can't use expect_dplyr_equal() for these tests
  expect_equal(
    df %>%
      Table$create() %>%
      transmute(x = sub("O", "u", x, ignore.case = TRUE, fixed = TRUE)) %>%
      collect(),
    tibble(x = c("Fuo", "bar"))
  )
  expect_equal(
    df %>%
      Table$create() %>%
      transmute(x = gsub("o", "u", x, ignore.case = TRUE, fixed = TRUE)) %>%
      collect(),
    tibble(x = c("Fuu", "bar"))
  )
  expect_equal(
    df %>%
      Table$create() %>%
      transmute(x = sub("^B.+", "baz", x, ignore.case = TRUE, fixed = TRUE)) %>%
      collect(),
    df # unchanged
  )

})

test_that("str_replace and str_replace_all", {
  df <- tibble(x = c("Foo", "bar"))

  expect_dplyr_equal(
    input %>%
      transmute(x = str_replace_all(x, "^F", "baz")) %>%
      collect(),
    df
  )

  expect_dplyr_equal(
    input %>%
      transmute(x = str_replace_all(x, regex("^F"), "baz")) %>%
      collect(),
    df
  )

  expect_dplyr_equal(
    input %>%
      mutate(x = str_replace(x, "^F[a-z]{2}", "baz")) %>%
      collect(),
    df
  )

  expect_dplyr_equal(
    input %>%
      transmute(x = str_replace(x, regex("^f[A-Z]{2}", ignore_case = TRUE), "baz")) %>%
      collect(),
    df
  )
  expect_dplyr_equal(
    input %>%
      transmute(x = str_replace_all(x, fixed("o"), "u")) %>%
      collect(),
    df
  )
  expect_dplyr_equal(
    input %>%
      transmute(x = str_replace(x, fixed("O"), "u")) %>%
      collect(),
    df
  )
  expect_dplyr_equal(
    input %>%
      transmute(x = str_replace(x, fixed("O", ignore_case = TRUE), "u")) %>%
      collect(),
    df
  )

})

test_that("strsplit and str_split", {

  df <- tibble(x = c("Foo and bar", "baz and qux and quux"))

  expect_dplyr_equal(
    input %>%
      mutate(x = strsplit(x, "and")) %>%
      collect(),
    df
  )
  expect_dplyr_equal(
    input %>%
      mutate(x = strsplit(x, "and.*", fixed = TRUE)) %>%
      collect(),
    df
  )
  expect_dplyr_equal(
    input %>%
      mutate(x = strsplit(x, " +and +")) %>%
      collect(),
    df
  )
  expect_dplyr_equal(
    input %>%
      mutate(x = str_split(x, "and")) %>%
      collect(),
    df
  )
  expect_dplyr_equal(
    input %>%
      mutate(x = str_split(x, "and", n = 2)) %>%
      collect(),
    df
  )
  expect_dplyr_equal(
    input %>%
      mutate(x = str_split(x, fixed("and"), n = 2)) %>%
      collect(),
    df
  )
  expect_dplyr_equal(
    input %>%
      mutate(x = str_split(x, regex("and"), n = 2)) %>%
      collect(),
    df
  )
  expect_dplyr_equal(
    input %>%
      mutate(x = str_split(x, "Foo|bar", n = 2)) %>%
      collect(),
    df
  )
})

test_that("arrow_*_split_whitespace functions", {

  # use only ASCII whitespace characters
  df_ascii <- tibble(x = c("Foo\nand bar", "baz\tand qux and quux"))

  # use only non-ASCII whitespace characters
  df_utf8 <- tibble(x = c("Foo\u00A0and\u2000bar", "baz\u2006and\u1680qux\u3000and\u2008quux"))

  df_split <- tibble(x = list(c("Foo", "and", "bar"), c("baz", "and", "qux", "and", "quux")))

  # use default option values
  expect_equivalent(
    df_ascii %>%
      Table$create() %>%
      mutate(x = arrow_ascii_split_whitespace(x)) %>%
      collect(),
    df_split
  )
  expect_equivalent(
    df_utf8 %>%
      Table$create() %>%
      mutate(x = arrow_utf8_split_whitespace(x)) %>%
      collect(),
    df_split
  )

  # specify non-default option values
  expect_equivalent(
    df_ascii %>%
      Table$create() %>%
      mutate(
        x = arrow_ascii_split_whitespace(x, options = list(max_splits = 1, reverse = TRUE))
      ) %>%
      collect(),
    tibble(x = list(c("Foo\nand", "bar"), c("baz\tand qux and", "quux")))
  )
  expect_equivalent(
    df_utf8 %>%
      Table$create() %>%
      mutate(
        x = arrow_utf8_split_whitespace(x, options = list(max_splits = 1, reverse = TRUE))
      ) %>%
      collect(),
    tibble(x = list(c("Foo\u00A0and", "bar"), c("baz\u2006and\u1680qux\u3000and", "quux")))
  )
})

test_that("errors and warnings in string splitting", {
  # These conditions generate an error, but abandon_ship() catches the error,
  # issues a warning, and pulls the data into R (if computing on InMemoryDataset)
  # Elsewhere we test that abandon_ship() works,
  # so here we can just call the functions directly

  x <- Expression$field_ref("x")
  expect_error(
    nse_funcs$str_split(x, fixed("and", ignore_case = TRUE)),
    "Case-insensitive string splitting not supported by Arrow"
  )
  expect_error(
    nse_funcs$str_split(x, coll("and.?")),
    "Pattern modifier `coll()` not supported by Arrow",
    fixed = TRUE
  )
  expect_error(
    nse_funcs$str_split(x, boundary(type = "word")),
    "Pattern modifier `boundary()` not supported by Arrow",
    fixed = TRUE
  )
  expect_error(
    nse_funcs$str_split(x, "and", n = 0),
    "Splitting strings into zero parts not supported by Arrow"
  )

  # This condition generates a warning
  expect_warning(
    nse_funcs$str_split(x, fixed("and"), simplify = TRUE),
    "Argument 'simplify = TRUE' will be ignored"
  )
})

test_that("errors and warnings in string detection and replacement", {
  x <- Expression$field_ref("x")

  expect_error(
    nse_funcs$str_detect(x, boundary(type = "character")),
    "Pattern modifier `boundary()` not supported by Arrow",
    fixed = TRUE
  )
  expect_error(
    nse_funcs$str_replace_all(x, coll("o", locale = "en"), "ó"),
    "Pattern modifier `coll()` not supported by Arrow",
    fixed = TRUE
  )

  # This condition generates a warning
  expect_warning(
    nse_funcs$str_replace_all(x, regex("o", multiline = TRUE), "u"),
    "Ignoring pattern modifier argument not supported in Arrow: \"multiline\""
  )

})

test_that("backreferences in pattern in string detection", {
  skip("RE2 does not support backreferences in pattern (https://github.com/google/re2/issues/101)")
  df <- tibble(x = c("Foo", "bar"))

  expect_dplyr_equal(
    input %>%
      filter(str_detect(x, regex("F([aeiou])\\1"))) %>%
      collect(),
    df
  )
})

test_that("backreferences (substitutions) in string replacement", {
  df <- tibble(x = c("Foo", "bar"))

  expect_dplyr_equal(
    input %>%
      transmute(desc = sub(
        "(?:https?|ftp)://([^/\r\n]+)(/[^\r\n]*)?",
        "path `\\2` on server `\\1`",
        url
        )
      ) %>%
      collect(),
    tibble(url = "https://arrow.apache.org/docs/r/")
  )
  expect_dplyr_equal(
    input %>%
      transmute(x = str_replace(x, "^(\\w)o(.*)", "\\1\\2p")) %>%
      collect(),
    df
  )
  expect_dplyr_equal(
    input %>%
      transmute(x = str_replace(x, regex("^(\\w)o(.*)", ignore_case = TRUE), "\\1\\2p")) %>%
      collect(),
    df
  )
  expect_dplyr_equal(
    input %>%
      transmute(x = str_replace(x, regex("^(\\w)o(.*)", ignore_case = TRUE), "\\1\\2p")) %>%
      collect(),
    df
  )
})

test_that("edge cases in string detection and replacement", {

  # in case-insensitive fixed match/replace, test that "\\E" in the search
  # string and backslashes in the replacement string are interpreted literally.
  # this test does not use expect_dplyr_equal() because base::sub() and
  # base::grepl() do not support ignore.case = TRUE when fixed = TRUE.
  expect_equal(
    tibble(x = c("\\Q\\e\\D")) %>%
      Table$create() %>%
      filter(grepl("\\E", x, ignore.case = TRUE, fixed = TRUE)) %>%
      collect(),
    tibble(x = c("\\Q\\e\\D"))
  )
  expect_equal(
    tibble(x = c("\\Q\\e\\D")) %>%
      Table$create() %>%
      transmute(x = sub("\\E", "\\L", x, ignore.case = TRUE, fixed = TRUE)) %>%
      collect(),
    tibble(x = c("\\Q\\L\\D"))
  )

  # test that a user's "(?i)" prefix does not break the "(?i)" prefix that's
  # added in case-insensitive regex match/replace
  expect_dplyr_equal(
    input %>%
      filter(grepl("(?i)^[abc]{3}$", x, ignore.case = TRUE, fixed = FALSE)) %>%
      collect(),
    tibble(x = c("ABC"))
  )
  expect_dplyr_equal(
    input %>%
      transmute(x = sub("(?i)^[abc]{3}$", "123", x, ignore.case = TRUE, fixed = FALSE)) %>%
      collect(),
    tibble(x = c("ABC"))
  )
})

test_that("strptime", {
  # base::strptime() defaults to local timezone
  # but arrow's strptime defaults to UTC.
  # So that tests are consistent, set the local timezone to UTC
  # TODO: consider reevaluating this workaround after ARROW-12980
  withr::local_timezone("UTC")

  t_string <- tibble(x = c("2018-10-07 19:04:05", NA))
  t_stamp <- tibble(x = c(lubridate::ymd_hms("2018-10-07 19:04:05"), NA))

  expect_equal(
    t_string %>%
      Table$create() %>%
      mutate(
        x = strptime(x)
      ) %>%
      collect(),
    t_stamp,
    check.tzone = FALSE
  )

  expect_equal(
    t_string %>%
      Table$create() %>%
      mutate(
        x = strptime(x, format = "%Y-%m-%d %H:%M:%S")
      ) %>%
      collect(),
    t_stamp,
    check.tzone = FALSE
  )

  expect_equal(
    t_string %>%
      Table$create() %>%
      mutate(
        x = strptime(x, format = "%Y-%m-%d %H:%M:%S", unit = "ns")
      ) %>%
      collect(),
    t_stamp,
    check.tzone = FALSE
  )

  expect_equal(
    t_string %>%
      Table$create() %>%
      mutate(
        x = strptime(x, format = "%Y-%m-%d %H:%M:%S", unit = "s")
      ) %>%
      collect(),
    t_stamp,
    check.tzone = FALSE
  )

  tstring <- tibble(x = c("08-05-2008", NA))
  tstamp <- tibble(x = c(strptime("08-05-2008", format = "%m-%d-%Y"), NA))

  expect_equal(
    tstring %>%
      Table$create() %>%
      mutate(
        x = strptime(x, format = "%m-%d-%Y")
      ) %>%
      collect(),
    tstamp,
    check.tzone = FALSE
  )
})

test_that("errors in strptime", {
  # Error when tz is passed

  x <- Expression$field_ref("x")
  expect_error(
    nse_funcs$strptime(x, tz = "PDT"),
    'Time zone argument not supported by Arrow'
  )
})

<<<<<<< HEAD
test_that("stri_reverse and arrow_ascii_reverse functions", {
  
  df_ascii <- tibble(x = c("Foo\nand bar", "baz\tand qux and quux"))
  
  df_utf8 <- tibble(x = c("Foo\u00A0\u0061nd\u00A0bar", "\u0062az\u00A0and\u00A0qux\u3000and\u00A0quux"))
  
  expect_equal(
    df_utf8 %>%
      Table$create() %>%
      mutate(x = stri_reverse(x)) %>%
      collect(),
    df_utf8 %>%
      mutate(x = stringi::stri_reverse(x))
  )
  
=======
test_that("arrow_find_substring and arrow_find_substring_regex", {

  df <- tibble(x = c("Foo and Bar", "baz and qux and quux"))

  expect_equivalent(
    df %>%
      Table$create() %>%
      mutate(x = arrow_find_substring(x, options = list(pattern = "b"))) %>%
      collect(),
    tibble(x = c(-1, 0))
  )
  expect_equivalent(
    df %>%
      Table$create() %>%
      mutate(x = arrow_find_substring(
        x,
        options = list(pattern = "b", ignore_case = TRUE)
      )) %>%
      collect(),
    tibble(x = c(8, 0))
  )
  expect_equivalent(
    df %>%
      Table$create() %>%
      mutate(x = arrow_find_substring_regex(
        x,
        options = list(pattern = "^[fb]")
      )) %>%
      collect(),
    tibble(x = c(-1, 0))
  )
  expect_equivalent(
    df %>%
      Table$create() %>%
      mutate(x = arrow_find_substring_regex(
        x,
        options = list(pattern = "[AEIOU]", ignore_case = TRUE)
      )) %>%
      collect(),
    tibble(x = c(1, 1))
  )
})

test_that("stri_reverse and arrow_ascii_reverse functions", {
  # TODO: these actually aren't implemented (ARROW-12869)
  # Fix them, then remove the `warning = TRUE` arguments
  df_ascii <- tibble(x = c("Foo\nand bar", "baz\tand qux and quux"))

  df_utf8 <- tibble(x = c("Foo\u00A0\u0061nd\u00A0bar", "\u0062az\u00A0and\u00A0qux\u3000and\u00A0quux"))

  expect_dplyr_equal(
    input %>%
      mutate(x = stri_reverse(x)) %>%
      collect(),
    df_utf8,
    warning = TRUE # Remove me
  )

  expect_dplyr_equal(
    input %>%
      mutate(x = stri_reverse(x)) %>%
      collect(),
    df_ascii,
    warning = TRUE # Remove me
  )

>>>>>>> 75a64751
  expect_equivalent(
    df_ascii %>%
      Table$create() %>%
      mutate(x = arrow_ascii_reverse(x)) %>%
      collect(),
    tibble(x = c("rab dna\nooF", "xuuq dna xuq dna\tzab"))
  )
<<<<<<< HEAD
  
=======

>>>>>>> 75a64751
  expect_error(
    df_utf8 %>%
      Table$create() %>%
      mutate(x = arrow_ascii_reverse(x)) %>%
      collect(),
    "Invalid: Non-ASCII sequence in input"
  )
})

test_that("str_like", {

  df <- tibble(x = c("Foo and bar", "baz and qux and quux"))

  # TODO: After new version of stringr with str_like has been released, update all
  # these tests to use expect_dplyr_equal

  # No match - entire string
  expect_equivalent(
    df %>%
      Table$create() %>%
      mutate(x = str_like(x, "baz")) %>%
      collect(),
    tibble(x = c(FALSE, FALSE))
  )

  # Match - entire string
  expect_equivalent(
    df %>%
      Table$create() %>%
      mutate(x = str_like(x, "Foo and bar")) %>%
      collect(),
    tibble(x = c(TRUE, FALSE))
  )

  # Wildcard
  expect_equivalent(
    df %>%
      Table$create() %>%
      mutate(x = str_like(x, "f%", ignore_case = TRUE)) %>%
      collect(),
    tibble(x = c(TRUE, FALSE))
  )

  # Ignore case
  expect_equivalent(
    df %>%
      Table$create() %>%
      mutate(x = str_like(x, "f%", ignore_case = FALSE)) %>%
      collect(),
    tibble(x = c(FALSE, FALSE))
  )

  # Single character
  expect_equivalent(
    df %>%
      Table$create() %>%
      mutate(x = str_like(x, "_a%")) %>%
      collect(),
    tibble(x = c(FALSE, TRUE))
  )

  # This will give an error until a new version of stringr with str_like has been released
  skip_if_not(packageVersion("stringr") > "1.4.0")
  expect_dplyr_equal(
    input %>%
      mutate(x = str_like(x, "%baz%")) %>%
      collect(),
    df
<<<<<<< HEAD
  )
=======
  )
})

test_that("str_pad", {
  df <- tibble(x = c("Foo and bar", "baz and qux and quux"))

  expect_dplyr_equal(
    input %>%
      mutate(x = str_pad(x, width = 31)) %>%
      collect(),
    df
  )

  expect_dplyr_equal(
    input %>%
      mutate(x = str_pad(x, width = 30, side = "right")) %>%
      collect(),
    df
  )

  expect_dplyr_equal(
    input %>%
      mutate(x = str_pad(x, width = 31, side = "left", pad = "+")) %>%
      collect(),
    df
  )

  expect_dplyr_equal(
    input %>%
      mutate(x = str_pad(x, width = 10, side = "left", pad = "+")) %>%
      collect(),
    df
  )

  expect_dplyr_equal(
    input %>%
      mutate(x = str_pad(x, width = 31, side = "both")) %>%
      collect(),
    df
  )

>>>>>>> 75a64751
})<|MERGE_RESOLUTION|>--- conflicted
+++ resolved
@@ -730,7 +730,50 @@
   )
 })
 
-<<<<<<< HEAD
+test_that("arrow_find_substring and arrow_find_substring_regex", {
+
+  df <- tibble(x = c("Foo and Bar", "baz and qux and quux"))
+
+  expect_equivalent(
+    df %>%
+      Table$create() %>%
+      mutate(x = arrow_find_substring(x, options = list(pattern = "b"))) %>%
+      collect(),
+    tibble(x = c(-1, 0))
+  )
+  expect_equivalent(
+    df %>%
+      Table$create() %>%
+      mutate(x = arrow_find_substring(
+        x,
+        options = list(pattern = "b", ignore_case = TRUE)
+      )) %>%
+      collect(),
+    tibble(x = c(8, 0))
+  )
+  expect_equivalent(
+    df %>%
+      Table$create() %>%
+      mutate(x = arrow_find_substring_regex(
+        x,
+        options = list(pattern = "^[fb]")
+      )) %>%
+      collect(),
+    tibble(x = c(-1, 0))
+  )
+  expect_equivalent(
+    df %>%
+      Table$create() %>%
+      mutate(x = arrow_find_substring_regex(
+        x,
+        options = list(pattern = "[AEIOU]", ignore_case = TRUE)
+      )) %>%
+      collect(),
+    tibble(x = c(1, 1))
+  )
+})
+
+
 test_that("stri_reverse and arrow_ascii_reverse functions", {
   
   df_ascii <- tibble(x = c("Foo\nand bar", "baz\tand qux and quux"))
@@ -746,74 +789,6 @@
       mutate(x = stringi::stri_reverse(x))
   )
   
-=======
-test_that("arrow_find_substring and arrow_find_substring_regex", {
-
-  df <- tibble(x = c("Foo and Bar", "baz and qux and quux"))
-
-  expect_equivalent(
-    df %>%
-      Table$create() %>%
-      mutate(x = arrow_find_substring(x, options = list(pattern = "b"))) %>%
-      collect(),
-    tibble(x = c(-1, 0))
-  )
-  expect_equivalent(
-    df %>%
-      Table$create() %>%
-      mutate(x = arrow_find_substring(
-        x,
-        options = list(pattern = "b", ignore_case = TRUE)
-      )) %>%
-      collect(),
-    tibble(x = c(8, 0))
-  )
-  expect_equivalent(
-    df %>%
-      Table$create() %>%
-      mutate(x = arrow_find_substring_regex(
-        x,
-        options = list(pattern = "^[fb]")
-      )) %>%
-      collect(),
-    tibble(x = c(-1, 0))
-  )
-  expect_equivalent(
-    df %>%
-      Table$create() %>%
-      mutate(x = arrow_find_substring_regex(
-        x,
-        options = list(pattern = "[AEIOU]", ignore_case = TRUE)
-      )) %>%
-      collect(),
-    tibble(x = c(1, 1))
-  )
-})
-
-test_that("stri_reverse and arrow_ascii_reverse functions", {
-  # TODO: these actually aren't implemented (ARROW-12869)
-  # Fix them, then remove the `warning = TRUE` arguments
-  df_ascii <- tibble(x = c("Foo\nand bar", "baz\tand qux and quux"))
-
-  df_utf8 <- tibble(x = c("Foo\u00A0\u0061nd\u00A0bar", "\u0062az\u00A0and\u00A0qux\u3000and\u00A0quux"))
-
-  expect_dplyr_equal(
-    input %>%
-      mutate(x = stri_reverse(x)) %>%
-      collect(),
-    df_utf8,
-    warning = TRUE # Remove me
-  )
-
-  expect_dplyr_equal(
-    input %>%
-      mutate(x = stri_reverse(x)) %>%
-      collect(),
-    df_ascii,
-    warning = TRUE # Remove me
-  )
-
->>>>>>> 75a64751
   expect_equivalent(
     df_ascii %>%
       Table$create() %>%
@@ -821,11 +796,7 @@
       collect(),
     tibble(x = c("rab dna\nooF", "xuuq dna xuq dna\tzab"))
   )
-<<<<<<< HEAD
-  
-=======
-
->>>>>>> 75a64751
+
   expect_error(
     df_utf8 %>%
       Table$create() %>%
@@ -894,9 +865,7 @@
       mutate(x = str_like(x, "%baz%")) %>%
       collect(),
     df
-<<<<<<< HEAD
-  )
-=======
+
   )
 })
 
@@ -938,5 +907,4 @@
     df
   )
 
->>>>>>> 75a64751
 })