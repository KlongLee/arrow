# Licensed to the Apache Software Foundation (ASF) under one
# or more contributor license agreements.  See the NOTICE file
# distributed with this work for additional information
# regarding copyright ownership.  The ASF licenses this file
# to you under the Apache License, Version 2.0 (the
# "License"); you may not use this file except in compliance
# with the License.  You may obtain a copy of the License at
#
#   http://www.apache.org/licenses/LICENSE-2.0
#
# Unless required by applicable law or agreed to in writing,
# software distributed under the License is distributed on an
# "AS IS" BASIS, WITHOUT WARRANTIES OR CONDITIONS OF ANY
# KIND, either express or implied.  See the License for the
# specific language governing permissions and limitations
# under the License.

context("Expressions")

test_that("C++ expressions", {
  skip_if_not_available("dataset")
  f <- Expression$field_ref("f")
  expect_identical(f$field_name, "f")
  g <- Expression$field_ref("g")
  date <- Expression$scalar(as.Date("2020-01-15"))
  ts <- Expression$scalar(as.POSIXct("2020-01-17 11:11:11"))
  i64 <- Expression$scalar(bit64::as.integer64(42))
  time <- Expression$scalar(hms::hms(56, 34, 12))

  expect_r6_class(f == g, "Expression")
  expect_r6_class(f == 4, "Expression")
  expect_r6_class(f == "", "Expression")
  expect_r6_class(f == NULL, "Expression")
  expect_r6_class(f == date, "Expression")
  expect_r6_class(f == i64, "Expression")
  expect_r6_class(f == time, "Expression")
  # can't seem to make this work right now because of R Ops.method dispatch
  # expect_r6_class(f == as.Date("2020-01-15"), "Expression")
  expect_r6_class(f == ts, "Expression")
  expect_r6_class(f <= 2L, "Expression")
  expect_r6_class(f != FALSE, "Expression")
  expect_r6_class(f > 4, "Expression")
  expect_r6_class(f < 4 & f > 2, "Expression")
  expect_r6_class(f < 4 | f > 2, "Expression")
  expect_r6_class(!(f < 4), "Expression")
  expect_output(
    print(f > 4),
    'Expression\n(f > 4)',
    fixed = TRUE
  )
  expect_type_equal(
    f$type(schema(f = float64())),
    float64()
  )
  expect_type_equal(
    (f > 4)$type(schema(f = float64())),
    bool()
  )
  # Interprets that as a list type
  expect_r6_class(f == c(1L, 2L), "Expression")
<<<<<<< HEAD
})

test_that("Field reference expression schemas and types", {
  x <- Expression$field_ref("x")

  # type() throws error when schema is NULL
  expect_error(x$type(), "schema")

  # type() returns type when schema is set
  x$schema <- Schema$create(x = int32())
  expect_equal(x$type(), int32())
})

test_that("Scalar expression schemas and types", {
  # type() works on scalars without setting the schema
  expect_equal(
    Expression$scalar("foo")$type(),
    arrow::string()
  )
  expect_equal(
    Expression$scalar(42L)$type(),
    int32()
  )
})

test_that("Expression schemas and types", {
  x <- Expression$field_ref("x")
  y <- Expression$field_ref("y")
  z <- Expression$scalar(42L)

  # type() throws error when both schemas are unset
  expect_error(
    Expression$create("add_checked", x, y)$type(),
    "schema"
  )

  # type() throws error when left schema is unset
  y$schema <- Schema$create(y = float64())
  expect_error(
    Expression$create("add_checked", x, y)$type(),
    "schema"
  )

  # type() throws error when right schema is unset
  x$schema <- Schema$create(x = int32())
  y$schema <- NULL
  expect_error(
    Expression$create("add_checked", x, y)$type(),
    "schema"
  )

  # type() returns type when both schemas are set
  y$schema <- Schema$create(y = float64())
  expect_equal(
    Expression$create("add_checked", x, y)$type(),
    float64()
  )

  # type() returns type when one arg has schema set and one is scalar
  expect_equal(
    Expression$create("add_checked", x, z)$type(),
    int32()
  )
=======
  
  expect_error(
    Expression$create("add", 1, 2),
    "Expression arguments must be Expression objects"
  )
  
>>>>>>> dedcbc0f
})<|MERGE_RESOLUTION|>--- conflicted
+++ resolved
@@ -58,7 +58,12 @@
   )
   # Interprets that as a list type
   expect_r6_class(f == c(1L, 2L), "Expression")
-<<<<<<< HEAD
+  
+  expect_error(
+    Expression$create("add", 1, 2),
+    "Expression arguments must be Expression objects"
+  )
+  
 })
 
 test_that("Field reference expression schemas and types", {
@@ -122,12 +127,4 @@
     Expression$create("add_checked", x, z)$type(),
     int32()
   )
-=======
-  
-  expect_error(
-    Expression$create("add", 1, 2),
-    "Expression arguments must be Expression objects"
-  )
-  
->>>>>>> dedcbc0f
 })