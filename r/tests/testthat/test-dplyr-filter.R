--- conflicted
+++ resolved
@@ -156,7 +156,28 @@
   )
 })
 
-<<<<<<< HEAD
+test_that("Negative scalar values", {
+  expect_dplyr_equal(
+    input %>%
+      filter(some_negative > -2) %>%
+      collect(),
+    tbl
+  )
+  expect_dplyr_equal(
+    input %>%
+      filter(some_negative %in% -1) %>%
+      collect(),
+    tbl
+    )
+  expect_dplyr_equal(
+    input %>%
+      filter(int == -some_negative) %>%
+      collect(),
+    tbl
+  )
+})
+
+
 test_that("filter() with between()", {
   expect_dplyr_equal(
     input %>%
@@ -168,23 +189,10 @@
   expect_dplyr_equal(
     input %>%
       filter(between(dbl, 0.5, 2)) %>%
-=======
-test_that("Negative scalar values", {
-  expect_dplyr_equal(
-    input %>%
-      filter(some_negative > -2) %>%
-      collect(),
-    tbl
-  )
-  expect_dplyr_equal(
-    input %>%
-      filter(some_negative %in% -1) %>%
->>>>>>> 9a80565d
-      collect(),
-    tbl
-  )
-
-<<<<<<< HEAD
+      collect(),
+    tbl
+  )
+
   expect_identical(
     tbl %>%
       record_batch() %>%
@@ -213,13 +221,12 @@
       record_batch() %>%
       filter(between(chr, 1, 2)) %>%
       collect()
-=======
+
   expect_dplyr_equal(
     input %>%
       filter(int == -some_negative) %>%
       collect(),
     tbl
->>>>>>> 9a80565d
   )
 })
 
