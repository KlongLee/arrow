--- conflicted
+++ resolved
@@ -36,11 +36,7 @@
 brew install apache-arrow
 ```
 
-<<<<<<< HEAD
-On Linux, see the [Arrow project installation page](http://arrow.apache.org/install/).
-=======
 On Linux, see the [Arrow project installation page](https://arrow.apache.org/install/).
->>>>>>> 184b8deb
 
 Then, you can install the release version of the package from GitHub using the [`remotes`](https://remotes.r-lib.org/) package. From within an R session,
 
@@ -62,11 +58,7 @@
 ```shell
 git clone https://github.com/apache/arrow.git
 mkdir arrow/cpp/build && cd arrow/cpp/build
-<<<<<<< HEAD
-cmake .. -DARROW_PARQUET=ON -DARROW_BOOST_USE_SHARED:BOOL=Off
-=======
 cmake .. -DARROW_PARQUET=ON -DARROW_BOOST_USE_SHARED:BOOL=Off -DARROW_INSTALL_NAME_RPATH=OFF
->>>>>>> 184b8deb
 make install
 ```
 
@@ -87,15 +79,9 @@
 dlopen(/Users/you/R/00LOCK-r/00new/arrow/libs/arrow.so, 6): Library not loaded: @rpath/libarrow.14.dylib
 ```
 
-<<<<<<< HEAD
-try setting the environment variable `LD_LIBRARY_PATH` to wherever Arrow C++ was put in `make install`, e.g. `export LD_LIBRARY_PATH=/usr/local/lib`, and retry installing the R package. An alternative solution on macOS is to rebuild the C++ library adding the `-DARROW_INSTALL_NAME_RPATH=OFF` option to the `cmake` command.
-
-For any other build/configuration challenges, see the [C++ developer guide](http://arrow.apache.org/docs/developers/cpp.html#building).
-=======
 try setting the environment variable `LD_LIBRARY_PATH` (or `DYLD_LIBRARY_PATH` on macOS) to wherever Arrow C++ was put in `make install`, e.g. `export LD_LIBRARY_PATH=/usr/local/lib`, and retry installing the R package.
 
 For any other build/configuration challenges, see the [C++ developer guide](https://arrow.apache.org/docs/developers/cpp.html#building).
->>>>>>> 184b8deb
 
 ## Example
 
@@ -125,10 +111,7 @@
 devtools::test(filter="^regexp$") # Run the test suite, optionally filtering file names
 devtools::document() # Update roxygen documentation
 rmarkdown::render("README.Rmd") # To rebuild README.md
-<<<<<<< HEAD
 pkgdown::build_site() # To preview the documentation website
-=======
->>>>>>> 184b8deb
 devtools::check() # All package checks; see also below
 ```
 
