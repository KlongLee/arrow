--- conflicted
+++ resolved
@@ -35,12 +35,9 @@
 Roxygen: list(markdown = TRUE)
 RoxygenNote: 6.1.1
 Suggests:
-<<<<<<< HEAD
     covr,
-=======
     rmarkdown,
     roxygen2,
->>>>>>> 2d7838eb
     testthat,
     lubridate,
     hms
