--- conflicted
+++ resolved
@@ -844,7 +844,6 @@
   Expression$create("day_of_week", x, options = list(count_from_zero = FALSE, week_start = week_start))
 }
 
-<<<<<<< HEAD
 nse_funcs$month <- function(x, label = FALSE, abbr = TRUE, locale = Sys.getlocale("LC_TIME")) {
   if (label) {
     if (abbr) {
@@ -856,7 +855,8 @@
   }
 
   Expression$create("month", x)
-=======
+}
+
 nse_funcs$is.Date <- function(x) {
   inherits(x, "Date") ||
     (inherits(x, "Expression") && x$type_id() %in% Type[c("DATE32", "DATE64")])
@@ -870,7 +870,6 @@
 nse_funcs$is.POSIXct <- function(x) {
   inherits(x, "POSIXct") ||
     (inherits(x, "Expression") && x$type_id() %in% Type[c("TIMESTAMP")])
->>>>>>> 8b440d1b
 }
 
 nse_funcs$log <- nse_funcs$logb <- function(x, base = exp(1)) {
