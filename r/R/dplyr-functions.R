# Licensed to the Apache Software Foundation (ASF) under one
# or more contributor license agreements.  See the NOTICE file
# distributed with this work for additional information
# regarding copyright ownership.  The ASF licenses this file
# to you under the Apache License, Version 2.0 (the
# "License"); you may not use this file except in compliance
# with the License.  You may obtain a copy of the License at
#
#   http://www.apache.org/licenses/LICENSE-2.0
#
# Unless required by applicable law or agreed to in writing,
# software distributed under the License is distributed on an
# "AS IS" BASIS, WITHOUT WARRANTIES OR CONDITIONS OF ANY
# KIND, either express or implied.  See the License for the
# specific language governing permissions and limitations
# under the License.


#' @include expression.R
NULL

# This environment is an internal cache for things including data mask functions
# We'll populate it at package load time.
.cache <- NULL
init_env <- function() {
  .cache <<- new.env(hash = TRUE)
}
init_env()

# nse_funcs is a list of functions that operated on (and return) Expressions
# These will be the basis for a data_mask inside dplyr methods
# and will be added to .cache at package load time

# Start with mappings from R function name spellings
nse_funcs <- lapply(set_names(names(.array_function_map)), function(operator) {
  force(operator)
  function(...) build_expr(operator, ...)
})

# Now add functions to that list where the mapping from R to Arrow isn't 1:1
# Each of these functions should have the same signature as the R function
# they're replacing.
#
# When to use `build_expr()` vs. `Expression$create()`?
#
# Use `build_expr()` if you need to
# (1) map R function names to Arrow C++ functions
# (2) wrap R inputs (vectors) as Array/Scalar
#
# `Expression$create()` is lower level. Most of the functions below use it
# because they manage the preparation of the user-provided inputs
# and don't need to wrap scalars

nse_funcs$cast <- function(x, target_type, safe = TRUE, ...) {
  opts <- cast_options(safe, ...)
  opts$to_type <- as_type(target_type)
  Expression$create("cast", x, options = opts)
}

nse_funcs$coalesce <- function(...) {
  args <- list2(...)
  if (length(args) < 1) {
    abort("At least one argument must be supplied to coalesce()")
  }

  # Treat NaN like NA for consistency with dplyr::coalesce(), but if *all*
  # the values are NaN, we should return NaN, not NA, so don't replace
  # NaN with NA in the final (or only) argument
  # TODO: if an option is added to the coalesce kernel to treat NaN as NA,
  # use that to simplify the code here (ARROW-13389)
  attr(args[[length(args)]], "last") <- TRUE
  args <- lapply(args, function(arg) {
    last_arg <- is.null(attr(arg, "last"))
    attr(arg, "last") <- NULL

    if (!inherits(arg, "Expression")) {
      arg <- Expression$scalar(arg)
    }

    # coalesce doesn't yet support factors/dictionaries
    # TODO: remove this after ARROW-13390 is merged
    if (nse_funcs$is.factor(arg)) {
      warning("Dictionaries (in R: factors) are currently converted to strings (characters) in coalesce", call. = FALSE)
    }

    if (last_arg && arg$type_id() %in% TYPES_WITH_NAN) {
      # store the NA_real_ in the same type as arg to avoid avoid casting
      # smaller float types to larger float types
      NA_expr <- Expression$scalar(Scalar$create(NA_real_, type = arg$type()))
      Expression$create("if_else", Expression$create("is_nan", arg), NA_expr, arg)
    } else {
      arg
    }
  })
  Expression$create("coalesce", args = args)
}

nse_funcs$is.na <- function(x) {
  build_expr("is_null", x, options = list(nan_is_null = TRUE))
}

nse_funcs$is.nan <- function(x) {
  if (is.double(x) || (inherits(x, "Expression") &&
    x$type_id() %in% TYPES_WITH_NAN)) {
    # TODO: if an option is added to the is_nan kernel to treat NA as NaN,
    # use that to simplify the code here (ARROW-13366)
    build_expr("is_nan", x) & build_expr("is_valid", x)
  } else {
    Expression$scalar(FALSE)
  }
}

nse_funcs$is <- function(object, class2) {
  if (is.string(class2)) {
    switch(class2,
      # for R data types, pass off to is.*() functions
      character = nse_funcs$is.character(object),
      numeric = nse_funcs$is.numeric(object),
      integer = nse_funcs$is.integer(object),
      integer64 = nse_funcs$is.integer64(object),
      logical = nse_funcs$is.logical(object),
      factor = nse_funcs$is.factor(object),
      list = nse_funcs$is.list(object),
      # for Arrow data types, compare class2 with object$type()$ToString(),
      # but first strip off any parameters to only compare the top-level data
      # type,  and canonicalize class2
      sub("^([^([<]+).*$", "\\1", object$type()$ToString()) ==
        canonical_type_str(class2)
    )
  } else if (inherits(class2, "DataType")) {
    object$type() == as_type(class2)
  } else {
    stop("Second argument to is() is not a string or DataType", call. = FALSE)
  }
}

nse_funcs$dictionary_encode <- function(x,
                                        null_encoding_behavior = c("mask", "encode")) {
  behavior <- toupper(match.arg(null_encoding_behavior))
  null_encoding_behavior <- NullEncodingBehavior[[behavior]]
  Expression$create(
    "dictionary_encode",
    x,
    options = list(null_encoding_behavior = null_encoding_behavior)
  )
}

nse_funcs$between <- function(x, left, right) {
  x >= left & x <= right
}

nse_funcs$is.finite <- function(x) {
  is_fin <- Expression$create("is_finite", x)
  # for compatibility with base::is.finite(), return FALSE for NA_real_
  is_fin & !nse_funcs$is.na(is_fin)
}

nse_funcs$is.infinite <- function(x) {
  is_inf <- Expression$create("is_inf", x)
  # for compatibility with base::is.infinite(), return FALSE for NA_real_
  is_inf & !nse_funcs$is.na(is_inf)
}

# as.* type casting functions
# as.factor() is mapped in expression.R
nse_funcs$as.character <- function(x) {
  Expression$create("cast", x, options = cast_options(to_type = string()))
}
nse_funcs$as.double <- function(x) {
  Expression$create("cast", x, options = cast_options(to_type = float64()))
}
nse_funcs$as.integer <- function(x) {
  Expression$create(
    "cast",
    x,
    options = cast_options(
      to_type = int32(),
      allow_float_truncate = TRUE,
      allow_decimal_truncate = TRUE
    )
  )
}
nse_funcs$as.integer64 <- function(x) {
  Expression$create(
    "cast",
    x,
    options = cast_options(
      to_type = int64(),
      allow_float_truncate = TRUE,
      allow_decimal_truncate = TRUE
    )
  )
}
nse_funcs$as.logical <- function(x) {
  Expression$create("cast", x, options = cast_options(to_type = boolean()))
}
nse_funcs$as.numeric <- function(x) {
  Expression$create("cast", x, options = cast_options(to_type = float64()))
}

# is.* type functions
nse_funcs$is.character <- function(x) {
  is.character(x) || (inherits(x, "Expression") &&
    x$type_id() %in% Type[c("STRING", "LARGE_STRING")])
}
nse_funcs$is.numeric <- function(x) {
  is.numeric(x) || (inherits(x, "Expression") && x$type_id() %in% Type[c(
    "UINT8", "INT8", "UINT16", "INT16", "UINT32", "INT32",
    "UINT64", "INT64", "HALF_FLOAT", "FLOAT", "DOUBLE",
    "DECIMAL", "DECIMAL256"
  )])
}
nse_funcs$is.double <- function(x) {
  is.double(x) || (inherits(x, "Expression") && x$type_id() == Type["DOUBLE"])
}
nse_funcs$is.integer <- function(x) {
  is.integer(x) || (inherits(x, "Expression") && x$type_id() %in% Type[c(
    "UINT8", "INT8", "UINT16", "INT16", "UINT32", "INT32",
    "UINT64", "INT64"
  )])
}
nse_funcs$is.integer64 <- function(x) {
  is.integer64(x) || (inherits(x, "Expression") && x$type_id() == Type["INT64"])
}
nse_funcs$is.logical <- function(x) {
  is.logical(x) || (inherits(x, "Expression") && x$type_id() == Type["BOOL"])
}
nse_funcs$is.factor <- function(x) {
  is.factor(x) || (inherits(x, "Expression") && x$type_id() == Type["DICTIONARY"])
}
nse_funcs$is.list <- function(x) {
  is.list(x) || (inherits(x, "Expression") && x$type_id() %in% Type[c(
    "LIST", "FIXED_SIZE_LIST", "LARGE_LIST"
  )])
}

# rlang::is_* type functions
nse_funcs$is_character <- function(x, n = NULL) {
  assert_that(is.null(n))
  nse_funcs$is.character(x)
}
nse_funcs$is_double <- function(x, n = NULL, finite = NULL) {
  assert_that(is.null(n) && is.null(finite))
  nse_funcs$is.double(x)
}
nse_funcs$is_integer <- function(x, n = NULL) {
  assert_that(is.null(n))
  nse_funcs$is.integer(x)
}
nse_funcs$is_list <- function(x, n = NULL) {
  assert_that(is.null(n))
  nse_funcs$is.list(x)
}
nse_funcs$is_logical <- function(x, n = NULL) {
  assert_that(is.null(n))
  nse_funcs$is.logical(x)
}

# String functions
nse_funcs$nchar <- function(x, type = "chars", allowNA = FALSE, keepNA = NA) {
  if (allowNA) {
    arrow_not_supported("allowNA = TRUE")
  }
  if (is.na(keepNA)) {
    keepNA <- !identical(type, "width")
  }
  if (!keepNA) {
    # TODO: I think there is a fill_null kernel we could use, set null to 2
    arrow_not_supported("keepNA = TRUE")
  }
  if (identical(type, "bytes")) {
    Expression$create("binary_length", x)
  } else {
    Expression$create("utf8_length", x)
  }
}

nse_funcs$paste <- function(..., sep = " ", collapse = NULL, recycle0 = FALSE) {
  assert_that(
    is.null(collapse),
    msg = "paste() with the collapse argument is not yet supported in Arrow"
  )
  if (!inherits(sep, "Expression")) {
    assert_that(!is.na(sep), msg = "Invalid separator")
  }
  arrow_string_join_function(NullHandlingBehavior$REPLACE, "NA")(..., sep)
}

nse_funcs$paste0 <- function(..., collapse = NULL, recycle0 = FALSE) {
  assert_that(
    is.null(collapse),
    msg = "paste0() with the collapse argument is not yet supported in Arrow"
  )
  arrow_string_join_function(NullHandlingBehavior$REPLACE, "NA")(..., "")
}

nse_funcs$str_c <- function(..., sep = "", collapse = NULL) {
  assert_that(
    is.null(collapse),
    msg = "str_c() with the collapse argument is not yet supported in Arrow"
  )
  arrow_string_join_function(NullHandlingBehavior$EMIT_NULL)(..., sep)
}

arrow_string_join_function <- function(null_handling, null_replacement = NULL) {
  # the `binary_join_element_wise` Arrow C++ compute kernel takes the separator
  # as the last argument, so pass `sep` as the last dots arg to this function
  function(...) {
    args <- lapply(list(...), function(arg) {
      # handle scalar literal args, and cast all args to string for
      # consistency with base::paste(), base::paste0(), and stringr::str_c()
      if (!inherits(arg, "Expression")) {
        assert_that(
          length(arg) == 1,
          msg = "Literal vectors of length != 1 not supported in string concatenation"
        )
        Expression$scalar(as.character(arg))
      } else {
        nse_funcs$as.character(arg)
      }
    })
    Expression$create(
      "binary_join_element_wise",
      args = args,
      options = list(
        null_handling = null_handling,
        null_replacement = null_replacement
      )
    )
  }
}

nse_funcs$str_trim <- function(string, side = c("both", "left", "right")) {
  side <- match.arg(side)
  trim_fun <- switch(side,
    left = "utf8_ltrim_whitespace",
    right = "utf8_rtrim_whitespace",
    both = "utf8_trim_whitespace"
  )
  Expression$create(trim_fun, string)
}

nse_funcs$substr <- function(x, start, stop) {
  assert_that(
    length(start) == 1,
    msg = "`start` must be length 1 - other lengths are not supported in Arrow"
  )
  assert_that(
    length(stop) == 1,
    msg = "`stop` must be length 1 - other lengths are not supported in Arrow"
  )

  # substr treats values as if they're on a continous number line, so values
  # 0 are effectively blank characters - set `start` to 1 here so Arrow mimics
  # this behavior
  if (start <= 0) {
    start <- 1
  }

  # if `stop` is lower than `start`, this is invalid, so set `stop` to
  # 0 so that an empty string will be returned (consistent with base::substr())
  if (stop < start) {
    stop <- 0
  }

  Expression$create(
    "utf8_slice_codeunits",
    x,
    # we don't need to subtract 1 from `stop` as C++ counts exclusively
    # which effectively cancels out the difference in indexing between R & C++
    options = list(start = start - 1L, stop = stop)
  )
}

nse_funcs$substring <- function(text, first, last) {
  nse_funcs$substr(x = text, start = first, stop = last)
}

nse_funcs$str_sub <- function(string, start = 1L, end = -1L) {
  assert_that(
    length(start) == 1,
    msg = "`start` must be length 1 - other lengths are not supported in Arrow"
  )
  assert_that(
    length(end) == 1,
    msg = "`end` must be length 1 - other lengths are not supported in Arrow"
  )

  # In stringr::str_sub, an `end` value of -1 means the end of the string, so
  # set it to the maximum integer to match this behavior
  if (end == -1) {
    end <- .Machine$integer.max
  }

  # An end value lower than a start value returns an empty string in
  # stringr::str_sub so set end to 0 here to match this behavior
  if (end < start) {
    end <- 0
  }

  # subtract 1 from `start` because C++ is 0-based and R is 1-based
  # str_sub treats a `start` value of 0 or 1 as the same thing so don't subtract 1 when `start` == 0
  # when `start` < 0, both str_sub and utf8_slice_codeunits count backwards from the end
  if (start > 0) {
    start <- start - 1L
  }

  Expression$create(
    "utf8_slice_codeunits",
    string,
    options = list(start = start, stop = end)
  )
}

nse_funcs$grepl <- function(pattern, x, ignore.case = FALSE, fixed = FALSE) {
  arrow_fun <- ifelse(fixed, "match_substring", "match_substring_regex")
  Expression$create(
    arrow_fun,
    x,
    options = list(pattern = pattern, ignore_case = ignore.case)
  )
}

nse_funcs$str_detect <- function(string, pattern, negate = FALSE) {
  opts <- get_stringr_pattern_options(enexpr(pattern))
  out <- nse_funcs$grepl(
    pattern = opts$pattern,
    x = string,
    ignore.case = opts$ignore_case,
    fixed = opts$fixed
  )
  if (negate) {
    out <- !out
  }
  out
}

nse_funcs$str_like <- function(string, pattern, ignore_case = TRUE) {
  Expression$create(
    "match_like",
    string,
    options = list(pattern = pattern, ignore_case = ignore_case)
  )
}

# Encapsulate some common logic for sub/gsub/str_replace/str_replace_all
arrow_r_string_replace_function <- function(max_replacements) {
  function(pattern, replacement, x, ignore.case = FALSE, fixed = FALSE) {
    Expression$create(
      ifelse(fixed && !ignore.case, "replace_substring", "replace_substring_regex"),
      x,
      options = list(
        pattern = format_string_pattern(pattern, ignore.case, fixed),
        replacement = format_string_replacement(replacement, ignore.case, fixed),
        max_replacements = max_replacements
      )
    )
  }
}

arrow_stringr_string_replace_function <- function(max_replacements) {
  function(string, pattern, replacement) {
    opts <- get_stringr_pattern_options(enexpr(pattern))
    arrow_r_string_replace_function(max_replacements)(
      pattern = opts$pattern,
      replacement = replacement,
      x = string,
      ignore.case = opts$ignore_case,
      fixed = opts$fixed
    )
  }
}

nse_funcs$sub <- arrow_r_string_replace_function(1L)
nse_funcs$gsub <- arrow_r_string_replace_function(-1L)
nse_funcs$str_replace <- arrow_stringr_string_replace_function(1L)
nse_funcs$str_replace_all <- arrow_stringr_string_replace_function(-1L)

nse_funcs$strsplit <- function(x,
                               split,
                               fixed = FALSE,
                               perl = FALSE,
                               useBytes = FALSE) {
  assert_that(is.string(split))

  arrow_fun <- ifelse(fixed, "split_pattern", "split_pattern_regex")
  # warn when the user specifies both fixed = TRUE and perl = TRUE, for
  # consistency with the behavior of base::strsplit()
  if (fixed && perl) {
    warning("Argument 'perl = TRUE' will be ignored", call. = FALSE)
  }
  # since split is not a regex, proceed without any warnings or errors regardless
  # of the value of perl, for consistency with the behavior of base::strsplit()
  Expression$create(
    arrow_fun,
    x,
    options = list(pattern = split, reverse = FALSE, max_splits = -1L)
  )
}

nse_funcs$str_split <- function(string, pattern, n = Inf, simplify = FALSE) {
  opts <- get_stringr_pattern_options(enexpr(pattern))
  arrow_fun <- ifelse(opts$fixed, "split_pattern", "split_pattern_regex")
  if (opts$ignore_case) {
    arrow_not_supported("Case-insensitive string splitting")
  }
  if (n == 0) {
    arrow_not_supported("Splitting strings into zero parts")
  }
  if (identical(n, Inf)) {
    n <- 0L
  }
  if (simplify) {
    warning("Argument 'simplify = TRUE' will be ignored", call. = FALSE)
  }
  # The max_splits option in the Arrow C++ library controls the maximum number
  # of places at which the string is split, whereas the argument n to
  # str_split() controls the maximum number of pieces to return. So we must
  # subtract 1 from n to get max_splits.
  Expression$create(
    arrow_fun,
    string,
    options = list(
      pattern = opts$pattern,
      reverse = FALSE,
      max_splits = n - 1L
    )
  )
}

nse_funcs$pmin <- function(..., na.rm = FALSE) {
  build_expr(
    "min_element_wise",
    ...,
    options = list(skip_nulls = na.rm)
  )
}

nse_funcs$pmax <- function(..., na.rm = FALSE) {
  build_expr(
    "max_element_wise",
    ...,
    options = list(skip_nulls = na.rm)
  )
}

nse_funcs$str_pad <- function(string, width, side = c("left", "right", "both"), pad = " ") {
  assert_that(is_integerish(width))
  side <- match.arg(side)
  assert_that(is.string(pad))

  if (side == "left") {
    pad_func <- "utf8_lpad"
  } else if (side == "right") {
    pad_func <- "utf8_rpad"
  } else if (side == "both") {
    pad_func <- "utf8_center"
  }

  Expression$create(
    pad_func,
    string,
    options = list(width = width, padding = pad)
  )
}

# String function helpers

# format `pattern` as needed for case insensitivity and literal matching by RE2
format_string_pattern <- function(pattern, ignore.case, fixed) {
  # Arrow lacks native support for case-insensitive literal string matching and
  # replacement, so we use the regular expression engine (RE2) to do this.
  # https://github.com/google/re2/wiki/Syntax
  if (ignore.case) {
    if (fixed) {
      # Everything between "\Q" and "\E" is treated as literal text.
      # If the search text contains any literal "\E" strings, make them
      # lowercase so they won't signal the end of the literal text:
      pattern <- gsub("\\E", "\\e", pattern, fixed = TRUE)
      pattern <- paste0("\\Q", pattern, "\\E")
    }
    # Prepend "(?i)" for case-insensitive matching
    pattern <- paste0("(?i)", pattern)
  }
  pattern
}

# format `replacement` as needed for literal replacement by RE2
format_string_replacement <- function(replacement, ignore.case, fixed) {
  # Arrow lacks native support for case-insensitive literal string
  # replacement, so we use the regular expression engine (RE2) to do this.
  # https://github.com/google/re2/wiki/Syntax
  if (ignore.case && fixed) {
    # Escape single backslashes in the regex replacement text so they are
    # interpreted as literal backslashes:
    replacement <- gsub("\\", "\\\\", replacement, fixed = TRUE)
  }
  replacement
}

#' Get `stringr` pattern options
#'
#' This function assigns definitions for the `stringr` pattern modifier
#' functions (`fixed()`, `regex()`, etc.) inside itself, and uses them to
#' evaluate the quoted expression `pattern`, returning a list that is used
#' to control pattern matching behavior in internal `arrow` functions.
#'
#' @param pattern Unevaluated expression containing a call to a `stringr`
#' pattern modifier function
#'
#' @return List containing elements `pattern`, `fixed`, and `ignore_case`
#' @keywords internal
get_stringr_pattern_options <- function(pattern) {
  fixed <- function(pattern, ignore_case = FALSE, ...) {
    check_dots(...)
    list(pattern = pattern, fixed = TRUE, ignore_case = ignore_case)
  }
  regex <- function(pattern, ignore_case = FALSE, ...) {
    check_dots(...)
    list(pattern = pattern, fixed = FALSE, ignore_case = ignore_case)
  }
  coll <- function(...) {
    arrow_not_supported("Pattern modifier `coll()`")
  }
  boundary <- function(...) {
    arrow_not_supported("Pattern modifier `boundary()`")
  }
  check_dots <- function(...) {
    dots <- list(...)
    if (length(dots)) {
      warning(
        "Ignoring pattern modifier ",
        ngettext(length(dots), "argument ", "arguments "),
        "not supported in Arrow: ",
        oxford_paste(names(dots)),
        call. = FALSE
      )
    }
  }
  ensure_opts <- function(opts) {
    if (is.character(opts)) {
      opts <- list(pattern = opts, fixed = FALSE, ignore_case = FALSE)
    }
    opts
  }
  ensure_opts(eval(pattern))
}

#' Does this string contain regex metacharacters?
#'
#' @param string String to be tested
#' @keywords internal
#' @return Logical: does `string` contain regex metacharacters?
contains_regex <- function(string) {
  grepl("[.\\|()[{^$*+?]", string)
}

nse_funcs$strptime <- function(x, format = "%Y-%m-%d %H:%M:%S", tz = NULL, unit = "ms") {
  # Arrow uses unit for time parsing, strptime() does not.
  # Arrow has no default option for strptime (format, unit),
  # we suggest following format = "%Y-%m-%d %H:%M:%S", unit = MILLI/1L/"ms",
  # (ARROW-12809)

  # ParseTimestampStrptime currently ignores the timezone information (ARROW-12820).
  # Stop if tz is provided.
  if (is.character(tz)) {
    arrow_not_supported("Time zone argument")
  }

  unit <- make_valid_time_unit(unit, c(valid_time64_units, valid_time32_units))

  Expression$create("strptime", x, options = list(format = format, unit = unit))
}

nse_funcs$second <- function(x) {
  Expression$create("add", Expression$create("second", x), Expression$create("subsecond", x))
}

nse_funcs$trunc <- function(x, ...) {
  # accepts and ignores ... for consistency with base::trunc()
  build_expr("trunc", x)
}

nse_funcs$wday <- function(x, label = FALSE, abbr = TRUE, week_start = getOption("lubridate.week.start", 7)) {

  # The "day_of_week" compute function returns numeric days of week and not locale-aware strftime
  # When the ticket below is resolved, we should be able to support the label argument
  # https://issues.apache.org/jira/browse/ARROW-13133
  if (label) {
    arrow_not_supported("Label argument")
  }

  Expression$create("day_of_week", x, options = list(one_based_numbering = TRUE, week_start = week_start))
}

nse_funcs$log <- nse_funcs$logb <- function(x, base = exp(1)) {
  if (base == exp(1)) {
    return(Expression$create("ln_checked", x))
  }

  if (base == 2) {
    return(Expression$create("log2_checked", x))
  }

  if (base == 10) {
    return(Expression$create("log10_checked", x))
  }
  # ARROW-13345
  arrow_not_supported("`base` values other than exp(1), 2 and 10")
}

nse_funcs$if_else <- function(condition, true, false, missing = NULL) {
  if (!is.null(missing)) {
    return(nse_funcs$if_else(
      nse_funcs$is.na(condition),
      missing,
      nse_funcs$if_else(condition, true, false)
    ))
  }

  # if_else doesn't yet support factors/dictionaries
  # TODO: remove this after ARROW-13358 is merged
  warn_types <- nse_funcs$is.factor(true) | nse_funcs$is.factor(false)
  if (warn_types) {
    warning(
      "Dictionaries (in R: factors) are currently converted to strings (characters) ",
      "in if_else and ifelse",
      call. = FALSE
    )
  }

  build_expr("if_else", condition, true, false)
}

# Although base R ifelse allows `yes` and `no` to be different classes
#
nse_funcs$ifelse <- function(test, yes, no) {
  nse_funcs$if_else(condition = test, true = yes, false = no)
}

nse_funcs$case_when <- function(...) {
  formulas <- list2(...)
  n <- length(formulas)
  if (n == 0) {
    abort("No cases provided in case_when()")
  }
  query <- vector("list", n)
  value <- vector("list", n)
  mask <- caller_env()
  for (i in seq_len(n)) {
    f <- formulas[[i]]
    if (!inherits(f, "formula")) {
      abort("Each argument to case_when() must be a two-sided formula")
    }
    query[[i]] <- arrow_eval(f[[2]], mask)
    value[[i]] <- arrow_eval(f[[3]], mask)
    if (!nse_funcs$is.logical(query[[i]])) {
      abort("Left side of each formula in case_when() must be a logical expression")
    }
  }
  build_expr(
    "case_when",
    args = c(
      build_expr(
        "make_struct",
        args = query,
        options = list(field_names = as.character(seq_along(query)))
      ),
      value
    )
  )
}

# Aggregation functions
# These all return a list of:
# @param fun string function name
# @param data Expression (these are all currently a single field)
# @param options list of function options, as passed to call_function
# For group-by aggregation, `hash_` gets prepended to the function name.
# So to see a list of available hash aggregation functions,
# you can use list_compute_functions("^hash_")
agg_funcs <- list()
agg_funcs$sum <- function(x, na.rm = FALSE) {
  list(
    fun = "sum",
    data = x,
    options = list(na.rm = na.rm, na.min_count = 0L)
  )
}
agg_funcs$any <- function(x, na.rm = FALSE) {
  list(
    fun = "any",
    data = x,
    options = list(na.rm = na.rm, na.min_count = 0L)
  )
}
agg_funcs$all <- function(x, na.rm = FALSE) {
  list(
    fun = "all",
    data = x,
    options = list(na.rm = na.rm, na.min_count = 0L)
  )
}
agg_funcs$mean <- function(x, na.rm = FALSE) {
  list(
    fun = "mean",
    data = x,
    options = list(na.rm = na.rm, na.min_count = 0L)
  )
}
# na.rm not currently passed in due to ARROW-13691
agg_funcs$sd <- function(x, na.rm = FALSE, ddof = 1) {
  list(
    fun = "stddev",
    data = x,
    options = list(ddof = ddof)
  )
}
# na.rm not currently passed in due to ARROW-13691
agg_funcs$var <- function(x, na.rm = FALSE, ddof = 1) {
  list(
    fun = "variance",
    data = x,
    options = list(ddof = ddof)
  )
}
<<<<<<< HEAD
agg_funcs$n_distinct <- function(x, na.rm = FALSE) {
  list(
    fun = "count_distinct",
    data = x,
    # ARROW-13764 Passing in na.rm = TRUE doesn't actually work yet as
    # CountOptions not yet implemented for count_distinct
    options = list(na.rm = na.rm)
=======
agg_funcs$n <- function() {
  list(
    fun = "sum",
    data = Expression$scalar(1L),
    options = list()
>>>>>>> 5ce47981
  )
}<|MERGE_RESOLUTION|>--- conflicted
+++ resolved
@@ -824,7 +824,7 @@
     options = list(ddof = ddof)
   )
 }
-<<<<<<< HEAD
+
 agg_funcs$n_distinct <- function(x, na.rm = FALSE) {
   list(
     fun = "count_distinct",
@@ -832,12 +832,11 @@
     # ARROW-13764 Passing in na.rm = TRUE doesn't actually work yet as
     # CountOptions not yet implemented for count_distinct
     options = list(na.rm = na.rm)
-=======
+
 agg_funcs$n <- function() {
   list(
     fun = "sum",
     data = Expression$scalar(1L),
     options = list()
->>>>>>> 5ce47981
   )
 }