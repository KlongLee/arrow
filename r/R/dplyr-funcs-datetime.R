--- conflicted
+++ resolved
@@ -323,26 +323,6 @@
 
     build_expr("cast", x, options = cast_options(to_type = duration(unit = "s")))
   })
-<<<<<<< HEAD
-  register_binding("make_difftime", function(num = NULL,
-                                             units = "secs",
-                                             ...) {
-    if (units != "secs") {
-      abort("`make_difftime()` with units other than 'secs' not supported in Arrow")
-    }
-
-    chunks <- list(...)
-
-    if (is.null(num)) {
-      duration <- duration_from_chunks(chunks)
-    } else if (length(chunks) == 0) {
-      duration <- num
-    } else {
-      abort("`make_difftime()` with both `num` and `...` not supported in Arrow")
-    }
-    duration <- build_expr("cast", duration, options = cast_options(to_type = int64()))
-    duration$cast(duration("s"))
-=======
   register_binding("decimal_date", function(date) {
     y <- build_expr("year", date)
     start <- call_binding("make_datetime", year = y, tz = "UTC")
@@ -370,7 +350,25 @@
     delta <- build_expr("floor", seconds * fraction)
     delta <- delta$cast(int64())
     start + delta$cast(duration("s"))
->>>>>>> d5db0ef7
+  })
+    register_binding("make_difftime", function(num = NULL,
+                                             units = "secs",
+                                             ...) {
+    if (units != "secs") {
+      abort("`make_difftime()` with units other than 'secs' not supported in Arrow")
+    }
+
+    chunks <- list(...)
+
+    if (is.null(num)) {
+      duration <- duration_from_chunks(chunks)
+    } else if (length(chunks) == 0) {
+      duration <- num
+    } else {
+      abort("`make_difftime()` with both `num` and `...` not supported in Arrow")
+    }
+    duration <- build_expr("cast", duration, options = cast_options(to_type = int64()))
+    duration$cast(duration("s"))
   })
 }
 
