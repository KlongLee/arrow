--- conflicted
+++ resolved
@@ -29,15 +29,9 @@
 
 register_bindings_datetime_utility <- function() {
   register_binding("base::strptime", function(x,
-<<<<<<< HEAD
-                                        format = "%Y-%m-%d %H:%M:%S",
-                                        tz = "",
-                                        unit = "ms") {
-=======
-                                              format = "%Y-%m-%d %H:%M:%S",
+                               format = "%Y-%m-%d %H:%M:%S",
                                               tz = "",
                                               unit = "ms") {
->>>>>>> 4db32223
     # Arrow uses unit for time parsing, strptime() does not.
     # Arrow has no default option for strptime (format, unit),
     # we suggest following format = "%Y-%m-%d %H:%M:%S", unit = MILLI/1L/"ms",
