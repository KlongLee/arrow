--- conflicted
+++ resolved
@@ -192,13 +192,9 @@
       }
       node
     },
-<<<<<<< HEAD
-    Run = function(node) {
+    Run = function(node, as_table = FALSE) {
       # a section of this code is used by `BuildAndShow()` too - the 2 need to be in sync
       # Start of chunk used in `BuildAndShow()`
-=======
-    Run = function(node, as_table = FALSE) {
->>>>>>> 010b5921
       assert_is(node, "ExecNode")
 
       # Sorting and head/tail (if sorted) are handled in the SinkNode,
@@ -216,11 +212,8 @@
         sorting$orders <- as.integer(sorting$orders)
       }
 
-<<<<<<< HEAD
       # End of chunk used in `BuildAndShow()`
 
-      out <- ExecPlan_run(
-=======
       # If we are going to return a Table anyway, we do this in one step and
       # entirely in one C++ call to ensure that we can execute user-defined
       # functions from the worker threads spawned by the ExecPlan. If not, we
@@ -229,7 +222,6 @@
       # user-defined functions).
       exec_fun <- if (as_table) ExecPlan_read_table else ExecPlan_run
       out <- exec_fun(
->>>>>>> 010b5921
         self,
         node,
         sorting,
@@ -322,10 +314,7 @@
   )
 )
 # nolint end.
-<<<<<<< HEAD
-=======
-
->>>>>>> 010b5921
+
 ExecPlan$create <- function(use_threads = option_use_threads()) {
   ExecPlan_create(use_threads)
 }
