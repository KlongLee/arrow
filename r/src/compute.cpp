// Licensed to the Apache Software Foundation (ASF) under one
// or more contributor license agreements.  See the NOTICE file
// distributed with this work for additional information
// regarding copyright ownership.  The ASF licenses this file
// to you under the Apache License, Version 2.0 (the
// "License"); you may not use this file except in compliance
// with the License.  You may obtain a copy of the License at
//
//   http://www.apache.org/licenses/LICENSE-2.0
//
// Unless required by applicable law or agreed to in writing,
// software distributed under the License is distributed on an
// "AS IS" BASIS, WITHOUT WARRANTIES OR CONDITIONS OF ANY
// KIND, either express or implied.  See the License for the
// specific language governing permissions and limitations
// under the License.

#include "./arrow_types.h"

#if defined(ARROW_R_WITH_ARROW)

#include <arrow/compute/api.h>
#include <arrow/record_batch.h>
#include <arrow/table.h>

std::shared_ptr<arrow::compute::CastOptions> make_cast_options(cpp11::list options);

arrow::compute::ExecContext* gc_context() {
  static arrow::compute::ExecContext context(gc_memory_pool());
  return &context;
}

// [[arrow::export]]
std::shared_ptr<arrow::RecordBatch> RecordBatch__cast(
    const std::shared_ptr<arrow::RecordBatch>& batch,
    const std::shared_ptr<arrow::Schema>& schema, cpp11::list options) {
  auto opts = make_cast_options(options);
  auto nc = batch->num_columns();

  arrow::ArrayVector columns(nc);
  for (int i = 0; i < nc; i++) {
    columns[i] = ValueOrStop(
        arrow::compute::Cast(*batch->column(i), schema->field(i)->type(), *opts));
  }

  return arrow::RecordBatch::Make(schema, batch->num_rows(), std::move(columns));
}

// [[arrow::export]]
std::shared_ptr<arrow::Table> Table__cast(const std::shared_ptr<arrow::Table>& table,
                                          const std::shared_ptr<arrow::Schema>& schema,
                                          cpp11::list options) {
  auto opts = make_cast_options(options);
  auto nc = table->num_columns();

  using ColumnVector = std::vector<std::shared_ptr<arrow::ChunkedArray>>;
  ColumnVector columns(nc);
  for (int i = 0; i < nc; i++) {
    arrow::Datum value(table->column(i));
    arrow::Datum out =
        ValueOrStop(arrow::compute::Cast(value, schema->field(i)->type(), *opts));
    columns[i] = out.chunked_array();
  }
  return arrow::Table::Make(schema, std::move(columns), table->num_rows());
}

template <typename T>
std::shared_ptr<T> MaybeUnbox(const char* class_name, SEXP x) {
  if (Rf_inherits(x, "ArrowObject") && Rf_inherits(x, class_name)) {
    return cpp11::as_cpp<std::shared_ptr<T>>(x);
  }
  return nullptr;
}

namespace cpp11 {

template <>
arrow::Datum as_cpp<arrow::Datum>(SEXP x) {
  if (auto array = MaybeUnbox<arrow::Array>("Array", x)) {
    return array;
  }

  if (auto chunked_array = MaybeUnbox<arrow::ChunkedArray>("ChunkedArray", x)) {
    return chunked_array;
  }

  if (auto batch = MaybeUnbox<arrow::RecordBatch>("RecordBatch", x)) {
    return batch;
  }

  if (auto table = MaybeUnbox<arrow::Table>("Table", x)) {
    return table;
  }

  if (auto scalar = MaybeUnbox<arrow::Scalar>("Scalar", x)) {
    return scalar;
  }

  // This assumes that R objects have already been converted to Arrow objects;
  // that seems right but should we do the wrapping here too/instead?
  cpp11::stop("to_datum: Not implemented for type %s", Rf_type2char(TYPEOF(x)));
}
}  // namespace cpp11

SEXP from_datum(arrow::Datum datum) {
  switch (datum.kind()) {
    case arrow::Datum::SCALAR:
      return cpp11::to_r6(datum.scalar());

    case arrow::Datum::ARRAY:
      return cpp11::to_r6(datum.make_array());

    case arrow::Datum::CHUNKED_ARRAY:
      return cpp11::to_r6(datum.chunked_array());

    case arrow::Datum::RECORD_BATCH:
      return cpp11::to_r6(datum.record_batch());

    case arrow::Datum::TABLE:
      return cpp11::to_r6(datum.table());

    default:
      break;
  }

  cpp11::stop("from_datum: Not implemented for Datum %s", datum.ToString().c_str());
}

std::shared_ptr<arrow::compute::FunctionOptions> make_compute_options(
    std::string func_name, cpp11::list options) {
  if (func_name == "filter") {
    using Options = arrow::compute::FilterOptions;
    auto out = std::make_shared<Options>(Options::Defaults());
    SEXP keep_na = options["keep_na"];
    if (!Rf_isNull(keep_na) && cpp11::as_cpp<bool>(keep_na)) {
      out->null_selection_behavior = Options::EMIT_NULL;
    }
    return out;
  }

  if (func_name == "take") {
    using Options = arrow::compute::TakeOptions;
    auto out = std::make_shared<Options>(Options::Defaults());
    return out;
  }

  if (func_name == "array_sort_indices") {
    using Order = arrow::compute::SortOrder;
    using Options = arrow::compute::ArraySortOptions;
    // false means descending, true means ascending
    auto order = cpp11::as_cpp<bool>(options["order"]);
    auto out =
        std::make_shared<Options>(Options(order ? Order::Descending : Order::Ascending));
    return out;
  }

  if (func_name == "sort_indices") {
    using Key = arrow::compute::SortKey;
    using Order = arrow::compute::SortOrder;
    using Options = arrow::compute::SortOptions;
    auto names = cpp11::as_cpp<std::vector<std::string>>(options["names"]);
    // false means descending, true means ascending
    // cpp11 does not support bool here so use int
    auto orders = cpp11::as_cpp<std::vector<int>>(options["orders"]);
    std::vector<Key> keys;
    for (size_t i = 0; i < names.size(); i++) {
      keys.push_back(
          Key(names[i], (orders[i] > 0) ? Order::Descending : Order::Ascending));
    }
    auto out = std::make_shared<Options>(Options(keys));
    return out;
  }

  if (func_name == "min_max") {
    using Options = arrow::compute::MinMaxOptions;
    auto out = std::make_shared<Options>(Options::Defaults());
    out->null_handling =
        cpp11::as_cpp<bool>(options["na.rm"]) ? Options::SKIP : Options::EMIT_NULL;
    return out;
  }

  if (func_name == "quantile") {
    using Options = arrow::compute::QuantileOptions;
    auto out = std::make_shared<Options>(Options::Defaults());
    SEXP q = options["q"];
    if (!Rf_isNull(q) && TYPEOF(q) == REALSXP) {
      out->q = cpp11::as_cpp<std::vector<double>>(q);
    }
    SEXP interpolation = options["interpolation"];
    if (!Rf_isNull(interpolation) && TYPEOF(interpolation) == INTSXP &&
        XLENGTH(interpolation) == 1) {
      out->interpolation =
          cpp11::as_cpp<enum arrow::compute::QuantileOptions::Interpolation>(
              interpolation);
    }
    return out;
  }

  if (func_name == "is_in" || func_name == "index_in") {
    using Options = arrow::compute::SetLookupOptions;
    return std::make_shared<Options>(cpp11::as_cpp<arrow::Datum>(options["value_set"]),
                                     cpp11::as_cpp<bool>(options["skip_nulls"]));
  }

  if (func_name == "dictionary_encode") {
    using Options = arrow::compute::DictionaryEncodeOptions;
    auto out = std::make_shared<Options>(Options::Defaults());
    if (!Rf_isNull(options["null_encoding_behavior"])) {
      out->null_encoding_behavior = cpp11::as_cpp<
          enum arrow::compute::DictionaryEncodeOptions::NullEncodingBehavior>(
          options["null_encoding_behavior"]);
    }
    return out;
  }

  if (func_name == "cast") {
    return make_cast_options(options);
  }

  if (func_name == "match_substring" || func_name == "match_substring_regex") {
    using Options = arrow::compute::MatchSubstringOptions;
    return std::make_shared<Options>(cpp11::as_cpp<std::string>(options["pattern"]));
  }

  if (func_name == "replace_substring" || func_name == "replace_substring_regex") {
    using Options = arrow::compute::ReplaceSubstringOptions;
    int64_t max_replacements = -1;
    if (!Rf_isNull(options["max_replacements"])) {
      max_replacements = cpp11::as_cpp<int64_t>(options["max_replacements"]);
    }
    return std::make_shared<Options>(cpp11::as_cpp<std::string>(options["pattern"]),
                                     cpp11::as_cpp<std::string>(options["replacement"]),
                                     max_replacements);
  }

<<<<<<< HEAD
  if (func_name == "split_pattern") {
    using Options = arrow::compute::SplitPatternOptions;
    int64_t max_splits = -1;
    if (!Rf_isNull(options["max_splits"])) {
      max_splits = cpp11::as_cpp<int64_t>(options["max_splits"]);
    }
    return std::make_shared<Options>(cpp11::as_cpp<std::string>(options["pattern"]),
                                     max_splits, cpp11::as_cpp<bool>(options["reverse"]));
=======
  if (func_name == "variance" || func_name == "stddev") {
    using Options = arrow::compute::VarianceOptions;
    return std::make_shared<Options>(cpp11::as_cpp<int64_t>(options["ddof"]));
>>>>>>> 843ef269
  }

  return nullptr;
}

std::shared_ptr<arrow::compute::CastOptions> make_cast_options(cpp11::list options) {
  using Options = arrow::compute::CastOptions;
  auto out = std::make_shared<Options>(true);
  SEXP to_type = options["to_type"];
  if (!Rf_isNull(to_type) && cpp11::as_cpp<std::shared_ptr<arrow::DataType>>(to_type)) {
    out->to_type = cpp11::as_cpp<std::shared_ptr<arrow::DataType>>(to_type);
  }

  SEXP allow_float_truncate = options["allow_float_truncate"];
  if (!Rf_isNull(allow_float_truncate) && cpp11::as_cpp<bool>(allow_float_truncate)) {
    out->allow_float_truncate = cpp11::as_cpp<bool>(allow_float_truncate);
  }

  SEXP allow_time_truncate = options["allow_time_truncate"];
  if (!Rf_isNull(allow_time_truncate) && cpp11::as_cpp<bool>(allow_time_truncate)) {
    out->allow_time_truncate = cpp11::as_cpp<bool>(allow_time_truncate);
  }

  SEXP allow_int_overflow = options["allow_int_overflow"];
  if (!Rf_isNull(allow_int_overflow) && cpp11::as_cpp<bool>(allow_int_overflow)) {
    out->allow_int_overflow = cpp11::as_cpp<bool>(allow_int_overflow);
  }
  return out;
}

// [[arrow::export]]
SEXP compute__CallFunction(std::string func_name, cpp11::list args, cpp11::list options) {
  auto opts = make_compute_options(func_name, options);
  auto datum_args = arrow::r::from_r_list<arrow::Datum>(args);
  auto out = ValueOrStop(
      arrow::compute::CallFunction(func_name, datum_args, opts.get(), gc_context()));
  return from_datum(std::move(out));
}

// [[arrow::export]]
SEXP compute__GroupBy(cpp11::list arguments, cpp11::list keys, cpp11::list options) {
  // options is a list of pairs: string function name, list of options

  std::vector<std::shared_ptr<arrow::compute::FunctionOptions>> keep_alives;
  std::vector<arrow::compute::internal::Aggregate> aggregates;

  for (cpp11::list name_opts : options) {
    auto name = cpp11::as_cpp<std::string>(name_opts[0]);
    auto opts = make_compute_options(name, name_opts[1]);

    aggregates.push_back(
        arrow::compute::internal::Aggregate{std::move(name), opts.get()});
    keep_alives.push_back(std::move(opts));
  }

  auto datum_arguments = arrow::r::from_r_list<arrow::Datum>(arguments);
  auto datum_keys = arrow::r::from_r_list<arrow::Datum>(keys);
  auto out = ValueOrStop(arrow::compute::internal::GroupBy(datum_arguments, datum_keys,
                                                           aggregates, gc_context()));
  return from_datum(std::move(out));
}

// [[arrow::export]]
std::vector<std::string> compute__GetFunctionNames() {
  return arrow::compute::GetFunctionRegistry()->GetFunctionNames();
}

#endif<|MERGE_RESOLUTION|>--- conflicted
+++ resolved
@@ -233,7 +233,6 @@
                                      max_replacements);
   }
 
-<<<<<<< HEAD
   if (func_name == "split_pattern") {
     using Options = arrow::compute::SplitPatternOptions;
     int64_t max_splits = -1;
@@ -242,11 +241,10 @@
     }
     return std::make_shared<Options>(cpp11::as_cpp<std::string>(options["pattern"]),
                                      max_splits, cpp11::as_cpp<bool>(options["reverse"]));
-=======
+
   if (func_name == "variance" || func_name == "stddev") {
     using Options = arrow::compute::VarianceOptions;
     return std::make_shared<Options>(cpp11::as_cpp<int64_t>(options["ddof"]));
->>>>>>> 843ef269
   }
 
   return nullptr;
