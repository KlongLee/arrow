# Licensed to the Apache Software Foundation (ASF) under one
# or more contributor license agreements.  See the NOTICE file
# distributed with this work for additional information
# regarding copyright ownership.  The ASF licenses this file
# to you under the Apache License, Version 2.0 (the
# "License"); you may not use this file except in compliance
# with the License.  You may obtain a copy of the License at
#
#   http://www.apache.org/licenses/LICENSE-2.0
#
# Unless required by applicable law or agreed to in writing,
# software distributed under the License is distributed on an
# "AS IS" BASIS, WITHOUT WARRANTIES OR CONDITIONS OF ANY
# KIND, either express or implied.  See the License for the
# specific language governing permissions and limitations
# under the License.

FROM arrow:cpp

# Configure
ENV CC=gcc \
    CXX=g++

# r-base includes tzdata. Get around interactive stop in that package
ENV DEBIAN_FRONTEND=noninteractive

# Build R
# [1] https://www.digitalocean.com/community/tutorials/how-to-install-r-on-ubuntu-18-04
# [2] https://linuxize.com/post/how-to-install-r-on-ubuntu-18-04/#installing-r-packages-from-cran
RUN apt update && \
    apt install -y \
        apt-transport-https \
        software-properties-common && \
    apt-key adv \
        --keyserver keyserver.ubuntu.com \
        --recv-keys E298A3A825C0D65DFD57CBB651716619E084DAB9 && \
    add-apt-repository 'deb https://cloud.r-project.org/bin/linux/ubuntu bionic-cran35/' && \
    apt install -y r-base && \
    # system libs needed by core R packages
    apt install -y \
        libgit2-dev \
        libssl-dev && \
    # install clang to mirror what was done on Travis
    apt install -y \
        clang \
        clang-format \
        clang-tidy && \
    # R CMD CHECK --as-cran needs pdflatex to build the package manual
    apt install -y \
        texlive-latex-base && \
<<<<<<< HEAD
    Rscript -e "install.packages('devtools', repos = 'http://cran.rstudio.com')" && \
    Rscript -e "devtools::install_github('romainfrancois/decor')" && \
=======
    # Install vctrs from Github
    Rscript -e "install.packages('devtools', repos = 'https://cran.rstudio.com')" && \
    Rscript -e "devtools::install_github('romainfrancois/vctrs@bit64')" && \
    Rscript -e "devtools::install_github('r-lib/withr')" && \
    Rscript -e "devtools::install_github('RcppCore/Rcpp')" && \
    # R is not good at picking up dependencies and installing them automatically
>>>>>>> f3fde098
    Rscript -e "install.packages(c( \
        'Rcpp', 'dplyr', 'stringr', 'glue', 'vctrs', \
        'purrr', \
        'assertthat', \
        'fs', \
        'tibble', \
        'crayon', \
        'testthat', \
        'bit64', \
        'hms', \
        'lubridate'), \
        repos = 'https://cran.rstudio.com')"

# So that arrowExports.* files are generated
ENV ARROW_R_DEV=TRUE

# Tell R where it can find the source code for arrow
ENV PKG_CONFIG_PATH=${PKG_CONFIG_PATH}:/build/cpp/src/arrow:/opt/conda/lib/pkgconfig
ENV LD_LIBRARY_PATH=/opt/conda/lib/:/build/cpp/src/arrow:/arrow/r/src

# build, install, test R package
CMD ["/bin/bash", "-c", "/arrow/ci/docker_build_cpp.sh && \
    /arrow/ci/docker_build_r.sh"]<|MERGE_RESOLUTION|>--- conflicted
+++ resolved
@@ -48,17 +48,8 @@
     # R CMD CHECK --as-cran needs pdflatex to build the package manual
     apt install -y \
         texlive-latex-base && \
-<<<<<<< HEAD
     Rscript -e "install.packages('devtools', repos = 'http://cran.rstudio.com')" && \
     Rscript -e "devtools::install_github('romainfrancois/decor')" && \
-=======
-    # Install vctrs from Github
-    Rscript -e "install.packages('devtools', repos = 'https://cran.rstudio.com')" && \
-    Rscript -e "devtools::install_github('romainfrancois/vctrs@bit64')" && \
-    Rscript -e "devtools::install_github('r-lib/withr')" && \
-    Rscript -e "devtools::install_github('RcppCore/Rcpp')" && \
-    # R is not good at picking up dependencies and installing them automatically
->>>>>>> f3fde098
     Rscript -e "install.packages(c( \
         'Rcpp', 'dplyr', 'stringr', 'glue', 'vctrs', \
         'purrr', \
