# Licensed to the Apache Software Foundation (ASF) under one
# or more contributor license agreements.  See the NOTICE file
# distributed with this work for additional information
# regarding copyright ownership.  The ASF licenses this file
# to you under the Apache License, Version 2.0 (the
# "License"); you may not use this file except in compliance
# with the License.  You may obtain a copy of the License at
#
#   http://www.apache.org/licenses/LICENSE-2.0
#
# Unless required by applicable law or agreed to in writing,
# software distributed under the License is distributed on an
# "AS IS" BASIS, WITHOUT WARRANTIES OR CONDITIONS OF ANY
# KIND, either express or implied.  See the License for the
# specific language governing permissions and limitations
# under the License.

require "csv"
require "pathname"
require "time"

module Arrow
  class CSVLoader
    class << self
      def load(path_or_data, **options)
        new(path_or_data, **options).load
      end
    end

    def initialize(path_or_data, **options)
      @path_or_data = path_or_data
      @options = options
      @compression = @options.delete(:compression)
    end

    def load
      case @path_or_data
      when Pathname
        load_from_path(@path_or_data.to_path)
      when /\A.+\.csv\z/i
        load_from_path(@path_or_data)
      else
        load_data(@path_or_data)
      end
    end

    private
    def open_csv(path, **options)
      CSV.open(path, **options) do |csv|
        yield(csv)
      end
    end

    def parse_csv_data(data, **options)
      csv = CSV.new(data, **options)
      begin
        yield(csv)
      ensure
        csv.close
      end
    end

    def read_csv(csv)
      values_set = []
      csv.each do |row|
        if row.is_a?(CSV::Row)
          row = row.collect(&:last)
        end
        row.each_with_index do |value, i|
          values = (values_set[i] ||= [])
          values << value
        end
      end
      return nil if values_set.empty?

      arrays = values_set.collect.with_index do |values, i|
        ArrayBuilder.build(values)
      end
      if csv.headers
        names = csv.headers
      else
        names = arrays.size.times.collect(&:to_s)
      end
      raw_table = {}
      names.each_with_index do |name, i|
        raw_table[name] = arrays[i]
      end
      Table.new(raw_table)
    end

    def reader_options
      options = CSVReadOptions.new
      @options.each do |key, value|
        case key
        when :headers
<<<<<<< HEAD
          raise ArgumentError, <<~HEADERS_WILL_NOT_WORK
            There is no safe way to interpret the legacy :headers option in
            modern libarrow.  Please replace with some combination of
            :autogenerate_column_names, :column_names, :column_types, :schema,
            or no column descriptions at all (which will function as headers:
            true did in the past).
            HEADERS_WILL_NOT_WORK
=======
          case value
          when ::Array
            options.column_names = value
          when ::String
            return nil
          when false, nil
            options.generate_column_names = true
          when :first_line, true
            options.generate_column_names = false
          else
            # Undocumented in Ruby CSV, but it treats truthy as true
            options.generate_column_names = false
          end
>>>>>>> 1215bfe5
        when :column_types
          value.each do |name, type|
            options.add_column_type(name, type)
          end
        when :schema
          options.add_schema(value)
        when :encoding
          # process encoding on opening input
        else
          setter = "#{key}="
          if options.respond_to?(setter)
            options.__send__(setter, value)
          else
            return nil
          end
        end
      end
      options
    end

    def open_decompress_input(raw_input)
      if @compression
        codec = Codec.new(@compression)
        CompressedInputStream.open(codec, raw_input) do |input|
          yield(input)
        end
      else
        yield(raw_input)
      end
    end

    def open_encoding_convert_stream(raw_input, &block)
      encoding = @options[:encoding]
      if encoding
        converter = Gio::CharsetConverter.new("UTF-8", encoding)
        convert_input_stream =
          Gio::ConverterInputStream.new(raw_input, converter)
        GIOInputStream.open(convert_input_stream, &block)
      else
        yield(raw_input)
      end
    end

    def wrap_input(raw_input)
      open_decompress_input(raw_input) do |input_|
        open_encoding_convert_stream(input_) do |input__|
          yield(input__)
        end
      end
    end

    def load_from_path(path)
      options = reader_options
      if options
        begin
          MemoryMappedInputStream.open(path) do |raw_input|
            wrap_input(raw_input) do |input|
              return CSVReader.new(input, options).read
            end
          end
        rescue Arrow::Error::Invalid, Gio::Error
        end
      end

      options = update_csv_parse_options(@options, :open_csv, path)
      open_csv(path, **options) do |csv|
        read_csv(csv)
      end
    end

    def load_data(data)
      options = reader_options
      if options
        begin
          BufferInputStream.open(Buffer.new(data)) do |raw_input|
            wrap_input(raw_input) do |input|
              return CSVReader.new(input, options).read
            end
          end
        rescue Arrow::Error::Invalid, Gio::Error
        end
      end

      options = update_csv_parse_options(@options, :parse_csv_data, data)
      parse_csv_data(data, **options) do |csv|
        read_csv(csv)
      end
    end

    def selective_converter(target_index)
      lambda do |field, field_info|
        if target_index.nil? or field_info.index == target_index
          yield(field)
        else
          field
        end
      end
    end

    BOOLEAN_CONVERTER = lambda do |field|
      begin
        encoded_field = field.encode(CSV::ConverterEncoding)
      rescue EncodingError
        field
      else
        case encoded_field
        when "true"
          true
        when "false"
          false
        else
          field
        end
      end
    end

    ISO8601_CONVERTER = lambda do |field|
      begin
        encoded_field = field.encode(CSV::ConverterEncoding)
      rescue EncodingError
        field
      else
        begin
          ::Time.iso8601(encoded_field)
        rescue ArgumentError
          field
        end
      end
    end

    AVAILABLE_CSV_PARSE_OPTIONS = {}
    CSV.instance_method(:initialize).parameters.each do |type, name|
      AVAILABLE_CSV_PARSE_OPTIONS[name] = true if type == :key
    end

    def update_csv_parse_options(options, create_csv, *args)
      if options.key?(:converters)
        new_options = options.dup
      else
        converters = [:all, BOOLEAN_CONVERTER, ISO8601_CONVERTER]
        new_options = options.merge(converters: converters)
      end

      # TODO: Support :schema and :column_types

      unless AVAILABLE_CSV_PARSE_OPTIONS.empty?
        new_options.select! do |key, value|
          AVAILABLE_CSV_PARSE_OPTIONS.key?(key)
        end
      end

      unless options.key?(:headers)
        __send__(create_csv, *args, **new_options) do |csv|
          new_options[:headers] = have_header?(csv)
        end
      end
      unless options.key?(:converters)
        __send__(create_csv, *args, **new_options) do |csv|
          new_options[:converters] = detect_robust_converters(csv)
        end
      end

      new_options
    end

    def have_header?(csv)
      if @options.key?(:headers)
        return @options[:headers]
      end

      row1 = csv.shift
      return false if row1.nil?
      return false if row1.any?(&:nil?)

      row2 = csv.shift
      return nil if row2.nil?
      return true if row2.any?(&:nil?)

      return false if row1.any? {|value| not value.is_a?(String)}

      if row1.collect(&:class) != row2.collect(&:class)
        return true
      end

      nil
    end

    def detect_robust_converters(csv)
      column_types = []
      csv.each do |row|
        if row.is_a?(CSV::Row)
          each_value = Enumerator.new do |yielder|
            row.each do |_name, value|
              yielder << value
            end
          end
        else
          each_value = row.each
        end
        each_value.with_index do |value, i|
          current_column_type = column_types[i]
          next if current_column_type == :string

          candidate_type = nil
          case value
          when nil
            next
          when "true", "false", true, false
            candidate_type = :boolean
          when Integer
            candidate_type = :integer
            if current_column_type == :float
              candidate_type = :float
            end
          when Float
            candidate_type = :float
            if current_column_type == :integer
              column_types[i] = candidate_type
            end
          when ::Time
            candidate_type = :time
          when DateTime
            candidate_type = :date_time
          when Date
            candidate_type = :date
          when String
            next if value.empty?
            candidate_type = :string
          else
            candidate_type = :string
          end

          column_types[i] ||= candidate_type
          if column_types[i] != candidate_type
            column_types[i] = :string
          end
        end
      end

      converters = []
      column_types.each_with_index do |type, i|
        case type
        when :boolean
          converters << selective_converter(i, &BOOLEAN_CONVERTER)
        when :integer
          converters << selective_converter(i) do |field|
            if field.nil? or field.empty?
              nil
            else
              CSV::Converters[:integer].call(field)
            end
          end
        when :float
          converters << selective_converter(i) do |field|
            if field.nil? or field.empty?
              nil
            else
              CSV::Converters[:float].call(field)
            end
          end
        when :time
          converters << selective_converter(i, &ISO8601_CONVERTER)
        when :date_time
          converters << selective_converter(i, &CSV::Converters[:date_time])
        when :date
          converters << selective_converter(i, &CSV::Converters[:date])
        end
      end
      converters
    end
  end
end<|MERGE_RESOLUTION|>--- conflicted
+++ resolved
@@ -93,15 +93,6 @@
       @options.each do |key, value|
         case key
         when :headers
-<<<<<<< HEAD
-          raise ArgumentError, <<~HEADERS_WILL_NOT_WORK
-            There is no safe way to interpret the legacy :headers option in
-            modern libarrow.  Please replace with some combination of
-            :autogenerate_column_names, :column_names, :column_types, :schema,
-            or no column descriptions at all (which will function as headers:
-            true did in the past).
-            HEADERS_WILL_NOT_WORK
-=======
           case value
           when ::Array
             options.column_names = value
@@ -115,7 +106,6 @@
             # Undocumented in Ruby CSV, but it treats truthy as true
             options.generate_column_names = false
           end
->>>>>>> 1215bfe5
         when :column_types
           value.each do |name, type|
             options.add_column_type(name, type)
