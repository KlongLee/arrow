# Licensed to the Apache Software Foundation (ASF) under one
# or more contributor license agreements.  See the NOTICE file
# distributed with this work for additional information
# regarding copyright ownership.  The ASF licenses this file
# to you under the Apache License, Version 2.0 (the
# "License"); you may not use this file except in compliance
# with the License.  You may obtain a copy of the License at
#
#   http://www.apache.org/licenses/LICENSE-2.0
#
# Unless required by applicable law or agreed to in writing,
# software distributed under the License is distributed on an
# "AS IS" BASIS, WITHOUT WARRANTIES OR CONDITIONS OF ANY
# KIND, either express or implied.  See the License for the
# specific language governing permissions and limitations
# under the License.

# distutils: language = c++

from pyarrow.includes.common cimport *


cdef extern from "arrow/util/key_value_metadata.h" namespace "arrow" nogil:
    cdef cppclass CKeyValueMetadata" arrow::KeyValueMetadata":
        CKeyValueMetadata()
        CKeyValueMetadata(const unordered_map[c_string, c_string]&)
        CKeyValueMetadata(const vector[c_string]& keys,
                          const vector[c_string]& values)

        void reserve(int64_t n)
        int64_t size() const
        c_string key(int64_t i) const
        c_string value(int64_t i) const
        int FindKey(const c_string& key) const

        shared_ptr[CKeyValueMetadata] Copy() const
        c_bool Equals(const CKeyValueMetadata& other)
        void Append(const c_string& key, const c_string& value)
        void ToUnorderedMap(unordered_map[c_string, c_string]*) const
        c_string ToString() const

        CResult[c_string] Get(const c_string& key) const
        CStatus Delete(const c_string& key)
        CStatus Set(const c_string& key, const c_string& value)
        c_bool Contains(const c_string& key) const


cdef extern from "arrow/util/decimal.h" namespace "arrow" nogil:
    cdef cppclass CDecimal128" arrow::Decimal128":
        c_string ToString(int32_t scale) const


cdef extern from "arrow/util/decimal.h" namespace "arrow" nogil:
    cdef cppclass CDecimal256" arrow::Decimal256":
        c_string ToString(int32_t scale) const


cdef extern from "arrow/config.h" namespace "arrow" nogil:
    cdef cppclass CBuildInfo" arrow::BuildInfo":
        int version
        int version_major
        int version_minor
        int version_patch
        c_string version_string
        c_string so_version
        c_string full_so_version
        c_string compiler_id
        c_string compiler_version
        c_string compiler_flags
        c_string git_id
        c_string git_description
        c_string package_kind
        c_string build_type

    const CBuildInfo& GetBuildInfo()

    cdef cppclass CRuntimeInfo" arrow::RuntimeInfo":
        c_string simd_level
        c_string detected_simd_level

    CRuntimeInfo GetRuntimeInfo()


cdef extern from "arrow/util/future.h" namespace "arrow" nogil:
    cdef cppclass CFuture_Void" arrow::Future<>":
        CStatus status()


cdef extern from "arrow/api.h" namespace "arrow" nogil:
    cdef enum Type" arrow::Type::type":
        _Type_NA" arrow::Type::NA"

        _Type_BOOL" arrow::Type::BOOL"

        _Type_UINT8" arrow::Type::UINT8"
        _Type_INT8" arrow::Type::INT8"
        _Type_UINT16" arrow::Type::UINT16"
        _Type_INT16" arrow::Type::INT16"
        _Type_UINT32" arrow::Type::UINT32"
        _Type_INT32" arrow::Type::INT32"
        _Type_UINT64" arrow::Type::UINT64"
        _Type_INT64" arrow::Type::INT64"

        _Type_HALF_FLOAT" arrow::Type::HALF_FLOAT"
        _Type_FLOAT" arrow::Type::FLOAT"
        _Type_DOUBLE" arrow::Type::DOUBLE"

        _Type_DECIMAL128" arrow::Type::DECIMAL128"
        _Type_DECIMAL256" arrow::Type::DECIMAL256"

        _Type_DATE32" arrow::Type::DATE32"
        _Type_DATE64" arrow::Type::DATE64"
        _Type_TIMESTAMP" arrow::Type::TIMESTAMP"
        _Type_TIME32" arrow::Type::TIME32"
        _Type_TIME64" arrow::Type::TIME64"
        _Type_DURATION" arrow::Type::DURATION"
        _Type_INTERVAL_MONTH_DAY_NANO" arrow::Type::INTERVAL_MONTH_DAY_NANO"

        _Type_BINARY" arrow::Type::BINARY"
        _Type_STRING" arrow::Type::STRING"
        _Type_LARGE_BINARY" arrow::Type::LARGE_BINARY"
        _Type_LARGE_STRING" arrow::Type::LARGE_STRING"
        _Type_FIXED_SIZE_BINARY" arrow::Type::FIXED_SIZE_BINARY"

        _Type_LIST" arrow::Type::LIST"
        _Type_LARGE_LIST" arrow::Type::LARGE_LIST"
        _Type_FIXED_SIZE_LIST" arrow::Type::FIXED_SIZE_LIST"
        _Type_STRUCT" arrow::Type::STRUCT"
        _Type_SPARSE_UNION" arrow::Type::SPARSE_UNION"
        _Type_DENSE_UNION" arrow::Type::DENSE_UNION"
        _Type_DICTIONARY" arrow::Type::DICTIONARY"
        _Type_RUN_END_ENCODED" arrow::Type::RUN_END_ENCODED"
        _Type_MAP" arrow::Type::MAP"

        _Type_EXTENSION" arrow::Type::EXTENSION"

    cdef enum UnionMode" arrow::UnionMode::type":
        _UnionMode_SPARSE" arrow::UnionMode::SPARSE"
        _UnionMode_DENSE" arrow::UnionMode::DENSE"

    cdef enum TimeUnit" arrow::TimeUnit::type":
        TimeUnit_SECOND" arrow::TimeUnit::SECOND"
        TimeUnit_MILLI" arrow::TimeUnit::MILLI"
        TimeUnit_MICRO" arrow::TimeUnit::MICRO"
        TimeUnit_NANO" arrow::TimeUnit::NANO"

    cdef cppclass CBufferSpec" arrow::DataTypeLayout::BufferSpec":
        pass

    cdef cppclass CDataTypeLayout" arrow::DataTypeLayout":
        vector[CBufferSpec] buffers
        c_bool has_dictionary

    cdef cppclass CDataType" arrow::DataType":
        Type id()

        c_bool Equals(const CDataType& other, c_bool check_metadata)
        c_bool Equals(const shared_ptr[CDataType]& other, c_bool check_metadata)

        shared_ptr[CField] field(int i)
        const vector[shared_ptr[CField]] fields()
        int num_fields()
        CDataTypeLayout layout()
        c_string ToString()

    c_bool is_primitive(Type type)

    cdef cppclass CArrayData" arrow::ArrayData":
        shared_ptr[CDataType] type
        int64_t length
        int64_t null_count
        int64_t offset
        vector[shared_ptr[CBuffer]] buffers
        vector[shared_ptr[CArrayData]] child_data
        shared_ptr[CArrayData] dictionary

        @staticmethod
        shared_ptr[CArrayData] Make(const shared_ptr[CDataType]& type,
                                    int64_t length,
                                    vector[shared_ptr[CBuffer]]& buffers,
                                    int64_t null_count,
                                    int64_t offset)

        @staticmethod
        shared_ptr[CArrayData] MakeWithChildren" Make"(
            const shared_ptr[CDataType]& type,
            int64_t length,
            vector[shared_ptr[CBuffer]]& buffers,
            vector[shared_ptr[CArrayData]]& child_data,
            int64_t null_count,
            int64_t offset)

        @staticmethod
        shared_ptr[CArrayData] MakeWithChildrenAndDictionary" Make"(
            const shared_ptr[CDataType]& type,
            int64_t length,
            vector[shared_ptr[CBuffer]]& buffers,
            vector[shared_ptr[CArrayData]]& child_data,
            shared_ptr[CArrayData]& dictionary,
            int64_t null_count,
            int64_t offset)

    cdef cppclass CArray" arrow::Array":
        shared_ptr[CDataType] type()

        int64_t length()
        int64_t null_count()
        int64_t offset()
        Type type_id()

        int num_fields()

        CResult[shared_ptr[CScalar]] GetScalar(int64_t i) const

        c_string Diff(const CArray& other)
        c_bool Equals(const CArray& arr)
        c_bool IsNull(int i)

        shared_ptr[CArrayData] data()

        shared_ptr[CArray] Slice(int64_t offset)
        shared_ptr[CArray] Slice(int64_t offset, int64_t length)

        CStatus Validate() const
        CStatus ValidateFull() const
        CResult[shared_ptr[CArray]] View(const shared_ptr[CDataType]& type)

    shared_ptr[CArray] MakeArray(const shared_ptr[CArrayData]& data)
    CResult[shared_ptr[CArray]] MakeArrayOfNull(
        const shared_ptr[CDataType]& type, int64_t length, CMemoryPool* pool)

    CResult[shared_ptr[CArray]] MakeArrayFromScalar(
        const CScalar& scalar, int64_t length, CMemoryPool* pool)

    CStatus DebugPrint(const CArray& arr, int indent)

    cdef cppclass CFixedWidthType" arrow::FixedWidthType"(CDataType):
        int bit_width()

    cdef cppclass CNullArray" arrow::NullArray"(CArray):
        CNullArray(int64_t length)

    cdef cppclass CDictionaryArray" arrow::DictionaryArray"(CArray):
        CDictionaryArray(const shared_ptr[CDataType]& type,
                         const shared_ptr[CArray]& indices,
                         const shared_ptr[CArray]& dictionary)
        CDictionaryArray(const shared_ptr[CArrayData]& data)

        @staticmethod
        CResult[shared_ptr[CArray]] FromArrays(
            const shared_ptr[CDataType]& type,
            const shared_ptr[CArray]& indices,
            const shared_ptr[CArray]& dictionary)

        shared_ptr[CArray] indices()
        shared_ptr[CArray] dictionary()

    cdef cppclass CDate32Type" arrow::Date32Type"(CFixedWidthType):
        pass

    cdef cppclass CDate64Type" arrow::Date64Type"(CFixedWidthType):
        pass

    cdef cppclass CTimestampType" arrow::TimestampType"(CFixedWidthType):
        CTimestampType(TimeUnit unit)
        TimeUnit unit()
        const c_string& timezone()

    cdef cppclass CTime32Type" arrow::Time32Type"(CFixedWidthType):
        TimeUnit unit()

    cdef cppclass CTime64Type" arrow::Time64Type"(CFixedWidthType):
        TimeUnit unit()

    shared_ptr[CDataType] ctime32" arrow::time32"(TimeUnit unit)
    shared_ptr[CDataType] ctime64" arrow::time64"(TimeUnit unit)

    cdef cppclass CDurationType" arrow::DurationType"(CFixedWidthType):
        TimeUnit unit()

    shared_ptr[CDataType] cduration" arrow::duration"(TimeUnit unit)

    cdef cppclass CDictionaryType" arrow::DictionaryType"(CFixedWidthType):
        CDictionaryType(const shared_ptr[CDataType]& index_type,
                        const shared_ptr[CDataType]& value_type,
                        c_bool ordered)

        shared_ptr[CDataType] index_type()
        shared_ptr[CDataType] value_type()
        c_bool ordered()

    shared_ptr[CDataType] ctimestamp" arrow::timestamp"(TimeUnit unit)
    shared_ptr[CDataType] ctimestamp" arrow::timestamp"(
        TimeUnit unit, const c_string& timezone)

    cdef cppclass CMemoryPool" arrow::MemoryPool":
        int64_t bytes_allocated()
        int64_t max_memory()
        c_string backend_name()
        void ReleaseUnused()

    cdef cppclass CLoggingMemoryPool" arrow::LoggingMemoryPool"(CMemoryPool):
        CLoggingMemoryPool(CMemoryPool*)

    cdef cppclass CProxyMemoryPool" arrow::ProxyMemoryPool"(CMemoryPool):
        CProxyMemoryPool(CMemoryPool*)

    cdef cppclass CBuffer" arrow::Buffer":
        CBuffer(const uint8_t* data, int64_t size)
        const uint8_t* data()
        uint8_t* mutable_data()
        uintptr_t address()
        uintptr_t mutable_address()
        int64_t size()
        shared_ptr[CBuffer] parent()
        c_bool is_cpu() const
        c_bool is_mutable() const
        c_string ToHexString()
        c_bool Equals(const CBuffer& other)

    CResult[shared_ptr[CBuffer]] SliceBufferSafe(
        const shared_ptr[CBuffer]& buffer, int64_t offset)
    CResult[shared_ptr[CBuffer]] SliceBufferSafe(
        const shared_ptr[CBuffer]& buffer, int64_t offset, int64_t length)

    cdef cppclass CMutableBuffer" arrow::MutableBuffer"(CBuffer):
        CMutableBuffer(const uint8_t* data, int64_t size)

    cdef cppclass CResizableBuffer" arrow::ResizableBuffer"(CMutableBuffer):
        CStatus Resize(const int64_t new_size, c_bool shrink_to_fit)
        CStatus Reserve(const int64_t new_size)

    CResult[unique_ptr[CBuffer]] AllocateBuffer(const int64_t size,
                                                CMemoryPool* pool)

    CResult[unique_ptr[CResizableBuffer]] AllocateResizableBuffer(
        const int64_t size, CMemoryPool* pool)

    cdef CMemoryPool* c_default_memory_pool" arrow::default_memory_pool"()
    cdef CMemoryPool* c_system_memory_pool" arrow::system_memory_pool"()
    cdef CStatus c_jemalloc_memory_pool" arrow::jemalloc_memory_pool"(
        CMemoryPool** out)
    cdef CStatus c_mimalloc_memory_pool" arrow::mimalloc_memory_pool"(
        CMemoryPool** out)
    cdef vector[c_string] c_supported_memory_backends \
        " arrow::SupportedMemoryBackendNames"()

    CStatus c_jemalloc_set_decay_ms" arrow::jemalloc_set_decay_ms"(int ms)

    cdef cppclass CListType" arrow::ListType"(CDataType):
        CListType(const shared_ptr[CDataType]& value_type)
        CListType(const shared_ptr[CField]& field)
        shared_ptr[CDataType] value_type()
        shared_ptr[CField] value_field()

    cdef cppclass CLargeListType" arrow::LargeListType"(CDataType):
        CLargeListType(const shared_ptr[CDataType]& value_type)
        CLargeListType(const shared_ptr[CField]& field)
        shared_ptr[CDataType] value_type()
        shared_ptr[CField] value_field()

    cdef cppclass CMapType" arrow::MapType"(CDataType):
        CMapType(const shared_ptr[CField]& key_field,
                 const shared_ptr[CField]& item_field, c_bool keys_sorted)
        shared_ptr[CDataType] key_type()
        shared_ptr[CField] key_field()
        shared_ptr[CDataType] item_type()
        shared_ptr[CField] item_field()
        c_bool keys_sorted()

    cdef cppclass CFixedSizeListType" arrow::FixedSizeListType"(CDataType):
        CFixedSizeListType(const shared_ptr[CDataType]& value_type,
                           int32_t list_size)
        CFixedSizeListType(const shared_ptr[CField]& field, int32_t list_size)
        shared_ptr[CDataType] value_type()
        shared_ptr[CField] value_field()
        int32_t list_size()

    cdef cppclass CStringType" arrow::StringType"(CDataType):
        pass

    cdef cppclass CFixedSizeBinaryType \
            " arrow::FixedSizeBinaryType"(CFixedWidthType):
        CFixedSizeBinaryType(int byte_width)
        int byte_width()
        int bit_width()

    cdef cppclass CDecimal128Type \
            " arrow::Decimal128Type"(CFixedSizeBinaryType):
        CDecimal128Type(int precision, int scale)
        int precision()
        int scale()

    cdef cppclass CDecimal256Type \
            " arrow::Decimal256Type"(CFixedSizeBinaryType):
        CDecimal256Type(int precision, int scale)
        int precision()
        int scale()

    cdef cppclass CRunEndEncodedType " arrow::RunEndEncodedType"(CDataType):
        CRunEndEncodedType(const shared_ptr[CDataType]& run_end_type,
                           const shared_ptr[CDataType]& value_type)
        const shared_ptr[CDataType]& run_end_type()
        const shared_ptr[CDataType]& value_type()

    cdef cppclass CField" arrow::Field":
        cppclass CMergeOptions "arrow::Field::MergeOptions":
            c_bool promote_nullability

            @staticmethod
            CMergeOptions Defaults()

        const c_string& name()
        shared_ptr[CDataType] type()
        c_bool nullable()

        c_string ToString()
        c_bool Equals(const CField& other, c_bool check_metadata)

        shared_ptr[const CKeyValueMetadata] metadata()

        CField(const c_string& name, const shared_ptr[CDataType]& type,
               c_bool nullable)

        CField(const c_string& name, const shared_ptr[CDataType]& type,
               c_bool nullable, const shared_ptr[CKeyValueMetadata]& metadata)

        # Removed const in Cython so don't have to cast to get code to generate
        shared_ptr[CField] AddMetadata(
            const shared_ptr[CKeyValueMetadata]& metadata)
        shared_ptr[CField] WithMetadata(
            const shared_ptr[CKeyValueMetadata]& metadata)
        shared_ptr[CField] RemoveMetadata()
        shared_ptr[CField] WithType(const shared_ptr[CDataType]& type)
        shared_ptr[CField] WithName(const c_string& name)
        shared_ptr[CField] WithNullable(c_bool nullable)
        vector[shared_ptr[CField]] Flatten()

    cdef cppclass CFieldRef" arrow::FieldRef":
        CFieldRef()
        CFieldRef(c_string name)
        CFieldRef(int index)
        CFieldRef(vector[CFieldRef])

        @staticmethod
        CResult[CFieldRef] FromDotPath(c_string& dot_path)
        const c_string* name() const

    cdef cppclass CFieldRefHash" arrow::FieldRef::Hash":
        pass

    cdef cppclass CStructType" arrow::StructType"(CDataType):
        CStructType(const vector[shared_ptr[CField]]& fields)

        shared_ptr[CField] GetFieldByName(const c_string& name)
        vector[shared_ptr[CField]] GetAllFieldsByName(const c_string& name)
        int GetFieldIndex(const c_string& name)
        vector[int] GetAllFieldIndices(const c_string& name)

    cdef cppclass CUnionType" arrow::UnionType"(CDataType):
        UnionMode mode()
        const vector[int8_t]& type_codes()
        const vector[int]& child_ids()

    cdef shared_ptr[CDataType] CMakeSparseUnionType" arrow::sparse_union"(
        vector[shared_ptr[CField]] fields,
        vector[int8_t] type_codes)

    cdef shared_ptr[CDataType] CMakeDenseUnionType" arrow::dense_union"(
        vector[shared_ptr[CField]] fields,
        vector[int8_t] type_codes)

    cdef shared_ptr[CDataType] CMakeRunEndEncodedType" arrow::run_end_encoded"(
        shared_ptr[CDataType] run_end_type,
        shared_ptr[CDataType] value_type)

    cdef cppclass CSchema" arrow::Schema":
        CSchema(const vector[shared_ptr[CField]]& fields)
        CSchema(const vector[shared_ptr[CField]]& fields,
                const shared_ptr[const CKeyValueMetadata]& metadata)

        # Does not actually exist, but gets Cython to not complain
        CSchema(const vector[shared_ptr[CField]]& fields,
                const shared_ptr[CKeyValueMetadata]& metadata)

        c_bool Equals(const CSchema& other, c_bool check_metadata)

        shared_ptr[CField] field(int i)
        shared_ptr[const CKeyValueMetadata] metadata()
        shared_ptr[CField] GetFieldByName(const c_string& name)
        vector[shared_ptr[CField]] GetAllFieldsByName(const c_string& name)
        int GetFieldIndex(const c_string& name)
        vector[int] GetAllFieldIndices(const c_string& name)
        const vector[shared_ptr[CField]] fields()
        int num_fields()
        c_string ToString()

        CResult[shared_ptr[CSchema]] AddField(int i,
                                              const shared_ptr[CField]& field)
        CResult[shared_ptr[CSchema]] RemoveField(int i)
        CResult[shared_ptr[CSchema]] SetField(int i,
                                              const shared_ptr[CField]& field)

        # Removed const in Cython so don't have to cast to get code to generate
        shared_ptr[CSchema] AddMetadata(
            const shared_ptr[CKeyValueMetadata]& metadata)
        shared_ptr[CSchema] WithMetadata(
            const shared_ptr[CKeyValueMetadata]& metadata)
        shared_ptr[CSchema] RemoveMetadata()

    CResult[shared_ptr[CSchema]] UnifySchemas(
        const vector[shared_ptr[CSchema]]& schemas)

    cdef cppclass PrettyPrintOptions:
        PrettyPrintOptions()
        PrettyPrintOptions(int indent_arg)
        PrettyPrintOptions(int indent_arg, int window_arg)
        int indent
        int indent_size
        int window
        int container_window
        c_string null_rep
        c_bool skip_new_lines
        c_bool truncate_metadata
        c_bool show_field_metadata
        c_bool show_schema_metadata

        @staticmethod
        PrettyPrintOptions Defaults()

    CStatus PrettyPrint(const CArray& schema,
                        const PrettyPrintOptions& options,
                        c_string* result)
    CStatus PrettyPrint(const CChunkedArray& schema,
                        const PrettyPrintOptions& options,
                        c_string* result)
    CStatus PrettyPrint(const CSchema& schema,
                        const PrettyPrintOptions& options,
                        c_string* result)

    cdef cppclass CBooleanArray" arrow::BooleanArray"(CArray):
        c_bool Value(int i)
        int64_t false_count()
        int64_t true_count()

    cdef cppclass CUInt8Array" arrow::UInt8Array"(CArray):
        uint8_t Value(int i)

    cdef cppclass CInt8Array" arrow::Int8Array"(CArray):
        int8_t Value(int i)

    cdef cppclass CUInt16Array" arrow::UInt16Array"(CArray):
        uint16_t Value(int i)

    cdef cppclass CInt16Array" arrow::Int16Array"(CArray):
        int16_t Value(int i)

    cdef cppclass CUInt32Array" arrow::UInt32Array"(CArray):
        uint32_t Value(int i)

    cdef cppclass CInt32Array" arrow::Int32Array"(CArray):
        int32_t Value(int i)

    cdef cppclass CUInt64Array" arrow::UInt64Array"(CArray):
        uint64_t Value(int i)

    cdef cppclass CInt64Array" arrow::Int64Array"(CArray):
        int64_t Value(int i)

    cdef cppclass CDate32Array" arrow::Date32Array"(CArray):
        int32_t Value(int i)

    cdef cppclass CDate64Array" arrow::Date64Array"(CArray):
        int64_t Value(int i)

    cdef cppclass CTime32Array" arrow::Time32Array"(CArray):
        int32_t Value(int i)

    cdef cppclass CTime64Array" arrow::Time64Array"(CArray):
        int64_t Value(int i)

    cdef cppclass CTimestampArray" arrow::TimestampArray"(CArray):
        int64_t Value(int i)

    cdef cppclass CDurationArray" arrow::DurationArray"(CArray):
        int64_t Value(int i)

    cdef cppclass CMonthDayNanoIntervalArray \
            "arrow::MonthDayNanoIntervalArray"(CArray):
        pass

    cdef cppclass CHalfFloatArray" arrow::HalfFloatArray"(CArray):
        uint16_t Value(int i)

    cdef cppclass CFloatArray" arrow::FloatArray"(CArray):
        float Value(int i)

    cdef cppclass CDoubleArray" arrow::DoubleArray"(CArray):
        double Value(int i)

    cdef cppclass CFixedSizeBinaryArray" arrow::FixedSizeBinaryArray"(CArray):
        const uint8_t* GetValue(int i)

    cdef cppclass CDecimal128Array" arrow::Decimal128Array"(
        CFixedSizeBinaryArray
    ):
        c_string FormatValue(int i)

    cdef cppclass CDecimal256Array" arrow::Decimal256Array"(
        CFixedSizeBinaryArray
    ):
        c_string FormatValue(int i)

    cdef cppclass CListArray" arrow::ListArray"(CArray):
        @staticmethod
        CResult[shared_ptr[CArray]] FromArrays(
            const CArray& offsets,
            const CArray& values,
            CMemoryPool* pool,
            shared_ptr[CBuffer] null_bitmap,
        )

        @staticmethod
        CResult[shared_ptr[CArray]] FromArraysAndType" FromArrays"(
            shared_ptr[CDataType],
            const CArray& offsets,
            const CArray& values,
            CMemoryPool* pool,
            shared_ptr[CBuffer] null_bitmap,
        )

        const int32_t* raw_value_offsets()
        int32_t value_offset(int i)
        int32_t value_length(int i)
        shared_ptr[CArray] values()
        shared_ptr[CArray] offsets()
        shared_ptr[CDataType] value_type()

    cdef cppclass CLargeListArray" arrow::LargeListArray"(CArray):
        @staticmethod
        CResult[shared_ptr[CArray]] FromArrays(
            const CArray& offsets,
            const CArray& values,
            CMemoryPool* pool,
            shared_ptr[CBuffer] null_bitmap
        )

        @staticmethod
        CResult[shared_ptr[CArray]] FromArraysAndType" FromArrays"(
            shared_ptr[CDataType],
            const CArray& offsets,
            const CArray& values,
            CMemoryPool* pool,
            shared_ptr[CBuffer] null_bitmap
        )

        int64_t value_offset(int i)
        int64_t value_length(int i)
        shared_ptr[CArray] values()
        shared_ptr[CArray] offsets()
        shared_ptr[CDataType] value_type()

    cdef cppclass CFixedSizeListArray" arrow::FixedSizeListArray"(CArray):
        @staticmethod
        CResult[shared_ptr[CArray]] FromArrays(
            const shared_ptr[CArray]& values, int32_t list_size)

        @staticmethod
        CResult[shared_ptr[CArray]] FromArraysAndType" FromArrays"(
            const shared_ptr[CArray]& values, shared_ptr[CDataType])

        int64_t value_offset(int i)
        int64_t value_length(int i)
        shared_ptr[CArray] values()
        shared_ptr[CDataType] value_type()

    cdef cppclass CMapArray" arrow::MapArray"(CArray):
        @staticmethod
        CResult[shared_ptr[CArray]] FromArrays(
            const shared_ptr[CArray]& offsets,
            const shared_ptr[CArray]& keys,
            const shared_ptr[CArray]& items,
            CMemoryPool* pool)

        shared_ptr[CArray] keys()
        shared_ptr[CArray] items()
        CMapType* map_type()
        int64_t value_offset(int i)
        int64_t value_length(int i)
        shared_ptr[CArray] values()
        shared_ptr[CDataType] value_type()

    cdef cppclass CUnionArray" arrow::UnionArray"(CArray):
        shared_ptr[CBuffer] type_codes()
        int8_t* raw_type_codes()
        int child_id(int64_t index)
        shared_ptr[CArray] field(int pos)
        const CArray* UnsafeField(int pos)
        UnionMode mode()

    cdef cppclass CSparseUnionArray" arrow::SparseUnionArray"(CUnionArray):
        @staticmethod
        CResult[shared_ptr[CArray]] Make(
            const CArray& type_codes,
            const vector[shared_ptr[CArray]]& children,
            const vector[c_string]& field_names,
            const vector[int8_t]& type_codes)

    cdef cppclass CDenseUnionArray" arrow::DenseUnionArray"(CUnionArray):
        @staticmethod
        CResult[shared_ptr[CArray]] Make(
            const CArray& type_codes,
            const CArray& value_offsets,
            const vector[shared_ptr[CArray]]& children,
            const vector[c_string]& field_names,
            const vector[int8_t]& type_codes)

        int32_t value_offset(int i)
        shared_ptr[CBuffer] value_offsets()

    cdef cppclass CBinaryArray" arrow::BinaryArray"(CArray):
        const uint8_t* GetValue(int i, int32_t* length)
        shared_ptr[CBuffer] value_data()
        int32_t value_offset(int64_t i)
        int32_t value_length(int64_t i)
        int32_t total_values_length()

    cdef cppclass CLargeBinaryArray" arrow::LargeBinaryArray"(CArray):
        const uint8_t* GetValue(int i, int64_t* length)
        shared_ptr[CBuffer] value_data()
        int64_t value_offset(int64_t i)
        int64_t value_length(int64_t i)
        int64_t total_values_length()

    cdef cppclass CStringArray" arrow::StringArray"(CBinaryArray):
        CStringArray(int64_t length, shared_ptr[CBuffer] value_offsets,
                     shared_ptr[CBuffer] data,
                     shared_ptr[CBuffer] null_bitmap,
                     int64_t null_count,
                     int64_t offset)

        c_string GetString(int i)

    cdef cppclass CLargeStringArray" arrow::LargeStringArray" \
            (CLargeBinaryArray):
        CLargeStringArray(int64_t length, shared_ptr[CBuffer] value_offsets,
                          shared_ptr[CBuffer] data,
                          shared_ptr[CBuffer] null_bitmap,
                          int64_t null_count,
                          int64_t offset)

        c_string GetString(int i)

    cdef cppclass CStructArray" arrow::StructArray"(CArray):
        CStructArray(shared_ptr[CDataType]& type, int64_t length,
                     vector[shared_ptr[CArray]]& children,
                     shared_ptr[CBuffer] null_bitmap=nullptr,
                     int64_t null_count=-1,
                     int64_t offset=0)

        # XXX Cython crashes if default argument values are declared here
        # https://github.com/cython/cython/issues/2167
        @staticmethod
        CResult[shared_ptr[CArray]] MakeFromFieldNames "Make"(
            vector[shared_ptr[CArray]] children,
            vector[c_string] field_names,
            shared_ptr[CBuffer] null_bitmap,
            int64_t null_count,
            int64_t offset)

        @staticmethod
        CResult[shared_ptr[CArray]] MakeFromFields "Make"(
            vector[shared_ptr[CArray]] children,
            vector[shared_ptr[CField]] fields,
            shared_ptr[CBuffer] null_bitmap,
            int64_t null_count,
            int64_t offset)

        shared_ptr[CArray] field(int pos)
        shared_ptr[CArray] GetFieldByName(const c_string& name) const
        CResult[shared_ptr[CArray]] GetFlattenedField(int index, CMemoryPool* pool) const

        CResult[vector[shared_ptr[CArray]]] Flatten(CMemoryPool* pool)

    cdef cppclass CRunEndEncodedArray" arrow::RunEndEncodedArray"(CArray):
        @staticmethod
        CResult[shared_ptr[CRunEndEncodedArray]] Make(
            const shared_ptr[CDataType]& type,
            int64_t logical_length,
            const shared_ptr[CArray]& run_ends,
            const shared_ptr[CArray]& values,
            int64_t logical_offset)

        @staticmethod
        CResult[shared_ptr[CRunEndEncodedArray]] MakeFromArrays "Make"(
            int64_t logical_length,
            const shared_ptr[CArray]& run_ends,
            const shared_ptr[CArray]& values,
            int64_t logical_offset)

        shared_ptr[CArray]& run_ends()
        shared_ptr[CArray]& values()

        int64_t FindPhysicalOffset()
        int64_t FindPhysicalLength()

    cdef cppclass CChunkedArray" arrow::ChunkedArray":
        CChunkedArray(const vector[shared_ptr[CArray]]& arrays)
        CChunkedArray(const vector[shared_ptr[CArray]]& arrays,
                      const shared_ptr[CDataType]& type)

        @staticmethod
        CResult[shared_ptr[CChunkedArray]] Make(vector[shared_ptr[CArray]] chunks,
                                                shared_ptr[CDataType] type)
        int64_t length()
        int64_t null_count()
        int num_chunks()
        c_bool Equals(const CChunkedArray& other)

        shared_ptr[CArray] chunk(int i)
        shared_ptr[CDataType] type()
        CResult[shared_ptr[CScalar]] GetScalar(int64_t index) const
        shared_ptr[CChunkedArray] Slice(int64_t offset, int64_t length) const
        shared_ptr[CChunkedArray] Slice(int64_t offset) const

        CResult[vector[shared_ptr[CChunkedArray]]] Flatten(CMemoryPool* pool)

        CStatus Validate() const
        CStatus ValidateFull() const

    cdef cppclass CRecordBatch" arrow::RecordBatch":
        @staticmethod
        shared_ptr[CRecordBatch] Make(
            const shared_ptr[CSchema]& schema, int64_t num_rows,
            const vector[shared_ptr[CArray]]& columns)

        CResult[shared_ptr[CStructArray]] ToStructArray() const

        @staticmethod
        CResult[shared_ptr[CRecordBatch]] FromStructArray(
            const shared_ptr[CArray]& array)

        c_bool Equals(const CRecordBatch& other, c_bool check_metadata)

        shared_ptr[CSchema] schema()
        shared_ptr[CArray] column(int i)
        const c_string& column_name(int i)

        const vector[shared_ptr[CArray]]& columns()

        CResult[shared_ptr[CRecordBatch]] SelectColumns(const vector[int]&)

        int num_columns()
        int64_t num_rows()

        CStatus Validate() const
        CStatus ValidateFull() const

        shared_ptr[CRecordBatch] ReplaceSchemaMetadata(
            const shared_ptr[CKeyValueMetadata]& metadata)

        shared_ptr[CRecordBatch] Slice(int64_t offset)
        shared_ptr[CRecordBatch] Slice(int64_t offset, int64_t length)

    cdef cppclass CRecordBatchWithMetadata" arrow::RecordBatchWithMetadata":
        shared_ptr[CRecordBatch] batch
        # The struct in C++ does not actually have these two `const` qualifiers, but
        # adding `const` gets Cython to not complain
        const shared_ptr[const CKeyValueMetadata] custom_metadata

    cdef cppclass CTable" arrow::Table":
        CTable(const shared_ptr[CSchema]& schema,
               const vector[shared_ptr[CChunkedArray]]& columns)

        @staticmethod
        shared_ptr[CTable] Make(
            const shared_ptr[CSchema]& schema,
            const vector[shared_ptr[CChunkedArray]]& columns)

        @staticmethod
        shared_ptr[CTable] MakeWithRows "Make"(
            const shared_ptr[CSchema]& schema,
            const vector[shared_ptr[CChunkedArray]]& columns,
            int64_t num_rows)

        @staticmethod
        shared_ptr[CTable] MakeFromArrays" Make"(
            const shared_ptr[CSchema]& schema,
            const vector[shared_ptr[CArray]]& arrays)

        @staticmethod
        CResult[shared_ptr[CTable]] FromRecordBatchReader(
            CRecordBatchReader *reader)

        @staticmethod
        CResult[shared_ptr[CTable]] FromRecordBatches(
            const shared_ptr[CSchema]& schema,
            const vector[shared_ptr[CRecordBatch]]& batches)

        int num_columns()
        int64_t num_rows()

        c_bool Equals(const CTable& other, c_bool check_metadata)

        shared_ptr[CSchema] schema()
        shared_ptr[CChunkedArray] column(int i)
        shared_ptr[CField] field(int i)

        CResult[shared_ptr[CTable]] AddColumn(
            int i, shared_ptr[CField] field, shared_ptr[CChunkedArray] column)
        CResult[shared_ptr[CTable]] RemoveColumn(int i)
        CResult[shared_ptr[CTable]] SetColumn(
            int i, shared_ptr[CField] field, shared_ptr[CChunkedArray] column)

        vector[c_string] ColumnNames()
        CResult[shared_ptr[CTable]] RenameColumns(const vector[c_string]&)
        CResult[shared_ptr[CTable]] SelectColumns(const vector[int]&)

        CResult[shared_ptr[CTable]] Flatten(CMemoryPool* pool)

        CResult[shared_ptr[CTable]] CombineChunks(CMemoryPool* pool)

        CStatus Validate() const
        CStatus ValidateFull() const

        shared_ptr[CTable] ReplaceSchemaMetadata(
            const shared_ptr[CKeyValueMetadata]& metadata)

        shared_ptr[CTable] Slice(int64_t offset)
        shared_ptr[CTable] Slice(int64_t offset, int64_t length)

    cdef cppclass CRecordBatchReader" arrow::RecordBatchReader":
        shared_ptr[CSchema] schema()
        CStatus Close()
        CResult[CRecordBatchWithMetadata] ReadNext()
        CStatus ReadNext(shared_ptr[CRecordBatch]* batch)
        CResult[shared_ptr[CTable]] ToTable()

    cdef cppclass TableBatchReader(CRecordBatchReader):
        TableBatchReader(const CTable& table)
        TableBatchReader(shared_ptr[CTable] table)
        void set_chunksize(int64_t chunksize)

    cdef cppclass CTensor" arrow::Tensor":
        shared_ptr[CDataType] type()
        shared_ptr[CBuffer] data()

        const vector[int64_t]& shape()
        const vector[int64_t]& strides()
        int64_t size()

        int ndim()
        const vector[c_string]& dim_names()
        const c_string& dim_name(int i)

        c_bool is_mutable()
        c_bool is_contiguous()
        Type type_id()
        c_bool Equals(const CTensor& other)

    cdef cppclass CSparseIndex" arrow::SparseIndex":
        pass

    cdef cppclass CSparseCOOIndex" arrow::SparseCOOIndex":
        c_bool is_canonical()

    cdef cppclass CSparseCOOTensor" arrow::SparseCOOTensor":
        shared_ptr[CDataType] type()
        shared_ptr[CBuffer] data()
        CResult[shared_ptr[CTensor]] ToTensor()

        shared_ptr[CSparseIndex] sparse_index()

        const vector[int64_t]& shape()
        int64_t size()
        int64_t non_zero_length()

        int ndim()
        const vector[c_string]& dim_names()
        const c_string& dim_name(int i)

        c_bool is_mutable()
        Type type_id()
        c_bool Equals(const CSparseCOOTensor& other)

    cdef cppclass CSparseCSRMatrix" arrow::SparseCSRMatrix":
        shared_ptr[CDataType] type()
        shared_ptr[CBuffer] data()
        CResult[shared_ptr[CTensor]] ToTensor()

        const vector[int64_t]& shape()
        int64_t size()
        int64_t non_zero_length()

        int ndim()
        const vector[c_string]& dim_names()
        const c_string& dim_name(int i)

        c_bool is_mutable()
        Type type_id()
        c_bool Equals(const CSparseCSRMatrix& other)

    cdef cppclass CSparseCSCMatrix" arrow::SparseCSCMatrix":
        shared_ptr[CDataType] type()
        shared_ptr[CBuffer] data()
        CResult[shared_ptr[CTensor]] ToTensor()

        const vector[int64_t]& shape()
        int64_t size()
        int64_t non_zero_length()

        int ndim()
        const vector[c_string]& dim_names()
        const c_string& dim_name(int i)

        c_bool is_mutable()
        Type type_id()
        c_bool Equals(const CSparseCSCMatrix& other)

    cdef cppclass CSparseCSFTensor" arrow::SparseCSFTensor":
        shared_ptr[CDataType] type()
        shared_ptr[CBuffer] data()
        CResult[shared_ptr[CTensor]] ToTensor()

        const vector[int64_t]& shape()
        int64_t size()
        int64_t non_zero_length()

        int ndim()
        const vector[c_string]& dim_names()
        const c_string& dim_name(int i)

        c_bool is_mutable()
        Type type_id()
        c_bool Equals(const CSparseCSFTensor& other)

    cdef cppclass CScalar" arrow::Scalar":
        CScalar(shared_ptr[CDataType])

        shared_ptr[CDataType] type
        c_bool is_valid

        c_string ToString() const
        c_bool Equals(const CScalar& other) const
        CStatus Validate() const
        CStatus ValidateFull() const
        CResult[shared_ptr[CScalar]] CastTo(shared_ptr[CDataType] to) const

    cdef cppclass CScalarHash" arrow::Scalar::Hash":
        size_t operator()(const shared_ptr[CScalar]& scalar) const

    cdef cppclass CNullScalar" arrow::NullScalar"(CScalar):
        CNullScalar()

    cdef cppclass CBooleanScalar" arrow::BooleanScalar"(CScalar):
        CBooleanScalar(c_bool value)
        c_bool value

    cdef cppclass CInt8Scalar" arrow::Int8Scalar"(CScalar):
        int8_t value

    cdef cppclass CUInt8Scalar" arrow::UInt8Scalar"(CScalar):
        uint8_t value

    cdef cppclass CInt16Scalar" arrow::Int16Scalar"(CScalar):
        int16_t value

    cdef cppclass CUInt16Scalar" arrow::UInt16Scalar"(CScalar):
        uint16_t value

    cdef cppclass CInt32Scalar" arrow::Int32Scalar"(CScalar):
        int32_t value

    cdef cppclass CUInt32Scalar" arrow::UInt32Scalar"(CScalar):
        uint32_t value

    cdef cppclass CInt64Scalar" arrow::Int64Scalar"(CScalar):
        int64_t value

    cdef cppclass CUInt64Scalar" arrow::UInt64Scalar"(CScalar):
        uint64_t value

    cdef cppclass CHalfFloatScalar" arrow::HalfFloatScalar"(CScalar):
        npy_half value

    cdef cppclass CFloatScalar" arrow::FloatScalar"(CScalar):
        float value

    cdef cppclass CDoubleScalar" arrow::DoubleScalar"(CScalar):
        double value

    cdef cppclass CDecimal128Scalar" arrow::Decimal128Scalar"(CScalar):
        CDecimal128 value

    cdef cppclass CDecimal256Scalar" arrow::Decimal256Scalar"(CScalar):
        CDecimal256 value

    cdef cppclass CDate32Scalar" arrow::Date32Scalar"(CScalar):
        int32_t value

    cdef cppclass CDate64Scalar" arrow::Date64Scalar"(CScalar):
        int64_t value

    cdef cppclass CTime32Scalar" arrow::Time32Scalar"(CScalar):
        int32_t value

    cdef cppclass CTime64Scalar" arrow::Time64Scalar"(CScalar):
        int64_t value

    cdef cppclass CTimestampScalar" arrow::TimestampScalar"(CScalar):
        int64_t value

    cdef cppclass CDurationScalar" arrow::DurationScalar"(CScalar):
        int64_t value

    cdef cppclass CMonthDayNanoIntervalScalar \
            "arrow::MonthDayNanoIntervalScalar"(CScalar):
        pass

    cdef cppclass CBaseBinaryScalar" arrow::BaseBinaryScalar"(CScalar):
        shared_ptr[CBuffer] value

    cdef cppclass CBaseListScalar" arrow::BaseListScalar"(CScalar):
        shared_ptr[CArray] value

    cdef cppclass CListScalar" arrow::ListScalar"(CBaseListScalar):
        pass

    cdef cppclass CMapScalar" arrow::MapScalar"(CListScalar):
        pass

    cdef cppclass CStructScalar" arrow::StructScalar"(CScalar):
        vector[shared_ptr[CScalar]] value
        CResult[shared_ptr[CScalar]] field(CFieldRef ref) const

    cdef cppclass CDictionaryScalarIndexAndDictionary \
            "arrow::DictionaryScalar::ValueType":
        shared_ptr[CScalar] index
        shared_ptr[CArray] dictionary

    cdef cppclass CDictionaryScalar" arrow::DictionaryScalar"(CScalar):
        CDictionaryScalar(CDictionaryScalarIndexAndDictionary value,
                          shared_ptr[CDataType], c_bool is_valid)
        CDictionaryScalarIndexAndDictionary value

        CResult[shared_ptr[CScalar]] GetEncodedValue()

    cdef cppclass CUnionScalar" arrow::UnionScalar"(CScalar):
        int8_t type_code

    cdef cppclass CDenseUnionScalar" arrow::DenseUnionScalar"(CUnionScalar):
        shared_ptr[CScalar] value

    cdef cppclass CSparseUnionScalar" arrow::SparseUnionScalar"(CUnionScalar):
        vector[shared_ptr[CScalar]] value
        int child_id

    cdef cppclass CRunEndEncodedScalar" arrow::RunEndEncodedScalar"(CScalar):
        shared_ptr[CScalar] value

    cdef cppclass CExtensionScalar" arrow::ExtensionScalar"(CScalar):
        CExtensionScalar(shared_ptr[CScalar] storage,
                         shared_ptr[CDataType], c_bool is_valid)
        shared_ptr[CScalar] value

    shared_ptr[CScalar] MakeScalar[Value](Value value)

    cdef cppclass CConcatenateTablesOptions" arrow::ConcatenateTablesOptions":
        c_bool unify_schemas
        CField.CMergeOptions field_merge_options

        @staticmethod
        CConcatenateTablesOptions Defaults()

    CResult[shared_ptr[CTable]] ConcatenateTables(
        const vector[shared_ptr[CTable]]& tables,
        CConcatenateTablesOptions options,
        CMemoryPool* memory_pool)

    cdef cppclass CDictionaryUnifier" arrow::DictionaryUnifier":
        @staticmethod
        CResult[shared_ptr[CChunkedArray]] UnifyChunkedArray(
            shared_ptr[CChunkedArray] array, CMemoryPool* pool)

        @staticmethod
        CResult[shared_ptr[CTable]] UnifyTable(
            const CTable& table, CMemoryPool* pool)

    shared_ptr[CScalar] MakeNullScalar(shared_ptr[CDataType] type)


cdef extern from "arrow/builder.h" namespace "arrow" nogil:

    cdef cppclass CArrayBuilder" arrow::ArrayBuilder":
        CArrayBuilder(shared_ptr[CDataType], CMemoryPool* pool)

        int64_t length()
        int64_t null_count()
        CStatus AppendNull()
        CStatus Finish(shared_ptr[CArray]* out)
        CStatus Reserve(int64_t additional_capacity)

    cdef cppclass CBooleanBuilder" arrow::BooleanBuilder"(CArrayBuilder):
        CBooleanBuilder(CMemoryPool* pool)
        CStatus Append(const c_bool val)
        CStatus Append(const uint8_t val)

    cdef cppclass CInt8Builder" arrow::Int8Builder"(CArrayBuilder):
        CInt8Builder(CMemoryPool* pool)
        CStatus Append(const int8_t value)

    cdef cppclass CInt16Builder" arrow::Int16Builder"(CArrayBuilder):
        CInt16Builder(CMemoryPool* pool)
        CStatus Append(const int16_t value)

    cdef cppclass CInt32Builder" arrow::Int32Builder"(CArrayBuilder):
        CInt32Builder(CMemoryPool* pool)
        CStatus Append(const int32_t value)

    cdef cppclass CInt64Builder" arrow::Int64Builder"(CArrayBuilder):
        CInt64Builder(CMemoryPool* pool)
        CStatus Append(const int64_t value)

    cdef cppclass CUInt8Builder" arrow::UInt8Builder"(CArrayBuilder):
        CUInt8Builder(CMemoryPool* pool)
        CStatus Append(const uint8_t value)

    cdef cppclass CUInt16Builder" arrow::UInt16Builder"(CArrayBuilder):
        CUInt16Builder(CMemoryPool* pool)
        CStatus Append(const uint16_t value)

    cdef cppclass CUInt32Builder" arrow::UInt32Builder"(CArrayBuilder):
        CUInt32Builder(CMemoryPool* pool)
        CStatus Append(const uint32_t value)

    cdef cppclass CUInt64Builder" arrow::UInt64Builder"(CArrayBuilder):
        CUInt64Builder(CMemoryPool* pool)
        CStatus Append(const uint64_t value)

    cdef cppclass CHalfFloatBuilder" arrow::HalfFloatBuilder"(CArrayBuilder):
        CHalfFloatBuilder(CMemoryPool* pool)

    cdef cppclass CFloatBuilder" arrow::FloatBuilder"(CArrayBuilder):
        CFloatBuilder(CMemoryPool* pool)
        CStatus Append(const float value)

    cdef cppclass CDoubleBuilder" arrow::DoubleBuilder"(CArrayBuilder):
        CDoubleBuilder(CMemoryPool* pool)
        CStatus Append(const double value)

    cdef cppclass CBinaryBuilder" arrow::BinaryBuilder"(CArrayBuilder):
        CArrayBuilder(shared_ptr[CDataType], CMemoryPool* pool)
        CStatus Append(const char* value, int32_t length)

    cdef cppclass CStringBuilder" arrow::StringBuilder"(CBinaryBuilder):
        CStringBuilder(CMemoryPool* pool)

        CStatus Append(const c_string& value)

    cdef cppclass CTimestampBuilder "arrow::TimestampBuilder"(CArrayBuilder):
        CTimestampBuilder(const shared_ptr[CDataType] typ, CMemoryPool* pool)
        CStatus Append(const int64_t value)

    cdef cppclass CDate32Builder "arrow::Date32Builder"(CArrayBuilder):
        CDate32Builder(CMemoryPool* pool)
        CStatus Append(const int32_t value)

    cdef cppclass CDate64Builder "arrow::Date64Builder"(CArrayBuilder):
        CDate64Builder(CMemoryPool* pool)
        CStatus Append(const int64_t value)


# Use typedef to emulate syntax for std::function<void(..)>
ctypedef void CallbackTransform(object, const shared_ptr[CBuffer]& src,
                                shared_ptr[CBuffer]* dest)

ctypedef CResult[shared_ptr[CInputStream]] StreamWrapFunc(
    shared_ptr[CInputStream])


cdef extern from "arrow/util/cancel.h" namespace "arrow" nogil:
    cdef cppclass CStopToken "arrow::StopToken":
        CStatus Poll()
        c_bool IsStopRequested()

    cdef cppclass CStopSource "arrow::StopSource":
        CStopToken token()

    CResult[CStopSource*] SetSignalStopSource()
    void ResetSignalStopSource()

    CStatus RegisterCancellingSignalHandler(vector[int] signals)
    void UnregisterCancellingSignalHandler()


cdef extern from "arrow/io/api.h" namespace "arrow::io" nogil:
    cdef enum FileMode" arrow::io::FileMode::type":
        FileMode_READ" arrow::io::FileMode::READ"
        FileMode_WRITE" arrow::io::FileMode::WRITE"
        FileMode_READWRITE" arrow::io::FileMode::READWRITE"

    cdef enum ObjectType" arrow::io::ObjectType::type":
        ObjectType_FILE" arrow::io::ObjectType::FILE"
        ObjectType_DIRECTORY" arrow::io::ObjectType::DIRECTORY"

    cdef cppclass CIOContext" arrow::io::IOContext":
        CIOContext()
        CIOContext(CStopToken)
        CIOContext(CMemoryPool*)
        CIOContext(CMemoryPool*, CStopToken)

    CIOContext c_default_io_context "arrow::io::default_io_context"()
    int GetIOThreadPoolCapacity()
    CStatus SetIOThreadPoolCapacity(int threads)

    cdef cppclass FileStatistics:
        int64_t size
        ObjectType kind

    cdef cppclass FileInterface:
        CStatus Close()
        CResult[int64_t] Tell()
        FileMode mode()
        c_bool closed()

    cdef cppclass Readable:
        # put overload under a different name to avoid cython bug with multiple
        # layers of inheritance
        CResult[shared_ptr[CBuffer]] ReadBuffer" Read"(int64_t nbytes)
        CResult[int64_t] Read(int64_t nbytes, uint8_t* out)

    cdef cppclass Seekable:
        CStatus Seek(int64_t position)

    cdef cppclass Writable:
        CStatus WriteBuffer" Write"(shared_ptr[CBuffer] data)
        CStatus Write(const uint8_t* data, int64_t nbytes)
        CStatus Flush()

    cdef cppclass COutputStream" arrow::io::OutputStream"(FileInterface,
                                                          Writable):
        pass

    cdef cppclass CInputStream" arrow::io::InputStream"(FileInterface,
                                                        Readable):
        CResult[shared_ptr[const CKeyValueMetadata]] ReadMetadata()

    cdef cppclass CRandomAccessFile" arrow::io::RandomAccessFile"(CInputStream,
                                                                  Seekable):
        CResult[int64_t] GetSize()

        @staticmethod
        CResult[shared_ptr[CInputStream]] GetStream(
            shared_ptr[CRandomAccessFile] file,
            int64_t file_offset,
            int64_t nbytes)

        CResult[int64_t] ReadAt(int64_t position, int64_t nbytes,
                                uint8_t* buffer)
        CResult[shared_ptr[CBuffer]] ReadAt(int64_t position, int64_t nbytes)
        c_bool supports_zero_copy()

    cdef cppclass WritableFile(COutputStream, Seekable):
        CStatus WriteAt(int64_t position, const uint8_t* data,
                        int64_t nbytes)

    cdef cppclass ReadWriteFileInterface(CRandomAccessFile,
                                         WritableFile):
        pass

    cdef cppclass CIOFileSystem" arrow::io::FileSystem":
        CStatus Stat(const c_string& path, FileStatistics* stat)

    cdef cppclass FileOutputStream(COutputStream):
        @staticmethod
        CResult[shared_ptr[COutputStream]] Open(const c_string& path)

        int file_descriptor()

    cdef cppclass ReadableFile(CRandomAccessFile):
        @staticmethod
        CResult[shared_ptr[ReadableFile]] Open(const c_string& path)

        @staticmethod
        CResult[shared_ptr[ReadableFile]] Open(const c_string& path,
                                               CMemoryPool* memory_pool)

        int file_descriptor()

    cdef cppclass CMemoryMappedFile \
            " arrow::io::MemoryMappedFile"(ReadWriteFileInterface):

        @staticmethod
        CResult[shared_ptr[CMemoryMappedFile]] Create(const c_string& path,
                                                      int64_t size)

        @staticmethod
        CResult[shared_ptr[CMemoryMappedFile]] Open(const c_string& path,
                                                    FileMode mode)

        CStatus Resize(int64_t size)

        int file_descriptor()

    cdef cppclass CCompressedInputStream \
            " arrow::io::CompressedInputStream"(CInputStream):
        @staticmethod
        CResult[shared_ptr[CCompressedInputStream]] Make(
            CCodec* codec, shared_ptr[CInputStream] raw)

    cdef cppclass CCompressedOutputStream \
            " arrow::io::CompressedOutputStream"(COutputStream):
        @staticmethod
        CResult[shared_ptr[CCompressedOutputStream]] Make(
            CCodec* codec, shared_ptr[COutputStream] raw)

    cdef cppclass CBufferedInputStream \
            " arrow::io::BufferedInputStream"(CInputStream):

        @staticmethod
        CResult[shared_ptr[CBufferedInputStream]] Create(
            int64_t buffer_size, CMemoryPool* pool,
            shared_ptr[CInputStream] raw)

        CResult[shared_ptr[CInputStream]] Detach()

    cdef cppclass CBufferedOutputStream \
            " arrow::io::BufferedOutputStream"(COutputStream):

        @staticmethod
        CResult[shared_ptr[CBufferedOutputStream]] Create(
            int64_t buffer_size, CMemoryPool* pool,
            shared_ptr[COutputStream] raw)

        CResult[shared_ptr[COutputStream]] Detach()

    cdef cppclass CTransformInputStreamVTable \
            "arrow::py::TransformInputStreamVTable":
        CTransformInputStreamVTable()
        function[CallbackTransform] transform

    shared_ptr[CInputStream] MakeTransformInputStream \
        "arrow::py::MakeTransformInputStream"(
        shared_ptr[CInputStream] wrapped, CTransformInputStreamVTable vtable,
        object method_arg)

    shared_ptr[function[StreamWrapFunc]] MakeStreamTransformFunc \
        "arrow::py::MakeStreamTransformFunc"(
        CTransformInputStreamVTable vtable,
        object method_arg)

    # ----------------------------------------------------------------------
    # HDFS

    CStatus HaveLibHdfs()
    CStatus HaveLibHdfs3()

    cdef enum HdfsDriver" arrow::io::HdfsDriver":
        HdfsDriver_LIBHDFS" arrow::io::HdfsDriver::LIBHDFS"
        HdfsDriver_LIBHDFS3" arrow::io::HdfsDriver::LIBHDFS3"

    cdef cppclass HdfsConnectionConfig:
        c_string host
        int port
        c_string user
        c_string kerb_ticket
        unordered_map[c_string, c_string] extra_conf
        HdfsDriver driver

    cdef cppclass HdfsPathInfo:
        ObjectType kind
        c_string name
        c_string owner
        c_string group
        int32_t last_modified_time
        int32_t last_access_time
        int64_t size
        int16_t replication
        int64_t block_size
        int16_t permissions

    cdef cppclass HdfsReadableFile(CRandomAccessFile):
        pass

    cdef cppclass HdfsOutputStream(COutputStream):
        pass

    cdef cppclass CIOHadoopFileSystem \
            "arrow::io::HadoopFileSystem"(CIOFileSystem):
        @staticmethod
        CStatus Connect(const HdfsConnectionConfig* config,
                        shared_ptr[CIOHadoopFileSystem]* client)

        CStatus MakeDirectory(const c_string& path)

        CStatus Delete(const c_string& path, c_bool recursive)

        CStatus Disconnect()

        c_bool Exists(const c_string& path)

        CStatus Chmod(const c_string& path, int mode)
        CStatus Chown(const c_string& path, const char* owner,
                      const char* group)

        CStatus GetCapacity(int64_t* nbytes)
        CStatus GetUsed(int64_t* nbytes)

        CStatus ListDirectory(const c_string& path,
                              vector[HdfsPathInfo]* listing)

        CStatus GetPathInfo(const c_string& path, HdfsPathInfo* info)

        CStatus Rename(const c_string& src, const c_string& dst)

        CStatus OpenReadable(const c_string& path,
                             shared_ptr[HdfsReadableFile]* handle)

        CStatus OpenWritable(const c_string& path, c_bool append,
                             int32_t buffer_size, int16_t replication,
                             int64_t default_block_size,
                             shared_ptr[HdfsOutputStream]* handle)

    cdef cppclass CBufferReader \
            " arrow::io::BufferReader"(CRandomAccessFile):
        CBufferReader(const shared_ptr[CBuffer]& buffer)
        CBufferReader(const uint8_t* data, int64_t nbytes)

    cdef cppclass CBufferOutputStream \
            " arrow::io::BufferOutputStream"(COutputStream):
        CBufferOutputStream(const shared_ptr[CResizableBuffer]& buffer)

    cdef cppclass CMockOutputStream \
            " arrow::io::MockOutputStream"(COutputStream):
        CMockOutputStream()
        int64_t GetExtentBytesWritten()

    cdef cppclass CFixedSizeBufferWriter \
            " arrow::io::FixedSizeBufferWriter"(WritableFile):
        CFixedSizeBufferWriter(const shared_ptr[CBuffer]& buffer)

        void set_memcopy_threads(int num_threads)
        void set_memcopy_blocksize(int64_t blocksize)
        void set_memcopy_threshold(int64_t threshold)


cdef extern from "arrow/ipc/api.h" namespace "arrow::ipc" nogil:
    cdef enum MessageType" arrow::ipc::MessageType":
        MessageType_SCHEMA" arrow::ipc::MessageType::SCHEMA"
        MessageType_RECORD_BATCH" arrow::ipc::MessageType::RECORD_BATCH"
        MessageType_DICTIONARY_BATCH \
            " arrow::ipc::MessageType::DICTIONARY_BATCH"

    # TODO: use "cpdef enum class" to automatically get a Python wrapper?
    # See
    # https://github.com/cython/cython/commit/2c7c22f51405299a4e247f78edf52957d30cf71d#diff-61c1365c0f761a8137754bb3a73bfbf7
    ctypedef enum CMetadataVersion" arrow::ipc::MetadataVersion":
        CMetadataVersion_V1" arrow::ipc::MetadataVersion::V1"
        CMetadataVersion_V2" arrow::ipc::MetadataVersion::V2"
        CMetadataVersion_V3" arrow::ipc::MetadataVersion::V3"
        CMetadataVersion_V4" arrow::ipc::MetadataVersion::V4"
        CMetadataVersion_V5" arrow::ipc::MetadataVersion::V5"

    cdef cppclass CIpcWriteOptions" arrow::ipc::IpcWriteOptions":
        c_bool allow_64bit
        int max_recursion_depth
        int32_t alignment
        c_bool write_legacy_ipc_format
        CMemoryPool* memory_pool
        CMetadataVersion metadata_version
        shared_ptr[CCodec] codec
        c_bool use_threads
        c_bool emit_dictionary_deltas
        c_bool unify_dictionaries

        CIpcWriteOptions()
        CIpcWriteOptions(CIpcWriteOptions)

        @staticmethod
        CIpcWriteOptions Defaults()

    cdef cppclass CIpcReadOptions" arrow::ipc::IpcReadOptions":
        int max_recursion_depth
        CMemoryPool* memory_pool
        vector[int] included_fields
        c_bool use_threads
        c_bool ensure_native_endian

        @staticmethod
        CIpcReadOptions Defaults()

    cdef cppclass CIpcWriteStats" arrow::ipc::WriteStats":
        int64_t num_messages
        int64_t num_record_batches
        int64_t num_dictionary_batches
        int64_t num_dictionary_deltas
        int64_t num_replaced_dictionaries

    cdef cppclass CIpcReadStats" arrow::ipc::ReadStats":
        int64_t num_messages
        int64_t num_record_batches
        int64_t num_dictionary_batches
        int64_t num_dictionary_deltas
        int64_t num_replaced_dictionaries

    cdef cppclass CDictionaryMemo" arrow::ipc::DictionaryMemo":
        pass

    cdef cppclass CIpcPayload" arrow::ipc::IpcPayload":
        MessageType type
        shared_ptr[CBuffer] metadata
        vector[shared_ptr[CBuffer]] body_buffers
        int64_t body_length

    cdef cppclass CMessage" arrow::ipc::Message":
        CResult[unique_ptr[CMessage]] Open(shared_ptr[CBuffer] metadata,
                                           shared_ptr[CBuffer] body)

        shared_ptr[CBuffer] body()

        c_bool Equals(const CMessage& other)

        shared_ptr[CBuffer] metadata()
        CMetadataVersion metadata_version()
        MessageType type()

        CStatus SerializeTo(COutputStream* stream,
                            const CIpcWriteOptions& options,
                            int64_t* output_length)

    c_string FormatMessageType(MessageType type)

    cdef cppclass CMessageReader" arrow::ipc::MessageReader":
        @staticmethod
        unique_ptr[CMessageReader] Open(const shared_ptr[CInputStream]& stream)

        CResult[unique_ptr[CMessage]] ReadNextMessage()

    cdef cppclass CRecordBatchWriter" arrow::ipc::RecordBatchWriter":
        CStatus Close()
        CStatus WriteRecordBatch(const CRecordBatch& batch)
        CStatus WriteRecordBatch(
            const CRecordBatch& batch,
            const shared_ptr[const CKeyValueMetadata]& metadata)
        CStatus WriteTable(const CTable& table, int64_t max_chunksize)

        CIpcWriteStats stats()

    cdef cppclass CRecordBatchStreamReader \
            " arrow::ipc::RecordBatchStreamReader"(CRecordBatchReader):
        @staticmethod
        CResult[shared_ptr[CRecordBatchReader]] Open(
            const shared_ptr[CInputStream], const CIpcReadOptions&)

        @staticmethod
        CResult[shared_ptr[CRecordBatchReader]] Open2" Open"(
            unique_ptr[CMessageReader] message_reader,
            const CIpcReadOptions& options)

        CIpcReadStats stats()

    cdef cppclass CRecordBatchFileReader \
            " arrow::ipc::RecordBatchFileReader":
        @staticmethod
        CResult[shared_ptr[CRecordBatchFileReader]] Open(
            CRandomAccessFile* file,
            const CIpcReadOptions& options)

        @staticmethod
        CResult[shared_ptr[CRecordBatchFileReader]] Open2" Open"(
            CRandomAccessFile* file, int64_t footer_offset,
            const CIpcReadOptions& options)

        shared_ptr[CSchema] schema()

        int num_record_batches()

        CResult[shared_ptr[CRecordBatch]] ReadRecordBatch(int i)

        CResult[CRecordBatchWithMetadata] ReadRecordBatchWithCustomMetadata(int i)

        CIpcReadStats stats()

    CResult[shared_ptr[CRecordBatchWriter]] MakeStreamWriter(
        shared_ptr[COutputStream] sink, const shared_ptr[CSchema]& schema,
        CIpcWriteOptions& options)

    CResult[shared_ptr[CRecordBatchWriter]] MakeFileWriter(
        shared_ptr[COutputStream] sink, const shared_ptr[CSchema]& schema,
        CIpcWriteOptions& options)

    CResult[unique_ptr[CMessage]] ReadMessage(CInputStream* stream,
                                              CMemoryPool* pool)

    CStatus GetRecordBatchSize(const CRecordBatch& batch, int64_t* size)
    CStatus GetTensorSize(const CTensor& tensor, int64_t* size)

    CStatus WriteTensor(const CTensor& tensor, COutputStream* dst,
                        int32_t* metadata_length,
                        int64_t* body_length)

    CResult[shared_ptr[CTensor]] ReadTensor(CInputStream* stream)

    CResult[shared_ptr[CRecordBatch]] ReadRecordBatch(
        const CMessage& message, const shared_ptr[CSchema]& schema,
        CDictionaryMemo* dictionary_memo,
        const CIpcReadOptions& options)

    CResult[shared_ptr[CBuffer]] SerializeSchema(
        const CSchema& schema, CMemoryPool* pool)

    CResult[shared_ptr[CBuffer]] SerializeRecordBatch(
        const CRecordBatch& schema, const CIpcWriteOptions& options)

    CResult[shared_ptr[CSchema]] ReadSchema(const CMessage& message,
                                            CDictionaryMemo* dictionary_memo)

    CResult[shared_ptr[CSchema]] ReadSchema(CInputStream* stream,
                                            CDictionaryMemo* dictionary_memo)

    CResult[shared_ptr[CRecordBatch]] ReadRecordBatch(
        const shared_ptr[CSchema]& schema,
        CDictionaryMemo* dictionary_memo,
        const CIpcReadOptions& options,
        CInputStream* stream)

    CStatus AlignStream(CInputStream* stream, int64_t alignment)
    CStatus AlignStream(COutputStream* stream, int64_t alignment)

    cdef CStatus GetRecordBatchPayload \
        " arrow::ipc::GetRecordBatchPayload"(
            const CRecordBatch& batch,
            const CIpcWriteOptions& options,
            CIpcPayload* out)


cdef extern from "arrow/util/value_parsing.h" namespace "arrow" nogil:
    cdef cppclass CTimestampParser" arrow::TimestampParser":
        const char* kind() const
        const char* format() const

        @staticmethod
        shared_ptr[CTimestampParser] MakeStrptime(c_string format)

        @staticmethod
        shared_ptr[CTimestampParser] MakeISO8601()


cdef extern from "arrow/csv/api.h" namespace "arrow::csv" nogil:

    cdef cppclass CCSVInvalidRow" arrow::csv::InvalidRow":
        int32_t expected_columns
        int32_t actual_columns
        int64_t number
        c_string text

    ctypedef enum CInvalidRowResult" arrow::csv::InvalidRowResult":
        CInvalidRowResult_Error" arrow::csv::InvalidRowResult::Error"
        CInvalidRowResult_Skip" arrow::csv::InvalidRowResult::Skip"

    ctypedef CInvalidRowResult CInvalidRowHandler(const CCSVInvalidRow&)


cdef extern from "arrow/csv/api.h" namespace "arrow::csv" nogil:

    ctypedef enum CQuotingStyle "arrow::csv::QuotingStyle":
        CQuotingStyle_Needed "arrow::csv::QuotingStyle::Needed"
        CQuotingStyle_AllValid "arrow::csv::QuotingStyle::AllValid"
        CQuotingStyle_None "arrow::csv::QuotingStyle::None"

    cdef cppclass CCSVParseOptions" arrow::csv::ParseOptions":
        unsigned char delimiter
        c_bool quoting
        unsigned char quote_char
        c_bool double_quote
        c_bool escaping
        unsigned char escape_char
        c_bool newlines_in_values
        c_bool ignore_empty_lines
        function[CInvalidRowHandler] invalid_row_handler

        CCSVParseOptions()
        CCSVParseOptions(CCSVParseOptions)

        @staticmethod
        CCSVParseOptions Defaults()

        CStatus Validate()

    cdef cppclass CCSVConvertOptions" arrow::csv::ConvertOptions":
        c_bool check_utf8
        unordered_map[c_string, shared_ptr[CDataType]] column_types
        vector[c_string] null_values
        vector[c_string] true_values
        vector[c_string] false_values
        c_bool strings_can_be_null
        c_bool quoted_strings_can_be_null
        vector[shared_ptr[CTimestampParser]] timestamp_parsers

        c_bool auto_dict_encode
        int32_t auto_dict_max_cardinality
        unsigned char decimal_point

        vector[c_string] include_columns
        c_bool include_missing_columns

        CCSVConvertOptions()
        CCSVConvertOptions(CCSVConvertOptions)

        @staticmethod
        CCSVConvertOptions Defaults()

        CStatus Validate()

    cdef cppclass CCSVReadOptions" arrow::csv::ReadOptions":
        c_bool use_threads
        int32_t block_size
        int32_t skip_rows
        int32_t skip_rows_after_names
        vector[c_string] column_names
        c_bool autogenerate_column_names

        CCSVReadOptions()
        CCSVReadOptions(CCSVReadOptions)

        @staticmethod
        CCSVReadOptions Defaults()

        CStatus Validate()

    cdef cppclass CCSVWriteOptions" arrow::csv::WriteOptions":
        c_bool include_header
        int32_t batch_size
        unsigned char delimiter
        CQuotingStyle quoting_style
        CIOContext io_context

        CCSVWriteOptions()
        CCSVWriteOptions(CCSVWriteOptions)

        @staticmethod
        CCSVWriteOptions Defaults()

        CStatus Validate()

    cdef cppclass CCSVReader" arrow::csv::TableReader":
        @staticmethod
        CResult[shared_ptr[CCSVReader]] Make(
            CIOContext, shared_ptr[CInputStream],
            CCSVReadOptions, CCSVParseOptions, CCSVConvertOptions)

        CResult[shared_ptr[CTable]] Read()

    cdef cppclass CCSVStreamingReader" arrow::csv::StreamingReader"(
            CRecordBatchReader):
        @staticmethod
        CResult[shared_ptr[CCSVStreamingReader]] Make(
            CIOContext, shared_ptr[CInputStream],
            CCSVReadOptions, CCSVParseOptions, CCSVConvertOptions)

    cdef CStatus WriteCSV(CTable&, CCSVWriteOptions& options, COutputStream*)
    cdef CStatus WriteCSV(
        CRecordBatch&, CCSVWriteOptions& options, COutputStream*)
    cdef CResult[shared_ptr[CRecordBatchWriter]] MakeCSVWriter(
        shared_ptr[COutputStream], shared_ptr[CSchema],
        CCSVWriteOptions& options)


cdef extern from "arrow/json/options.h" nogil:

    ctypedef enum CUnexpectedFieldBehavior \
            "arrow::json::UnexpectedFieldBehavior":
        CUnexpectedFieldBehavior_Ignore \
            "arrow::json::UnexpectedFieldBehavior::Ignore"
        CUnexpectedFieldBehavior_Error \
            "arrow::json::UnexpectedFieldBehavior::Error"
        CUnexpectedFieldBehavior_InferType \
            "arrow::json::UnexpectedFieldBehavior::InferType"

    cdef cppclass CJSONReadOptions" arrow::json::ReadOptions":
        c_bool use_threads
        int32_t block_size

        @staticmethod
        CJSONReadOptions Defaults()

    cdef cppclass CJSONParseOptions" arrow::json::ParseOptions":
        shared_ptr[CSchema] explicit_schema
        c_bool newlines_in_values
        CUnexpectedFieldBehavior unexpected_field_behavior

        @staticmethod
        CJSONParseOptions Defaults()


cdef extern from "arrow/json/reader.h" namespace "arrow::json" nogil:

    cdef cppclass CJSONReader" arrow::json::TableReader":
        @staticmethod
        CResult[shared_ptr[CJSONReader]] Make(
            CMemoryPool*, shared_ptr[CInputStream],
            CJSONReadOptions, CJSONParseOptions)

        CResult[shared_ptr[CTable]] Read()


cdef extern from "arrow/util/thread_pool.h" namespace "arrow::internal" nogil:

    cdef cppclass CExecutor "arrow::internal::Executor":
        pass

    cdef cppclass CThreadPool "arrow::internal::ThreadPool"(CExecutor):
        @staticmethod
        CResult[shared_ptr[CThreadPool]] Make(int threads)

    CThreadPool* GetCpuThreadPool()


cdef extern from "arrow/compute/api.h" namespace "arrow::compute" nogil:

    cdef cppclass CExecBatch "arrow::compute::ExecBatch":
        vector[CDatum] values
        int64_t length

    cdef cppclass CExecContext" arrow::compute::ExecContext":
        CExecContext()
        CExecContext(CMemoryPool* pool)
        CExecContext(CMemoryPool* pool, CExecutor* exc)

        CMemoryPool* memory_pool() const
        CExecutor* executor()

    cdef cppclass CKernelSignature" arrow::compute::KernelSignature":
        c_string ToString() const

    cdef cppclass CKernel" arrow::compute::Kernel":
        shared_ptr[CKernelSignature] signature

    cdef cppclass CArrayKernel" arrow::compute::ArrayKernel"(CKernel):
        pass

    cdef cppclass CScalarKernel" arrow::compute::ScalarKernel"(CArrayKernel):
        pass

    cdef cppclass CVectorKernel" arrow::compute::VectorKernel"(CArrayKernel):
        pass

    cdef cppclass CScalarAggregateKernel \
            " arrow::compute::ScalarAggregateKernel"(CKernel):
        pass

    cdef cppclass CHashAggregateKernel \
            " arrow::compute::HashAggregateKernel"(CKernel):
        pass

    cdef cppclass CArity" arrow::compute::Arity":
        int num_args
        c_bool is_varargs

        CArity()

        CArity(int num_args, c_bool is_varargs)

    cdef enum FunctionKind" arrow::compute::Function::Kind":
        FunctionKind_SCALAR" arrow::compute::Function::SCALAR"
        FunctionKind_VECTOR" arrow::compute::Function::VECTOR"
        FunctionKind_SCALAR_AGGREGATE \
            " arrow::compute::Function::SCALAR_AGGREGATE"
        FunctionKind_HASH_AGGREGATE \
            " arrow::compute::Function::HASH_AGGREGATE"
        FunctionKind_META \
            " arrow::compute::Function::META"

    cdef cppclass CFunctionDoc" arrow::compute::FunctionDoc":
        c_string summary
        c_string description
        vector[c_string] arg_names
        c_string options_class
        c_bool options_required

    cdef cppclass CFunctionOptionsType" arrow::compute::FunctionOptionsType":
        const char* type_name() const

    cdef cppclass CFunctionOptions" arrow::compute::FunctionOptions":
        const CFunctionOptionsType* options_type() const
        const char* type_name() const
        c_bool Equals(const CFunctionOptions& other) const
        c_string ToString() const
        unique_ptr[CFunctionOptions] Copy() const
        CResult[shared_ptr[CBuffer]] Serialize() const

        @staticmethod
        CResult[unique_ptr[CFunctionOptions]] Deserialize(
            const c_string& type_name, const CBuffer& buffer)

    cdef cppclass CFunction" arrow::compute::Function":
        const c_string& name() const
        FunctionKind kind() const
        const CArity& arity() const
        const CFunctionDoc& doc() const
        int num_kernels() const
        CResult[CDatum] Execute(const vector[CDatum]& args,
                                const CFunctionOptions* options,
                                CExecContext* ctx) const
        CResult[CDatum] Execute(const CExecBatch& args,
                                const CFunctionOptions* options,
                                CExecContext* ctx) const

    cdef cppclass CScalarFunction" arrow::compute::ScalarFunction"(CFunction):
        vector[const CScalarKernel*] kernels() const

    cdef cppclass CVectorFunction" arrow::compute::VectorFunction"(CFunction):
        vector[const CVectorKernel*] kernels() const

    cdef cppclass CScalarAggregateFunction \
            " arrow::compute::ScalarAggregateFunction"(CFunction):
        vector[const CScalarAggregateKernel*] kernels() const

    cdef cppclass CHashAggregateFunction \
            " arrow::compute::HashAggregateFunction"(CFunction):
        vector[const CHashAggregateKernel*] kernels() const

    cdef cppclass CMetaFunction" arrow::compute::MetaFunction"(CFunction):
        pass

    cdef cppclass CFunctionRegistry" arrow::compute::FunctionRegistry":
        CResult[shared_ptr[CFunction]] GetFunction(
            const c_string& name) const
        vector[c_string] GetFunctionNames() const
        int num_functions() const

    CFunctionRegistry* GetFunctionRegistry()

    cdef cppclass CElementWiseAggregateOptions \
            "arrow::compute::ElementWiseAggregateOptions"(CFunctionOptions):
        CElementWiseAggregateOptions(c_bool skip_nulls)
        c_bool skip_nulls

    ctypedef enum CRoundMode \
            "arrow::compute::RoundMode":
        CRoundMode_DOWN \
            "arrow::compute::RoundMode::DOWN"
        CRoundMode_UP \
            "arrow::compute::RoundMode::UP"
        CRoundMode_TOWARDS_ZERO \
            "arrow::compute::RoundMode::TOWARDS_ZERO"
        CRoundMode_TOWARDS_INFINITY \
            "arrow::compute::RoundMode::TOWARDS_INFINITY"
        CRoundMode_HALF_DOWN \
            "arrow::compute::RoundMode::HALF_DOWN"
        CRoundMode_HALF_UP \
            "arrow::compute::RoundMode::HALF_UP"
        CRoundMode_HALF_TOWARDS_ZERO \
            "arrow::compute::RoundMode::HALF_TOWARDS_ZERO"
        CRoundMode_HALF_TOWARDS_INFINITY \
            "arrow::compute::RoundMode::HALF_TOWARDS_INFINITY"
        CRoundMode_HALF_TO_EVEN \
            "arrow::compute::RoundMode::HALF_TO_EVEN"
        CRoundMode_HALF_TO_ODD \
            "arrow::compute::RoundMode::HALF_TO_ODD"

    cdef cppclass CRoundOptions \
            "arrow::compute::RoundOptions"(CFunctionOptions):
        CRoundOptions(int64_t ndigits, CRoundMode round_mode)
        int64_t ndigits
        CRoundMode round_mode

    cdef cppclass CRoundBinaryOptions \
            "arrow::compute::RoundBinaryOptions"(CFunctionOptions):
        CRoundBinaryOptions(CRoundMode round_mode)
        CRoundMode round_mode

    ctypedef enum CCalendarUnit \
            "arrow::compute::CalendarUnit":
        CCalendarUnit_NANOSECOND \
            "arrow::compute::CalendarUnit::NANOSECOND"
        CCalendarUnit_MICROSECOND \
            "arrow::compute::CalendarUnit::MICROSECOND"
        CCalendarUnit_MILLISECOND \
            "arrow::compute::CalendarUnit::MILLISECOND"
        CCalendarUnit_SECOND \
            "arrow::compute::CalendarUnit::SECOND"
        CCalendarUnit_MINUTE \
            "arrow::compute::CalendarUnit::MINUTE"
        CCalendarUnit_HOUR \
            "arrow::compute::CalendarUnit::HOUR"
        CCalendarUnit_DAY \
            "arrow::compute::CalendarUnit::DAY"
        CCalendarUnit_WEEK \
            "arrow::compute::CalendarUnit::WEEK"
        CCalendarUnit_MONTH \
            "arrow::compute::CalendarUnit::MONTH"
        CCalendarUnit_QUARTER \
            "arrow::compute::CalendarUnit::QUARTER"
        CCalendarUnit_YEAR \
            "arrow::compute::CalendarUnit::YEAR"

    cdef cppclass CRoundTemporalOptions \
            "arrow::compute::RoundTemporalOptions"(CFunctionOptions):
        CRoundTemporalOptions(int multiple, CCalendarUnit unit,
                              c_bool week_starts_monday,
                              c_bool ceil_is_strictly_greater,
                              c_bool calendar_based_origin)
        int multiple
        CCalendarUnit unit
        c_bool week_starts_monday
        c_bool ceil_is_strictly_greater
        c_bool calendar_based_origin

    cdef cppclass CRoundToMultipleOptions \
            "arrow::compute::RoundToMultipleOptions"(CFunctionOptions):
        CRoundToMultipleOptions(shared_ptr[CScalar] multiple, CRoundMode round_mode)
        shared_ptr[CScalar] multiple
        CRoundMode round_mode

    cdef enum CJoinNullHandlingBehavior \
            "arrow::compute::JoinOptions::NullHandlingBehavior":
        CJoinNullHandlingBehavior_EMIT_NULL \
            "arrow::compute::JoinOptions::EMIT_NULL"
        CJoinNullHandlingBehavior_SKIP \
            "arrow::compute::JoinOptions::SKIP"
        CJoinNullHandlingBehavior_REPLACE \
            "arrow::compute::JoinOptions::REPLACE"

    cdef cppclass CJoinOptions \
            "arrow::compute::JoinOptions"(CFunctionOptions):
        CJoinOptions(CJoinNullHandlingBehavior null_handling,
                     c_string null_replacement)
        CJoinNullHandlingBehavior null_handling
        c_string null_replacement

    cdef cppclass CMatchSubstringOptions \
            "arrow::compute::MatchSubstringOptions"(CFunctionOptions):
        CMatchSubstringOptions(c_string pattern, c_bool ignore_case)
        c_string pattern
        c_bool ignore_case

    cdef cppclass CTrimOptions \
            "arrow::compute::TrimOptions"(CFunctionOptions):
        CTrimOptions(c_string characters)
        c_string characters

    cdef cppclass CPadOptions \
            "arrow::compute::PadOptions"(CFunctionOptions):
        CPadOptions(int64_t width, c_string padding)
        int64_t width
        c_string padding

    cdef cppclass CSliceOptions \
            "arrow::compute::SliceOptions"(CFunctionOptions):
        CSliceOptions(int64_t start, int64_t stop, int64_t step)
        int64_t start
        int64_t stop
        int64_t step

    cdef cppclass CListSliceOptions \
            "arrow::compute::ListSliceOptions"(CFunctionOptions):
        CListSliceOptions(int64_t start, optional[int64_t] stop,
                          int64_t step,
                          optional[c_bool] return_fixed_size_list)
        int64_t start
        optional[int64_t] stop
        int64_t step
        optional[c_bool] return_fixed_size_list

    cdef cppclass CSplitOptions \
            "arrow::compute::SplitOptions"(CFunctionOptions):
        CSplitOptions(int64_t max_splits, c_bool reverse)
        int64_t max_splits
        c_bool reverse

    cdef cppclass CSplitPatternOptions \
            "arrow::compute::SplitPatternOptions"(CFunctionOptions):
        CSplitPatternOptions(c_string pattern, int64_t max_splits,
                             c_bool reverse)
        int64_t max_splits
        c_bool reverse
        c_string pattern

    cdef cppclass CReplaceSliceOptions \
            "arrow::compute::ReplaceSliceOptions"(CFunctionOptions):
        CReplaceSliceOptions(int64_t start, int64_t stop, c_string replacement)
        int64_t start
        int64_t stop
        c_string replacement

    cdef cppclass CReplaceSubstringOptions \
            "arrow::compute::ReplaceSubstringOptions"(CFunctionOptions):
        CReplaceSubstringOptions(c_string pattern, c_string replacement,
                                 int64_t max_replacements)
        c_string pattern
        c_string replacement
        int64_t max_replacements

    cdef cppclass CExtractRegexOptions \
            "arrow::compute::ExtractRegexOptions"(CFunctionOptions):
        CExtractRegexOptions(c_string pattern)
        c_string pattern

    cdef cppclass CCastOptions" arrow::compute::CastOptions"(CFunctionOptions):
        CCastOptions()
        CCastOptions(c_bool safe)
        CCastOptions(CCastOptions options)

        @staticmethod
        CCastOptions Safe()

        @staticmethod
        CCastOptions Unsafe()
        shared_ptr[CDataType] to_type
        c_bool allow_int_overflow
        c_bool allow_time_truncate
        c_bool allow_time_overflow
        c_bool allow_decimal_truncate
        c_bool allow_float_truncate
        c_bool allow_invalid_utf8

    cdef enum CFilterNullSelectionBehavior \
            "arrow::compute::FilterOptions::NullSelectionBehavior":
        CFilterNullSelectionBehavior_DROP \
            "arrow::compute::FilterOptions::DROP"
        CFilterNullSelectionBehavior_EMIT_NULL \
            "arrow::compute::FilterOptions::EMIT_NULL"

    cdef cppclass CFilterOptions \
            " arrow::compute::FilterOptions"(CFunctionOptions):
        CFilterOptions()
        CFilterOptions(CFilterNullSelectionBehavior null_selection_behavior)
        CFilterNullSelectionBehavior null_selection_behavior

    cdef enum CDictionaryEncodeNullEncodingBehavior \
            "arrow::compute::DictionaryEncodeOptions::NullEncodingBehavior":
        CDictionaryEncodeNullEncodingBehavior_ENCODE \
            "arrow::compute::DictionaryEncodeOptions::ENCODE"
        CDictionaryEncodeNullEncodingBehavior_MASK \
            "arrow::compute::DictionaryEncodeOptions::MASK"

    cdef cppclass CDictionaryEncodeOptions \
            "arrow::compute::DictionaryEncodeOptions"(CFunctionOptions):
        CDictionaryEncodeOptions(
            CDictionaryEncodeNullEncodingBehavior null_encoding)
        CDictionaryEncodeNullEncodingBehavior null_encoding

    cdef cppclass CRunEndEncodeOptions \
            "arrow::compute::RunEndEncodeOptions"(CFunctionOptions):
        CRunEndEncodeOptions()
        CRunEndEncodeOptions(shared_ptr[CDataType] run_end_type)
        shared_ptr[CDataType] run_end_type

    cdef cppclass CTakeOptions \
            " arrow::compute::TakeOptions"(CFunctionOptions):
        CTakeOptions(c_bool boundscheck)
        c_bool boundscheck

    cdef cppclass CStrptimeOptions \
            "arrow::compute::StrptimeOptions"(CFunctionOptions):
        CStrptimeOptions(c_string format, TimeUnit unit, c_bool raise_error)
        c_string format
        TimeUnit unit
        c_bool raise_error

    cdef cppclass CStrftimeOptions \
            "arrow::compute::StrftimeOptions"(CFunctionOptions):
        CStrftimeOptions(c_string format, c_string locale)
        c_string format
        c_string locale

    cdef cppclass CDayOfWeekOptions \
            "arrow::compute::DayOfWeekOptions"(CFunctionOptions):
        CDayOfWeekOptions(c_bool count_from_zero, uint32_t week_start)
        c_bool count_from_zero
        uint32_t week_start

    cdef enum CAssumeTimezoneAmbiguous \
            "arrow::compute::AssumeTimezoneOptions::Ambiguous":
        CAssumeTimezoneAmbiguous_AMBIGUOUS_RAISE \
            "arrow::compute::AssumeTimezoneOptions::AMBIGUOUS_RAISE"
        CAssumeTimezoneAmbiguous_AMBIGUOUS_EARLIEST \
            "arrow::compute::AssumeTimezoneOptions::AMBIGUOUS_EARLIEST"
        CAssumeTimezoneAmbiguous_AMBIGUOUS_LATEST \
            "arrow::compute::AssumeTimezoneOptions::AMBIGUOUS_LATEST"

    cdef enum CAssumeTimezoneNonexistent \
            "arrow::compute::AssumeTimezoneOptions::Nonexistent":
        CAssumeTimezoneNonexistent_NONEXISTENT_RAISE \
            "arrow::compute::AssumeTimezoneOptions::NONEXISTENT_RAISE"
        CAssumeTimezoneNonexistent_NONEXISTENT_EARLIEST \
            "arrow::compute::AssumeTimezoneOptions::NONEXISTENT_EARLIEST"
        CAssumeTimezoneNonexistent_NONEXISTENT_LATEST \
            "arrow::compute::AssumeTimezoneOptions::NONEXISTENT_LATEST"

    cdef cppclass CAssumeTimezoneOptions \
            "arrow::compute::AssumeTimezoneOptions"(CFunctionOptions):
        CAssumeTimezoneOptions(c_string timezone,
                               CAssumeTimezoneAmbiguous ambiguous,
                               CAssumeTimezoneNonexistent nonexistent)
        c_string timezone
        CAssumeTimezoneAmbiguous ambiguous
        CAssumeTimezoneNonexistent nonexistent

    cdef cppclass CWeekOptions \
            "arrow::compute::WeekOptions"(CFunctionOptions):
        CWeekOptions(c_bool week_starts_monday, c_bool count_from_zero,
                     c_bool first_week_is_fully_in_year)
        c_bool week_starts_monday
        c_bool count_from_zero
        c_bool first_week_is_fully_in_year

    cdef cppclass CNullOptions \
            "arrow::compute::NullOptions"(CFunctionOptions):
        CNullOptions(c_bool nan_is_null)
        c_bool nan_is_null

    cdef cppclass CVarianceOptions \
            "arrow::compute::VarianceOptions"(CFunctionOptions):
        CVarianceOptions(int ddof, c_bool skip_nulls, uint32_t min_count)
        int ddof
        c_bool skip_nulls
        uint32_t min_count

    cdef cppclass CScalarAggregateOptions \
            "arrow::compute::ScalarAggregateOptions"(CFunctionOptions):
        CScalarAggregateOptions(c_bool skip_nulls, uint32_t min_count)
        c_bool skip_nulls
        uint32_t min_count

    cdef enum CCountMode "arrow::compute::CountOptions::CountMode":
        CCountMode_ONLY_VALID "arrow::compute::CountOptions::ONLY_VALID"
        CCountMode_ONLY_NULL "arrow::compute::CountOptions::ONLY_NULL"
        CCountMode_ALL "arrow::compute::CountOptions::ALL"

    cdef cppclass CCountOptions \
            "arrow::compute::CountOptions"(CFunctionOptions):
        CCountOptions(CCountMode mode)
        CCountMode mode

    cdef cppclass CModeOptions \
            "arrow::compute::ModeOptions"(CFunctionOptions):
        CModeOptions(int64_t n, c_bool skip_nulls, uint32_t min_count)
        int64_t n
        c_bool skip_nulls
        uint32_t min_count

    cdef cppclass CIndexOptions \
            "arrow::compute::IndexOptions"(CFunctionOptions):
        CIndexOptions(shared_ptr[CScalar] value)
        shared_ptr[CScalar] value

    cdef cppclass CAggregate "arrow::compute::Aggregate":
        c_string function
        shared_ptr[CFunctionOptions] options
        vector[CFieldRef] target
        c_string name

    cdef enum CMapLookupOccurrence \
            "arrow::compute::MapLookupOptions::Occurrence":
        CMapLookupOccurrence_ALL "arrow::compute::MapLookupOptions::ALL"
        CMapLookupOccurrence_FIRST "arrow::compute::MapLookupOptions::FIRST"
        CMapLookupOccurrence_LAST "arrow::compute::MapLookupOptions::LAST"

    cdef cppclass CMapLookupOptions \
            "arrow::compute::MapLookupOptions"(CFunctionOptions):
        CMapLookupOptions(shared_ptr[CScalar] query_key,
                          CMapLookupOccurrence occurrence)
        CMapLookupOccurrence occurrence
        shared_ptr[CScalar] query_key

    cdef cppclass CMakeStructOptions \
            "arrow::compute::MakeStructOptions"(CFunctionOptions):
        CMakeStructOptions(vector[c_string] n,
                           vector[c_bool] r,
                           vector[shared_ptr[const CKeyValueMetadata]] m)
        CMakeStructOptions(vector[c_string] n)
        vector[c_string] field_names
        vector[c_bool] field_nullability
        vector[shared_ptr[const CKeyValueMetadata]] field_metadata

    cdef cppclass CStructFieldOptions \
            "arrow::compute::StructFieldOptions"(CFunctionOptions):
        CStructFieldOptions(vector[int] indices)
        CStructFieldOptions(CFieldRef field_ref)
        vector[int] indices
        CFieldRef field_ref

    ctypedef enum CSortOrder" arrow::compute::SortOrder":
        CSortOrder_Ascending \
            "arrow::compute::SortOrder::Ascending"
        CSortOrder_Descending \
            "arrow::compute::SortOrder::Descending"

    ctypedef enum CNullPlacement" arrow::compute::NullPlacement":
        CNullPlacement_AtStart \
            "arrow::compute::NullPlacement::AtStart"
        CNullPlacement_AtEnd \
            "arrow::compute::NullPlacement::AtEnd"

    cdef cppclass CPartitionNthOptions \
            "arrow::compute::PartitionNthOptions"(CFunctionOptions):
        CPartitionNthOptions(int64_t pivot, CNullPlacement)
        int64_t pivot
        CNullPlacement null_placement

    cdef cppclass CCumulativeOptions \
            "arrow::compute::CumulativeOptions"(CFunctionOptions):
        CCumulativeOptions(c_bool skip_nulls)
        CCumulativeOptions(shared_ptr[CScalar] start, c_bool skip_nulls)
        optional[shared_ptr[CScalar]] start
        c_bool skip_nulls

    cdef cppclass CPairwiseOptions \
            "arrow::compute::PairwiseOptions"(CFunctionOptions):
        CPairwiseOptions(int64_t period)
        int64_t period

    cdef cppclass CArraySortOptions \
            "arrow::compute::ArraySortOptions"(CFunctionOptions):
        CArraySortOptions(CSortOrder, CNullPlacement)
        CSortOrder order
        CNullPlacement null_placement

    cdef cppclass CSortKey" arrow::compute::SortKey":
        CSortKey(CFieldRef target, CSortOrder order)
        CFieldRef target
        CSortOrder order

    cdef cppclass COrdering" arrow::compute::Ordering":
        COrdering(vector[CSortKey] sort_keys, CNullPlacement null_placement)

    cdef cppclass CSortOptions \
            "arrow::compute::SortOptions"(CFunctionOptions):
        CSortOptions(vector[CSortKey] sort_keys, CNullPlacement)
        vector[CSortKey] sort_keys
        CNullPlacement null_placement

    cdef cppclass CSelectKOptions \
            "arrow::compute::SelectKOptions"(CFunctionOptions):
        CSelectKOptions(int64_t k, vector[CSortKey] sort_keys)
        int64_t k
        vector[CSortKey] sort_keys

    cdef enum CQuantileInterp \
            "arrow::compute::QuantileOptions::Interpolation":
        CQuantileInterp_LINEAR "arrow::compute::QuantileOptions::LINEAR"
        CQuantileInterp_LOWER "arrow::compute::QuantileOptions::LOWER"
        CQuantileInterp_HIGHER "arrow::compute::QuantileOptions::HIGHER"
        CQuantileInterp_NEAREST "arrow::compute::QuantileOptions::NEAREST"
        CQuantileInterp_MIDPOINT "arrow::compute::QuantileOptions::MIDPOINT"

    cdef cppclass CQuantileOptions \
            "arrow::compute::QuantileOptions"(CFunctionOptions):
        CQuantileOptions(vector[double] q, CQuantileInterp interpolation,
                         c_bool skip_nulls, uint32_t min_count)
        vector[double] q
        CQuantileInterp interpolation
        c_bool skip_nulls
        uint32_t min_count

    cdef cppclass CTDigestOptions \
            "arrow::compute::TDigestOptions"(CFunctionOptions):
        CTDigestOptions(vector[double] q,
                        uint32_t delta, uint32_t buffer_size,
                        c_bool skip_nulls, uint32_t min_count)
        vector[double] q
        uint32_t delta
        uint32_t buffer_size
        c_bool skip_nulls
        uint32_t min_count

    cdef enum CUtf8NormalizeForm \
            "arrow::compute::Utf8NormalizeOptions::Form":
        CUtf8NormalizeForm_NFC "arrow::compute::Utf8NormalizeOptions::NFC"
        CUtf8NormalizeForm_NFKC "arrow::compute::Utf8NormalizeOptions::NFKC"
        CUtf8NormalizeForm_NFD "arrow::compute::Utf8NormalizeOptions::NFD"
        CUtf8NormalizeForm_NFKD "arrow::compute::Utf8NormalizeOptions::NFKD"

    cdef cppclass CUtf8NormalizeOptions \
            "arrow::compute::Utf8NormalizeOptions"(CFunctionOptions):
        CUtf8NormalizeOptions(CUtf8NormalizeForm form)
        CUtf8NormalizeForm form

    cdef cppclass CSetLookupOptions \
            "arrow::compute::SetLookupOptions"(CFunctionOptions):
        CSetLookupOptions(CDatum value_set, c_bool skip_nulls)
        CDatum value_set
        c_bool skip_nulls

    cdef cppclass CRandomOptions \
            "arrow::compute::RandomOptions"(CFunctionOptions):
        CRandomOptions(CRandomOptions)

        @staticmethod
        CRandomOptions FromSystemRandom()

        @staticmethod
        CRandomOptions FromSeed(uint64_t seed)

    cdef enum CRankOptionsTiebreaker \
            "arrow::compute::RankOptions::Tiebreaker":
        CRankOptionsTiebreaker_Min "arrow::compute::RankOptions::Min"
        CRankOptionsTiebreaker_Max "arrow::compute::RankOptions::Max"
        CRankOptionsTiebreaker_First "arrow::compute::RankOptions::First"
        CRankOptionsTiebreaker_Dense "arrow::compute::RankOptions::Dense"

    cdef cppclass CRankOptions \
            "arrow::compute::RankOptions"(CFunctionOptions):
        CRankOptions(vector[CSortKey] sort_keys, CNullPlacement,
                     CRankOptionsTiebreaker tiebreaker)
        vector[CSortKey] sort_keys
        CNullPlacement null_placement
        CRankOptionsTiebreaker tiebreaker

    cdef enum DatumType" arrow::Datum::type":
        DatumType_NONE" arrow::Datum::NONE"
        DatumType_SCALAR" arrow::Datum::SCALAR"
        DatumType_ARRAY" arrow::Datum::ARRAY"
        DatumType_CHUNKED_ARRAY" arrow::Datum::CHUNKED_ARRAY"
        DatumType_RECORD_BATCH" arrow::Datum::RECORD_BATCH"
        DatumType_TABLE" arrow::Datum::TABLE"
        DatumType_COLLECTION" arrow::Datum::COLLECTION"

    cdef cppclass CDatum" arrow::Datum":
        CDatum()
        CDatum(const shared_ptr[CArray]& value)
        CDatum(const shared_ptr[CChunkedArray]& value)
        CDatum(const shared_ptr[CScalar]& value)
        CDatum(const shared_ptr[CRecordBatch]& value)
        CDatum(const shared_ptr[CTable]& value)

        DatumType kind() const
        c_string ToString() const

        const shared_ptr[CArrayData]& array() const
        const shared_ptr[CChunkedArray]& chunked_array() const
        const shared_ptr[CRecordBatch]& record_batch() const
        const shared_ptr[CTable]& table() const
        const shared_ptr[CScalar]& scalar() const

    cdef c_string ToString(DatumType kind)


cdef extern from * namespace "arrow::compute":
    # inlined from compute/function_internal.h to avoid exposing
    # implementation details
    """
    #include "arrow/compute/function.h"
    namespace arrow {
    namespace compute {
    namespace internal {
    Result<std::unique_ptr<FunctionOptions>> DeserializeFunctionOptions(
        const Buffer& buffer);
    } //  namespace internal
    } //  namespace compute
    } //  namespace arrow
    """
    CResult[unique_ptr[CFunctionOptions]] DeserializeFunctionOptions \
        " arrow::compute::internal::DeserializeFunctionOptions"(
            const CBuffer& buffer)


cdef extern from * namespace "arrow::compute":
    # inlined from expression_internal.h to avoid
    # proliferation of #include <unordered_map>
    """
    #include <unordered_map>

    #include "arrow/type.h"
    #include "arrow/datum.h"

    namespace arrow {
    namespace compute {
    struct KnownFieldValues {
      std::unordered_map<FieldRef, Datum, FieldRef::Hash> map;
    };
    } //  namespace compute
    } //  namespace arrow
    """
    cdef struct CKnownFieldValues "arrow::compute::KnownFieldValues":
        unordered_map[CFieldRef, CDatum, CFieldRefHash] map

cdef extern from "arrow/compute/expression.h" \
        namespace "arrow::compute" nogil:

    cdef cppclass CExpression "arrow::compute::Expression":
        c_bool Equals(const CExpression& other) const
        c_string ToString() const
        CResult[CExpression] Bind(const CSchema&)
        const CFieldRef* field_ref() const

    cdef CExpression CMakeScalarExpression \
        "arrow::compute::literal"(shared_ptr[CScalar] value)

    cdef CExpression CMakeFieldExpression \
        "arrow::compute::field_ref"(CFieldRef)

    cdef CExpression CMakeFieldExpressionByIndex \
        "arrow::compute::field_ref"(int idx)

    cdef CExpression CMakeCallExpression \
        "arrow::compute::call"(c_string function,
                               vector[CExpression] arguments,
                               shared_ptr[CFunctionOptions] options)

    cdef CResult[shared_ptr[CBuffer]] CSerializeExpression \
        "arrow::compute::Serialize"(const CExpression&)

    cdef CResult[CExpression] CDeserializeExpression \
        "arrow::compute::Deserialize"(shared_ptr[CBuffer])

    cdef CResult[CKnownFieldValues] \
        CExtractKnownFieldValues "arrow::compute::ExtractKnownFieldValues"(
            const CExpression& partition_expression)


<<<<<<< HEAD
cdef extern from "arrow/compute/exec/options.h" namespace "arrow::compute" nogil:
    cdef enum CJoinType "arrow::compute::JoinType":
        CJoinType_LEFT_SEMI "arrow::compute::JoinType::LEFT_SEMI"
        CJoinType_RIGHT_SEMI "arrow::compute::JoinType::RIGHT_SEMI"
        CJoinType_LEFT_ANTI "arrow::compute::JoinType::LEFT_ANTI"
        CJoinType_RIGHT_ANTI "arrow::compute::JoinType::RIGHT_ANTI"
        CJoinType_INNER "arrow::compute::JoinType::INNER"
        CJoinType_LEFT_OUTER "arrow::compute::JoinType::LEFT_OUTER"
        CJoinType_RIGHT_OUTER "arrow::compute::JoinType::RIGHT_OUTER"
        CJoinType_FULL_OUTER "arrow::compute::JoinType::FULL_OUTER"

    cdef cppclass CAsyncExecBatchGenerator "arrow::compute::AsyncExecBatchGenerator":
        pass

    cdef cppclass CExecNodeOptions "arrow::compute::ExecNodeOptions":
        pass

    cdef cppclass CSourceNodeOptions "arrow::compute::SourceNodeOptions"(CExecNodeOptions):
        pass

    cdef cppclass CTableSourceNodeOptions "arrow::compute::TableSourceNodeOptions"(CExecNodeOptions):
        CTableSourceNodeOptions(shared_ptr[CTable] table)
        CTableSourceNodeOptions(shared_ptr[CTable] table, int64_t max_batch_size)

    cdef cppclass CSinkNodeOptions "arrow::compute::SinkNodeOptions"(CExecNodeOptions):
        pass

    cdef cppclass CFilterNodeOptions "arrow::compute::FilterNodeOptions"(CExecNodeOptions):
        CFilterNodeOptions(CExpression)

    cdef cppclass CProjectNodeOptions "arrow::compute::ProjectNodeOptions"(CExecNodeOptions):
        CProjectNodeOptions(vector[CExpression] expressions)
        CProjectNodeOptions(vector[CExpression] expressions,
                            vector[c_string] names)

    cdef cppclass CAggregateNodeOptions "arrow::compute::AggregateNodeOptions"(CExecNodeOptions):
        CAggregateNodeOptions(vector[CAggregate] aggregates, vector[CFieldRef] names)

    cdef cppclass COrderBySinkNodeOptions "arrow::compute::OrderBySinkNodeOptions"(CExecNodeOptions):
        COrderBySinkNodeOptions(vector[CSortOptions] options,
                                CAsyncExecBatchGenerator generator)

    cdef cppclass CHashJoinNodeOptions "arrow::compute::HashJoinNodeOptions"(CExecNodeOptions):
        CHashJoinNodeOptions(CJoinType, vector[CFieldRef] in_left_keys,
                             vector[CFieldRef] in_right_keys)
        CHashJoinNodeOptions(CJoinType, vector[CFieldRef] in_left_keys,
                             vector[CFieldRef] in_right_keys,
                             CExpression filter,
                             c_string output_suffix_for_left,
                             c_string output_suffix_for_right)
        CHashJoinNodeOptions(CJoinType join_type,
                             vector[CFieldRef] left_keys,
                             vector[CFieldRef] right_keys,
                             vector[CFieldRef] left_output,
                             vector[CFieldRef] right_output,
                             CExpression filter,
                             c_string output_suffix_for_left,
                             c_string output_suffix_for_right)

    cdef struct CAsofJoinKeys "arrow::compute::AsofJoinNodeOptions::Keys":
        CFieldRef on_key
        vector[CFieldRef] by_key

    cdef cppclass CAsofJoinNodeOptions "arrow::compute::AsofJoinNodeOptions"(CExecNodeOptions):
        CAsofJoinNodeOptions(vector[CAsofJoinKeys] keys, int64_t tolerance)


cdef extern from "arrow/compute/exec/exec_plan.h" namespace "arrow::compute" nogil:
    cdef cppclass CDeclaration "arrow::compute::Declaration":
        cppclass Input:
            Input(CExecNode*)
            Input(CDeclaration)

        c_string label
        vector[Input] inputs

        CDeclaration()
        CDeclaration(c_string factory_name, CExecNodeOptions options)
        CDeclaration(c_string factory_name, vector[Input] inputs, shared_ptr[CExecNodeOptions] options)

        @staticmethod
        CDeclaration Sequence(vector[CDeclaration] decls)

        CResult[CExecNode*] AddToPlan(CExecPlan* plan) const

    cdef cppclass CExecPlan "arrow::compute::ExecPlan":
        @staticmethod
        CResult[shared_ptr[CExecPlan]] Make(CExecContext* exec_context)

        void StartProducing()
        CStatus Validate()
        CStatus StopProducing()

        CFuture_Void finished()

        vector[CExecNode*] sinks() const
        vector[CExecNode*] sources() const

    cdef cppclass CExecNode "arrow::compute::ExecNode":
        const vector[CExecNode*]& inputs() const
        const shared_ptr[CSchema]& output_schema() const

    cdef cppclass CExecBatch "arrow::compute::ExecBatch":
        vector[CDatum] values
        int64_t length

    shared_ptr[CRecordBatchReader] MakeGeneratorReader(
        shared_ptr[CSchema] schema,
        CAsyncExecBatchGenerator gen,
        CMemoryPool* memory_pool
    )
    CResult[CExecNode*] MakeExecNode(c_string factory_name, CExecPlan* plan,
                                     vector[CExecNode*] inputs,
                                     const CExecNodeOptions& options)

    CResult[shared_ptr[CTable]] DeclarationToTable(
        CDeclaration declaration, c_bool use_threads
    )
    CResult[shared_ptr[CTable]] DeclarationToTable(
        CDeclaration declaration, c_bool use_threads,
        CMemoryPool* memory_pool, CFunctionRegistry* function_registry
    )
    CResult[unique_ptr[CRecordBatchReader]] DeclarationToReader(
        CDeclaration declaration, c_bool use_threads
    )

    CResult[c_string] DeclarationToString(const CDeclaration& declaration)


=======
>>>>>>> 50015f08
cdef extern from "arrow/extension_type.h" namespace "arrow":
    cdef cppclass CExtensionTypeRegistry" arrow::ExtensionTypeRegistry":
        @staticmethod
        shared_ptr[CExtensionTypeRegistry] GetGlobalRegistry()

    cdef cppclass CExtensionType" arrow::ExtensionType"(CDataType):
        c_string extension_name()
        shared_ptr[CDataType] storage_type()

        @staticmethod
        shared_ptr[CArray] WrapArray(shared_ptr[CDataType] ext_type,
                                     shared_ptr[CArray] storage)

        @staticmethod
        shared_ptr[CChunkedArray] WrapArray(shared_ptr[CDataType] ext_type,
                                            shared_ptr[CChunkedArray] storage)

    cdef cppclass CExtensionArray" arrow::ExtensionArray"(CArray):
        CExtensionArray(shared_ptr[CDataType], shared_ptr[CArray] storage)

        shared_ptr[CArray] storage()


cdef extern from "arrow/extension/fixed_shape_tensor.h" namespace "arrow::extension":
    cdef cppclass CFixedShapeTensorType \
            " arrow::extension::FixedShapeTensorType"(CExtensionType):

        @staticmethod
        CResult[shared_ptr[CDataType]] Make(const shared_ptr[CDataType]& value_type,
                                            const vector[int64_t]& shape,
                                            const vector[int64_t]& permutation,
                                            const vector[c_string]& dim_names)

        CResult[shared_ptr[CDataType]] Deserialize(const shared_ptr[CDataType] storage_type,
                                                   const c_string& serialized_data) const

        c_string Serialize() const

        const shared_ptr[CDataType] value_type()
        const vector[int64_t] shape()
        const vector[int64_t] permutation()
        const vector[c_string] dim_names()


cdef extern from "arrow/util/compression.h" namespace "arrow" nogil:
    cdef enum CCompressionType" arrow::Compression::type":
        CCompressionType_UNCOMPRESSED" arrow::Compression::UNCOMPRESSED"
        CCompressionType_SNAPPY" arrow::Compression::SNAPPY"
        CCompressionType_GZIP" arrow::Compression::GZIP"
        CCompressionType_BROTLI" arrow::Compression::BROTLI"
        CCompressionType_ZSTD" arrow::Compression::ZSTD"
        CCompressionType_LZ4" arrow::Compression::LZ4"
        CCompressionType_LZ4_FRAME" arrow::Compression::LZ4_FRAME"
        CCompressionType_BZ2" arrow::Compression::BZ2"

    cdef cppclass CCodec" arrow::util::Codec":
        @staticmethod
        CResult[unique_ptr[CCodec]] Create(CCompressionType codec)

        @staticmethod
        CResult[unique_ptr[CCodec]] CreateWithLevel" Create"(
            CCompressionType codec,
            int compression_level)

        @staticmethod
        c_bool SupportsCompressionLevel(CCompressionType codec)

        @staticmethod
        CResult[int] MinimumCompressionLevel(CCompressionType codec)

        @staticmethod
        CResult[int] MaximumCompressionLevel(CCompressionType codec)

        @staticmethod
        CResult[int] DefaultCompressionLevel(CCompressionType codec)

        @staticmethod
        c_bool IsAvailable(CCompressionType codec)

        CResult[int64_t] Decompress(int64_t input_len, const uint8_t* input,
                                    int64_t output_len,
                                    uint8_t* output_buffer)
        CResult[int64_t] Compress(int64_t input_len, const uint8_t* input,
                                  int64_t output_buffer_len,
                                  uint8_t* output_buffer)
        c_string name() const
        int compression_level() const
        int64_t MaxCompressedLen(int64_t input_len, const uint8_t* input)


cdef extern from "arrow/util/io_util.h" namespace "arrow::internal" nogil:
    int ErrnoFromStatus(CStatus status)
    int WinErrorFromStatus(CStatus status)
    int SignalFromStatus(CStatus status)

    CStatus SendSignal(int signum)
    CStatus SendSignalToThread(int signum, uint64_t thread_id)


cdef extern from "arrow/util/iterator.h" namespace "arrow" nogil:
    cdef cppclass CIterator" arrow::Iterator"[T]:
        CResult[T] Next()
        CStatus Visit[Visitor](Visitor&& visitor)
        cppclass RangeIterator:
            CResult[T] operator*()
            RangeIterator& operator++()
            c_bool operator!=(RangeIterator) const
        RangeIterator begin()
        RangeIterator end()
    CIterator[T] MakeVectorIterator[T](vector[T] v)

cdef extern from "arrow/util/thread_pool.h" namespace "arrow" nogil:
    int GetCpuThreadPoolCapacity()
    CStatus SetCpuThreadPoolCapacity(int threads)

cdef extern from "arrow/array/concatenate.h" namespace "arrow" nogil:
    CResult[shared_ptr[CArray]] Concatenate(
        const vector[shared_ptr[CArray]]& arrays,
        CMemoryPool* pool)

cdef extern from "arrow/c/abi.h":
    cdef struct ArrowSchema:
        pass

    cdef struct ArrowArray:
        pass

    cdef struct ArrowArrayStream:
        pass

cdef extern from "arrow/c/bridge.h" namespace "arrow" nogil:
    CStatus ExportType(CDataType&, ArrowSchema* out)
    CResult[shared_ptr[CDataType]] ImportType(ArrowSchema*)

    CStatus ExportField(CField&, ArrowSchema* out)
    CResult[shared_ptr[CField]] ImportField(ArrowSchema*)

    CStatus ExportSchema(CSchema&, ArrowSchema* out)
    CResult[shared_ptr[CSchema]] ImportSchema(ArrowSchema*)

    CStatus ExportArray(CArray&, ArrowArray* out)
    CStatus ExportArray(CArray&, ArrowArray* out, ArrowSchema* out_schema)
    CResult[shared_ptr[CArray]] ImportArray(ArrowArray*,
                                            shared_ptr[CDataType])
    CResult[shared_ptr[CArray]] ImportArray(ArrowArray*, ArrowSchema*)

    CStatus ExportRecordBatch(CRecordBatch&, ArrowArray* out)
    CStatus ExportRecordBatch(CRecordBatch&, ArrowArray* out,
                              ArrowSchema* out_schema)
    CResult[shared_ptr[CRecordBatch]] ImportRecordBatch(ArrowArray*,
                                                        shared_ptr[CSchema])
    CResult[shared_ptr[CRecordBatch]] ImportRecordBatch(ArrowArray*,
                                                        ArrowSchema*)

    CStatus ExportRecordBatchReader(shared_ptr[CRecordBatchReader],
                                    ArrowArrayStream*)
    CResult[shared_ptr[CRecordBatchReader]] ImportRecordBatchReader(
        ArrowArrayStream*)


cdef extern from "arrow/util/byte_size.h" namespace "arrow::util" nogil:
    CResult[int64_t] ReferencedBufferSize(const CArray& array_data)
    CResult[int64_t] ReferencedBufferSize(const CRecordBatch& record_batch)
    CResult[int64_t] ReferencedBufferSize(const CChunkedArray& chunked_array)
    CResult[int64_t] ReferencedBufferSize(const CTable& table)
    int64_t TotalBufferSize(const CArray& array)
    int64_t TotalBufferSize(const CChunkedArray& array)
    int64_t TotalBufferSize(const CRecordBatch& record_batch)
    int64_t TotalBufferSize(const CTable& table)

ctypedef PyObject* CallbackUdf(object user_function, const CUdfContext& context, object inputs)


cdef extern from "arrow/api.h" namespace "arrow" nogil:

    cdef cppclass CRecordBatchIterator "arrow::RecordBatchIterator"(
            CIterator[shared_ptr[CRecordBatch]]):
        pass


cdef extern from "arrow/python/udf.h" namespace "arrow::py" nogil:
    cdef cppclass CUdfContext" arrow::py::UdfContext":
        CMemoryPool *pool
        int64_t batch_length

    cdef cppclass CUdfOptions" arrow::py::UdfOptions":
        c_string func_name
        CArity arity
        CFunctionDoc func_doc
        vector[shared_ptr[CDataType]] input_types
        shared_ptr[CDataType] output_type

    CStatus RegisterScalarFunction(PyObject* function,
                                   function[CallbackUdf] wrapper, const CUdfOptions& options,
                                   CFunctionRegistry* registry)

    CStatus RegisterTabularFunction(PyObject* function,
                                    function[CallbackUdf] wrapper, const CUdfOptions& options,
                                    CFunctionRegistry* registry)

    CStatus RegisterAggregateFunction(PyObject* function,
                                      function[CallbackUdf] wrapper, const CUdfOptions& options,
                                      CFunctionRegistry* registry)

    CStatus RegisterVectorFunction(PyObject* function,
                                   function[CallbackUdf] wrapper, const CUdfOptions& options,
                                   CFunctionRegistry* registry)

    CResult[shared_ptr[CRecordBatchReader]] CallTabularFunction(
        const c_string& func_name, const vector[CDatum]& args, CFunctionRegistry* registry)<|MERGE_RESOLUTION|>--- conflicted
+++ resolved
@@ -2611,138 +2611,6 @@
             const CExpression& partition_expression)
 
 
-<<<<<<< HEAD
-cdef extern from "arrow/compute/exec/options.h" namespace "arrow::compute" nogil:
-    cdef enum CJoinType "arrow::compute::JoinType":
-        CJoinType_LEFT_SEMI "arrow::compute::JoinType::LEFT_SEMI"
-        CJoinType_RIGHT_SEMI "arrow::compute::JoinType::RIGHT_SEMI"
-        CJoinType_LEFT_ANTI "arrow::compute::JoinType::LEFT_ANTI"
-        CJoinType_RIGHT_ANTI "arrow::compute::JoinType::RIGHT_ANTI"
-        CJoinType_INNER "arrow::compute::JoinType::INNER"
-        CJoinType_LEFT_OUTER "arrow::compute::JoinType::LEFT_OUTER"
-        CJoinType_RIGHT_OUTER "arrow::compute::JoinType::RIGHT_OUTER"
-        CJoinType_FULL_OUTER "arrow::compute::JoinType::FULL_OUTER"
-
-    cdef cppclass CAsyncExecBatchGenerator "arrow::compute::AsyncExecBatchGenerator":
-        pass
-
-    cdef cppclass CExecNodeOptions "arrow::compute::ExecNodeOptions":
-        pass
-
-    cdef cppclass CSourceNodeOptions "arrow::compute::SourceNodeOptions"(CExecNodeOptions):
-        pass
-
-    cdef cppclass CTableSourceNodeOptions "arrow::compute::TableSourceNodeOptions"(CExecNodeOptions):
-        CTableSourceNodeOptions(shared_ptr[CTable] table)
-        CTableSourceNodeOptions(shared_ptr[CTable] table, int64_t max_batch_size)
-
-    cdef cppclass CSinkNodeOptions "arrow::compute::SinkNodeOptions"(CExecNodeOptions):
-        pass
-
-    cdef cppclass CFilterNodeOptions "arrow::compute::FilterNodeOptions"(CExecNodeOptions):
-        CFilterNodeOptions(CExpression)
-
-    cdef cppclass CProjectNodeOptions "arrow::compute::ProjectNodeOptions"(CExecNodeOptions):
-        CProjectNodeOptions(vector[CExpression] expressions)
-        CProjectNodeOptions(vector[CExpression] expressions,
-                            vector[c_string] names)
-
-    cdef cppclass CAggregateNodeOptions "arrow::compute::AggregateNodeOptions"(CExecNodeOptions):
-        CAggregateNodeOptions(vector[CAggregate] aggregates, vector[CFieldRef] names)
-
-    cdef cppclass COrderBySinkNodeOptions "arrow::compute::OrderBySinkNodeOptions"(CExecNodeOptions):
-        COrderBySinkNodeOptions(vector[CSortOptions] options,
-                                CAsyncExecBatchGenerator generator)
-
-    cdef cppclass CHashJoinNodeOptions "arrow::compute::HashJoinNodeOptions"(CExecNodeOptions):
-        CHashJoinNodeOptions(CJoinType, vector[CFieldRef] in_left_keys,
-                             vector[CFieldRef] in_right_keys)
-        CHashJoinNodeOptions(CJoinType, vector[CFieldRef] in_left_keys,
-                             vector[CFieldRef] in_right_keys,
-                             CExpression filter,
-                             c_string output_suffix_for_left,
-                             c_string output_suffix_for_right)
-        CHashJoinNodeOptions(CJoinType join_type,
-                             vector[CFieldRef] left_keys,
-                             vector[CFieldRef] right_keys,
-                             vector[CFieldRef] left_output,
-                             vector[CFieldRef] right_output,
-                             CExpression filter,
-                             c_string output_suffix_for_left,
-                             c_string output_suffix_for_right)
-
-    cdef struct CAsofJoinKeys "arrow::compute::AsofJoinNodeOptions::Keys":
-        CFieldRef on_key
-        vector[CFieldRef] by_key
-
-    cdef cppclass CAsofJoinNodeOptions "arrow::compute::AsofJoinNodeOptions"(CExecNodeOptions):
-        CAsofJoinNodeOptions(vector[CAsofJoinKeys] keys, int64_t tolerance)
-
-
-cdef extern from "arrow/compute/exec/exec_plan.h" namespace "arrow::compute" nogil:
-    cdef cppclass CDeclaration "arrow::compute::Declaration":
-        cppclass Input:
-            Input(CExecNode*)
-            Input(CDeclaration)
-
-        c_string label
-        vector[Input] inputs
-
-        CDeclaration()
-        CDeclaration(c_string factory_name, CExecNodeOptions options)
-        CDeclaration(c_string factory_name, vector[Input] inputs, shared_ptr[CExecNodeOptions] options)
-
-        @staticmethod
-        CDeclaration Sequence(vector[CDeclaration] decls)
-
-        CResult[CExecNode*] AddToPlan(CExecPlan* plan) const
-
-    cdef cppclass CExecPlan "arrow::compute::ExecPlan":
-        @staticmethod
-        CResult[shared_ptr[CExecPlan]] Make(CExecContext* exec_context)
-
-        void StartProducing()
-        CStatus Validate()
-        CStatus StopProducing()
-
-        CFuture_Void finished()
-
-        vector[CExecNode*] sinks() const
-        vector[CExecNode*] sources() const
-
-    cdef cppclass CExecNode "arrow::compute::ExecNode":
-        const vector[CExecNode*]& inputs() const
-        const shared_ptr[CSchema]& output_schema() const
-
-    cdef cppclass CExecBatch "arrow::compute::ExecBatch":
-        vector[CDatum] values
-        int64_t length
-
-    shared_ptr[CRecordBatchReader] MakeGeneratorReader(
-        shared_ptr[CSchema] schema,
-        CAsyncExecBatchGenerator gen,
-        CMemoryPool* memory_pool
-    )
-    CResult[CExecNode*] MakeExecNode(c_string factory_name, CExecPlan* plan,
-                                     vector[CExecNode*] inputs,
-                                     const CExecNodeOptions& options)
-
-    CResult[shared_ptr[CTable]] DeclarationToTable(
-        CDeclaration declaration, c_bool use_threads
-    )
-    CResult[shared_ptr[CTable]] DeclarationToTable(
-        CDeclaration declaration, c_bool use_threads,
-        CMemoryPool* memory_pool, CFunctionRegistry* function_registry
-    )
-    CResult[unique_ptr[CRecordBatchReader]] DeclarationToReader(
-        CDeclaration declaration, c_bool use_threads
-    )
-
-    CResult[c_string] DeclarationToString(const CDeclaration& declaration)
-
-
-=======
->>>>>>> 50015f08
 cdef extern from "arrow/extension_type.h" namespace "arrow":
     cdef cppclass CExtensionTypeRegistry" arrow::ExtensionTypeRegistry":
         @staticmethod
