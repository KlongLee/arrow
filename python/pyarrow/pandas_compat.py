# Licensed to the Apache Software Foundation (ASF) under one
# or more contributor license agreements.  See the NOTICE file
# distributed with this work for additional information
# regarding copyright ownership.  The ASF licenses this file
# to you under the Apache License, Version 2.0 (the
# "License"); you may not use this file except in compliance
# with the License.  You may obtain a copy of the License at
#
#   http://www.apache.org/licenses/LICENSE-2.0
#
# Unless required by applicable law or agreed to in writing,
# software distributed under the License is distributed on an
# "AS IS" BASIS, WITHOUT WARRANTIES OR CONDITIONS OF ANY
# KIND, either express or implied.  See the License for the
# specific language governing permissions and limitations
# under the License.


import ast
from collections.abc import Sequence
from concurrent import futures
# import threading submodule upfront to avoid partially initialized
# module bug (ARROW-11983)
import concurrent.futures.thread  # noqa
from copy import deepcopy
from itertools import zip_longest
import json
import operator
import pickle
import re
import warnings

import numpy as np

import pyarrow as pa
<<<<<<< HEAD
from pyarrow.lib import _pandas_api, builtin_pickle, frombytes, is_threading_enabled  # noqa
=======
from pyarrow.lib import _pandas_api, frombytes  # noqa
>>>>>>> 396b4759


_logical_type_map = {}


def get_logical_type_map():
    global _logical_type_map

    if not _logical_type_map:
        _logical_type_map.update({
            pa.lib.Type_NA: 'empty',
            pa.lib.Type_BOOL: 'bool',
            pa.lib.Type_INT8: 'int8',
            pa.lib.Type_INT16: 'int16',
            pa.lib.Type_INT32: 'int32',
            pa.lib.Type_INT64: 'int64',
            pa.lib.Type_UINT8: 'uint8',
            pa.lib.Type_UINT16: 'uint16',
            pa.lib.Type_UINT32: 'uint32',
            pa.lib.Type_UINT64: 'uint64',
            pa.lib.Type_HALF_FLOAT: 'float16',
            pa.lib.Type_FLOAT: 'float32',
            pa.lib.Type_DOUBLE: 'float64',
            pa.lib.Type_DATE32: 'date',
            pa.lib.Type_DATE64: 'date',
            pa.lib.Type_TIME32: 'time',
            pa.lib.Type_TIME64: 'time',
            pa.lib.Type_BINARY: 'bytes',
            pa.lib.Type_FIXED_SIZE_BINARY: 'bytes',
            pa.lib.Type_STRING: 'unicode',
        })
    return _logical_type_map


def get_logical_type(arrow_type):
    logical_type_map = get_logical_type_map()

    try:
        return logical_type_map[arrow_type.id]
    except KeyError:
        if isinstance(arrow_type, pa.lib.DictionaryType):
            return 'categorical'
        elif isinstance(arrow_type, pa.lib.ListType):
            return 'list[{}]'.format(get_logical_type(arrow_type.value_type))
        elif isinstance(arrow_type, pa.lib.TimestampType):
            return 'datetimetz' if arrow_type.tz is not None else 'datetime'
        elif isinstance(arrow_type, pa.lib.Decimal128Type):
            return 'decimal'
        return 'object'


_numpy_logical_type_map = {
    np.bool_: 'bool',
    np.int8: 'int8',
    np.int16: 'int16',
    np.int32: 'int32',
    np.int64: 'int64',
    np.uint8: 'uint8',
    np.uint16: 'uint16',
    np.uint32: 'uint32',
    np.uint64: 'uint64',
    np.float32: 'float32',
    np.float64: 'float64',
    'datetime64[D]': 'date',
    np.unicode_: 'string',
    np.bytes_: 'bytes',
}


def get_logical_type_from_numpy(pandas_collection):
    try:
        return _numpy_logical_type_map[pandas_collection.dtype.type]
    except KeyError:
        if hasattr(pandas_collection.dtype, 'tz'):
            return 'datetimetz'
        # See https://github.com/pandas-dev/pandas/issues/24739
        if str(pandas_collection.dtype) == 'datetime64[ns]':
            return 'datetime64[ns]'
        result = _pandas_api.infer_dtype(pandas_collection)
        if result == 'string':
            return 'unicode'
        return result


def get_extension_dtype_info(column):
    dtype = column.dtype
    if str(dtype) == 'category':
        cats = getattr(column, 'cat', column)
        assert cats is not None
        metadata = {
            'num_categories': len(cats.categories),
            'ordered': cats.ordered,
        }
        physical_dtype = str(cats.codes.dtype)
    elif hasattr(dtype, 'tz'):
        metadata = {'timezone': pa.lib.tzinfo_to_string(dtype.tz)}
        physical_dtype = 'datetime64[ns]'
    else:
        metadata = None
        physical_dtype = str(dtype)
    return physical_dtype, metadata


def get_column_metadata(column, name, arrow_type, field_name):
    """Construct the metadata for a given column

    Parameters
    ----------
    column : pandas.Series or pandas.Index
    name : str
    arrow_type : pyarrow.DataType
    field_name : str
        Equivalent to `name` when `column` is a `Series`, otherwise if `column`
        is a pandas Index then `field_name` will not be the same as `name`.
        This is the name of the field in the arrow Table's schema.

    Returns
    -------
    dict
    """
    logical_type = get_logical_type(arrow_type)

    string_dtype, extra_metadata = get_extension_dtype_info(column)
    if logical_type == 'decimal':
        extra_metadata = {
            'precision': arrow_type.precision,
            'scale': arrow_type.scale,
        }
        string_dtype = 'object'

    if name is not None and not isinstance(name, str):
        raise TypeError(
            'Column name must be a string. Got column {} of type {}'.format(
                name, type(name).__name__
            )
        )

    assert field_name is None or isinstance(field_name, str), \
        str(type(field_name))
    return {
        'name': name,
        'field_name': 'None' if field_name is None else field_name,
        'pandas_type': logical_type,
        'numpy_type': string_dtype,
        'metadata': extra_metadata,
    }


def construct_metadata(columns_to_convert, df, column_names, index_levels,
                       index_descriptors, preserve_index, types):
    """Returns a dictionary containing enough metadata to reconstruct a pandas
    DataFrame as an Arrow Table, including index columns.

    Parameters
    ----------
    columns_to_convert : list[pd.Series]
    df : pandas.DataFrame
    index_levels : List[pd.Index]
    index_descriptors : List[Dict]
    preserve_index : bool
    types : List[pyarrow.DataType]

    Returns
    -------
    dict
    """
    num_serialized_index_levels = len([descr for descr in index_descriptors
                                       if not isinstance(descr, dict)])
    # Use ntypes instead of Python shorthand notation [:-len(x)] as [:-0]
    # behaves differently to what we want.
    ntypes = len(types)
    df_types = types[:ntypes - num_serialized_index_levels]
    index_types = types[ntypes - num_serialized_index_levels:]

    column_metadata = []
    for col, sanitized_name, arrow_type in zip(columns_to_convert,
                                               column_names, df_types):
        metadata = get_column_metadata(col, name=sanitized_name,
                                       arrow_type=arrow_type,
                                       field_name=sanitized_name)
        column_metadata.append(metadata)

    index_column_metadata = []
    if preserve_index is not False:
        non_str_index_names = []
        for level, arrow_type, descriptor in zip(index_levels, index_types,
                                                 index_descriptors):
            if isinstance(descriptor, dict):
                # The index is represented in a non-serialized fashion,
                # e.g. RangeIndex
                continue

            if level.name is not None and not isinstance(level.name, str):
                non_str_index_names.append(level.name)

            metadata = get_column_metadata(
                level,
                name=_column_name_to_strings(level.name),
                arrow_type=arrow_type,
                field_name=descriptor,
            )
            index_column_metadata.append(metadata)

        if len(non_str_index_names) > 0:
            warnings.warn(
                f"The DataFrame has non-str index name `{non_str_index_names}`"
                " which will be converted to string"
                " and not roundtrip correctly.",
                UserWarning, stacklevel=4)

        column_indexes = []

        levels = getattr(df.columns, 'levels', [df.columns])
        names = getattr(df.columns, 'names', [df.columns.name])
        for level, name in zip(levels, names):
            metadata = _get_simple_index_descriptor(level, name)
            column_indexes.append(metadata)
    else:
        index_descriptors = index_column_metadata = column_indexes = []

    return {
        b'pandas': json.dumps({
            'index_columns': index_descriptors,
            'column_indexes': column_indexes,
            'columns': column_metadata + index_column_metadata,
            'creator': {
                'library': 'pyarrow',
                'version': pa.__version__
            },
            'pandas_version': _pandas_api.version
        }).encode('utf8')
    }


def _get_simple_index_descriptor(level, name):
    string_dtype, extra_metadata = get_extension_dtype_info(level)
    pandas_type = get_logical_type_from_numpy(level)
    if 'mixed' in pandas_type:
        warnings.warn(
            "The DataFrame has column names of mixed type. They will be "
            "converted to strings and not roundtrip correctly.",
            UserWarning, stacklevel=4)
    if pandas_type == 'unicode':
        assert not extra_metadata
        extra_metadata = {'encoding': 'UTF-8'}
    return {
        'name': name,
        'field_name': name,
        'pandas_type': pandas_type,
        'numpy_type': string_dtype,
        'metadata': extra_metadata,
    }


def _column_name_to_strings(name):
    """Convert a column name (or level) to either a string or a recursive
    collection of strings.

    Parameters
    ----------
    name : str or tuple

    Returns
    -------
    value : str or tuple

    Examples
    --------
    >>> name = 'foo'
    >>> _column_name_to_strings(name)
    'foo'
    >>> name = ('foo', 'bar')
    >>> _column_name_to_strings(name)
    "('foo', 'bar')"
    >>> import pandas as pd
    >>> name = (1, pd.Timestamp('2017-02-01 00:00:00'))
    >>> _column_name_to_strings(name)
    "('1', '2017-02-01 00:00:00')"
    """
    if isinstance(name, str):
        return name
    elif isinstance(name, bytes):
        # XXX: should we assume that bytes in Python 3 are UTF-8?
        return name.decode('utf8')
    elif isinstance(name, tuple):
        return str(tuple(map(_column_name_to_strings, name)))
    elif isinstance(name, Sequence):
        raise TypeError("Unsupported type for MultiIndex level")
    elif name is None:
        return None
    return str(name)


def _index_level_name(index, i, column_names):
    """Return the name of an index level or a default name if `index.name` is
    None or is already a column name.

    Parameters
    ----------
    index : pandas.Index
    i : int

    Returns
    -------
    name : str
    """
    if index.name is not None and index.name not in column_names:
        return _column_name_to_strings(index.name)
    else:
        return '__index_level_{:d}__'.format(i)


def _get_columns_to_convert(df, schema, preserve_index, columns):
    columns = _resolve_columns_of_interest(df, schema, columns)

    if not df.columns.is_unique:
        raise ValueError(
            'Duplicate column names found: {}'.format(list(df.columns))
        )

    if schema is not None:
        return _get_columns_to_convert_given_schema(df, schema, preserve_index)

    column_names = []

    index_levels = (
        _get_index_level_values(df.index) if preserve_index is not False
        else []
    )

    columns_to_convert = []
    convert_fields = []

    for name in columns:
        col = df[name]
        name = _column_name_to_strings(name)

        if _pandas_api.is_sparse(col):
            raise TypeError(
                "Sparse pandas data (column {}) not supported.".format(name))

        columns_to_convert.append(col)
        convert_fields.append(None)
        column_names.append(name)

    index_descriptors = []
    index_column_names = []
    for i, index_level in enumerate(index_levels):
        name = _index_level_name(index_level, i, column_names)
        if (isinstance(index_level, _pandas_api.pd.RangeIndex) and
                preserve_index is None):
            descr = _get_range_index_descriptor(index_level)
        else:
            columns_to_convert.append(index_level)
            convert_fields.append(None)
            descr = name
            index_column_names.append(name)
        index_descriptors.append(descr)

    all_names = column_names + index_column_names

    # all_names : all of the columns in the resulting table including the data
    # columns and serialized index columns
    # column_names : the names of the data columns
    # index_column_names : the names of the serialized index columns
    # index_descriptors : descriptions of each index to be used for
    # reconstruction
    # index_levels : the extracted index level values
    # columns_to_convert : assembled raw data (both data columns and indexes)
    # to be converted to Arrow format
    # columns_fields : specified column to use for coercion / casting
    # during serialization, if a Schema was provided
    return (all_names, column_names, index_column_names, index_descriptors,
            index_levels, columns_to_convert, convert_fields)


def _get_columns_to_convert_given_schema(df, schema, preserve_index):
    """
    Specialized version of _get_columns_to_convert in case a Schema is
    specified.
    In that case, the Schema is used as the single point of truth for the
    table structure (types, which columns are included, order of columns, ...).
    """
    column_names = []
    columns_to_convert = []
    convert_fields = []
    index_descriptors = []
    index_column_names = []
    index_levels = []

    for name in schema.names:
        try:
            col = df[name]
            is_index = False
        except KeyError:
            try:
                col = _get_index_level(df, name)
            except (KeyError, IndexError):
                # name not found as index level
                raise KeyError(
                    "name '{}' present in the specified schema is not found "
                    "in the columns or index".format(name))
            if preserve_index is False:
                raise ValueError(
                    "name '{}' present in the specified schema corresponds "
                    "to the index, but 'preserve_index=False' was "
                    "specified".format(name))
            elif (preserve_index is None and
                    isinstance(col, _pandas_api.pd.RangeIndex)):
                raise ValueError(
                    "name '{}' is present in the schema, but it is a "
                    "RangeIndex which will not be converted as a column "
                    "in the Table, but saved as metadata-only not in "
                    "columns. Specify 'preserve_index=True' to force it "
                    "being added as a column, or remove it from the "
                    "specified schema".format(name))
            is_index = True

        name = _column_name_to_strings(name)

        if _pandas_api.is_sparse(col):
            raise TypeError(
                "Sparse pandas data (column {}) not supported.".format(name))

        field = schema.field(name)
        columns_to_convert.append(col)
        convert_fields.append(field)
        column_names.append(name)

        if is_index:
            index_column_names.append(name)
            index_descriptors.append(name)
            index_levels.append(col)

    all_names = column_names + index_column_names

    return (all_names, column_names, index_column_names, index_descriptors,
            index_levels, columns_to_convert, convert_fields)


def _get_index_level(df, name):
    """
    Get the index level of a DataFrame given 'name' (column name in an arrow
    Schema).
    """
    key = name
    if name not in df.index.names and _is_generated_index_name(name):
        # we know we have an autogenerated name => extract number and get
        # the index level positionally
        key = int(name[len("__index_level_"):-2])
    return df.index.get_level_values(key)


def _level_name(name):
    # preserve type when default serializable, otherwise str it
    try:
        json.dumps(name)
        return name
    except TypeError:
        return str(name)


def _get_range_index_descriptor(level):
    # public start/stop/step attributes added in pandas 0.25.0
    return {
        'kind': 'range',
        'name': _level_name(level.name),
        'start': _pandas_api.get_rangeindex_attribute(level, 'start'),
        'stop': _pandas_api.get_rangeindex_attribute(level, 'stop'),
        'step': _pandas_api.get_rangeindex_attribute(level, 'step')
    }


def _get_index_level_values(index):
    n = len(getattr(index, 'levels', [index]))
    return [index.get_level_values(i) for i in range(n)]


def _resolve_columns_of_interest(df, schema, columns):
    if schema is not None and columns is not None:
        raise ValueError('Schema and columns arguments are mutually '
                         'exclusive, pass only one of them')
    elif schema is not None:
        columns = schema.names
    elif columns is not None:
        columns = [c for c in columns if c in df.columns]
    else:
        columns = df.columns

    return columns


def dataframe_to_types(df, preserve_index, columns=None):
    (all_names,
     column_names,
     _,
     index_descriptors,
     index_columns,
     columns_to_convert,
     _) = _get_columns_to_convert(df, None, preserve_index, columns)

    types = []
    # If pandas knows type, skip conversion
    for c in columns_to_convert:
        values = c.values
        if _pandas_api.is_categorical(values):
            type_ = pa.array(c, from_pandas=True).type
        elif _pandas_api.is_extension_array_dtype(values):
            empty = c.head(0) if isinstance(
                c, _pandas_api.pd.Series) else c[:0]
            type_ = pa.array(empty, from_pandas=True).type
        else:
            values, type_ = get_datetimetz_type(values, c.dtype, None)
            type_ = pa.lib._ndarray_to_arrow_type(values, type_)
            if type_ is None:
                type_ = pa.array(c, from_pandas=True).type
        types.append(type_)

    metadata = construct_metadata(
        columns_to_convert, df, column_names, index_columns,
        index_descriptors, preserve_index, types
    )

    return all_names, types, metadata


def dataframe_to_arrays(df, schema, preserve_index, nthreads=1, columns=None,
                        safe=True):
    (all_names,
     column_names,
     index_column_names,
     index_descriptors,
     index_columns,
     columns_to_convert,
     convert_fields) = _get_columns_to_convert(df, schema, preserve_index,
                                               columns)

    # NOTE(wesm): If nthreads=None, then we use a heuristic to decide whether
    # using a thread pool is worth it. Currently the heuristic is whether the
    # nrows > 100 * ncols and ncols > 1.
    if nthreads is None:
        nrows, ncols = len(df), len(df.columns)
        if nrows > ncols * 100 and ncols > 1:
            nthreads = pa.cpu_count()
        else:
            nthreads = 1

    def convert_column(col, field):
        if field is None:
            field_nullable = True
            type_ = None
        else:
            field_nullable = field.nullable
            type_ = field.type

        try:
            result = pa.array(col, type=type_, from_pandas=True, safe=safe)
        except (pa.ArrowInvalid,
                pa.ArrowNotImplementedError,
                pa.ArrowTypeError) as e:
            e.args += ("Conversion failed for column {!s} with type {!s}"
                       .format(col.name, col.dtype),)
            raise e
        if not field_nullable and result.null_count > 0:
            raise ValueError("Field {} was non-nullable but pandas column "
                             "had {} null values".format(str(field),
                                                         result.null_count))
        return result

    def _can_definitely_zero_copy(arr):
        return (isinstance(arr, np.ndarray) and
                arr.flags.contiguous and
                issubclass(arr.dtype.type, np.integer))

    if nthreads == 1 or not is_threading_enabled():
        arrays = [convert_column(c, f)
                  for c, f in zip(columns_to_convert, convert_fields)]
    else:
        arrays = []
        with futures.ThreadPoolExecutor(nthreads) as executor:
            for c, f in zip(columns_to_convert, convert_fields):
                if _can_definitely_zero_copy(c.values):
                    arrays.append(convert_column(c, f))
                else:
                    arrays.append(executor.submit(convert_column, c, f))

        for i, maybe_fut in enumerate(arrays):
            if isinstance(maybe_fut, futures.Future):
                arrays[i] = maybe_fut.result()

    types = [x.type for x in arrays]

    if schema is None:
        fields = []
        for name, type_ in zip(all_names, types):
            name = name if name is not None else 'None'
            fields.append(pa.field(name, type_))
        schema = pa.schema(fields)

    pandas_metadata = construct_metadata(
        columns_to_convert, df, column_names, index_columns,
        index_descriptors, preserve_index, types
    )
    metadata = deepcopy(schema.metadata) if schema.metadata else dict()
    metadata.update(pandas_metadata)
    schema = schema.with_metadata(metadata)

    # If dataframe is empty but with RangeIndex ->
    # remember the length of the indexes
    n_rows = None
    if len(arrays) == 0:
        try:
            kind = index_descriptors[0]["kind"]
            if kind == "range":
                start = index_descriptors[0]["start"]
                stop = index_descriptors[0]["stop"]
                step = index_descriptors[0]["step"]
                n_rows = len(range(start, stop, step))
        except IndexError:
            pass

    return arrays, schema, n_rows


def get_datetimetz_type(values, dtype, type_):
    if values.dtype.type != np.datetime64:
        return values, type_

    if _pandas_api.is_datetimetz(dtype) and type_ is None:
        # If no user type passed, construct a tz-aware timestamp type
        tz = dtype.tz
        unit = dtype.unit
        type_ = pa.timestamp(unit, tz)
    elif type_ is None:
        # Trust the NumPy dtype
        type_ = pa.from_numpy_dtype(values.dtype)

    return values, type_

# ----------------------------------------------------------------------
# Converting pyarrow.Table efficiently to pandas.DataFrame


def _reconstruct_block(item, columns=None, extension_columns=None):
    """
    Construct a pandas Block from the `item` dictionary coming from pyarrow's
    serialization or returned by arrow::python::ConvertTableToPandas.

    This function takes care of converting dictionary types to pandas
    categorical, Timestamp-with-timezones to the proper pandas Block, and
    conversion to pandas ExtensionBlock

    Parameters
    ----------
    item : dict
        For basic types, this is a dictionary in the form of
        {'block': np.ndarray of values, 'placement': pandas block placement}.
        Additional keys are present for other types (dictionary, timezone,
        object).
    columns :
        Column names of the table being constructed, used for extension types
    extension_columns : dict
        Dictionary of {column_name: pandas_dtype} that includes all columns
        and corresponding dtypes that will be converted to a pandas
        ExtensionBlock.

    Returns
    -------
    pandas Block

    """
    import pandas.core.internals as _int

    block_arr = item.get('block', None)
    placement = item['placement']
    if 'dictionary' in item:
        cat = _pandas_api.categorical_type.from_codes(
            block_arr, categories=item['dictionary'],
            ordered=item['ordered'])
        block = _int.make_block(cat, placement=placement)
    elif 'timezone' in item:
        unit, _ = np.datetime_data(block_arr.dtype)
        dtype = make_datetimetz(unit, item['timezone'])
        block = _int.make_block(block_arr, placement=placement,
                                klass=_int.DatetimeTZBlock,
                                dtype=dtype)
    elif 'object' in item:
        block = _int.make_block(pickle.loads(block_arr),
                                placement=placement)
    elif 'py_array' in item:
        # create ExtensionBlock
        arr = item['py_array']
        assert len(placement) == 1
        name = columns[placement[0]]
        pandas_dtype = extension_columns[name]
        if not hasattr(pandas_dtype, '__from_arrow__'):
            raise ValueError("This column does not support to be converted "
                             "to a pandas ExtensionArray")
        pd_ext_arr = pandas_dtype.__from_arrow__(arr)
        block = _int.make_block(pd_ext_arr, placement=placement)
    else:
        block = _int.make_block(block_arr, placement=placement)

    return block


def make_datetimetz(unit, tz):
    if _pandas_api.is_v1():
        unit = 'ns'  # ARROW-3789: Coerce date/timestamp types to datetime64[ns]
    tz = pa.lib.string_to_tzinfo(tz)
    return _pandas_api.datetimetz_type(unit, tz=tz)


def table_to_blockmanager(options, table, categories=None,
                          ignore_metadata=False, types_mapper=None):
    from pandas.core.internals import BlockManager

    all_columns = []
    column_indexes = []
    pandas_metadata = table.schema.pandas_metadata

    if not ignore_metadata and pandas_metadata is not None:
        all_columns = pandas_metadata['columns']
        column_indexes = pandas_metadata.get('column_indexes', [])
        index_descriptors = pandas_metadata['index_columns']
        table = _add_any_metadata(table, pandas_metadata)
        table, index = _reconstruct_index(table, index_descriptors,
                                          all_columns, types_mapper)
        ext_columns_dtypes = _get_extension_dtypes(
            table, all_columns, types_mapper)
    else:
        index = _pandas_api.pd.RangeIndex(table.num_rows)
        ext_columns_dtypes = _get_extension_dtypes(table, [], types_mapper)

    _check_data_column_metadata_consistency(all_columns)
    columns = _deserialize_column_index(table, all_columns, column_indexes)
    blocks = _table_to_blocks(options, table, categories, ext_columns_dtypes)

    axes = [columns, index]
    return BlockManager(blocks, axes)


# Set of the string repr of all numpy dtypes that can be stored in a pandas
# dataframe (complex not included since not supported by Arrow)
_pandas_supported_numpy_types = {
    str(np.dtype(typ))
    for typ in (np.sctypes['int'] + np.sctypes['uint'] + np.sctypes['float'] +
                ['object', 'bool'])
}


def _get_extension_dtypes(table, columns_metadata, types_mapper=None):
    """
    Based on the stored column pandas metadata and the extension types
    in the arrow schema, infer which columns should be converted to a
    pandas extension dtype.

    The 'numpy_type' field in the column metadata stores the string
    representation of the original pandas dtype (and, despite its name,
    not the 'pandas_type' field).
    Based on this string representation, a pandas/numpy dtype is constructed
    and then we can check if this dtype supports conversion from arrow.

    """
    ext_columns = {}

    # older pandas version that does not yet support extension dtypes
    if _pandas_api.extension_dtype is None:
        return ext_columns

    # infer the extension columns from the pandas metadata
    for col_meta in columns_metadata:
        try:
            name = col_meta['field_name']
        except KeyError:
            name = col_meta['name']
        dtype = col_meta['numpy_type']

        if dtype not in _pandas_supported_numpy_types:
            # pandas_dtype is expensive, so avoid doing this for types
            # that are certainly numpy dtypes
            pandas_dtype = _pandas_api.pandas_dtype(dtype)
            if isinstance(pandas_dtype, _pandas_api.extension_dtype):
                if hasattr(pandas_dtype, "__from_arrow__"):
                    ext_columns[name] = pandas_dtype

    # infer from extension type in the schema
    for field in table.schema:
        typ = field.type
        if isinstance(typ, pa.BaseExtensionType):
            try:
                pandas_dtype = typ.to_pandas_dtype()
            except NotImplementedError:
                pass
            else:
                ext_columns[field.name] = pandas_dtype

    # use the specified mapping of built-in arrow types to pandas dtypes
    if types_mapper:
        for field in table.schema:
            typ = field.type
            pandas_dtype = types_mapper(typ)
            if pandas_dtype is not None:
                ext_columns[field.name] = pandas_dtype

    return ext_columns


def _check_data_column_metadata_consistency(all_columns):
    # It can never be the case in a released version of pyarrow that
    # c['name'] is None *and* 'field_name' is not a key in the column metadata,
    # because the change to allow c['name'] to be None and the change to add
    # 'field_name' are in the same release (0.8.0)
    assert all(
        (c['name'] is None and 'field_name' in c) or c['name'] is not None
        for c in all_columns
    )


def _deserialize_column_index(block_table, all_columns, column_indexes):
    column_strings = [frombytes(x) if isinstance(x, bytes) else x
                      for x in block_table.column_names]
    if all_columns:
        columns_name_dict = {
            c.get('field_name', _column_name_to_strings(c['name'])): c['name']
            for c in all_columns
        }
        columns_values = [
            columns_name_dict.get(name, name) for name in column_strings
        ]
    else:
        columns_values = column_strings

    # If we're passed multiple column indexes then evaluate with
    # ast.literal_eval, since the column index values show up as a list of
    # tuples
    to_pair = ast.literal_eval if len(column_indexes) > 1 else lambda x: (x,)

    # Create the column index

    # Construct the base index
    if not columns_values:
        columns = _pandas_api.pd.Index(columns_values)
    else:
        columns = _pandas_api.pd.MultiIndex.from_tuples(
            list(map(to_pair, columns_values)),
            names=[col_index['name'] for col_index in column_indexes] or None,
        )

    # if we're reconstructing the index
    if len(column_indexes) > 0:
        columns = _reconstruct_columns_from_metadata(columns, column_indexes)

    # ARROW-1751: flatten a single level column MultiIndex for pandas 0.21.0
    columns = _flatten_single_level_multiindex(columns)

    return columns


def _reconstruct_index(table, index_descriptors, all_columns, types_mapper=None):
    # 0. 'field_name' is the name of the column in the arrow Table
    # 1. 'name' is the user-facing name of the column, that is, it came from
    #    pandas
    # 2. 'field_name' and 'name' differ for index columns
    # 3. We fall back on c['name'] for backwards compatibility
    field_name_to_metadata = {
        c.get('field_name', c['name']): c
        for c in all_columns
    }

    # Build up a list of index columns and names while removing those columns
    # from the original table
    index_arrays = []
    index_names = []
    result_table = table
    for descr in index_descriptors:
        if isinstance(descr, str):
            result_table, index_level, index_name = _extract_index_level(
                table, result_table, descr, field_name_to_metadata, types_mapper)
            if index_level is None:
                # ARROW-1883: the serialized index column was not found
                continue
        elif descr['kind'] == 'range':
            index_name = descr['name']
            index_level = _pandas_api.pd.RangeIndex(descr['start'],
                                                    descr['stop'],
                                                    step=descr['step'],
                                                    name=index_name)
            if len(index_level) != len(table):
                # Possibly the result of munged metadata
                continue
        else:
            raise ValueError("Unrecognized index kind: {}"
                             .format(descr['kind']))
        index_arrays.append(index_level)
        index_names.append(index_name)

    pd = _pandas_api.pd

    # Reconstruct the row index
    if len(index_arrays) > 1:
        index = pd.MultiIndex.from_arrays(index_arrays, names=index_names)
    elif len(index_arrays) == 1:
        index = index_arrays[0]
        if not isinstance(index, pd.Index):
            # Box anything that wasn't boxed above
            index = pd.Index(index, name=index_names[0])
    else:
        index = pd.RangeIndex(table.num_rows)

    return result_table, index


def _extract_index_level(table, result_table, field_name,
                         field_name_to_metadata, types_mapper=None):
    logical_name = field_name_to_metadata[field_name]['name']
    index_name = _backwards_compatible_index_name(field_name, logical_name)
    i = table.schema.get_field_index(field_name)

    if i == -1:
        # The serialized index column was removed by the user
        return result_table, None, None

    pd = _pandas_api.pd

    col = table.column(i)
    values = col.to_pandas(types_mapper=types_mapper).values

    if hasattr(values, 'flags') and not values.flags.writeable:
        # ARROW-1054: in pandas 0.19.2, factorize will reject
        # non-writeable arrays when calling MultiIndex.from_arrays
        values = values.copy()

    if isinstance(col.type, pa.lib.TimestampType) and col.type.tz is not None:
        index_level = make_tz_aware(pd.Series(values, copy=False), col.type.tz)
    else:
        index_level = pd.Series(values, dtype=values.dtype, copy=False)
    result_table = result_table.remove_column(
        result_table.schema.get_field_index(field_name)
    )
    return result_table, index_level, index_name


def _backwards_compatible_index_name(raw_name, logical_name):
    """Compute the name of an index column that is compatible with older
    versions of :mod:`pyarrow`.

    Parameters
    ----------
    raw_name : str
    logical_name : str

    Returns
    -------
    result : str

    Notes
    -----
    * Part of :func:`~pyarrow.pandas_compat.table_to_blockmanager`
    """
    # Part of table_to_blockmanager
    if raw_name == logical_name and _is_generated_index_name(raw_name):
        return None
    else:
        return logical_name


def _is_generated_index_name(name):
    pattern = r'^__index_level_\d+__$'
    return re.match(pattern, name) is not None


_pandas_logical_type_map = {
    'date': 'datetime64[D]',
    'datetime': 'datetime64[ns]',
    'datetimetz': 'datetime64[ns]',
    'unicode': np.unicode_,
    'bytes': np.bytes_,
    'string': np.str_,
    'integer': np.int64,
    'floating': np.float64,
    'empty': np.object_,
}


def _pandas_type_to_numpy_type(pandas_type):
    """Get the numpy dtype that corresponds to a pandas type.

    Parameters
    ----------
    pandas_type : str
        The result of a call to pandas.lib.infer_dtype.

    Returns
    -------
    dtype : np.dtype
        The dtype that corresponds to `pandas_type`.
    """
    try:
        return _pandas_logical_type_map[pandas_type]
    except KeyError:
        if 'mixed' in pandas_type:
            # catching 'mixed', 'mixed-integer' and 'mixed-integer-float'
            return np.object_
        return np.dtype(pandas_type)


def _get_multiindex_codes(mi):
    if isinstance(mi, _pandas_api.pd.MultiIndex):
        return mi.codes
    else:
        return None


def _reconstruct_columns_from_metadata(columns, column_indexes):
    """Construct a pandas MultiIndex from `columns` and column index metadata
    in `column_indexes`.

    Parameters
    ----------
    columns : List[pd.Index]
        The columns coming from a pyarrow.Table
    column_indexes : List[Dict[str, str]]
        The column index metadata deserialized from the JSON schema metadata
        in a :class:`~pyarrow.Table`.

    Returns
    -------
    result : MultiIndex
        The index reconstructed using `column_indexes` metadata with levels of
        the correct type.

    Notes
    -----
    * Part of :func:`~pyarrow.pandas_compat.table_to_blockmanager`
    """
    pd = _pandas_api.pd
    # Get levels and labels, and provide sane defaults if the index has a
    # single level to avoid if/else spaghetti.
    levels = getattr(columns, 'levels', None) or [columns]
    labels = _get_multiindex_codes(columns) or [
        pd.RangeIndex(len(level)) for level in levels
    ]

    # Convert each level to the dtype provided in the metadata
    levels_dtypes = [
        (level, col_index.get('pandas_type', str(level.dtype)),
         col_index.get('numpy_type', None))
        for level, col_index in zip_longest(
            levels, column_indexes, fillvalue={}
        )
    ]

    new_levels = []
    encoder = operator.methodcaller('encode', 'UTF-8')

    for level, pandas_dtype, numpy_dtype in levels_dtypes:
        dtype = _pandas_type_to_numpy_type(pandas_dtype)
        # Since our metadata is UTF-8 encoded, Python turns things that were
        # bytes into unicode strings when json.loads-ing them. We need to
        # convert them back to bytes to preserve metadata.
        if dtype == np.bytes_:
            level = level.map(encoder)
        # ARROW-13756: if index is timezone aware DataTimeIndex
        if pandas_dtype == "datetimetz":
            tz = pa.lib.string_to_tzinfo(
                column_indexes[0]['metadata']['timezone'])
            level = pd.to_datetime(level, utc=True).tz_convert(tz)
        elif level.dtype != dtype:
            level = level.astype(dtype)
        # ARROW-9096: if original DataFrame was upcast we keep that
        if level.dtype != numpy_dtype and pandas_dtype != "datetimetz":
            level = level.astype(numpy_dtype)

        new_levels.append(level)

    return pd.MultiIndex(new_levels, labels, names=columns.names)


def _table_to_blocks(options, block_table, categories, extension_columns):
    # Part of table_to_blockmanager

    # Convert an arrow table to Block from the internal pandas API
    columns = block_table.column_names
    result = pa.lib.table_to_blocks(options, block_table, categories,
                                    list(extension_columns.keys()))
    return [_reconstruct_block(item, columns, extension_columns)
            for item in result]


def _flatten_single_level_multiindex(index):
    pd = _pandas_api.pd
    if isinstance(index, pd.MultiIndex) and index.nlevels == 1:
        levels, = index.levels
        labels, = _get_multiindex_codes(index)
        # ARROW-9096: use levels.dtype to match cast with original DataFrame
        dtype = levels.dtype

        # Cheaply check that we do not somehow have duplicate column names
        if not index.is_unique:
            raise ValueError('Found non-unique column index')

        return pd.Index(
            [levels[_label] if _label != -1 else None for _label in labels],
            dtype=dtype,
            name=index.names[0]
        )
    return index


def _add_any_metadata(table, pandas_metadata):
    modified_columns = {}
    modified_fields = {}

    schema = table.schema

    index_columns = pandas_metadata['index_columns']
    # only take index columns into account if they are an actual table column
    index_columns = [idx_col for idx_col in index_columns
                     if isinstance(idx_col, str)]
    n_index_levels = len(index_columns)
    n_columns = len(pandas_metadata['columns']) - n_index_levels

    # Add time zones
    for i, col_meta in enumerate(pandas_metadata['columns']):

        raw_name = col_meta.get('field_name')
        if not raw_name:
            # deal with metadata written with arrow < 0.8 or fastparquet
            raw_name = col_meta['name']
            if i >= n_columns:
                # index columns
                raw_name = index_columns[i - n_columns]
            if raw_name is None:
                raw_name = 'None'

        idx = schema.get_field_index(raw_name)
        if idx != -1:
            if col_meta['pandas_type'] == 'datetimetz':
                col = table[idx]
                if not isinstance(col.type, pa.lib.TimestampType):
                    continue
                metadata = col_meta['metadata']
                if not metadata:
                    continue
                metadata_tz = metadata.get('timezone')
                if metadata_tz and metadata_tz != col.type.tz:
                    converted = col.to_pandas()
                    tz_aware_type = pa.timestamp('ns', tz=metadata_tz)
                    with_metadata = pa.Array.from_pandas(converted,
                                                         type=tz_aware_type)

                    modified_fields[idx] = pa.field(schema[idx].name,
                                                    tz_aware_type)
                    modified_columns[idx] = with_metadata

    if len(modified_columns) > 0:
        columns = []
        fields = []
        for i in range(len(table.schema)):
            if i in modified_columns:
                columns.append(modified_columns[i])
                fields.append(modified_fields[i])
            else:
                columns.append(table[i])
                fields.append(table.schema[i])
        return pa.Table.from_arrays(columns, schema=pa.schema(fields))
    else:
        return table


# ----------------------------------------------------------------------
# Helper functions used in lib


def make_tz_aware(series, tz):
    """
    Make a datetime64 Series timezone-aware for the given tz
    """
    tz = pa.lib.string_to_tzinfo(tz)
    series = (series.dt.tz_localize('utc')
                    .dt.tz_convert(tz))
    return series<|MERGE_RESOLUTION|>--- conflicted
+++ resolved
@@ -33,11 +33,7 @@
 import numpy as np
 
 import pyarrow as pa
-<<<<<<< HEAD
-from pyarrow.lib import _pandas_api, builtin_pickle, frombytes, is_threading_enabled  # noqa
-=======
-from pyarrow.lib import _pandas_api, frombytes  # noqa
->>>>>>> 396b4759
+from pyarrow.lib import _pandas_api, frombytes, is_threading_enabled  # noqa
 
 
 _logical_type_map = {}
