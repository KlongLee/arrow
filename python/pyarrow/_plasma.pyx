--- conflicted
+++ resolved
@@ -761,11 +761,7 @@
         return result
 
 
-<<<<<<< HEAD
 def connect(store_socket_name, manager_socket_name=None, int release_delay=0,
-=======
-def connect(store_socket_name, manager_socket_name, int release_delay=0,
->>>>>>> 7967aea0
             int num_retries=-1):
     """
     Return a new PlasmaClient that is connected a plasma store and
@@ -776,22 +772,16 @@
     store_socket_name : str
         Name of the socket the plasma store is listening at.
     manager_socket_name : str
-        Name of the socket the plasma manager is listening at.
-<<<<<<< HEAD
-        This parameter has already been deprecated.
-    release_delay : int, default 0
-        The maximum number of objects that the client will keep and
-        delay releasing (for caching reasons).
-=======
+        This parameter is deprecated and has no effect.
     release_delay : int
         This parameter is deprecated and has no effect.
->>>>>>> 7967aea0
     num_retries : int, default -1
         Number of times to try to connect to plasma store. Default value of -1
         uses the default (50)
     """
     if manager_socket_name is not None:
-        print("warning: manager_socket_name parameter for connect() is already deprecated.")
+        warnings.warn("manager_socket_name in PlasmaClient.connect is deprecated",
+                      FutureWarning)
     cdef PlasmaClient result = PlasmaClient()
     result.store_socket_name = store_socket_name.encode()
     result.manager_socket_name = manager_socket_name.encode()
