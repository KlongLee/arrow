--- conflicted
+++ resolved
@@ -200,12 +200,8 @@
                  bint background_writes=True, default_metadata=None,
                  role_arn=None, session_name=None, external_id=None,
                  load_frequency=900, proxy_options=None,
-<<<<<<< HEAD
                  allow_bucket_creation=False, allow_bucket_deletion=False,
                  retry_strategy="aws_standard", retry_max_attempts=3):
-=======
-                 allow_bucket_creation=False, allow_bucket_deletion=False):
->>>>>>> 669009ed
         cdef:
             CS3Options options
             shared_ptr[CS3FileSystem] wrapped
