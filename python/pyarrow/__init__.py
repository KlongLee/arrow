# Licensed to the Apache Software Foundation (ASF) under one
# or more contributor license agreements.  See the NOTICE file
# distributed with this work for additional information
# regarding copyright ownership.  The ASF licenses this file
# to you under the Apache License, Version 2.0 (the
# "License"); you may not use this file except in compliance
# with the License.  You may obtain a copy of the License at
#
#   http://www.apache.org/licenses/LICENSE-2.0
#
# Unless required by applicable law or agreed to in writing,
# software distributed under the License is distributed on an
# "AS IS" BASIS, WITHOUT WARRANTIES OR CONDITIONS OF ANY
# KIND, either express or implied.  See the License for the
# specific language governing permissions and limitations
# under the License.

# flake8: noqa

from __future__ import absolute_import

import os as _os
import sys as _sys

try:
    from ._generated_version import version as __version__
except ImportError:
    # Package is not installed, parse git tag at runtime
    try:
        import setuptools_scm
        # Code duplicated from setup.py to avoid a dependency on each other
        def parse_git(root, **kwargs):
            """
            Parse function for setuptools_scm that ignores tags for non-C++
            subprojects, e.g. apache-arrow-js-XXX tags.
            """
            from setuptools_scm.git import parse
            kwargs['describe_command'] = \
                "git describe --dirty --tags --long --match 'apache-arrow-[0-9].*'"
            return parse(root, **kwargs)
        __version__ = setuptools_scm.get_version('../',
                                                 parse=parse_git)
    except ImportError:
        __version__ = None


import pyarrow.compat as compat

from pyarrow.lib import cpu_count, set_cpu_count
from pyarrow.lib import (null, bool_,
                         int8, int16, int32, int64,
                         uint8, uint16, uint32, uint64,
                         time32, time64, timestamp, date32, date64,
                         float16, float32, float64,
                         binary, string, utf8, decimal128,
                         list_, struct, union, dictionary, field,
                         type_for_alias,
                         DataType, DictionaryType, ListType, StructType,
                         UnionType, TimestampType, Time32Type, Time64Type,
                         FixedSizeBinaryType, Decimal128Type,
                         BaseExtensionType, ExtensionType,
                         UnknownExtensionType,
                         DictionaryMemo,
                         Field,
                         Schema,
                         schema,
                         Array, Tensor,
<<<<<<< HEAD
                         array, chunked_array, column, table,
                         from_numpy_dtype,
=======
                         array, chunked_array, column,
                         infer_type, from_numpy_dtype,
>>>>>>> b9926b4a
                         NullArray,
                         NumericArray, IntegerArray, FloatingPointArray,
                         BooleanArray,
                         Int8Array, UInt8Array,
                         Int16Array, UInt16Array,
                         Int32Array, UInt32Array,
                         Int64Array, UInt64Array,
                         ListArray, UnionArray,
                         BinaryArray, StringArray,
                         FixedSizeBinaryArray,
                         DictionaryArray,
                         Date32Array, Date64Array,
                         TimestampArray, Time32Array, Time64Array,
                         Decimal128Array, StructArray, ExtensionArray,
                         ArrayValue, Scalar, NA, _NULL as NULL,
                         BooleanValue,
                         Int8Value, Int16Value, Int32Value, Int64Value,
                         UInt8Value, UInt16Value, UInt32Value, UInt64Value,
                         HalfFloatValue, FloatValue, DoubleValue, ListValue,
                         BinaryValue, StringValue, FixedSizeBinaryValue,
                         DecimalValue, UnionValue, StructValue, DictionaryValue,
                         Date32Value, Date64Value,
                         Time32Value, Time64Value,
                         TimestampValue)

# Buffers, allocation
from pyarrow.lib import (Buffer, ResizableBuffer, foreign_buffer, py_buffer,
                         compress, decompress, allocate_buffer)

from pyarrow.lib import (MemoryPool, LoggingMemoryPool, ProxyMemoryPool,
                         total_allocated_bytes, set_memory_pool,
                         default_memory_pool, logging_memory_pool,
                         proxy_memory_pool, log_memory_allocations)

# I/O
from pyarrow.lib import (HdfsFile, NativeFile, PythonFile,
                         CompressedInputStream, CompressedOutputStream,
                         FixedSizeBufferWriter,
                         BufferReader, BufferOutputStream,
                         OSFile, MemoryMappedFile, memory_map,
                         create_memory_map, have_libhdfs, have_libhdfs3,
                         MockOutputStream, input_stream, output_stream)

from pyarrow.lib import (ChunkedArray, Column, RecordBatch, Table,
                         concat_arrays, concat_tables)

# Exceptions
from pyarrow.lib import (ArrowException,
                         ArrowKeyError,
                         ArrowInvalid,
                         ArrowIOError,
                         ArrowMemoryError,
                         ArrowNotImplementedError,
                         ArrowTypeError,
                         ArrowSerializationError,
                         PlasmaObjectExists)

# Serialization
from pyarrow.lib import (deserialize_from, deserialize,
                         deserialize_components,
                         serialize, serialize_to, read_serialized,
                         SerializedPyObject, SerializationContext,
                         SerializationCallbackError,
                         DeserializationCallbackError)

from pyarrow.filesystem import FileSystem, LocalFileSystem

from pyarrow.hdfs import HadoopFileSystem
import pyarrow.hdfs as hdfs

from pyarrow.ipc import (Message, MessageReader,
                         RecordBatchFileReader, RecordBatchFileWriter,
                         RecordBatchStreamReader, RecordBatchStreamWriter,
                         read_message, read_record_batch, read_schema,
                         read_tensor, write_tensor,
                         get_record_batch_size, get_tensor_size,
                         open_stream,
                         open_file,
                         serialize_pandas, deserialize_pandas)
import pyarrow.ipc as ipc


def open_stream(source):
    """
    pyarrow.open_stream deprecated since 0.12, use pyarrow.ipc.open_stream
    """
    import warnings
    warnings.warn("pyarrow.open_stream is deprecated, please use "
                  "pyarrow.ipc.open_stream")
    return ipc.open_stream(source)


def open_file(source):
    """
    pyarrow.open_file deprecated since 0.12, use pyarrow.ipc.open_file
    """
    import warnings
    warnings.warn("pyarrow.open_file is deprecated, please use "
                  "pyarrow.ipc.open_file")
    return ipc.open_file(source)


localfs = LocalFileSystem.get_instance()

from pyarrow.serialization import (default_serialization_context,
                                   register_default_serialization_handlers,
                                   register_torch_serialization_handlers)

import pyarrow.types as types

# Entry point for starting the plasma store

def _plasma_store_entry_point():
    """Entry point for starting the plasma store.

    This can be used by invoking e.g.
    ``plasma_store -s /tmp/plasma -m 1000000000``
    from the command line and will start the plasma_store executable with the
    given arguments.
    """
    import pyarrow
    plasma_store_executable = _os.path.join(pyarrow.__path__[0],
                                            "plasma_store_server")
    _os.execv(plasma_store_executable, _sys.argv)

# ----------------------------------------------------------------------
# Deprecations

from pyarrow.util import _deprecate_api  # noqa

# ----------------------------------------------------------------------
# Returning absolute path to the pyarrow include directory (if bundled, e.g. in
# wheels)

def get_include():
    """
    Return absolute path to directory containing Arrow C++ include
    headers. Similar to numpy.get_include
    """
    return _os.path.join(_os.path.dirname(__file__), 'include')


def get_libraries():
    """
    Return list of library names to include in the `libraries` argument for C
    or Cython extensions using pyarrow
    """
    return ['arrow', 'arrow_python']


def get_library_dirs():
    """
    Return lists of directories likely to contain Arrow C++ libraries for
    linking C or Cython extensions using pyarrow
    """
    package_cwd = _os.path.dirname(__file__)

    library_dirs = [package_cwd]

    # Search library paths via pkg-config. This is necessary if the user
    # installed libarrow and the other shared libraries manually and they
    # are not shipped inside the pyarrow package (see also ARROW-2976).
    from subprocess import call, PIPE, Popen
    pkg_config_executable = _os.environ.get('PKG_CONFIG', None) or 'pkg-config'
    for package in ["arrow", "plasma", "arrow_python"]:
        cmd = '{0} --exists {1}'.format(pkg_config_executable, package).split()
        try:
            if call(cmd) == 0:
                cmd = [pkg_config_executable, "--libs-only-L", package]
                proc = Popen(cmd, stdout=PIPE, stderr=PIPE)
                out, err = proc.communicate()
                library_dir = out.rstrip().decode('utf-8')[2:] # strip "-L"
                if library_dir not in library_dirs:
                    library_dirs.append(library_dir)
        except FileNotFoundError:
            pass

    if _sys.platform == 'win32':
        # TODO(wesm): Is this necessary, or does setuptools within a conda
        # installation add Library\lib to the linker path for MSVC?
        python_base_install = _os.path.dirname(_sys.executable)
        library_lib = _os.path.join(python_base_install, 'Library', 'lib')

        if _os.path.exists(_os.path.join(library_lib, 'arrow.lib')):
            library_dirs.append(library_lib)

    # ARROW-4074: Allow for ARROW_HOME to be set to some other directory
    if 'ARROW_HOME' in _os.environ:
        library_dirs.append(_os.path.join(_os.environ['ARROW_HOME'], 'lib'))

    return library_dirs<|MERGE_RESOLUTION|>--- conflicted
+++ resolved
@@ -65,13 +65,8 @@
                          Schema,
                          schema,
                          Array, Tensor,
-<<<<<<< HEAD
                          array, chunked_array, column, table,
-                         from_numpy_dtype,
-=======
-                         array, chunked_array, column,
                          infer_type, from_numpy_dtype,
->>>>>>> b9926b4a
                          NullArray,
                          NumericArray, IntegerArray, FloatingPointArray,
                          BooleanArray,
