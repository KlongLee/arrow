--- conflicted
+++ resolved
@@ -481,19 +481,16 @@
         >>> n_legs.to_numpy()
         array([  2,   2,   4,   4,   5, 100])
         """
+        if zero_copy_only:
+            raise ValueError(
+                "zero_copy_only must be False for pyarrow.ChunkedArray.to_numpy"
+            )
         cdef:
             PyObject* out
             PandasOptions c_options
             object values
 
-<<<<<<< HEAD
-        if zero_copy_only:
-            raise ValueError(
-                "zero_copy_only must be False for pyarrow.ChunkedArray.to_numpy"
-            )
-=======
         c_options.to_numpy = True
->>>>>>> fdaa99d4
 
         with nogil:
             check_status(
