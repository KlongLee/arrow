--- conflicted
+++ resolved
@@ -2959,39 +2959,26 @@
 @pytest.mark.parametrize("step", (1, 2))
 @pytest.mark.parametrize("value_type", (pa.string, pa.int16, pa.float64))
 @pytest.mark.parametrize("list_type", (pa.list_, pa.large_list, "fixed"))
-<<<<<<< HEAD
-def test_list_slice_output_fixed(start, stop, expected, value_type, list_type):
-
-=======
 def test_list_slice_output_fixed(start, stop, step, expected, value_type,
                                  list_type):
->>>>>>> 54ff2d87
     if list_type == "fixed":
         arr = pa.array([[1, 2, 3], [4, 5, None], [6, None, None], None],
                        pa.list_(pa.int8(), 3)).cast(pa.list_(value_type(), 3))
     else:
         arr = pa.array([[1, 2, 3], [4, 5], [6], None],
                        pa.list_(pa.int8())).cast(list_type(value_type()))
-<<<<<<< HEAD
-    if stop is not None or list_type == "fixed":
-        result = pc.list_slice(arr, start, stop, return_fixed_size_list=True)
-        size = (stop or arr.type.list_size) - start
-        pylist = result.cast(pa.list_(pa.int8(), size)).to_pylist()
-        assert pylist == expected
-    else:
-        # This fails at resolve, b/c it doesn't know what the max list
-        # element is from the context of DataType == list<item: int8> in order
-        # to set the FixedSizeListArray::list_size.
+
+    args = arr, start, stop, step, True
+    if stop is None and list_type != "fixed":
         msg = ("Unable to produce FixedSizeListArray from "
                "non-FixedSizeListArray without `stop` being set.")
-        with pytest.raises(NotImplementedError, match=msg):
-            pc.list_slice(arr, start, stop, return_fixed_size_list=True)
-=======
-    result = pc.list_slice(arr, start, stop, step, return_fixed_size_list=True)
-    pylist = result.cast(pa.list_(pa.int8(),
-                         result.type.list_size)).to_pylist()
-    assert pylist == [e[::step] if e else e for e in expected]
->>>>>>> 54ff2d87
+        with pytest.raises(pa.ArrowNotImplementedError, match=msg):
+            pc.list_slice(*args)
+    else:
+        result = pc.list_slice(*args)
+        pylist = result.cast(pa.list_(pa.int8(),
+                             result.type.list_size)).to_pylist()
+        assert pylist == [e[::step] if e else e for e in expected]
 
 
 @pytest.mark.parametrize("start,stop", (
@@ -3057,30 +3044,9 @@
     with pytest.raises(pa.ArrowInvalid, match=msg):
         pc.list_slice(arr, 0, 0)  # start == stop?
 
-<<<<<<< HEAD
-    # TODO(ARROW-18282): support step in slicing
-    msg = "Setting `step` to anything other than 1 is not supported; "\
-        "got step=2"
-    with pytest.raises(NotImplementedError, match=msg):
-        pc.list_slice(arr, 0, 1, step=2)
-=======
-    # TODO(ARROW-18280): support stop == None; slice to end
-    # This fails first at resolve, b/c it doesn't now how big the
-    # resulting FixedSizeListArray item size will be
-    msg = "Unable to produce FixedSizeListArray without `stop`"
-    with pytest.raises(NotImplementedError, match=msg):
-        pc.list_slice(arr, 0, return_fixed_size_list=True)
-
-    # cont. This fails inside of kernel function; resolver doesn't
-    # need to know the item size for ListArray.
-    msg = "Slicing to end not yet implemented*"
-    with pytest.raises(NotImplementedError, match=msg):
-        pc.list_slice(arr, 0, return_fixed_size_list=False)
-
     # Step not >= 1
     msg = "`step` must be >= 1, got: "
     with pytest.raises(pa.ArrowInvalid, match=msg + "0"):
         pc.list_slice(arr, 0, 1, step=0)
     with pytest.raises(pa.ArrowInvalid, match=msg + "-1"):
-        pc.list_slice(arr, 0, 1, step=-1)
->>>>>>> 54ff2d87
+        pc.list_slice(arr, 0, 1, step=-1)