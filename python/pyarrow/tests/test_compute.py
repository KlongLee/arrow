# Licensed to the Apache Software Foundation (ASF) under one
# or more contributor license agreements.  See the NOTICE file
# distributed with this work for additional information
# regarding copyright ownership.  The ASF licenses this file
# to you under the Apache License, Version 2.0 (the
# "License"); you may not use this file except in compliance
# with the License.  You may obtain a copy of the License at
#
#   http://www.apache.org/licenses/LICENSE-2.0
#
# Unless required by applicable law or agreed to in writing,
# software distributed under the License is distributed on an
# "AS IS" BASIS, WITHOUT WARRANTIES OR CONDITIONS OF ANY
# KIND, either express or implied.  See the License for the
# specific language governing permissions and limitations
# under the License.

from datetime import datetime
from functools import lru_cache, partial
import inspect
import os
import pickle
import pytest
import random
import sys
import textwrap

import numpy as np

try:
    import pandas as pd
except ImportError:
    pd = None

import pyarrow as pa
import pyarrow.compute as pc

all_array_types = [
    ('bool', [True, False, False, True, True]),
    ('uint8', np.arange(5)),
    ('int8', np.arange(5)),
    ('uint16', np.arange(5)),
    ('int16', np.arange(5)),
    ('uint32', np.arange(5)),
    ('int32', np.arange(5)),
    ('uint64', np.arange(5, 10)),
    ('int64', np.arange(5, 10)),
    ('float', np.arange(0, 0.5, 0.1)),
    ('double', np.arange(0, 0.5, 0.1)),
    ('string', ['a', 'b', None, 'ddd', 'ee']),
    ('binary', [b'a', b'b', b'c', b'ddd', b'ee']),
    (pa.binary(3), [b'abc', b'bcd', b'cde', b'def', b'efg']),
    (pa.list_(pa.int8()), [[1, 2], [3, 4], [5, 6], None, [9, 16]]),
    (pa.large_list(pa.int16()), [[1], [2, 3, 4], [5, 6], None, [9, 16]]),
    (pa.struct([('a', pa.int8()), ('b', pa.int8())]), [
        {'a': 1, 'b': 2}, None, {'a': 3, 'b': 4}, None, {'a': 5, 'b': 6}]),
]

exported_functions = [
    func for (name, func) in sorted(pc.__dict__.items())
    if hasattr(func, '__arrow_compute_function__')]

exported_option_classes = [
    cls for (name, cls) in sorted(pc.__dict__.items())
    if (isinstance(cls, type) and
        cls is not pc.FunctionOptions and
        issubclass(cls, pc.FunctionOptions))]

numerical_arrow_types = [
    pa.int8(),
    pa.int16(),
    pa.int64(),
    pa.uint8(),
    pa.uint16(),
    pa.uint64(),
    pa.float32(),
    pa.float64()
]


def test_exported_functions():
    # Check that all exported concrete functions can be called with
    # the right number of arguments.
    # Note that unregistered functions (e.g. with a mismatching name)
    # will raise KeyError.
    functions = exported_functions
    assert len(functions) >= 10
    for func in functions:
        desc = func.__arrow_compute_function__
        if desc['options_required']:
            # Skip this function as it will fail with a different error
            # message if we don't pass an options instance.
            continue
        arity = desc['arity']
        if arity == 0:
            continue
        if arity is Ellipsis:
            args = [object()] * 3
        else:
            args = [object()] * arity
        with pytest.raises(TypeError,
                           match="Got unexpected argument type "
                                 "<class 'object'> for compute function"):
            func(*args)


def test_hash_aggregate_not_exported():
    # Ensure we are not leaking hash aggregate functions
    # which are not callable by themselves.
    for func in exported_functions:
        arrow_f = pc.get_function(func.__arrow_compute_function__["name"])
        assert arrow_f.kind != "hash_aggregate"


def test_exported_option_classes():
    classes = exported_option_classes
    assert len(classes) >= 10
    for cls in classes:
        # Option classes must have an introspectable constructor signature,
        # and that signature should not have any *args or **kwargs.
        sig = inspect.signature(cls)
        for param in sig.parameters.values():
            assert param.kind not in (param.VAR_POSITIONAL,
                                      param.VAR_KEYWORD)


def test_option_class_equality():
    options = [
        pc.ArraySortOptions(),
        pc.AssumeTimezoneOptions("UTC"),
        pc.CastOptions.safe(pa.int8()),
        pc.CountOptions(),
        pc.DayOfWeekOptions(count_from_zero=False, week_start=0),
        pc.DictionaryEncodeOptions(),
        pc.ElementWiseAggregateOptions(skip_nulls=True),
        pc.ExtractRegexOptions("pattern"),
        pc.FilterOptions(),
        pc.IndexOptions(pa.scalar(1)),
        pc.JoinOptions(),
        pc.MakeStructOptions(["field", "names"],
                             field_nullability=[True, True],
                             field_metadata=[pa.KeyValueMetadata({"a": "1"}),
                                             pa.KeyValueMetadata({"b": "2"})]),
        pc.MatchSubstringOptions("pattern"),
        pc.ModeOptions(),
        pc.NullOptions(),
        pc.PadOptions(5),
        pc.PartitionNthOptions(1, null_placement="at_start"),
        pc.QuantileOptions(),
        pc.RandomOptions(10),
        pc.ReplaceSliceOptions(0, 1, "a"),
        pc.ReplaceSubstringOptions("a", "b"),
        pc.RoundOptions(2, "towards_infinity"),
        pc.RoundTemporalOptions(1, "second"),
        pc.RoundToMultipleOptions(100, "towards_infinity"),
        pc.ScalarAggregateOptions(),
        pc.SelectKOptions(0, sort_keys=[("b", "ascending")]),
        pc.SetLookupOptions(pa.array([1])),
        pc.SliceOptions(0, 1, 1),
        pc.SortOptions([("dummy", "descending")], null_placement="at_start"),
        pc.SplitOptions(),
        pc.SplitPatternOptions("pattern"),
        pc.StrftimeOptions(),
        pc.StrptimeOptions("%Y", "s"),
        pc.StructFieldOptions(indices=[]),
        pc.TakeOptions(),
        pc.TDigestOptions(),
        pc.TrimOptions(" "),
        pc.Utf8NormalizeOptions("NFKC"),
        pc.VarianceOptions(),
        pc.WeekOptions(week_starts_monday=True, count_from_zero=False,
                       first_week_is_fully_in_year=False),
    ]
    # TODO: We should test on windows once ARROW-13168 is resolved.
    # Timezone database is not available on Windows yet
    if sys.platform != 'win32':
        options.append(pc.AssumeTimezoneOptions("Europe/Ljubljana"))

    classes = {type(option) for option in options}

    for cls in exported_option_classes:
        # Timezone database is not available on Windows yet
        if cls not in classes and sys.platform != 'win32' and \
                cls != pc.AssumeTimezoneOptions:
            try:
                options.append(cls())
            except TypeError:
                pytest.fail(f"Options class is not tested: {cls}")

    for option in options:
        assert option == option
        assert repr(option).startswith(option.__class__.__name__)
        buf = option.serialize()
        deserialized = pc.FunctionOptions.deserialize(buf)
        assert option == deserialized
        assert repr(option) == repr(deserialized)
    for option1, option2 in zip(options, options[1:]):
        assert option1 != option2

    assert repr(pc.IndexOptions(pa.scalar(1))) == "IndexOptions(value=int64:1)"
    assert repr(pc.ArraySortOptions()) == \
        "ArraySortOptions(order=Ascending, null_placement=AtEnd)"


def test_list_functions():
    assert len(pc.list_functions()) > 10
    assert "add" in pc.list_functions()


def _check_get_function(name, expected_func_cls, expected_ker_cls,
                        min_num_kernels=1):
    func = pc.get_function(name)
    assert isinstance(func, expected_func_cls)
    n = func.num_kernels
    assert n >= min_num_kernels
    assert n == len(func.kernels)
    assert all(isinstance(ker, expected_ker_cls) for ker in func.kernels)


def test_get_function_scalar():
    _check_get_function("add", pc.ScalarFunction, pc.ScalarKernel, 8)


def test_get_function_vector():
    _check_get_function("unique", pc.VectorFunction, pc.VectorKernel, 8)


def test_get_function_scalar_aggregate():
    _check_get_function("mean", pc.ScalarAggregateFunction,
                        pc.ScalarAggregateKernel, 8)


def test_get_function_hash_aggregate():
    _check_get_function("hash_sum", pc.HashAggregateFunction,
                        pc.HashAggregateKernel, 1)


def test_call_function_with_memory_pool():
    arr = pa.array(["foo", "bar", "baz"])
    indices = np.array([2, 2, 1])
    result1 = arr.take(indices)
    result2 = pc.call_function('take', [arr, indices],
                               memory_pool=pa.default_memory_pool())
    expected = pa.array(["baz", "baz", "bar"])
    assert result1.equals(expected)
    assert result2.equals(expected)

    result3 = pc.take(arr, indices, memory_pool=pa.default_memory_pool())
    assert result3.equals(expected)


def test_pickle_functions():
    # Pickle registered functions
    for name in pc.list_functions():
        func = pc.get_function(name)
        reconstructed = pickle.loads(pickle.dumps(func))
        assert type(reconstructed) is type(func)
        assert reconstructed.name == func.name
        assert reconstructed.arity == func.arity
        assert reconstructed.num_kernels == func.num_kernels


def test_pickle_global_functions():
    # Pickle global wrappers (manual or automatic) of registered functions
    for name in pc.list_functions():
        try:
            func = getattr(pc, name)
        except AttributeError:
            # hash_aggregate functions are not exported as callables.
            continue
        reconstructed = pickle.loads(pickle.dumps(func))
        assert reconstructed is func


def test_function_attributes():
    # Sanity check attributes of registered functions
    for name in pc.list_functions():
        func = pc.get_function(name)
        assert isinstance(func, pc.Function)
        assert func.name == name
        kernels = func.kernels
        assert func.num_kernels == len(kernels)
        assert all(isinstance(ker, pc.Kernel) for ker in kernels)
        repr(func)
        for ker in kernels:
            repr(ker)


def test_input_type_conversion():
    # Automatic array conversion from Python
    arr = pc.add([1, 2], [4, None])
    assert arr.to_pylist() == [5, None]
    # Automatic scalar conversion from Python
    arr = pc.add([1, 2], 4)
    assert arr.to_pylist() == [5, 6]
    # Other scalar type
    assert pc.equal(["foo", "bar", None],
                    "foo").to_pylist() == [True, False, None]


@pytest.mark.parametrize('arrow_type', numerical_arrow_types)
def test_sum_array(arrow_type):
    arr = pa.array([1, 2, 3, 4], type=arrow_type)
    assert arr.sum().as_py() == 10
    assert pc.sum(arr).as_py() == 10

    arr = pa.array([1, 2, 3, 4, None], type=arrow_type)
    assert arr.sum().as_py() == 10
    assert pc.sum(arr).as_py() == 10

    arr = pa.array([None], type=arrow_type)
    assert arr.sum().as_py() is None  # noqa: E711
    assert pc.sum(arr).as_py() is None  # noqa: E711
    assert arr.sum(min_count=0).as_py() == 0
    assert pc.sum(arr, min_count=0).as_py() == 0

    arr = pa.array([], type=arrow_type)
    assert arr.sum().as_py() is None  # noqa: E711
    assert arr.sum(min_count=0).as_py() == 0
    assert pc.sum(arr, min_count=0).as_py() == 0


@pytest.mark.parametrize('arrow_type', numerical_arrow_types)
def test_sum_chunked_array(arrow_type):
    arr = pa.chunked_array([pa.array([1, 2, 3, 4], type=arrow_type)])
    assert pc.sum(arr).as_py() == 10

    arr = pa.chunked_array([
        pa.array([1, 2], type=arrow_type), pa.array([3, 4], type=arrow_type)
    ])
    assert pc.sum(arr).as_py() == 10

    arr = pa.chunked_array([
        pa.array([1, 2], type=arrow_type),
        pa.array([], type=arrow_type),
        pa.array([3, 4], type=arrow_type)
    ])
    assert pc.sum(arr).as_py() == 10

    arr = pa.chunked_array((), type=arrow_type)
    assert arr.num_chunks == 0
    assert pc.sum(arr).as_py() is None  # noqa: E711
    assert pc.sum(arr, min_count=0).as_py() == 0


def test_mode_array():
    # ARROW-9917
    arr = pa.array([1, 1, 3, 4, 3, 5], type='int64')
    mode = pc.mode(arr)
    assert len(mode) == 1
    assert mode[0].as_py() == {"mode": 1, "count": 2}

    mode = pc.mode(arr, n=2)
    assert len(mode) == 2
    assert mode[0].as_py() == {"mode": 1, "count": 2}
    assert mode[1].as_py() == {"mode": 3, "count": 2}

    arr = pa.array([], type='int64')
    assert len(pc.mode(arr)) == 0

    arr = pa.array([1, 1, 3, 4, 3, None], type='int64')
    mode = pc.mode(arr, skip_nulls=False)
    assert len(mode) == 0
    mode = pc.mode(arr, min_count=6)
    assert len(mode) == 0
    mode = pc.mode(arr, skip_nulls=False, min_count=5)
    assert len(mode) == 0


def test_mode_chunked_array():
    # ARROW-9917
    arr = pa.chunked_array([pa.array([1, 1, 3, 4, 3, 5], type='int64')])
    mode = pc.mode(arr)
    assert len(mode) == 1
    assert mode[0].as_py() == {"mode": 1, "count": 2}

    mode = pc.mode(arr, n=2)
    assert len(mode) == 2
    assert mode[0].as_py() == {"mode": 1, "count": 2}
    assert mode[1].as_py() == {"mode": 3, "count": 2}

    arr = pa.chunked_array((), type='int64')
    assert arr.num_chunks == 0
    assert len(pc.mode(arr)) == 0


def test_variance():
    data = [1, 2, 3, 4, 5, 6, 7, 8]
    assert pc.variance(data).as_py() == 5.25
    assert pc.variance(data, ddof=0).as_py() == 5.25
    assert pc.variance(data, ddof=1).as_py() == 6.0


def test_count_substring():
    for (ty, offset) in [(pa.string(), pa.int32()),
                         (pa.large_string(), pa.int64())]:
        arr = pa.array(["ab", "cab", "abcab", "ba", "AB", None], type=ty)

        result = pc.count_substring(arr, "ab")
        expected = pa.array([1, 1, 2, 0, 0, None], type=offset)
        assert expected == result

        result = pc.count_substring(arr, "ab", ignore_case=True)
        expected = pa.array([1, 1, 2, 0, 1, None], type=offset)
        assert expected == result


def test_count_substring_regex():
    for (ty, offset) in [(pa.string(), pa.int32()),
                         (pa.large_string(), pa.int64())]:
        arr = pa.array(["ab", "cab", "baAacaa", "ba", "AB", None], type=ty)

        result = pc.count_substring_regex(arr, "a+")
        expected = pa.array([1, 1, 3, 1, 0, None], type=offset)
        assert expected.equals(result)

        result = pc.count_substring_regex(arr, "a+", ignore_case=True)
        expected = pa.array([1, 1, 2, 1, 1, None], type=offset)
        assert expected.equals(result)


def test_find_substring():
    for ty in [pa.string(), pa.binary(), pa.large_string(), pa.large_binary()]:
        arr = pa.array(["ab", "cab", "ba", None], type=ty)
        result = pc.find_substring(arr, "ab")
        assert result.to_pylist() == [0, 1, -1, None]

        result = pc.find_substring_regex(arr, "a?b")
        assert result.to_pylist() == [0, 1, 0, None]

        arr = pa.array(["ab*", "cAB*", "ba", "aB?"], type=ty)
        result = pc.find_substring(arr, "aB*", ignore_case=True)
        assert result.to_pylist() == [0, 1, -1, -1]

        result = pc.find_substring_regex(arr, "a?b", ignore_case=True)
        assert result.to_pylist() == [0, 1, 0, 0]


def test_match_like():
    arr = pa.array(["ab", "ba%", "ba", "ca%d", None])
    result = pc.match_like(arr, r"_a\%%")
    expected = pa.array([False, True, False, True, None])
    assert expected.equals(result)

    arr = pa.array(["aB", "bA%", "ba", "ca%d", None])
    result = pc.match_like(arr, r"_a\%%", ignore_case=True)
    expected = pa.array([False, True, False, True, None])
    assert expected.equals(result)
    result = pc.match_like(arr, r"_a\%%", ignore_case=False)
    expected = pa.array([False, False, False, True, None])
    assert expected.equals(result)


def test_match_substring():
    arr = pa.array(["ab", "abc", "ba", None])
    result = pc.match_substring(arr, "ab")
    expected = pa.array([True, True, False, None])
    assert expected.equals(result)

    arr = pa.array(["áB", "Ábc", "ba", None])
    result = pc.match_substring(arr, "áb", ignore_case=True)
    expected = pa.array([True, True, False, None])
    assert expected.equals(result)
    result = pc.match_substring(arr, "áb", ignore_case=False)
    expected = pa.array([False, False, False, None])
    assert expected.equals(result)


def test_match_substring_regex():
    arr = pa.array(["ab", "abc", "ba", "c", None])
    result = pc.match_substring_regex(arr, "^a?b")
    expected = pa.array([True, True, True, False, None])
    assert expected.equals(result)

    arr = pa.array(["aB", "Abc", "BA", "c", None])
    result = pc.match_substring_regex(arr, "^a?b", ignore_case=True)
    expected = pa.array([True, True, True, False, None])
    assert expected.equals(result)
    result = pc.match_substring_regex(arr, "^a?b", ignore_case=False)
    expected = pa.array([False, False, False, False, None])
    assert expected.equals(result)


def test_trim():
    # \u3000 is unicode whitespace
    arr = pa.array([" foo", None, " \u3000foo bar \t"])
    result = pc.utf8_trim_whitespace(arr)
    expected = pa.array(["foo", None, "foo bar"])
    assert expected.equals(result)

    arr = pa.array([" foo", None, " \u3000foo bar \t"])
    result = pc.ascii_trim_whitespace(arr)
    expected = pa.array(["foo", None, "\u3000foo bar"])
    assert expected.equals(result)

    arr = pa.array([" foo", None, " \u3000foo bar \t"])
    result = pc.utf8_trim(arr, characters=' f\u3000')
    expected = pa.array(["oo", None, "oo bar \t"])
    assert expected.equals(result)
    # Positional option
    result = pc.utf8_trim(arr, ' f\u3000')
    expected = pa.array(["oo", None, "oo bar \t"])
    assert expected.equals(result)


def test_slice_compatibility():
    arr = pa.array(["", "𝑓", "𝑓ö", "𝑓öõ", "𝑓öõḍ", "𝑓öõḍš"])
    for start in range(-6, 6):
        for stop in range(-6, 6):
            for step in [-3, -2, -1, 1, 2, 3]:
                expected = pa.array([k.as_py()[start:stop:step]
                                     for k in arr])
                result = pc.utf8_slice_codeunits(
                    arr, start=start, stop=stop, step=step)
                assert expected.equals(result)
                # Positional options
                assert pc.utf8_slice_codeunits(arr,
                                               start, stop, step) == result


def test_split_pattern():
    arr = pa.array(["-foo---bar--", "---foo---b"])
    result = pc.split_pattern(arr, pattern="---")
    expected = pa.array([["-foo", "bar--"], ["", "foo", "b"]])
    assert expected.equals(result)

    result = pc.split_pattern(arr, "---", max_splits=1)
    expected = pa.array([["-foo", "bar--"], ["", "foo---b"]])
    assert expected.equals(result)

    result = pc.split_pattern(arr, "---", max_splits=1, reverse=True)
    expected = pa.array([["-foo", "bar--"], ["---foo", "b"]])
    assert expected.equals(result)


def test_split_whitespace_utf8():
    arr = pa.array(["foo bar", " foo  \u3000\tb"])
    result = pc.utf8_split_whitespace(arr)
    expected = pa.array([["foo", "bar"], ["", "foo", "b"]])
    assert expected.equals(result)

    result = pc.utf8_split_whitespace(arr, max_splits=1)
    expected = pa.array([["foo", "bar"], ["", "foo  \u3000\tb"]])
    assert expected.equals(result)

    result = pc.utf8_split_whitespace(arr, max_splits=1, reverse=True)
    expected = pa.array([["foo", "bar"], [" foo", "b"]])
    assert expected.equals(result)


def test_split_whitespace_ascii():
    arr = pa.array(["foo bar", " foo  \u3000\tb"])
    result = pc.ascii_split_whitespace(arr)
    expected = pa.array([["foo", "bar"], ["", "foo", "\u3000", "b"]])
    assert expected.equals(result)

    result = pc.ascii_split_whitespace(arr, max_splits=1)
    expected = pa.array([["foo", "bar"], ["", "foo  \u3000\tb"]])
    assert expected.equals(result)

    result = pc.ascii_split_whitespace(arr, max_splits=1, reverse=True)
    expected = pa.array([["foo", "bar"], [" foo  \u3000", "b"]])
    assert expected.equals(result)


def test_split_pattern_regex():
    arr = pa.array(["-foo---bar--", "---foo---b"])
    result = pc.split_pattern_regex(arr, pattern="-+")
    expected = pa.array([["", "foo", "bar", ""], ["", "foo", "b"]])
    assert expected.equals(result)

    result = pc.split_pattern_regex(arr, "-+", max_splits=1)
    expected = pa.array([["", "foo---bar--"], ["", "foo---b"]])
    assert expected.equals(result)

    with pytest.raises(NotImplementedError,
                       match="Cannot split in reverse with regex"):
        result = pc.split_pattern_regex(
            arr, pattern="---", max_splits=1, reverse=True)


def test_min_max():
    # An example generated function wrapper with possible options
    data = [4, 5, 6, None, 1]
    s = pc.min_max(data)
    assert s.as_py() == {'min': 1, 'max': 6}
    s = pc.min_max(data, options=pc.ScalarAggregateOptions())
    assert s.as_py() == {'min': 1, 'max': 6}
    s = pc.min_max(data, options=pc.ScalarAggregateOptions(skip_nulls=True))
    assert s.as_py() == {'min': 1, 'max': 6}
    s = pc.min_max(data, options=pc.ScalarAggregateOptions(skip_nulls=False))
    assert s.as_py() == {'min': None, 'max': None}

    # Options as dict of kwargs
    s = pc.min_max(data, options={'skip_nulls': False})
    assert s.as_py() == {'min': None, 'max': None}
    # Options as named functions arguments
    s = pc.min_max(data, skip_nulls=False)
    assert s.as_py() == {'min': None, 'max': None}

    # Both options and named arguments
    with pytest.raises(TypeError):
        s = pc.min_max(
            data, options=pc.ScalarAggregateOptions(), skip_nulls=False)

    # Wrong options type
    options = pc.TakeOptions()
    with pytest.raises(TypeError):
        s = pc.min_max(data, options=options)

    # Missing argument
    with pytest.raises(TypeError, match="min_max takes 1 positional"):
        s = pc.min_max()


def test_any():
    # ARROW-1846

    options = pc.ScalarAggregateOptions(skip_nulls=False, min_count=0)

    a = pa.array([], type='bool')
    assert pc.any(a).as_py() is None
    assert pc.any(a, min_count=0).as_py() is False
    assert pc.any(a, options=options).as_py() is False

    a = pa.array([False, None, True])
    assert pc.any(a).as_py() is True
    assert pc.any(a, options=options).as_py() is True

    a = pa.array([False, None, False])
    assert pc.any(a).as_py() is False
    assert pc.any(a, options=options).as_py() is None


def test_all():
    # ARROW-10301

    options = pc.ScalarAggregateOptions(skip_nulls=False, min_count=0)

    a = pa.array([], type='bool')
    assert pc.all(a).as_py() is None
    assert pc.all(a, min_count=0).as_py() is True
    assert pc.all(a, options=options).as_py() is True

    a = pa.array([False, True])
    assert pc.all(a).as_py() is False
    assert pc.all(a, options=options).as_py() is False

    a = pa.array([True, None])
    assert pc.all(a).as_py() is True
    assert pc.all(a, options=options).as_py() is None

    a = pa.chunked_array([[True], [True, None]])
    assert pc.all(a).as_py() is True
    assert pc.all(a, options=options).as_py() is None

    a = pa.chunked_array([[True], [False]])
    assert pc.all(a).as_py() is False
    assert pc.all(a, options=options).as_py() is False


def test_is_valid():
    # An example generated function wrapper without options
    data = [4, 5, None]
    assert pc.is_valid(data).to_pylist() == [True, True, False]

    with pytest.raises(TypeError):
        pc.is_valid(data, options=None)


def test_generated_docstrings():
    assert pc.min_max.__doc__ == textwrap.dedent("""\
        Compute the minimum and maximum values of a numeric array.

        Null values are ignored by default.
        This can be changed through ScalarAggregateOptions.

        Parameters
        ----------
        array : Array-like
            Argument to compute function
        skip_nulls : optional
            Parameter for ScalarAggregateOptions constructor. Either `options`
            or `skip_nulls` can be passed, but not both at the same time.
        min_count : optional
            Parameter for ScalarAggregateOptions constructor. Either `options`
            or `min_count` can be passed, but not both at the same time.
        options : pyarrow.compute.ScalarAggregateOptions, optional
            Parameters altering compute function semantics.
        memory_pool : pyarrow.MemoryPool, optional
            If not passed, will allocate memory from the default memory pool.
        """)
    assert pc.add.__doc__ == textwrap.dedent("""\
        Add the arguments element-wise.

        Results will wrap around on integer overflow.
        Use function "add_checked" if you want overflow
        to return an error.

        Parameters
        ----------
        x : Array-like or scalar-like
            Argument to compute function
        y : Array-like or scalar-like
            Argument to compute function
        memory_pool : pyarrow.MemoryPool, optional
            If not passed, will allocate memory from the default memory pool.
        """)


def test_generated_signatures():
    # The self-documentation provided by signatures should show acceptable
    # options and their default values.
    sig = inspect.signature(pc.add)
    assert str(sig) == "(x, y, /, *, memory_pool=None)"
    sig = inspect.signature(pc.min_max)
    assert str(sig) == ("(array, /, *, skip_nulls=True, min_count=1, "
                        "options=None, memory_pool=None)")
    sig = inspect.signature(pc.quantile)
    assert str(sig) == ("(array, /, q=0.5, *, interpolation='linear', "
                        "skip_nulls=True, min_count=0, "
                        "options=None, memory_pool=None)")
    sig = inspect.signature(pc.binary_join_element_wise)
    assert str(sig) == ("(*strings, null_handling='emit_null', "
                        "null_replacement='', options=None, "
                        "memory_pool=None)")


# We use isprintable to find about codepoints that Python doesn't know, but
# utf8proc does (or in a future version of Python the other way around).
# These codepoints cannot be compared between Arrow and the Python
# implementation.
@lru_cache()
def find_new_unicode_codepoints():
    new = set()
    characters = [chr(c) for c in range(0x80, 0x11000)
                  if not (0xD800 <= c < 0xE000)]
    is_printable = pc.utf8_is_printable(pa.array(characters)).to_pylist()
    for i, c in enumerate(characters):
        if is_printable[i] != c.isprintable():
            new.add(ord(c))
    return new


# Python claims there are not alpha, not sure why, they are in
#  gc='Other Letter': https://graphemica.com/%E1%B3%B2
unknown_issue_is_alpha = {0x1cf2, 0x1cf3}
# utf8proc does not know if codepoints are lower case
utf8proc_issue_is_lower = {
    0xaa, 0xba, 0x2b0, 0x2b1, 0x2b2, 0x2b3, 0x2b4,
    0x2b5, 0x2b6, 0x2b7, 0x2b8, 0x2c0, 0x2c1, 0x2e0,
    0x2e1, 0x2e2, 0x2e3, 0x2e4, 0x37a, 0x1d2c, 0x1d2d,
    0x1d2e, 0x1d2f, 0x1d30, 0x1d31, 0x1d32, 0x1d33,
    0x1d34, 0x1d35, 0x1d36, 0x1d37, 0x1d38, 0x1d39,
    0x1d3a, 0x1d3b, 0x1d3c, 0x1d3d, 0x1d3e, 0x1d3f,
    0x1d40, 0x1d41, 0x1d42, 0x1d43, 0x1d44, 0x1d45,
    0x1d46, 0x1d47, 0x1d48, 0x1d49, 0x1d4a, 0x1d4b,
    0x1d4c, 0x1d4d, 0x1d4e, 0x1d4f, 0x1d50, 0x1d51,
    0x1d52, 0x1d53, 0x1d54, 0x1d55, 0x1d56, 0x1d57,
    0x1d58, 0x1d59, 0x1d5a, 0x1d5b, 0x1d5c, 0x1d5d,
    0x1d5e, 0x1d5f, 0x1d60, 0x1d61, 0x1d62, 0x1d63,
    0x1d64, 0x1d65, 0x1d66, 0x1d67, 0x1d68, 0x1d69,
    0x1d6a, 0x1d78, 0x1d9b, 0x1d9c, 0x1d9d, 0x1d9e,
    0x1d9f, 0x1da0, 0x1da1, 0x1da2, 0x1da3, 0x1da4,
    0x1da5, 0x1da6, 0x1da7, 0x1da8, 0x1da9, 0x1daa,
    0x1dab, 0x1dac, 0x1dad, 0x1dae, 0x1daf, 0x1db0,
    0x1db1, 0x1db2, 0x1db3, 0x1db4, 0x1db5, 0x1db6,
    0x1db7, 0x1db8, 0x1db9, 0x1dba, 0x1dbb, 0x1dbc,
    0x1dbd, 0x1dbe, 0x1dbf, 0x2071, 0x207f, 0x2090,
    0x2091, 0x2092, 0x2093, 0x2094, 0x2095, 0x2096,
    0x2097, 0x2098, 0x2099, 0x209a, 0x209b, 0x209c,
    0x2c7c, 0x2c7d, 0xa69c, 0xa69d, 0xa770, 0xa7f8,
    0xa7f9, 0xab5c, 0xab5d, 0xab5e, 0xab5f, }
# utf8proc does not store if a codepoint is numeric
numeric_info_missing = {
    0x3405, 0x3483, 0x382a, 0x3b4d, 0x4e00, 0x4e03,
    0x4e07, 0x4e09, 0x4e5d, 0x4e8c, 0x4e94, 0x4e96,
    0x4ebf, 0x4ec0, 0x4edf, 0x4ee8, 0x4f0d, 0x4f70,
    0x5104, 0x5146, 0x5169, 0x516b, 0x516d, 0x5341,
    0x5343, 0x5344, 0x5345, 0x534c, 0x53c1, 0x53c2,
    0x53c3, 0x53c4, 0x56db, 0x58f1, 0x58f9, 0x5e7a,
    0x5efe, 0x5eff, 0x5f0c, 0x5f0d, 0x5f0e, 0x5f10,
    0x62fe, 0x634c, 0x67d2, 0x6f06, 0x7396, 0x767e,
    0x8086, 0x842c, 0x8cae, 0x8cb3, 0x8d30, 0x9621,
    0x9646, 0x964c, 0x9678, 0x96f6, 0xf96b, 0xf973,
    0xf978, 0xf9b2, 0xf9d1, 0xf9d3, 0xf9fd, 0x10fc5,
    0x10fc6, 0x10fc7, 0x10fc8, 0x10fc9, 0x10fca,
    0x10fcb, }
# utf8proc has no no digit/numeric information
digit_info_missing = {
    0xb2, 0xb3, 0xb9, 0x1369, 0x136a, 0x136b, 0x136c,
    0x136d, 0x136e, 0x136f, 0x1370, 0x1371, 0x19da, 0x2070,
    0x2074, 0x2075, 0x2076, 0x2077, 0x2078, 0x2079, 0x2080,
    0x2081, 0x2082, 0x2083, 0x2084, 0x2085, 0x2086, 0x2087,
    0x2088, 0x2089, 0x2460, 0x2461, 0x2462, 0x2463, 0x2464,
    0x2465, 0x2466, 0x2467, 0x2468, 0x2474, 0x2475, 0x2476,
    0x2477, 0x2478, 0x2479, 0x247a, 0x247b, 0x247c, 0x2488,
    0x2489, 0x248a, 0x248b, 0x248c, 0x248d, 0x248e, 0x248f,
    0x2490, 0x24ea, 0x24f5, 0x24f6, 0x24f7, 0x24f8, 0x24f9,
    0x24fa, 0x24fb, 0x24fc, 0x24fd, 0x24ff, 0x2776, 0x2777,
    0x2778, 0x2779, 0x277a, 0x277b, 0x277c, 0x277d, 0x277e,
    0x2780, 0x2781, 0x2782, 0x2783, 0x2784, 0x2785, 0x2786,
    0x2787, 0x2788, 0x278a, 0x278b, 0x278c, 0x278d, 0x278e,
    0x278f, 0x2790, 0x2791, 0x2792, 0x10a40, 0x10a41,
    0x10a42, 0x10a43, 0x10e60, 0x10e61, 0x10e62, 0x10e63,
    0x10e64, 0x10e65, 0x10e66, 0x10e67, 0x10e68, }
numeric_info_missing = {
    0x3405, 0x3483, 0x382a, 0x3b4d, 0x4e00, 0x4e03,
    0x4e07, 0x4e09, 0x4e5d, 0x4e8c, 0x4e94, 0x4e96,
    0x4ebf, 0x4ec0, 0x4edf, 0x4ee8, 0x4f0d, 0x4f70,
    0x5104, 0x5146, 0x5169, 0x516b, 0x516d, 0x5341,
    0x5343, 0x5344, 0x5345, 0x534c, 0x53c1, 0x53c2,
    0x53c3, 0x53c4, 0x56db, 0x58f1, 0x58f9, 0x5e7a,
    0x5efe, 0x5eff, 0x5f0c, 0x5f0d, 0x5f0e, 0x5f10,
    0x62fe, 0x634c, 0x67d2, 0x6f06, 0x7396, 0x767e,
    0x8086, 0x842c, 0x8cae, 0x8cb3, 0x8d30, 0x9621,
    0x9646, 0x964c, 0x9678, 0x96f6, 0xf96b, 0xf973,
    0xf978, 0xf9b2, 0xf9d1, 0xf9d3, 0xf9fd, }

codepoints_ignore = {
    'is_alnum': numeric_info_missing | digit_info_missing |
    unknown_issue_is_alpha,
    'is_alpha': unknown_issue_is_alpha,
    'is_digit': digit_info_missing,
    'is_numeric': numeric_info_missing,
    'is_lower': utf8proc_issue_is_lower
}


@pytest.mark.parametrize('function_name', ['is_alnum', 'is_alpha',
                                           'is_ascii', 'is_decimal',
                                           'is_digit', 'is_lower',
                                           'is_numeric', 'is_printable',
                                           'is_space', 'is_upper', ])
@pytest.mark.parametrize('variant', ['ascii', 'utf8'])
def test_string_py_compat_boolean(function_name, variant):
    arrow_name = variant + "_" + function_name
    py_name = function_name.replace('_', '')
    ignore = codepoints_ignore.get(function_name, set()) | \
        find_new_unicode_codepoints()
    for i in range(128 if ascii else 0x11000):
        if i in range(0xD800, 0xE000):
            continue  # bug? pyarrow doesn't allow utf16 surrogates
        # the issues we know of, we skip
        if i in ignore:
            continue
        # Compare results with the equivalent Python predicate
        # (except "is_space" where functions are known to be incompatible)
        c = chr(i)
        if hasattr(pc, arrow_name) and function_name != 'is_space':
            ar = pa.array([c])
            arrow_func = getattr(pc, arrow_name)
            assert arrow_func(ar)[0].as_py() == getattr(c, py_name)()


def test_pad():
    arr = pa.array([None, 'a', 'abcd'])
    assert pc.ascii_center(arr, width=3).tolist() == [None, ' a ', 'abcd']
    assert pc.ascii_lpad(arr, width=3).tolist() == [None, '  a', 'abcd']
    assert pc.ascii_rpad(arr, width=3).tolist() == [None, 'a  ', 'abcd']
    assert pc.ascii_center(arr, 3).tolist() == [None, ' a ', 'abcd']
    assert pc.ascii_lpad(arr, 3).tolist() == [None, '  a', 'abcd']
    assert pc.ascii_rpad(arr, 3).tolist() == [None, 'a  ', 'abcd']

    arr = pa.array([None, 'á', 'abcd'])
    assert pc.utf8_center(arr, width=3).tolist() == [None, ' á ', 'abcd']
    assert pc.utf8_lpad(arr, width=3).tolist() == [None, '  á', 'abcd']
    assert pc.utf8_rpad(arr, width=3).tolist() == [None, 'á  ', 'abcd']
    assert pc.utf8_center(arr, 3).tolist() == [None, ' á ', 'abcd']
    assert pc.utf8_lpad(arr, 3).tolist() == [None, '  á', 'abcd']
    assert pc.utf8_rpad(arr, 3).tolist() == [None, 'á  ', 'abcd']


@pytest.mark.pandas
def test_replace_slice():
    offsets = range(-3, 4)

    arr = pa.array([None, '', 'a', 'ab', 'abc', 'abcd', 'abcde'])
    series = arr.to_pandas()
    for start in offsets:
        for stop in offsets:
            expected = series.str.slice_replace(start, stop, 'XX')
            actual = pc.binary_replace_slice(
                arr, start=start, stop=stop, replacement='XX')
            assert actual.tolist() == expected.tolist()
            # Positional options
            assert pc.binary_replace_slice(arr, start, stop, 'XX') == actual

    arr = pa.array([None, '', 'π', 'πb', 'πbθ', 'πbθd', 'πbθde'])
    series = arr.to_pandas()
    for start in offsets:
        for stop in offsets:
            expected = series.str.slice_replace(start, stop, 'XX')
            actual = pc.utf8_replace_slice(
                arr, start=start, stop=stop, replacement='XX')
            assert actual.tolist() == expected.tolist()


def test_replace_plain():
    data = pa.array(['foozfoo', 'food', None])
    ar = pc.replace_substring(data, pattern='foo', replacement='bar')
    assert ar.tolist() == ['barzbar', 'bard', None]
    ar = pc.replace_substring(data, 'foo', 'bar')
    assert ar.tolist() == ['barzbar', 'bard', None]

    ar = pc.replace_substring(data, pattern='foo', replacement='bar',
                              max_replacements=1)
    assert ar.tolist() == ['barzfoo', 'bard', None]
    ar = pc.replace_substring(data, 'foo', 'bar', max_replacements=1)
    assert ar.tolist() == ['barzfoo', 'bard', None]


def test_replace_regex():
    data = pa.array(['foo', 'mood', None])
    expected = ['f00', 'm00d', None]
    ar = pc.replace_substring_regex(data, pattern='(.)oo', replacement=r'\100')
    assert ar.tolist() == expected
    ar = pc.replace_substring_regex(data, '(.)oo', replacement=r'\100')
    assert ar.tolist() == expected
    ar = pc.replace_substring_regex(data, '(.)oo', r'\100')
    assert ar.tolist() == expected


def test_extract_regex():
    ar = pa.array(['a1', 'zb2z'])
    expected = [{'letter': 'a', 'digit': '1'}, {'letter': 'b', 'digit': '2'}]
    struct = pc.extract_regex(ar, pattern=r'(?P<letter>[ab])(?P<digit>\d)')
    assert struct.tolist() == expected
    struct = pc.extract_regex(ar, r'(?P<letter>[ab])(?P<digit>\d)')
    assert struct.tolist() == expected


def test_binary_join():
    ar_list = pa.array([['foo', 'bar'], None, []])
    expected = pa.array(['foo-bar', None, ''])
    assert pc.binary_join(ar_list, '-').equals(expected)

    separator_array = pa.array(['1', '2'], type=pa.binary())
    expected = pa.array(['a1b', 'c2d'], type=pa.binary())
    ar_list = pa.array([['a', 'b'], ['c', 'd']], type=pa.list_(pa.binary()))
    assert pc.binary_join(ar_list, separator_array).equals(expected)


def test_binary_join_element_wise():
    null = pa.scalar(None, type=pa.string())
    arrs = [[None, 'a', 'b'], ['c', None, 'd'], [None, '-', '--']]
    assert pc.binary_join_element_wise(*arrs).to_pylist() == \
        [None, None, 'b--d']
    assert pc.binary_join_element_wise('a', 'b', '-').as_py() == 'a-b'
    assert pc.binary_join_element_wise('a', null, '-').as_py() is None
    assert pc.binary_join_element_wise('a', 'b', null).as_py() is None

    skip = pc.JoinOptions(null_handling='skip')
    assert pc.binary_join_element_wise(*arrs, options=skip).to_pylist() == \
        [None, 'a', 'b--d']
    assert pc.binary_join_element_wise(
        'a', 'b', '-', options=skip).as_py() == 'a-b'
    assert pc.binary_join_element_wise(
        'a', null, '-', options=skip).as_py() == 'a'
    assert pc.binary_join_element_wise(
        'a', 'b', null, options=skip).as_py() is None

    replace = pc.JoinOptions(null_handling='replace', null_replacement='spam')
    assert pc.binary_join_element_wise(*arrs, options=replace).to_pylist() == \
        [None, 'a-spam', 'b--d']
    assert pc.binary_join_element_wise(
        'a', 'b', '-', options=replace).as_py() == 'a-b'
    assert pc.binary_join_element_wise(
        'a', null, '-', options=replace).as_py() == 'a-spam'
    assert pc.binary_join_element_wise(
        'a', 'b', null, options=replace).as_py() is None


@pytest.mark.parametrize(('ty', 'values'), all_array_types)
def test_take(ty, values):
    arr = pa.array(values, type=ty)
    for indices_type in [pa.int8(), pa.int64()]:
        indices = pa.array([0, 4, 2, None], type=indices_type)
        result = arr.take(indices)
        result.validate()
        expected = pa.array([values[0], values[4], values[2], None], type=ty)
        assert result.equals(expected)

        # empty indices
        indices = pa.array([], type=indices_type)
        result = arr.take(indices)
        result.validate()
        expected = pa.array([], type=ty)
        assert result.equals(expected)

    indices = pa.array([2, 5])
    with pytest.raises(IndexError):
        arr.take(indices)

    indices = pa.array([2, -1])
    with pytest.raises(IndexError):
        arr.take(indices)


def test_take_indices_types():
    arr = pa.array(range(5))

    for indices_type in ['uint8', 'int8', 'uint16', 'int16',
                         'uint32', 'int32', 'uint64', 'int64']:
        indices = pa.array([0, 4, 2, None], type=indices_type)
        result = arr.take(indices)
        result.validate()
        expected = pa.array([0, 4, 2, None])
        assert result.equals(expected)

    for indices_type in [pa.float32(), pa.float64()]:
        indices = pa.array([0, 4, 2], type=indices_type)
        with pytest.raises(NotImplementedError):
            arr.take(indices)


def test_take_on_chunked_array():
    # ARROW-9504
    arr = pa.chunked_array([
        [
            "a",
            "b",
            "c",
            "d",
            "e"
        ],
        [
            "f",
            "g",
            "h",
            "i",
            "j"
        ]
    ])

    indices = np.array([0, 5, 1, 6, 9, 2])
    result = arr.take(indices)
    expected = pa.chunked_array([["a", "f", "b", "g", "j", "c"]])
    assert result.equals(expected)

    indices = pa.chunked_array([[1], [9, 2]])
    result = arr.take(indices)
    expected = pa.chunked_array([
        [
            "b"
        ],
        [
            "j",
            "c"
        ]
    ])
    assert result.equals(expected)


@pytest.mark.parametrize('ordered', [False, True])
def test_take_dictionary(ordered):
    arr = pa.DictionaryArray.from_arrays([0, 1, 2, 0, 1, 2], ['a', 'b', 'c'],
                                         ordered=ordered)
    result = arr.take(pa.array([0, 1, 3]))
    result.validate()
    assert result.to_pylist() == ['a', 'b', 'a']
    assert result.dictionary.to_pylist() == ['a', 'b', 'c']
    assert result.type.ordered is ordered


def test_take_null_type():
    # ARROW-10027
    arr = pa.array([None] * 10)
    chunked_arr = pa.chunked_array([[None] * 5] * 2)
    batch = pa.record_batch([arr], names=['a'])
    table = pa.table({'a': arr})

    indices = pa.array([1, 3, 7, None])
    assert len(arr.take(indices)) == 4
    assert len(chunked_arr.take(indices)) == 4
    assert len(batch.take(indices).column(0)) == 4
    assert len(table.take(indices).column(0)) == 4


@pytest.mark.parametrize(('ty', 'values'), all_array_types)
def test_drop_null(ty, values):
    arr = pa.array(values, type=ty)
    result = arr.drop_null()
    result.validate(full=True)
    indices = [i for i in range(len(arr)) if arr[i].is_valid]
    expected = arr.take(pa.array(indices))
    assert result.equals(expected)


def test_drop_null_chunked_array():
    arr = pa.chunked_array([["a", None], ["c", "d", None], [None], []])
    expected_drop = pa.chunked_array([["a"], ["c", "d"], [], []])

    result = arr.drop_null()
    assert result.equals(expected_drop)


def test_drop_null_record_batch():
    batch = pa.record_batch(
        [pa.array(["a", None, "c", "d", None])], names=["a'"])
    result = batch.drop_null()
    expected = pa.record_batch([pa.array(["a", "c", "d"])], names=["a'"])
    assert result.equals(expected)

    batch = pa.record_batch(
        [pa.array(["a", None, "c", "d", None]),
         pa.array([None, None, "c", None, "e"])], names=["a'", "b'"])

    result = batch.drop_null()
    expected = pa.record_batch(
        [pa.array(["c"]), pa.array(["c"])], names=["a'", "b'"])
    assert result.equals(expected)


def test_drop_null_table():
    table = pa.table([pa.array(["a", None, "c", "d", None])], names=["a"])
    expected = pa.table([pa.array(["a", "c", "d"])], names=["a"])
    result = table.drop_null()
    assert result.equals(expected)

    table = pa.table([pa.chunked_array([["a", None], ["c", "d", None]]),
                      pa.chunked_array([["a", None], [None, "d", None]]),
                      pa.chunked_array([["a"], ["b"], [None], ["d", None]])],
                     names=["a", "b", "c"])
    expected = pa.table([pa.array(["a", "d"]),
                         pa.array(["a", "d"]),
                         pa.array(["a", "d"])],
                        names=["a", "b", "c"])
    result = table.drop_null()
    assert result.equals(expected)

    table = pa.table([pa.chunked_array([["a", "b"], ["c", "d", "e"]]),
                      pa.chunked_array([["A"], ["B"], [None], ["D", None]]),
                      pa.chunked_array([["a`", None], ["c`", "d`", None]])],
                     names=["a", "b", "c"])
    expected = pa.table([pa.array(["a", "d"]),
                         pa.array(["A", "D"]),
                         pa.array(["a`", "d`"])],
                        names=["a", "b", "c"])
    result = table.drop_null()
    assert result.equals(expected)


def test_drop_null_null_type():
    arr = pa.array([None] * 10)
    chunked_arr = pa.chunked_array([[None] * 5] * 2)
    batch = pa.record_batch([arr], names=['a'])
    table = pa.table({'a': arr})

    assert len(arr.drop_null()) == 0
    assert len(chunked_arr.drop_null()) == 0
    assert len(batch.drop_null().column(0)) == 0
    assert len(table.drop_null().column(0)) == 0


@pytest.mark.parametrize(('ty', 'values'), all_array_types)
def test_filter(ty, values):
    arr = pa.array(values, type=ty)

    mask = pa.array([True, False, False, True, None])
    result = arr.filter(mask, null_selection_behavior='drop')
    result.validate()
    assert result.equals(pa.array([values[0], values[3]], type=ty))
    result = arr.filter(mask, null_selection_behavior='emit_null')
    result.validate()
    assert result.equals(pa.array([values[0], values[3], None], type=ty))

    # non-boolean dtype
    mask = pa.array([0, 1, 0, 1, 0])
    with pytest.raises(NotImplementedError):
        arr.filter(mask)

    # wrong length
    mask = pa.array([True, False, True])
    with pytest.raises(ValueError, match="must all be the same length"):
        arr.filter(mask)


def test_filter_chunked_array():
    arr = pa.chunked_array([["a", None], ["c", "d", "e"]])
    expected_drop = pa.chunked_array([["a"], ["e"]])
    expected_null = pa.chunked_array([["a"], [None, "e"]])

    for mask in [
        # mask is array
        pa.array([True, False, None, False, True]),
        # mask is chunked array
        pa.chunked_array([[True, False, None], [False, True]]),
        # mask is python object
        [True, False, None, False, True]
    ]:
        result = arr.filter(mask)
        assert result.equals(expected_drop)
        result = arr.filter(mask, null_selection_behavior="emit_null")
        assert result.equals(expected_null)


def test_filter_record_batch():
    batch = pa.record_batch(
        [pa.array(["a", None, "c", "d", "e"])], names=["a'"])

    # mask is array
    mask = pa.array([True, False, None, False, True])
    result = batch.filter(mask)
    expected = pa.record_batch([pa.array(["a", "e"])], names=["a'"])
    assert result.equals(expected)

    result = batch.filter(mask, null_selection_behavior="emit_null")
    expected = pa.record_batch([pa.array(["a", None, "e"])], names=["a'"])
    assert result.equals(expected)


def test_filter_table():
    table = pa.table([pa.array(["a", None, "c", "d", "e"])], names=["a"])
    expected_drop = pa.table([pa.array(["a", "e"])], names=["a"])
    expected_null = pa.table([pa.array(["a", None, "e"])], names=["a"])

    for mask in [
        # mask is array
        pa.array([True, False, None, False, True]),
        # mask is chunked array
        pa.chunked_array([[True, False], [None, False, True]]),
        # mask is python object
        [True, False, None, False, True]
    ]:
        result = table.filter(mask)
        assert result.equals(expected_drop)
        result = table.filter(mask, null_selection_behavior="emit_null")
        assert result.equals(expected_null)


def test_filter_errors():
    arr = pa.chunked_array([["a", None], ["c", "d", "e"]])
    batch = pa.record_batch(
        [pa.array(["a", None, "c", "d", "e"])], names=["a'"])
    table = pa.table([pa.array(["a", None, "c", "d", "e"])], names=["a"])

    for obj in [arr, batch, table]:
        # non-boolean dtype
        mask = pa.array([0, 1, 0, 1, 0])
        with pytest.raises(NotImplementedError):
            obj.filter(mask)

        # wrong length
        mask = pa.array([True, False, True])
        with pytest.raises(pa.ArrowInvalid,
                           match="must all be the same length"):
            obj.filter(mask)


def test_filter_null_type():
    # ARROW-10027
    arr = pa.array([None] * 10)
    chunked_arr = pa.chunked_array([[None] * 5] * 2)
    batch = pa.record_batch([arr], names=['a'])
    table = pa.table({'a': arr})

    mask = pa.array([True, False] * 5)
    assert len(arr.filter(mask)) == 5
    assert len(chunked_arr.filter(mask)) == 5
    assert len(batch.filter(mask).column(0)) == 5
    assert len(table.filter(mask).column(0)) == 5


@pytest.mark.parametrize("typ", ["array", "chunked_array"])
def test_compare_array(typ):
    if typ == "array":
        def con(values):
            return pa.array(values)
    else:
        def con(values):
            return pa.chunked_array([values])

    arr1 = con([1, 2, 3, 4, None])
    arr2 = con([1, 1, 4, None, 4])

    result = pc.equal(arr1, arr2)
    assert result.equals(con([True, False, False, None, None]))

    result = pc.not_equal(arr1, arr2)
    assert result.equals(con([False, True, True, None, None]))

    result = pc.less(arr1, arr2)
    assert result.equals(con([False, False, True, None, None]))

    result = pc.less_equal(arr1, arr2)
    assert result.equals(con([True, False, True, None, None]))

    result = pc.greater(arr1, arr2)
    assert result.equals(con([False, True, False, None, None]))

    result = pc.greater_equal(arr1, arr2)
    assert result.equals(con([True, True, False, None, None]))


@pytest.mark.parametrize("typ", ["array", "chunked_array"])
def test_compare_string_scalar(typ):
    if typ == "array":
        def con(values):
            return pa.array(values)
    else:
        def con(values):
            return pa.chunked_array([values])

    arr = con(['a', 'b', 'c', None])
    scalar = pa.scalar('b')

    result = pc.equal(arr, scalar)
    assert result.equals(con([False, True, False, None]))

    if typ == "array":
        nascalar = pa.scalar(None, type="string")
        result = pc.equal(arr, nascalar)
        isnull = pc.is_null(result)
        assert isnull.equals(con([True, True, True, True]))

    result = pc.not_equal(arr, scalar)
    assert result.equals(con([True, False, True, None]))

    result = pc.less(arr, scalar)
    assert result.equals(con([True, False, False, None]))

    result = pc.less_equal(arr, scalar)
    assert result.equals(con([True, True, False, None]))

    result = pc.greater(arr, scalar)
    assert result.equals(con([False, False, True, None]))

    result = pc.greater_equal(arr, scalar)
    assert result.equals(con([False, True, True, None]))


@pytest.mark.parametrize("typ", ["array", "chunked_array"])
def test_compare_scalar(typ):
    if typ == "array":
        def con(values):
            return pa.array(values)
    else:
        def con(values):
            return pa.chunked_array([values])

    arr = con([1, 2, 3, None])
    scalar = pa.scalar(2)

    result = pc.equal(arr, scalar)
    assert result.equals(con([False, True, False, None]))

    if typ == "array":
        nascalar = pa.scalar(None, type="int64")
        result = pc.equal(arr, nascalar)
        assert result.to_pylist() == [None, None, None, None]

    result = pc.not_equal(arr, scalar)
    assert result.equals(con([True, False, True, None]))

    result = pc.less(arr, scalar)
    assert result.equals(con([True, False, False, None]))

    result = pc.less_equal(arr, scalar)
    assert result.equals(con([True, True, False, None]))

    result = pc.greater(arr, scalar)
    assert result.equals(con([False, False, True, None]))

    result = pc.greater_equal(arr, scalar)
    assert result.equals(con([False, True, True, None]))


def test_compare_chunked_array_mixed():
    arr = pa.array([1, 2, 3, 4, None])
    arr_chunked = pa.chunked_array([[1, 2, 3], [4, None]])
    arr_chunked2 = pa.chunked_array([[1, 2], [3, 4, None]])

    expected = pa.chunked_array([[True, True, True, True, None]])

    for left, right in [
        (arr, arr_chunked),
        (arr_chunked, arr),
        (arr_chunked, arr_chunked2),
    ]:
        result = pc.equal(left, right)
        assert result.equals(expected)


def test_arithmetic_add():
    left = pa.array([1, 2, 3, 4, 5])
    right = pa.array([0, -1, 1, 2, 3])
    result = pc.add(left, right)
    expected = pa.array([1, 1, 4, 6, 8])
    assert result.equals(expected)


def test_arithmetic_subtract():
    left = pa.array([1, 2, 3, 4, 5])
    right = pa.array([0, -1, 1, 2, 3])
    result = pc.subtract(left, right)
    expected = pa.array([1, 3, 2, 2, 2])
    assert result.equals(expected)


def test_arithmetic_multiply():
    left = pa.array([1, 2, 3, 4, 5])
    right = pa.array([0, -1, 1, 2, 3])
    result = pc.multiply(left, right)
    expected = pa.array([0, -2, 3, 8, 15])
    assert result.equals(expected)


@pytest.mark.parametrize("ty", ["round", "round_to_multiple"])
def test_round_to_integer(ty):
    if ty == "round":
        round = pc.round
        RoundOptions = partial(pc.RoundOptions, ndigits=0)
    elif ty == "round_to_multiple":
        round = pc.round_to_multiple
        RoundOptions = partial(pc.RoundToMultipleOptions, multiple=1)

    values = [3.2, 3.5, 3.7, 4.5, -3.2, -3.5, -3.7, None]
    rmode_and_expected = {
        "down": [3, 3, 3, 4, -4, -4, -4, None],
        "up": [4, 4, 4, 5, -3, -3, -3, None],
        "towards_zero": [3, 3, 3, 4, -3, -3, -3, None],
        "towards_infinity": [4, 4, 4, 5, -4, -4, -4, None],
        "half_down": [3, 3, 4, 4, -3, -4, -4, None],
        "half_up": [3, 4, 4, 5, -3, -3, -4, None],
        "half_towards_zero": [3, 3, 4, 4, -3, -3, -4, None],
        "half_towards_infinity": [3, 4, 4, 5, -3, -4, -4, None],
        "half_to_even": [3, 4, 4, 4, -3, -4, -4, None],
        "half_to_odd": [3, 3, 4, 5, -3, -3, -4, None],
    }
    for round_mode, expected in rmode_and_expected.items():
        options = RoundOptions(round_mode=round_mode)
        result = round(values, options=options)
        np.testing.assert_array_equal(result, pa.array(expected))


def test_round():
    values = [320, 3.5, 3.075, 4.5, -3.212, -35.1234, -3.045, None]
    ndigits_and_expected = {
        -2: [300, 0, 0, 0, -0, -0, -0, None],
        -1: [320, 0, 0, 0, -0, -40, -0, None],
        0: [320, 4, 3, 5, -3, -35, -3, None],
        1: [320, 3.5, 3.1, 4.5, -3.2, -35.1, -3, None],
        2: [320, 3.5, 3.08, 4.5, -3.21, -35.12, -3.05, None],
    }
    for ndigits, expected in ndigits_and_expected.items():
        options = pc.RoundOptions(ndigits, "half_towards_infinity")
        result = pc.round(values, options=options)
        np.testing.assert_allclose(result, pa.array(expected), equal_nan=True)
        assert pc.round(values, ndigits,
                        round_mode="half_towards_infinity") == result
        assert pc.round(values, ndigits, "half_towards_infinity") == result


def test_round_to_multiple():
    values = [320, 3.5, 3.075, 4.5, -3.212, -35.1234, -3.045, None]
    multiple_and_expected = {
        2: [320, 4, 4, 4, -4, -36, -4, None],
        0.05: [320, 3.5, 3.1, 4.5, -3.2, -35.1, -3.05, None],
        0.1: [320, 3.5, 3.1, 4.5, -3.2, -35.1, -3, None],
        10: [320, 0, 0, 0, -0, -40, -0, None],
        100: [300, 0, 0, 0, -0, -0, -0, None],
    }
    for multiple, expected in multiple_and_expected.items():
        options = pc.RoundToMultipleOptions(multiple, "half_towards_infinity")
        result = pc.round_to_multiple(values, options=options)
        np.testing.assert_allclose(result, pa.array(expected), equal_nan=True)
        assert pc.round_to_multiple(values, multiple,
                                    "half_towards_infinity") == result

    with pytest.raises(pa.ArrowInvalid, match="multiple must be positive"):
        pc.round_to_multiple(values, multiple=-2)


def test_is_null():
    arr = pa.array([1, 2, 3, None])
    result = arr.is_null()
    expected = pa.array([False, False, False, True])
    assert result.equals(expected)
    assert result.equals(pc.is_null(arr))
    result = arr.is_valid()
    expected = pa.array([True, True, True, False])
    assert result.equals(expected)
    assert result.equals(pc.is_valid(arr))

    arr = pa.chunked_array([[1, 2], [3, None]])
    result = arr.is_null()
    expected = pa.chunked_array([[False, False], [False, True]])
    assert result.equals(expected)
    result = arr.is_valid()
    expected = pa.chunked_array([[True, True], [True, False]])
    assert result.equals(expected)

    arr = pa.array([1, 2, 3, None, np.nan])
    result = arr.is_null()
    expected = pa.array([False, False, False, True, False])
    assert result.equals(expected)

    result = arr.is_null(nan_is_null=True)
    expected = pa.array([False, False, False, True, True])
    assert result.equals(expected)


def test_fill_null():
    arr = pa.array([1, 2, None, 4], type=pa.int8())
    fill_value = pa.array([5], type=pa.int8())
    with pytest.raises(pa.ArrowInvalid,
                       match="Array arguments must all be the same length"):
        arr.fill_null(fill_value)

    arr = pa.array([None, None, None, None], type=pa.null())
    fill_value = pa.scalar(None, type=pa.null())
    result = arr.fill_null(fill_value)
    expected = pa.array([None, None, None, None])
    assert result.equals(expected)

    arr = pa.array(['a', 'bb', None])
    result = arr.fill_null('ccc')
    expected = pa.array(['a', 'bb', 'ccc'])
    assert result.equals(expected)

    arr = pa.array([b'a', b'bb', None], type=pa.large_binary())
    result = arr.fill_null('ccc')
    expected = pa.array([b'a', b'bb', b'ccc'], type=pa.large_binary())
    assert result.equals(expected)

    arr = pa.array(['a', 'bb', None])
    result = arr.fill_null(None)
    expected = pa.array(['a', 'bb', None])
    assert result.equals(expected)


@pytest.mark.parametrize('arrow_type', numerical_arrow_types)
def test_fill_null_array(arrow_type):
    arr = pa.array([1, 2, None, 4], type=arrow_type)
    fill_value = pa.scalar(5, type=arrow_type)
    result = arr.fill_null(fill_value)
    expected = pa.array([1, 2, 5, 4], type=arrow_type)
    assert result.equals(expected)

    # Implicit conversions
    result = arr.fill_null(5)
    assert result.equals(expected)

    # ARROW-9451: Unsigned integers allow this for some reason
    if not pa.types.is_unsigned_integer(arr.type):
        with pytest.raises((ValueError, TypeError)):
            arr.fill_null('5')

    result = arr.fill_null(pa.scalar(5, type='int8'))
    assert result.equals(expected)


@pytest.mark.parametrize('arrow_type', numerical_arrow_types)
def test_fill_null_chunked_array(arrow_type):
    fill_value = pa.scalar(5, type=arrow_type)
    arr = pa.chunked_array([pa.array([None, 2, 3, 4], type=arrow_type)])
    result = arr.fill_null(fill_value)
    expected = pa.chunked_array([pa.array([5, 2, 3, 4], type=arrow_type)])
    assert result.equals(expected)

    arr = pa.chunked_array([
        pa.array([1, 2], type=arrow_type),
        pa.array([], type=arrow_type),
        pa.array([None, 4], type=arrow_type)
    ])
    expected = pa.chunked_array([
        pa.array([1, 2], type=arrow_type),
        pa.array([], type=arrow_type),
        pa.array([5, 4], type=arrow_type)
    ])
    result = arr.fill_null(fill_value)
    assert result.equals(expected)

    # Implicit conversions
    result = arr.fill_null(5)
    assert result.equals(expected)

    result = arr.fill_null(pa.scalar(5, type='int8'))
    assert result.equals(expected)


def test_logical():
    a = pa.array([True, False, False, None])
    b = pa.array([True, True, False, True])

    assert pc.and_(a, b) == pa.array([True, False, False, None])
    assert pc.and_kleene(a, b) == pa.array([True, False, False, None])

    assert pc.or_(a, b) == pa.array([True, True, False, None])
    assert pc.or_kleene(a, b) == pa.array([True, True, False, True])

    assert pc.xor(a, b) == pa.array([False, True, False, None])

    assert pc.invert(a) == pa.array([False, True, True, None])


def test_cast():
    arr = pa.array([2 ** 63 - 1], type='int64')

    with pytest.raises(pa.ArrowInvalid):
        pc.cast(arr, 'int32')

    assert pc.cast(arr, 'int32', safe=False) == pa.array([-1], type='int32')

    arr = pa.array([datetime(2010, 1, 1), datetime(2015, 1, 1)])
    expected = pa.array([1262304000000, 1420070400000], type='timestamp[ms]')
    assert pc.cast(arr, 'timestamp[ms]') == expected

    arr = pa.array([[1, 2], [3, 4, 5]], type=pa.large_list(pa.int8()))
    expected = pa.array([["1", "2"], ["3", "4", "5"]],
                        type=pa.list_(pa.utf8()))
    assert pc.cast(arr, expected.type) == expected


def test_strptime():
    arr = pa.array(["5/1/2020", None, "12/13/1900"])

    got = pc.strptime(arr, format='%m/%d/%Y', unit='s')
    expected = pa.array([datetime(2020, 5, 1), None, datetime(1900, 12, 13)],
                        type=pa.timestamp('s'))
    assert got == expected
    # Positional format
    assert pc.strptime(arr, '%m/%d/%Y', unit='s') == got


# TODO: We should test on windows once ARROW-13168 is resolved.
@pytest.mark.pandas
@pytest.mark.skipif(sys.platform == 'win32',
                    reason="Timezone database is not available on Windows yet")
def test_strftime():
    from pyarrow.vendored.version import Version

    def _fix_timestamp(s):
        if Version(pd.__version__) < Version("1.0.0"):
            return s.to_series().replace("NaT", pd.NaT)
        else:
            return s

    times = ["2018-03-10 09:00", "2038-01-31 12:23", None]
    timezones = ["CET", "UTC", "Europe/Ljubljana"]

    formats = ["%a", "%A", "%w", "%d", "%b", "%B", "%m", "%y", "%Y", "%H",
               "%I", "%p", "%M", "%z", "%Z", "%j", "%U", "%W", "%c", "%x",
               "%X", "%%", "%G", "%V", "%u"]

    for timezone in timezones:
        ts = pd.to_datetime(times).tz_localize(timezone)
        for unit in ["s", "ms", "us", "ns"]:
            tsa = pa.array(ts, type=pa.timestamp(unit, timezone))
            for fmt in formats:
                options = pc.StrftimeOptions(fmt)
                result = pc.strftime(tsa, options=options)
                expected = pa.array(_fix_timestamp(ts.strftime(fmt)))
                assert result.equals(expected)

        fmt = "%Y-%m-%dT%H:%M:%S"

        # Default format
        tsa = pa.array(ts, type=pa.timestamp("s", timezone))
        result = pc.strftime(tsa, options=pc.StrftimeOptions())
        expected = pa.array(_fix_timestamp(ts.strftime(fmt)))
        assert result.equals(expected)

        # Default format plus timezone
        tsa = pa.array(ts, type=pa.timestamp("s", timezone))
        result = pc.strftime(tsa, options=pc.StrftimeOptions(fmt + "%Z"))
        expected = pa.array(_fix_timestamp(ts.strftime(fmt + "%Z")))
        assert result.equals(expected)

        # Pandas %S is equivalent to %S in arrow for unit="s"
        tsa = pa.array(ts, type=pa.timestamp("s", timezone))
        options = pc.StrftimeOptions("%S")
        result = pc.strftime(tsa, options=options)
        expected = pa.array(_fix_timestamp(ts.strftime("%S")))
        assert result.equals(expected)

        # Pandas %S.%f is equivalent to %S in arrow for unit="us"
        tsa = pa.array(ts, type=pa.timestamp("us", timezone))
        options = pc.StrftimeOptions("%S")
        result = pc.strftime(tsa, options=options)
        expected = pa.array(_fix_timestamp(ts.strftime("%S.%f")))
        assert result.equals(expected)

        # Test setting locale
        tsa = pa.array(ts, type=pa.timestamp("s", timezone))
        options = pc.StrftimeOptions(fmt, locale="C")
        result = pc.strftime(tsa, options=options)
        expected = pa.array(_fix_timestamp(ts.strftime(fmt)))
        assert result.equals(expected)

    # Test timestamps without timezone
    fmt = "%Y-%m-%dT%H:%M:%S"
    ts = pd.to_datetime(times)
    tsa = pa.array(ts, type=pa.timestamp("s"))
    result = pc.strftime(tsa, options=pc.StrftimeOptions(fmt))
    expected = pa.array(_fix_timestamp(ts.strftime(fmt)))
    # Positional format
    assert pc.strftime(tsa, fmt) == result

    assert result.equals(expected)
    with pytest.raises(pa.ArrowInvalid,
                       match="Timezone not present, cannot convert to string"):
        pc.strftime(tsa, options=pc.StrftimeOptions(fmt + "%Z"))
    with pytest.raises(pa.ArrowInvalid,
                       match="Timezone not present, cannot convert to string"):
        pc.strftime(tsa, options=pc.StrftimeOptions(fmt + "%z"))


def _check_datetime_components(timestamps, timezone=None):
    from pyarrow.vendored.version import Version

    ts = pd.to_datetime(timestamps).tz_localize(
        "UTC").tz_convert(timezone).to_series()
    tsa = pa.array(ts, pa.timestamp("ns", tz=timezone))

    subseconds = ((ts.dt.microsecond * 10 ** 3 +
                   ts.dt.nanosecond) * 10 ** -9).round(9)
    iso_calendar_fields = [
        pa.field('iso_year', pa.int64()),
        pa.field('iso_week', pa.int64()),
        pa.field('iso_day_of_week', pa.int64())
    ]

    if Version(pd.__version__) < Version("1.1.0"):
        # https://github.com/pandas-dev/pandas/issues/33206
        iso_year = ts.map(lambda x: x.isocalendar()[0]).astype("int64")
        iso_week = ts.map(lambda x: x.isocalendar()[1]).astype("int64")
        iso_day = ts.map(lambda x: x.isocalendar()[2]).astype("int64")
    else:
        # Casting is required because pandas isocalendar returns int32
        # while arrow isocalendar returns int64.
        iso_year = ts.dt.isocalendar()["year"].astype("int64")
        iso_week = ts.dt.isocalendar()["week"].astype("int64")
        iso_day = ts.dt.isocalendar()["day"].astype("int64")

    iso_calendar = pa.StructArray.from_arrays(
        [iso_year, iso_week, iso_day],
        fields=iso_calendar_fields)

    assert pc.year(tsa).equals(pa.array(ts.dt.year))
    assert pc.month(tsa).equals(pa.array(ts.dt.month))
    assert pc.day(tsa).equals(pa.array(ts.dt.day))
    assert pc.day_of_week(tsa).equals(pa.array(ts.dt.dayofweek))
    assert pc.day_of_year(tsa).equals(pa.array(ts.dt.dayofyear))
    assert pc.iso_year(tsa).equals(pa.array(iso_year))
    assert pc.iso_week(tsa).equals(pa.array(iso_week))
    assert pc.iso_calendar(tsa).equals(iso_calendar)
    assert pc.quarter(tsa).equals(pa.array(ts.dt.quarter))
    assert pc.hour(tsa).equals(pa.array(ts.dt.hour))
    assert pc.minute(tsa).equals(pa.array(ts.dt.minute))
    assert pc.second(tsa).equals(pa.array(ts.dt.second.values))
    assert pc.millisecond(tsa).equals(pa.array(ts.dt.microsecond // 10 ** 3))
    assert pc.microsecond(tsa).equals(pa.array(ts.dt.microsecond % 10 ** 3))
    assert pc.nanosecond(tsa).equals(pa.array(ts.dt.nanosecond))
    assert pc.subsecond(tsa).equals(pa.array(subseconds))

    day_of_week_options = pc.DayOfWeekOptions(
        count_from_zero=False, week_start=1)
    assert pc.day_of_week(tsa, options=day_of_week_options).equals(
        pa.array(ts.dt.dayofweek + 1))

    week_options = pc.WeekOptions(
        week_starts_monday=True, count_from_zero=False,
        first_week_is_fully_in_year=False)
    assert pc.week(tsa, options=week_options).equals(pa.array(iso_week))


@pytest.mark.pandas
def test_extract_datetime_components():
    from pyarrow.vendored.version import Version

    timestamps = ["1970-01-01T00:00:59.123456789",
                  "2000-02-29T23:23:23.999999999",
                  "2033-05-18T03:33:20.000000000",
                  "2020-01-01T01:05:05.001",
                  "2019-12-31T02:10:10.002",
                  "2019-12-30T03:15:15.003",
                  "2009-12-31T04:20:20.004132",
                  "2010-01-01T05:25:25.005321",
                  "2010-01-03T06:30:30.006163",
                  "2010-01-04T07:35:35",
                  "2006-01-01T08:40:40",
                  "2005-12-31T09:45:45",
                  "2008-12-28",
                  "2008-12-29",
                  "2012-01-01 01:02:03"]
    timezones = ["UTC", "US/Central", "Asia/Kolkata",
                 "Etc/GMT-4", "Etc/GMT+4", "Australia/Broken_Hill"]

    # Test timezone naive timestamp array
    _check_datetime_components(timestamps)

    # Test timezone aware timestamp array
    if sys.platform == 'win32':
        # TODO: We should test on windows once ARROW-13168 is resolved.
        pytest.skip('Timezone database is not available on Windows yet')
    elif Version(pd.__version__) < Version('1.0.0'):
        pytest.skip('Pandas < 1.0 extracts time components incorrectly.')
    else:
        for timezone in timezones:
            _check_datetime_components(timestamps, timezone)


# TODO: We should test on windows once ARROW-13168 is resolved.
@pytest.mark.pandas
@pytest.mark.skipif(sys.platform == 'win32',
                    reason="Timezone database is not available on Windows yet")
def test_assume_timezone():
    from pyarrow.vendored.version import Version

    ts_type = pa.timestamp("ns")
    timestamps = pd.to_datetime(["1970-01-01T00:00:59.123456789",
                                 "2000-02-29T23:23:23.999999999",
                                 "2033-05-18T03:33:20.000000000",
                                 "2020-01-01T01:05:05.001",
                                 "2019-12-31T02:10:10.002",
                                 "2019-12-30T03:15:15.003",
                                 "2009-12-31T04:20:20.004132",
                                 "2010-01-01T05:25:25.005321",
                                 "2010-01-03T06:30:30.006163",
                                 "2010-01-04T07:35:35",
                                 "2006-01-01T08:40:40",
                                 "2005-12-31T09:45:45",
                                 "2008-12-28",
                                 "2008-12-29",
                                 "2012-01-01 01:02:03"])
    nonexistent = pd.to_datetime(["2015-03-29 02:30:00",
                                  "2015-03-29 03:30:00"])
    ambiguous = pd.to_datetime(["2018-10-28 01:20:00",
                                "2018-10-28 02:36:00",
                                "2018-10-28 03:46:00"])
    ambiguous_array = pa.array(ambiguous, type=ts_type)
    nonexistent_array = pa.array(nonexistent, type=ts_type)

    for timezone in ["UTC", "US/Central", "Asia/Kolkata"]:
        options = pc.AssumeTimezoneOptions(timezone)
        ta = pa.array(timestamps, type=ts_type)
        expected = timestamps.tz_localize(timezone)
        result = pc.assume_timezone(ta, options=options)
        assert result.equals(pa.array(expected))
        result = pc.assume_timezone(ta, timezone)  # Positional option
        assert result.equals(pa.array(expected))

        ta_zoned = pa.array(timestamps, type=pa.timestamp("ns", timezone))
        with pytest.raises(pa.ArrowInvalid, match="already have a timezone:"):
            pc.assume_timezone(ta_zoned, options=options)

    invalid_options = pc.AssumeTimezoneOptions("Europe/Brusselsss")
    with pytest.raises(ValueError, match="not found in timezone database"):
        pc.assume_timezone(ta, options=invalid_options)

    timezone = "Europe/Brussels"

    # nonexistent parameter was introduced in Pandas 0.24.0
    if Version(pd.__version__) >= Version("0.24.0"):
        options_nonexistent_raise = pc.AssumeTimezoneOptions(timezone)
        options_nonexistent_earliest = pc.AssumeTimezoneOptions(
            timezone, ambiguous="raise", nonexistent="earliest")
        options_nonexistent_latest = pc.AssumeTimezoneOptions(
            timezone, ambiguous="raise", nonexistent="latest")

        with pytest.raises(ValueError,
                           match="Timestamp doesn't exist in "
                                 f"timezone '{timezone}'"):
            pc.assume_timezone(nonexistent_array,
                               options=options_nonexistent_raise)

        expected = pa.array(nonexistent.tz_localize(
            timezone, nonexistent="shift_forward"))
        result = pc.assume_timezone(
            nonexistent_array, options=options_nonexistent_latest)
        expected.equals(result)

        expected = pa.array(nonexistent.tz_localize(
            timezone, nonexistent="shift_backward"))
        result = pc.assume_timezone(
            nonexistent_array, options=options_nonexistent_earliest)
        expected.equals(result)

    options_ambiguous_raise = pc.AssumeTimezoneOptions(timezone)
    options_ambiguous_latest = pc.AssumeTimezoneOptions(
        timezone, ambiguous="latest", nonexistent="raise")
    options_ambiguous_earliest = pc.AssumeTimezoneOptions(
        timezone, ambiguous="earliest", nonexistent="raise")

    with pytest.raises(ValueError,
                       match="Timestamp is ambiguous in "
                             f"timezone '{timezone}'"):
        pc.assume_timezone(ambiguous_array, options=options_ambiguous_raise)

    expected = ambiguous.tz_localize(timezone, ambiguous=[True, True, True])
    result = pc.assume_timezone(
        ambiguous_array, options=options_ambiguous_earliest)
    result.equals(pa.array(expected))

    expected = ambiguous.tz_localize(timezone, ambiguous=[False, False, False])
    result = pc.assume_timezone(
        ambiguous_array, options=options_ambiguous_latest)
    result.equals(pa.array(expected))


def _check_temporal_rounding(ts, values, unit):
    unit_shorthand = {
        "nanosecond": "ns",
        "microsecond": "us",
        "millisecond": "L",
        "second": "s",
        "minute": "min",
        "hour": "H",
        "day": "D"
    }
    ta = pa.array(ts)

    for value in values:
        frequency = str(value) + unit_shorthand[unit]
        options = pc.RoundTemporalOptions(value, unit)

        result = pc.ceil_temporal(ta, options=options).to_pandas()
        expected = ts.dt.ceil(frequency)
        np.testing.assert_array_equal(result, expected)

        result = pc.floor_temporal(ta, options=options).to_pandas()
        expected = ts.dt.floor(frequency)
        np.testing.assert_array_equal(result, expected)

        result = pc.round_temporal(ta, options=options).to_pandas()
        expected = ts.dt.round(frequency)
        np.testing.assert_array_equal(result, expected)


# TODO: We should test on windows once ARROW-13168 is resolved.
@pytest.mark.skipif(sys.platform == 'win32',
                    reason="Timezone database is not available on Windows yet")
@pytest.mark.parametrize('unit', ("nanosecond", "microsecond", "millisecond",
                                  "second", "minute", "hour", "day"))
@pytest.mark.pandas
def test_round_temporal(unit):
    from pyarrow.vendored.version import Version

    if Version(pd.__version__) < Version('1.0.0') and \
            unit in ("nanosecond", "microsecond"):
        pytest.skip('Pandas < 1.0 rounds zoned small units differently.')

    values = (1, 2, 3, 4, 5, 6, 7, 10, 15, 24, 60, 250, 500, 750)
    timestamps = [
        "1923-07-07 08:52:35.203790336",
        "1931-03-17 10:45:00.641559040",
        "1932-06-16 01:16:42.911994368",
        "1941-05-27 11:46:43.822831872",
        "1943-12-14 07:32:05.424766464",
        "1954-04-12 04:31:50.699881472",
        "1966-02-12 17:41:28.693282560",
        "1967-02-26 05:56:46.922376960",
        "1975-11-01 10:55:37.016146432",
        "1982-01-21 18:43:44.517366784",
        "1999-12-04 05:55:34.794991104",
        "2026-10-26 08:39:00.316686848"]
    ts = pd.Series([pd.Timestamp(x, unit="ns") for x in timestamps])
    _check_temporal_rounding(ts, values, unit)

    timezones = ["Asia/Kolkata", "America/New_York", "Etc/GMT-4", "Etc/GMT+4",
                 "Europe/Brussels", "Pacific/Marquesas", "US/Central", "UTC"]

    for timezone in timezones:
        ts_zoned = ts.dt.tz_localize("UTC").dt.tz_convert(timezone)
        _check_temporal_rounding(ts_zoned, values, unit)


def test_count():
    arr = pa.array([1, 2, 3, None, None])
    assert pc.count(arr).as_py() == 3
    assert pc.count(arr, mode='only_valid').as_py() == 3
    assert pc.count(arr, mode='only_null').as_py() == 2
    assert pc.count(arr, mode='all').as_py() == 5
    assert pc.count(arr, 'all').as_py() == 5

    with pytest.raises(ValueError,
                       match='"something else" is not a valid count mode'):
        pc.count(arr, 'something else')


def test_index():
    arr = pa.array([0, 1, None, 3, 4], type=pa.int64())
    assert pc.index(arr, pa.scalar(0)).as_py() == 0
    assert pc.index(arr, pa.scalar(2, type=pa.int8())).as_py() == -1
    assert pc.index(arr, 4).as_py() == 4
    assert arr.index(3, start=2).as_py() == 3
    assert arr.index(None).as_py() == -1

    arr = pa.chunked_array([[1, 2], [1, 3]], type=pa.int64())
    assert arr.index(1).as_py() == 0
    assert arr.index(1, start=2).as_py() == 2
    assert arr.index(1, start=1, end=2).as_py() == -1


def check_partition_nth(data, indices, pivot, null_placement):
    indices = indices.to_pylist()
    assert len(indices) == len(data)
    assert sorted(indices) == list(range(len(data)))
    until_pivot = [data[indices[i]] for i in range(pivot)]
    after_pivot = [data[indices[i]] for i in range(pivot, len(data))]
    p = data[indices[pivot]]
    if p is None:
        if null_placement == "at_start":
            assert all(v is None for v in until_pivot)
        else:
            assert all(v is None for v in after_pivot)
    else:
        if null_placement == "at_start":
            assert all(v is None or v <= p for v in until_pivot)
            assert all(v >= p for v in after_pivot)
        else:
            assert all(v <= p for v in until_pivot)
            assert all(v is None or v >= p for v in after_pivot)


def test_partition_nth():
    data = list(range(100, 140))
    random.shuffle(data)
    pivot = 10
    indices = pc.partition_nth_indices(data, pivot=pivot)
    check_partition_nth(data, indices, pivot, "at_end")
    # Positional pivot argument
    assert pc.partition_nth_indices(data, pivot) == indices

    with pytest.raises(
            ValueError,
            match="'partition_nth_indices' cannot be called without options"):
        pc.partition_nth_indices(data)


def test_partition_nth_null_placement():
    data = list(range(10)) + [None] * 10
    random.shuffle(data)

    for pivot in (0, 7, 13, 19):
        for null_placement in ("at_start", "at_end"):
            indices = pc.partition_nth_indices(data, pivot=pivot,
                                               null_placement=null_placement)
            check_partition_nth(data, indices, pivot, null_placement)


def test_select_k_array():
    def validate_select_k(select_k_indices, arr, order, stable_sort=False):
        sorted_indices = pc.sort_indices(arr, sort_keys=[("dummy", order)])
        head_k_indices = sorted_indices.slice(0, len(select_k_indices))
        if stable_sort:
            assert select_k_indices == head_k_indices
        else:
            expected = pc.take(arr, head_k_indices)
            actual = pc.take(arr, select_k_indices)
            assert actual == expected

    arr = pa.array([1, 2, None, 0])
    for k in [0, 2, 4]:
        for order in ["descending", "ascending"]:
            result = pc.select_k_unstable(
                arr, k=k, sort_keys=[("dummy", order)])
            validate_select_k(result, arr, order)

        result = pc.top_k_unstable(arr, k=k)
        validate_select_k(result, arr, "descending")

        result = pc.bottom_k_unstable(arr, k=k)
        validate_select_k(result, arr, "ascending")

    result = pc.select_k_unstable(
        arr, options=pc.SelectKOptions(
            k=2, sort_keys=[("dummy", "descending")])
    )
    validate_select_k(result, arr, "descending")

    result = pc.select_k_unstable(
        arr, options=pc.SelectKOptions(k=2, sort_keys=[("dummy", "ascending")])
    )
    validate_select_k(result, arr, "ascending")

    # Position options
    assert pc.select_k_unstable(arr, 2,
                                sort_keys=[("dummy", "ascending")]) == result
    assert pc.select_k_unstable(arr, 2, [("dummy", "ascending")]) == result


def test_select_k_table():
    def validate_select_k(select_k_indices, tbl, sort_keys, stable_sort=False):
        sorted_indices = pc.sort_indices(tbl, sort_keys=sort_keys)
        head_k_indices = sorted_indices.slice(0, len(select_k_indices))
        if stable_sort:
            assert select_k_indices == head_k_indices
        else:
            expected = pc.take(tbl, head_k_indices)
            actual = pc.take(tbl, select_k_indices)
            assert actual == expected

    table = pa.table({"a": [1, 2, 0], "b": [1, 0, 1]})
    for k in [0, 2, 4]:
        result = pc.select_k_unstable(
            table, k=k, sort_keys=[("a", "ascending")])
        validate_select_k(result, table, sort_keys=[("a", "ascending")])

        result = pc.select_k_unstable(
            table, k=k, sort_keys=[("a", "ascending"), ("b", "ascending")])
        validate_select_k(
            result, table, sort_keys=[("a", "ascending"), ("b", "ascending")])

        result = pc.top_k_unstable(table, k=k, sort_keys=["a"])
        validate_select_k(result, table, sort_keys=[("a", "descending")])

        result = pc.bottom_k_unstable(table, k=k, sort_keys=["a", "b"])
        validate_select_k(
            result, table, sort_keys=[("a", "ascending"), ("b", "ascending")])

    with pytest.raises(
            ValueError,
            match="'select_k_unstable' cannot be called without options"):
        pc.select_k_unstable(table)

    with pytest.raises(ValueError,
                       match="select_k_unstable requires a nonnegative `k`"):
        pc.select_k_unstable(table, k=-1, sort_keys=[("a", "ascending")])

    with pytest.raises(ValueError,
                       match="select_k_unstable requires a "
                             "non-empty `sort_keys`"):
        pc.select_k_unstable(table, k=2, sort_keys=[])

    with pytest.raises(ValueError, match="not a valid sort order"):
        pc.select_k_unstable(table, k=k, sort_keys=[("a", "nonscending")])

    with pytest.raises(ValueError,
                       match="Invalid sort key column: No match for.*unknown"):
        pc.select_k_unstable(table, k=k, sort_keys=[("unknown", "ascending")])


def test_array_sort_indices():
    arr = pa.array([1, 2, None, 0])
    result = pc.array_sort_indices(arr)
    assert result.to_pylist() == [3, 0, 1, 2]
    result = pc.array_sort_indices(arr, order="ascending")
    assert result.to_pylist() == [3, 0, 1, 2]
    result = pc.array_sort_indices(arr, order="descending")
    assert result.to_pylist() == [1, 0, 3, 2]
    result = pc.array_sort_indices(arr, order="descending",
                                   null_placement="at_start")
    assert result.to_pylist() == [2, 1, 0, 3]
    result = pc.array_sort_indices(arr, "descending",
                                   null_placement="at_start")
    assert result.to_pylist() == [2, 1, 0, 3]

    with pytest.raises(ValueError, match="not a valid sort order"):
        pc.array_sort_indices(arr, order="nonscending")


def test_sort_indices_array():
    arr = pa.array([1, 2, None, 0])
    result = pc.sort_indices(arr)
    assert result.to_pylist() == [3, 0, 1, 2]
    result = pc.sort_indices(arr, sort_keys=[("dummy", "ascending")])
    assert result.to_pylist() == [3, 0, 1, 2]
    result = pc.sort_indices(arr, sort_keys=[("dummy", "descending")])
    assert result.to_pylist() == [1, 0, 3, 2]
    result = pc.sort_indices(arr, sort_keys=[("dummy", "descending")],
                             null_placement="at_start")
    assert result.to_pylist() == [2, 1, 0, 3]
    # Positional `sort_keys`
    result = pc.sort_indices(arr, [("dummy", "descending")],
                             null_placement="at_start")
    assert result.to_pylist() == [2, 1, 0, 3]
    # Using SortOptions
    result = pc.sort_indices(
        arr, options=pc.SortOptions(sort_keys=[("dummy", "descending")])
    )
    assert result.to_pylist() == [1, 0, 3, 2]
    result = pc.sort_indices(
        arr, options=pc.SortOptions(sort_keys=[("dummy", "descending")],
                                    null_placement="at_start")
    )
    assert result.to_pylist() == [2, 1, 0, 3]


def test_sort_indices_table():
    table = pa.table({"a": [1, 1, None, 0], "b": [1, 0, 0, 1]})

    result = pc.sort_indices(table, sort_keys=[("a", "ascending")])
    assert result.to_pylist() == [3, 0, 1, 2]
    result = pc.sort_indices(table, sort_keys=[("a", "ascending")],
                             null_placement="at_start")
    assert result.to_pylist() == [2, 3, 0, 1]

    result = pc.sort_indices(
        table, sort_keys=[("a", "descending"), ("b", "ascending")]
    )
    assert result.to_pylist() == [1, 0, 3, 2]
    result = pc.sort_indices(
        table, sort_keys=[("a", "descending"), ("b", "ascending")],
        null_placement="at_start"
    )
    assert result.to_pylist() == [2, 1, 0, 3]
    # Positional `sort_keys`
    result = pc.sort_indices(
        table, [("a", "descending"), ("b", "ascending")],
        null_placement="at_start"
    )
    assert result.to_pylist() == [2, 1, 0, 3]

    with pytest.raises(ValueError, match="Must specify one or more sort keys"):
        pc.sort_indices(table)

    with pytest.raises(ValueError, match="Nonexistent sort key column"):
        pc.sort_indices(table, sort_keys=[("unknown", "ascending")])

    with pytest.raises(ValueError, match="not a valid sort order"):
        pc.sort_indices(table, sort_keys=[("a", "nonscending")])


def test_is_in():
    arr = pa.array([1, 2, None, 1, 2, 3])

    result = pc.is_in(arr, value_set=pa.array([1, 3, None]))
    assert result.to_pylist() == [True, False, True, True, False, True]

    result = pc.is_in(arr, value_set=pa.array([1, 3, None]), skip_nulls=True)
    assert result.to_pylist() == [True, False, False, True, False, True]

    result = pc.is_in(arr, value_set=pa.array([1, 3]))
    assert result.to_pylist() == [True, False, False, True, False, True]

    result = pc.is_in(arr, value_set=pa.array([1, 3]), skip_nulls=True)
    assert result.to_pylist() == [True, False, False, True, False, True]


def test_index_in():
    arr = pa.array([1, 2, None, 1, 2, 3])

    result = pc.index_in(arr, value_set=pa.array([1, 3, None]))
    assert result.to_pylist() == [0, None, 2, 0, None, 1]

    result = pc.index_in(arr, value_set=pa.array([1, 3, None]),
                         skip_nulls=True)
    assert result.to_pylist() == [0, None, None, 0, None, 1]

    result = pc.index_in(arr, value_set=pa.array([1, 3]))
    assert result.to_pylist() == [0, None, None, 0, None, 1]

    result = pc.index_in(arr, value_set=pa.array([1, 3]), skip_nulls=True)
    assert result.to_pylist() == [0, None, None, 0, None, 1]

    # Positional value_set
    result = pc.index_in(arr, pa.array([1, 3]), skip_nulls=True)
    assert result.to_pylist() == [0, None, None, 0, None, 1]


def test_quantile():
    arr = pa.array([1, 2, 3, 4])

    result = pc.quantile(arr)
    assert result.to_pylist() == [2.5]

    result = pc.quantile(arr, interpolation='lower')
    assert result.to_pylist() == [2]
    result = pc.quantile(arr, interpolation='higher')
    assert result.to_pylist() == [3]
    result = pc.quantile(arr, interpolation='nearest')
    assert result.to_pylist() == [3]
    result = pc.quantile(arr, interpolation='midpoint')
    assert result.to_pylist() == [2.5]
    result = pc.quantile(arr, interpolation='linear')
    assert result.to_pylist() == [2.5]

    arr = pa.array([1, 2])

    result = pc.quantile(arr, q=[0.25, 0.5, 0.75])
    assert result.to_pylist() == [1.25, 1.5, 1.75]

    result = pc.quantile(arr, q=[0.25, 0.5, 0.75], interpolation='lower')
    assert result.to_pylist() == [1, 1, 1]
    result = pc.quantile(arr, q=[0.25, 0.5, 0.75], interpolation='higher')
    assert result.to_pylist() == [2, 2, 2]
    result = pc.quantile(arr, q=[0.25, 0.5, 0.75], interpolation='midpoint')
    assert result.to_pylist() == [1.5, 1.5, 1.5]
    result = pc.quantile(arr, q=[0.25, 0.5, 0.75], interpolation='nearest')
    assert result.to_pylist() == [1, 1, 2]
    result = pc.quantile(arr, q=[0.25, 0.5, 0.75], interpolation='linear')
    assert result.to_pylist() == [1.25, 1.5, 1.75]

    # Positional `q`
    result = pc.quantile(arr, [0.25, 0.5, 0.75], interpolation='linear')
    assert result.to_pylist() == [1.25, 1.5, 1.75]

    with pytest.raises(ValueError, match="Quantile must be between 0 and 1"):
        pc.quantile(arr, q=1.1)
    with pytest.raises(ValueError, match="not a valid quantile interpolation"):
        pc.quantile(arr, interpolation='zzz')


def test_tdigest():
    arr = pa.array([1, 2, 3, 4])
    result = pc.tdigest(arr)
    assert result.to_pylist() == [2.5]

    arr = pa.chunked_array([pa.array([1, 2]), pa.array([3, 4])])
    result = pc.tdigest(arr)
    assert result.to_pylist() == [2.5]

    arr = pa.array([1, 2, 3, 4])
    result = pc.tdigest(arr, q=[0, 0.5, 1])
    assert result.to_pylist() == [1, 2.5, 4]

    arr = pa.chunked_array([pa.array([1, 2]), pa.array([3, 4])])
    result = pc.tdigest(arr, [0, 0.5, 1])  # positional `q`
    assert result.to_pylist() == [1, 2.5, 4]


def test_fill_null_segfault():
    # ARROW-12672
    arr = pa.array([None], pa.bool_()).fill_null(False)
    result = arr.cast(pa.int8())
    assert result == pa.array([0], pa.int8())


def test_min_max_element_wise():
    arr1 = pa.array([1, 2, 3])
    arr2 = pa.array([3, 1, 2])
    arr3 = pa.array([2, 3, None])

    result = pc.max_element_wise(arr1, arr2)
    assert result == pa.array([3, 2, 3])
    result = pc.min_element_wise(arr1, arr2)
    assert result == pa.array([1, 1, 2])

    result = pc.max_element_wise(arr1, arr2, arr3)
    assert result == pa.array([3, 3, 3])
    result = pc.min_element_wise(arr1, arr2, arr3)
    assert result == pa.array([1, 1, 2])

    # with specifying the option
    result = pc.max_element_wise(arr1, arr3, skip_nulls=True)
    assert result == pa.array([2, 3, 3])
    result = pc.min_element_wise(arr1, arr3, skip_nulls=True)
    assert result == pa.array([1, 2, 3])
    result = pc.max_element_wise(
        arr1, arr3, options=pc.ElementWiseAggregateOptions())
    assert result == pa.array([2, 3, 3])
    result = pc.min_element_wise(
        arr1, arr3, options=pc.ElementWiseAggregateOptions())
    assert result == pa.array([1, 2, 3])

    # not skipping nulls
    result = pc.max_element_wise(arr1, arr3, skip_nulls=False)
    assert result == pa.array([2, 3, None])
    result = pc.min_element_wise(arr1, arr3, skip_nulls=False)
    assert result == pa.array([1, 2, None])


def test_make_struct():
    assert pc.make_struct(1, 'a').as_py() == {'0': 1, '1': 'a'}

    assert pc.make_struct(1, 'a', field_names=['i', 's']).as_py() == {
        'i': 1, 's': 'a'}

    assert pc.make_struct([1, 2, 3],
                          "a b c".split()) == pa.StructArray.from_arrays([
                              [1, 2, 3],
                              "a b c".split()], names='0 1'.split())

    with pytest.raises(ValueError,
                       match="Array arguments must all be the same length"):
        pc.make_struct([1, 2, 3, 4], "a b c".split())

    with pytest.raises(ValueError, match="0 arguments but 2 field names"):
        pc.make_struct(field_names=['one', 'two'])


def test_struct_fields_options():
    a = pa.array([4, 5, 6], type=pa.int64())
    b = pa.array(["bar", None, ""])
    c = pa.StructArray.from_arrays([a, b], ["a", "b"])
    arr = pa.StructArray.from_arrays([a, c], ["a", "c"])

    assert pc.struct_field(arr,
                           indices=[1, 1]) == pa.array(["bar", None, ""])
    assert pc.struct_field(arr, [1, 1]) == pa.array(["bar", None, ""])
    assert pc.struct_field(arr, [0]) == pa.array([4, 5, 6], type=pa.int64())
    assert pc.struct_field(arr, []) == arr

    with pytest.raises(TypeError, match="an integer is required"):
        pc.struct_field(arr, indices=['a'])

    # TODO: https://issues.apache.org/jira/browse/ARROW-14853
    # assert pc.struct_field(arr) == arr


def test_case_when():
    assert pc.case_when(pc.make_struct([True, False, None],
                                       [False, True, None]),
                        [1, 2, 3],
                        [11, 12, 13]) == pa.array([1, 12, None])


def test_list_element():
    element_type = pa.struct([('a', pa.float64()), ('b', pa.int8())])
    list_type = pa.list_(element_type)
    l1 = [{'a': .4, 'b': 2}, None, {'a': .2, 'b': 4}, None, {'a': 5.6, 'b': 6}]
    l2 = [None, {'a': .52, 'b': 3}, {'a': .7, 'b': 4}, None, {'a': .6, 'b': 8}]
    lists = pa.array([l1, l2], list_type)

    index = 1
    result = pa.compute.list_element(lists, index)
    expected = pa.array([None, {'a': 0.52, 'b': 3}], element_type)
    assert result.equals(expected)

    index = 4
    result = pa.compute.list_element(lists, index)
    expected = pa.array([{'a': 5.6, 'b': 6}, {'a': .6, 'b': 8}], element_type)
    assert result.equals(expected)


def test_count_distinct():
    seed = datetime.now()
    samples = [seed.replace(year=y) for y in range(1992, 2092)]
    arr = pa.array(samples, pa.timestamp("ns"))
    assert pc.count_distinct(arr) == pa.scalar(len(samples), type=pa.int64())


def test_count_distinct_options():
    arr = pa.array([1, 2, 3, None, None])
    assert pc.count_distinct(arr).as_py() == 3
    assert pc.count_distinct(arr, mode='only_valid').as_py() == 3
    assert pc.count_distinct(arr, mode='only_null').as_py() == 1
    assert pc.count_distinct(arr, mode='all').as_py() == 4
    assert pc.count_distinct(arr, 'all').as_py() == 4


def test_utf8_normalize():
    arr = pa.array(["01²3"])
    assert pc.utf8_normalize(arr, form="NFC") == arr
    assert pc.utf8_normalize(arr, form="NFKC") == pa.array(["0123"])
    assert pc.utf8_normalize(arr, "NFD") == arr
    assert pc.utf8_normalize(arr, "NFKD") == pa.array(["0123"])
    with pytest.raises(
            ValueError,
            match='"NFZ" is not a valid Unicode normalization form'):
        pc.utf8_normalize(arr, form="NFZ")


<<<<<<< HEAD
def test_expression_serialization():
    a = pc.scalar(1)
    b = pc.scalar(1.1)
    c = pc.scalar(True)
    d = pc.scalar("string")
    e = pc.scalar(None)
    f = pc.scalar({'a': 1})
    g = pc.scalar(pa.scalar(1))
    h = pc.scalar(np.int64(2))

    all_exprs = [a, b, c, d, e, f, g, h, a == b, a > b, a & b, a | b, ~c,
                 d.is_valid(), a.cast(pa.int32(), safe=False),
                 a.cast(pa.int32(), safe=False), a.isin([1, 2, 3]),
                 pc.field('i64') > 5, pc.field('i64') == 5,
                 pc.field('i64') == 7, pc.field('i64').is_null()]
    for expr in all_exprs:
        assert isinstance(expr, pc.Expression)
        restored = pickle.loads(pickle.dumps(expr))
        assert expr.equals(restored)


def test_expression_construction():
    zero = pc.scalar(0)
    one = pc.scalar(1)
    true = pc.scalar(True)
    false = pc.scalar(False)
    string = pc.scalar("string")
    field = pc.field("field")

    zero | one == string
    ~true == false
    for typ in ("bool", pa.bool_()):
        field.cast(typ) == true

    field.isin([1, 2])

    with pytest.raises(TypeError):
        field.isin(1)

    with pytest.raises(pa.ArrowInvalid):
        field != object()


def test_expression_boolean_operators():
    # https://issues.apache.org/jira/browse/ARROW-11412
    true = pc.scalar(True)
    false = pc.scalar(False)

    with pytest.raises(ValueError, match="cannot be evaluated to python True"):
        true and false

    with pytest.raises(ValueError, match="cannot be evaluated to python True"):
        true or false

    with pytest.raises(ValueError, match="cannot be evaluated to python True"):
        bool(true)

    with pytest.raises(ValueError, match="cannot be evaluated to python True"):
        not true
=======
def test_random():
    # (note negative integer initializers are accepted)
    for initializer in ['system', 42, -42, b"abcdef"]:
        assert pc.random(0, initializer=initializer) == \
            pa.array([], type=pa.float64())

    # System random initialization => outputs all distinct
    arrays = [tuple(pc.random(100).to_pylist()) for i in range(10)]
    assert len(set(arrays)) == len(arrays)

    arrays = [tuple(pc.random(100, initializer=i % 7).to_pylist())
              for i in range(0, 100)]
    assert len(set(arrays)) == 7

    # Arbitrary hashable objects can be given as initializer
    initializers = [object(), (4, 5, 6), "foo"]
    initializers.extend(os.urandom(10) for i in range(10))
    arrays = [tuple(pc.random(100, initializer=i).to_pylist())
              for i in initializers]
    assert len(set(arrays)) == len(arrays)

    with pytest.raises(TypeError,
                       match=r"initializer should be 'system', an integer, "
                             r"or a hashable object; got \[\]"):
        pc.random(100, initializer=[])
>>>>>>> ab86daf3
<|MERGE_RESOLUTION|>--- conflicted
+++ resolved
@@ -2444,7 +2444,33 @@
         pc.utf8_normalize(arr, form="NFZ")
 
 
-<<<<<<< HEAD
+def test_random():
+    # (note negative integer initializers are accepted)
+    for initializer in ['system', 42, -42, b"abcdef"]:
+        assert pc.random(0, initializer=initializer) == \
+            pa.array([], type=pa.float64())
+
+    # System random initialization => outputs all distinct
+    arrays = [tuple(pc.random(100).to_pylist()) for i in range(10)]
+    assert len(set(arrays)) == len(arrays)
+
+    arrays = [tuple(pc.random(100, initializer=i % 7).to_pylist())
+              for i in range(0, 100)]
+    assert len(set(arrays)) == 7
+
+    # Arbitrary hashable objects can be given as initializer
+    initializers = [object(), (4, 5, 6), "foo"]
+    initializers.extend(os.urandom(10) for i in range(10))
+    arrays = [tuple(pc.random(100, initializer=i).to_pylist())
+              for i in initializers]
+    assert len(set(arrays)) == len(arrays)
+
+    with pytest.raises(TypeError,
+                       match=r"initializer should be 'system', an integer, "
+                             r"or a hashable object; got \[\]"):
+        pc.random(100, initializer=[])
+
+
 def test_expression_serialization():
     a = pc.scalar(1)
     b = pc.scalar(1.1)
@@ -2503,31 +2529,4 @@
         bool(true)
 
     with pytest.raises(ValueError, match="cannot be evaluated to python True"):
-        not true
-=======
-def test_random():
-    # (note negative integer initializers are accepted)
-    for initializer in ['system', 42, -42, b"abcdef"]:
-        assert pc.random(0, initializer=initializer) == \
-            pa.array([], type=pa.float64())
-
-    # System random initialization => outputs all distinct
-    arrays = [tuple(pc.random(100).to_pylist()) for i in range(10)]
-    assert len(set(arrays)) == len(arrays)
-
-    arrays = [tuple(pc.random(100, initializer=i % 7).to_pylist())
-              for i in range(0, 100)]
-    assert len(set(arrays)) == 7
-
-    # Arbitrary hashable objects can be given as initializer
-    initializers = [object(), (4, 5, 6), "foo"]
-    initializers.extend(os.urandom(10) for i in range(10))
-    arrays = [tuple(pc.random(100, initializer=i).to_pylist())
-              for i in initializers]
-    assert len(set(arrays)) == len(arrays)
-
-    with pytest.raises(TypeError,
-                       match=r"initializer should be 'system', an integer, "
-                             r"or a hashable object; got \[\]"):
-        pc.random(100, initializer=[])
->>>>>>> ab86daf3
+        not true