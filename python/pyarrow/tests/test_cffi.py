# -*- coding: utf-8 -*-
# Licensed to the Apache Software Foundation (ASF) under one
# or more contributor license agreements.  See the NOTICE file
# distributed with this work for additional information
# regarding copyright ownership.  The ASF licenses this file
# to you under the Apache License, Version 2.0 (the
# "License"); you may not use this file except in compliance
# with the License.  You may obtain a copy of the License at
#
#   http://www.apache.org/licenses/LICENSE-2.0
#
# Unless required by applicable law or agreed to in writing,
# software distributed under the License is distributed on an
# "AS IS" BASIS, WITHOUT WARRANTIES OR CONDITIONS OF ANY
# KIND, either express or implied.  See the License for the
# specific language governing permissions and limitations
# under the License.

import contextlib
import ctypes
import gc

import pyarrow as pa
try:
    from pyarrow.cffi import ffi
except ImportError:
    ffi = None

import pytest

try:
    import pandas as pd
    import pandas.testing as tm
except ImportError:
    pd = tm = None


needs_cffi = pytest.mark.skipif(ffi is None,
                                reason="test needs cffi package installed")

assert_schema_released = pytest.raises(
    ValueError, match="Cannot import released ArrowSchema")

assert_array_released = pytest.raises(
    ValueError, match="Cannot import released ArrowArray")

assert_stream_released = pytest.raises(
    ValueError, match="Cannot import released ArrowArrayStream")


def PyCapsule_IsValid(capsule, name):
    return ctypes.pythonapi.PyCapsule_IsValid(ctypes.py_object(capsule), name) == 1


@contextlib.contextmanager
def registered_extension_type(ext_type):
    pa.register_extension_type(ext_type)
    try:
        yield
    finally:
        pa.unregister_extension_type(ext_type.extension_name)


class ParamExtType(pa.ExtensionType):

    def __init__(self, width):
        self._width = width
        super().__init__(pa.binary(width),
                         "pyarrow.tests.test_cffi.ParamExtType")

    @property
    def width(self):
        return self._width

    def __arrow_ext_serialize__(self):
        return str(self.width).encode()

    @classmethod
    def __arrow_ext_deserialize__(cls, storage_type, serialized):
        width = int(serialized.decode())
        return cls(width)


def make_schema():
    return pa.schema([('ints', pa.list_(pa.int32()))],
                     metadata={b'key1': b'value1'})


def make_extension_schema():
    return pa.schema([('ext', ParamExtType(3))],
                     metadata={b'key1': b'value1'})


def make_extension_storage_schema():
    # Should be kept in sync with make_extension_schema
    return pa.schema([('ext', ParamExtType(3).storage_type)],
                     metadata={b'key1': b'value1'})


def make_batch():
    return pa.record_batch([[[1], [2, 42]]], make_schema())


def make_extension_batch():
    schema = make_extension_schema()
    ext_col = schema[0].type.wrap_array(pa.array([b"foo", b"bar"],
                                                 type=pa.binary(3)))
    return pa.record_batch([ext_col], schema)


def make_batches():
    schema = make_schema()
    return [
        pa.record_batch([[[1], [2, 42]]], schema),
        pa.record_batch([[None, [], [5, 6]]], schema),
    ]


def make_serialized(schema, batches):
    with pa.BufferOutputStream() as sink:
        with pa.ipc.new_stream(sink, schema) as out:
            for batch in batches:
                out.write(batch)
        return sink.getvalue()


@needs_cffi
def test_export_import_type():
    c_schema = ffi.new("struct ArrowSchema*")
    ptr_schema = int(ffi.cast("uintptr_t", c_schema))

    gc.collect()  # Make sure no Arrow data dangles in a ref cycle
    old_allocated = pa.total_allocated_bytes()

    typ = pa.list_(pa.int32())
    typ._export_to_c(ptr_schema)
    assert pa.total_allocated_bytes() > old_allocated
    # Delete and recreate C++ object from exported pointer
    del typ
    assert pa.total_allocated_bytes() > old_allocated
    typ_new = pa.DataType._import_from_c(ptr_schema)
    assert typ_new == pa.list_(pa.int32())
    assert pa.total_allocated_bytes() == old_allocated
    # Now released
    with assert_schema_released:
        pa.DataType._import_from_c(ptr_schema)

    # Invalid format string
    pa.int32()._export_to_c(ptr_schema)
    bad_format = ffi.new("char[]", b"zzz")
    c_schema.format = bad_format
    with pytest.raises(ValueError,
                       match="Invalid or unsupported format string"):
        pa.DataType._import_from_c(ptr_schema)
    # Now released
    with assert_schema_released:
        pa.DataType._import_from_c(ptr_schema)


@needs_cffi
def test_export_import_field():
    c_schema = ffi.new("struct ArrowSchema*")
    ptr_schema = int(ffi.cast("uintptr_t", c_schema))

    gc.collect()  # Make sure no Arrow data dangles in a ref cycle
    old_allocated = pa.total_allocated_bytes()

    field = pa.field("test", pa.list_(pa.int32()), nullable=True)
    field._export_to_c(ptr_schema)
    assert pa.total_allocated_bytes() > old_allocated
    # Delete and recreate C++ object from exported pointer
    del field
    assert pa.total_allocated_bytes() > old_allocated

    field_new = pa.Field._import_from_c(ptr_schema)
    assert field_new == pa.field("test", pa.list_(pa.int32()), nullable=True)
    assert pa.total_allocated_bytes() == old_allocated

    # Now released
    with assert_schema_released:
        pa.Field._import_from_c(ptr_schema)


def check_export_import_array(array_type, exporter, importer):
    c_schema = ffi.new("struct ArrowSchema*")
    ptr_schema = int(ffi.cast("uintptr_t", c_schema))
    c_array = ffi.new(f"struct {array_type}*")
    ptr_array = int(ffi.cast("uintptr_t", c_array))

    gc.collect()  # Make sure no Arrow data dangles in a ref cycle
    old_allocated = pa.total_allocated_bytes()

    # Type is known up front
    typ = pa.list_(pa.int32())
    arr = pa.array([[1], [2, 42]], type=typ)
    py_value = arr.to_pylist()
    exporter(arr, ptr_array)
    assert pa.total_allocated_bytes() > old_allocated
    # Delete recreate C++ object from exported pointer
    del arr
    arr_new = importer(ptr_array, typ)
    assert arr_new.to_pylist() == py_value
    assert arr_new.type == pa.list_(pa.int32())
    assert pa.total_allocated_bytes() > old_allocated
    del arr_new, typ
    assert pa.total_allocated_bytes() == old_allocated
    # Now released
    with assert_array_released:
        importer(ptr_array, pa.list_(pa.int32()))

    # Type is exported and imported at the same time
    arr = pa.array([[1], [2, 42]], type=pa.list_(pa.int32()))
    py_value = arr.to_pylist()
    exporter(arr, ptr_array, ptr_schema)
    # Delete and recreate C++ objects from exported pointers
    del arr
    arr_new = importer(ptr_array, ptr_schema)
    assert arr_new.to_pylist() == py_value
    assert arr_new.type == pa.list_(pa.int32())
    assert pa.total_allocated_bytes() > old_allocated
    del arr_new
    assert pa.total_allocated_bytes() == old_allocated
    # Now released
    with assert_schema_released:
        importer(ptr_array, ptr_schema)


@needs_cffi
def test_export_import_array():
    check_export_import_array(
        "ArrowArray",
        pa.Array._export_to_c,
        pa.Array._import_from_c,
    )


@needs_cffi
def test_export_import_device_array():
    check_export_import_array(
        "ArrowDeviceArray",
        pa.Array._export_to_c_device,
        pa.Array._import_from_c_device,
    )

    # verify exported struct
    c_array = ffi.new("struct ArrowDeviceArray*")
    ptr_array = int(ffi.cast("uintptr_t", c_array))
    arr = pa.array([[1], [2, 42]], type=pa.list_(pa.int32()))
    arr._export_to_c_device(ptr_array)

    assert c_array.device_type == 1  # ARROW_DEVICE_CPU 1
    assert c_array.device_id == -1
    assert c_array.array.length == 2


def check_export_import_schema(schema_factory, expected_schema_factory=None):
    if expected_schema_factory is None:
        expected_schema_factory = schema_factory

    c_schema = ffi.new("struct ArrowSchema*")
    ptr_schema = int(ffi.cast("uintptr_t", c_schema))

    gc.collect()  # Make sure no Arrow data dangles in a ref cycle
    old_allocated = pa.total_allocated_bytes()

    schema_factory()._export_to_c(ptr_schema)
    assert pa.total_allocated_bytes() > old_allocated
    # Delete and recreate C++ object from exported pointer
    schema_new = pa.Schema._import_from_c(ptr_schema)
    assert schema_new == expected_schema_factory()
    assert pa.total_allocated_bytes() == old_allocated
    del schema_new
    assert pa.total_allocated_bytes() == old_allocated
    # Now released
    with assert_schema_released:
        pa.Schema._import_from_c(ptr_schema)

    # Not a struct type
    pa.int32()._export_to_c(ptr_schema)
    with pytest.raises(ValueError,
                       match="ArrowSchema describes non-struct type"):
        pa.Schema._import_from_c(ptr_schema)
    # Now released
    with assert_schema_released:
        pa.Schema._import_from_c(ptr_schema)


@needs_cffi
def test_export_import_schema():
    check_export_import_schema(make_schema)


@needs_cffi
def test_export_import_schema_with_extension():
    # Extension type is unregistered => the storage type is imported
    check_export_import_schema(make_extension_schema,
                               make_extension_storage_schema)

    # Extension type is registered => the extension type is imported
    with registered_extension_type(ParamExtType(1)):
        check_export_import_schema(make_extension_schema)


@needs_cffi
def test_export_import_schema_float_pointer():
    # Previous versions of the R Arrow library used to pass pointer
    # values as a double.
    c_schema = ffi.new("struct ArrowSchema*")
    ptr_schema = int(ffi.cast("uintptr_t", c_schema))

    match = "Passing a pointer value as a float is unsafe"
    with pytest.warns(UserWarning, match=match):
        make_schema()._export_to_c(float(ptr_schema))
    with pytest.warns(UserWarning, match=match):
        schema_new = pa.Schema._import_from_c(float(ptr_schema))
    assert schema_new == make_schema()


def check_export_import_batch(array_type, exporter, importer, batch_factory):
    c_schema = ffi.new("struct ArrowSchema*")
    ptr_schema = int(ffi.cast("uintptr_t", c_schema))
    c_array = ffi.new(f"struct {array_type}*")
    ptr_array = int(ffi.cast("uintptr_t", c_array))

    gc.collect()  # Make sure no Arrow data dangles in a ref cycle
    old_allocated = pa.total_allocated_bytes()

    # Schema is known up front
    batch = batch_factory()
    schema = batch.schema
    py_value = batch.to_pydict()
    exporter(batch, ptr_array)
    assert pa.total_allocated_bytes() > old_allocated
    # Delete and recreate C++ object from exported pointer
    del batch
    batch_new = importer(ptr_array, schema)
    assert batch_new.to_pydict() == py_value
    assert batch_new.schema == schema
    assert pa.total_allocated_bytes() > old_allocated
    del batch_new, schema
    assert pa.total_allocated_bytes() == old_allocated
    # Now released
    with assert_array_released:
        importer(ptr_array, make_schema())

    # Type is exported and imported at the same time
    batch = batch_factory()
    py_value = batch.to_pydict()
    batch._export_to_c(ptr_array, ptr_schema)
    # Delete and recreate C++ objects from exported pointers
    del batch
    batch_new = importer(ptr_array, ptr_schema)
    assert batch_new.to_pydict() == py_value
    assert batch_new.schema == batch_factory().schema
    assert pa.total_allocated_bytes() > old_allocated
    del batch_new
    assert pa.total_allocated_bytes() == old_allocated
    # Now released
    with assert_schema_released:
        importer(ptr_array, ptr_schema)

    # Not a struct type
    pa.int32()._export_to_c(ptr_schema)
    batch_factory()._export_to_c(ptr_array)
    with pytest.raises(ValueError,
                       match="ArrowSchema describes non-struct type"):
        importer(ptr_array, ptr_schema)
    # Now released
    with assert_schema_released:
        importer(ptr_array, ptr_schema)


@needs_cffi
def test_export_import_batch():
    check_export_import_batch(
        "ArrowArray",
        pa.RecordBatch._export_to_c,
        pa.RecordBatch._import_from_c,
        make_batch,
    )


@needs_cffi
def test_export_import_batch_with_extension():
    with registered_extension_type(ParamExtType(1)):
        check_export_import_batch(
            "ArrowArray",
            pa.RecordBatch._export_to_c,
            pa.RecordBatch._import_from_c,
            make_extension_batch,
        )


@needs_cffi
def test_export_import_device_batch():
    check_export_import_batch(
        "ArrowDeviceArray",
        pa.RecordBatch._export_to_c_device,
        pa.RecordBatch._import_from_c_device,
        make_batch,
    )

    # verify exported struct
    c_array = ffi.new("struct ArrowDeviceArray*")
    ptr_array = int(ffi.cast("uintptr_t", c_array))
    batch = make_batch()
    batch._export_to_c_device(ptr_array)
    assert c_array.device_type == 1  # ARROW_DEVICE_CPU 1
    assert c_array.device_id == -1
    assert c_array.array.length == 2


def _export_import_batch_reader(ptr_stream, reader_factory):
    # Prepare input
    batches = make_batches()
    schema = batches[0].schema

    reader = reader_factory(schema, batches)
    reader._export_to_c(ptr_stream)
    # Delete and recreate C++ object from exported pointer
    del reader, batches

    reader_new = pa.RecordBatchReader._import_from_c(ptr_stream)
    assert reader_new.schema == schema
    got_batches = list(reader_new)
    del reader_new
    assert got_batches == make_batches()

    # Test read_pandas()
    if pd is not None:
        batches = make_batches()
        schema = batches[0].schema
        expected_df = pa.Table.from_batches(batches).to_pandas()

        reader = reader_factory(schema, batches)
        reader._export_to_c(ptr_stream)
        del reader, batches

        reader_new = pa.RecordBatchReader._import_from_c(ptr_stream)
        got_df = reader_new.read_pandas()
        del reader_new
        tm.assert_frame_equal(expected_df, got_df)


def make_ipc_stream_reader(schema, batches):
    return pa.ipc.open_stream(make_serialized(schema, batches))


def make_py_record_batch_reader(schema, batches):
    return pa.RecordBatchReader.from_batches(schema, batches)


@needs_cffi
@pytest.mark.parametrize('reader_factory',
                         [make_ipc_stream_reader,
                          make_py_record_batch_reader])
def test_export_import_batch_reader(reader_factory):
    c_stream = ffi.new("struct ArrowArrayStream*")
    ptr_stream = int(ffi.cast("uintptr_t", c_stream))

    gc.collect()  # Make sure no Arrow data dangles in a ref cycle
    old_allocated = pa.total_allocated_bytes()

    _export_import_batch_reader(ptr_stream, reader_factory)

    assert pa.total_allocated_bytes() == old_allocated

    # Now released
    with assert_stream_released:
        pa.RecordBatchReader._import_from_c(ptr_stream)


@needs_cffi
def test_export_import_exception_reader():
    # See: https://github.com/apache/arrow/issues/37164
    c_stream = ffi.new("struct ArrowArrayStream*")
    ptr_stream = int(ffi.cast("uintptr_t", c_stream))

    gc.collect()  # Make sure no Arrow data dangles in a ref cycle
    old_allocated = pa.total_allocated_bytes()

    def gen():
        if True:
            try:
                raise ValueError('foo')
            except ValueError as e:
                raise NotImplementedError('bar') from e
        else:
            yield from make_batches()

    original = pa.RecordBatchReader.from_batches(make_schema(), gen())
    original._export_to_c(ptr_stream)

    reader = pa.RecordBatchReader._import_from_c(ptr_stream)
    with pytest.raises(OSError) as exc_info:
        reader.read_next_batch()

    # inner *and* outer exception should be present
    assert 'ValueError: foo' in str(exc_info.value)
    assert 'NotImplementedError: bar' in str(exc_info.value)
    # Stacktrace containing line of the raise statement
    assert 'raise ValueError(\'foo\')' in str(exc_info.value)

    assert pa.total_allocated_bytes() == old_allocated


@needs_cffi
def test_imported_batch_reader_error():
    c_stream = ffi.new("struct ArrowArrayStream*")
    ptr_stream = int(ffi.cast("uintptr_t", c_stream))

    schema = pa.schema([('foo', pa.int32())])
    batches = [pa.record_batch([[1, 2, 3]], schema=schema),
               pa.record_batch([[4, 5, 6]], schema=schema)]
    buf = make_serialized(schema, batches)

    # Open a corrupt/incomplete stream and export it
    reader = pa.ipc.open_stream(buf[:-16])
    reader._export_to_c(ptr_stream)
    del reader

    reader_new = pa.RecordBatchReader._import_from_c(ptr_stream)
    batch = reader_new.read_next_batch()
    assert batch == batches[0]
    with pytest.raises(OSError,
                       match="Expected to be able to read 16 bytes "
                             "for message body, got 8"):
        reader_new.read_next_batch()

    # Again, but call read_all()
    reader = pa.ipc.open_stream(buf[:-16])
    reader._export_to_c(ptr_stream)
    del reader

    reader_new = pa.RecordBatchReader._import_from_c(ptr_stream)
    with pytest.raises(OSError,
                       match="Expected to be able to read 16 bytes "
                             "for message body, got 8"):
        reader_new.read_all()


@pytest.mark.parametrize('obj', [pa.int32(), pa.field('foo', pa.int32()),
                                 pa.schema({'foo': pa.int32()})],
                         ids=['type', 'field', 'schema'])
def test_roundtrip_schema_capsule(obj):
    gc.collect()  # Make sure no Arrow data dangles in a ref cycle
    old_allocated = pa.total_allocated_bytes()

    capsule = obj.__arrow_c_schema__()
    assert PyCapsule_IsValid(capsule, b"arrow_schema") == 1
    assert pa.total_allocated_bytes() > old_allocated
    obj_out = type(obj)._import_from_c_capsule(capsule)
    assert obj_out == obj

    assert pa.total_allocated_bytes() == old_allocated

    capsule = obj.__arrow_c_schema__()

    assert pa.total_allocated_bytes() > old_allocated
    del capsule
    assert pa.total_allocated_bytes() == old_allocated


@pytest.mark.parametrize('arr,schema_accessor,bad_type,good_type', [
    (pa.array(['a', 'b', 'c']), lambda x: x.type, pa.int32(), pa.string()),
    (
        pa.record_batch([pa.array(['a', 'b', 'c'])], names=['x']),
        lambda x: x.schema,
        pa.schema({'x': pa.int32()}),
        pa.schema({'x': pa.string()})
    ),
], ids=['array', 'record_batch'])
def test_roundtrip_array_capsule(arr, schema_accessor, bad_type, good_type):
    gc.collect()  # Make sure no Arrow data dangles in a ref cycle
    old_allocated = pa.total_allocated_bytes()

    import_array = type(arr)._import_from_c_capsule

    schema_capsule, capsule = arr.__arrow_c_array__()
    assert PyCapsule_IsValid(schema_capsule, b"arrow_schema") == 1
    assert PyCapsule_IsValid(capsule, b"arrow_array") == 1
    arr_out = import_array(schema_capsule, capsule)
    assert arr_out.equals(arr)

    assert pa.total_allocated_bytes() > old_allocated
    del arr_out

    assert pa.total_allocated_bytes() == old_allocated

    capsule = arr.__arrow_c_array__()

    assert pa.total_allocated_bytes() > old_allocated
    del capsule
    assert pa.total_allocated_bytes() == old_allocated

    with pytest.raises(ValueError,
                       match=r"Could not cast.* string to requested .* int32"):
        arr.__arrow_c_array__(bad_type.__arrow_c_schema__())

    schema_capsule, array_capsule = arr.__arrow_c_array__(
        good_type.__arrow_c_schema__())
    arr_out = import_array(schema_capsule, array_capsule)
    assert schema_accessor(arr_out) == good_type


# TODO: implement requested_schema for stream
@pytest.mark.parametrize('constructor', [
    pa.RecordBatchReader.from_batches,
    # Use a lambda because we need to re-order the parameters
    lambda schema, batches: pa.Table.from_batches(batches, schema),
], ids=['recordbatchreader', 'table'])
def test_roundtrip_reader_capsule(constructor):
    batches = make_batches()
    schema = batches[0].schema

    gc.collect()  # Make sure no Arrow data dangles in a ref cycle
    old_allocated = pa.total_allocated_bytes()

    obj = constructor(schema, batches)

    capsule = obj.__arrow_c_stream__()
    assert PyCapsule_IsValid(capsule, b"arrow_array_stream") == 1
    imported_reader = pa.RecordBatchReader._import_from_c_capsule(capsule)
    assert imported_reader.schema == schema
    imported_batches = list(imported_reader)
    assert len(imported_batches) == len(batches)
    for batch, expected in zip(imported_batches, batches):
        assert batch.equals(expected)

    del obj, imported_reader, batch, expected, imported_batches

    assert pa.total_allocated_bytes() == old_allocated

    obj = constructor(schema, batches)

    bad_schema = pa.schema({'ints': pa.int32()})
    with pytest.raises(pa.lib.ArrowTypeError, match="Field 0 cannot be cast"):
        obj.__arrow_c_stream__(bad_schema.__arrow_c_schema__())

    # Can work with matching schema
    matching_schema = pa.schema({'ints': pa.list_(pa.int32())})
    capsule = obj.__arrow_c_stream__(matching_schema.__arrow_c_schema__())
    imported_reader = pa.RecordBatchReader._import_from_c_capsule(capsule)
    assert imported_reader.schema == matching_schema
    for batch, expected in zip(imported_reader, batches):
        assert batch.equals(expected)


def test_roundtrip_batch_reader_capsule_requested_schema():
    batch = make_batch()
    requested_schema = pa.schema([('ints', pa.list_(pa.int64()))])
    requested_capsule = requested_schema.__arrow_c_schema__()
    batch_as_requested = batch.cast(requested_schema)

    capsule = batch.__arrow_c_stream__(requested_capsule)
    assert PyCapsule_IsValid(capsule, b"arrow_array_stream") == 1
    imported_reader = pa.RecordBatchReader._import_from_c_capsule(capsule)
    assert imported_reader.schema == requested_schema
    assert imported_reader.read_next_batch().equals(batch_as_requested)
    with pytest.raises(StopIteration):
        imported_reader.read_next_batch()


def test_roundtrip_batch_reader_capsule():
    batch = make_batch()

    capsule = batch.__arrow_c_stream__()
    assert PyCapsule_IsValid(capsule, b"arrow_array_stream") == 1
    imported_reader = pa.RecordBatchReader._import_from_c_capsule(capsule)
    assert imported_reader.schema == batch.schema
    assert imported_reader.read_next_batch().equals(batch)
    with pytest.raises(StopIteration):
        imported_reader.read_next_batch()


def test_roundtrip_chunked_array_capsule():
    chunked = pa.chunked_array([pa.array(["a", "b", "c"])])

    capsule = chunked.__arrow_c_stream__()
    assert PyCapsule_IsValid(capsule, b"arrow_array_stream") == 1
    imported_chunked = pa.ChunkedArray._import_from_c_capsule(capsule)
    assert imported_chunked.type == chunked.type
    assert imported_chunked == chunked


def test_roundtrip_chunked_array_capsule_requested_schema():
    chunked = pa.chunked_array([pa.array(["a", "b", "c"])])

    # Requesting the same type should work
    requested_capsule = chunked.type.__arrow_c_schema__()
    capsule = chunked.__arrow_c_stream__(requested_capsule)
    imported_chunked = pa.ChunkedArray._import_from_c_capsule(capsule)
    assert imported_chunked == chunked

    # Casting to something else should error if not possible
    requested_type = pa.binary()
    requested_capsule = requested_type.__arrow_c_schema__()
<<<<<<< HEAD
    capsule = chunked.__arrow_c_stream__(requested_capsule)
    imported_chunked = pa.ChunkedArray._import_from_c_capsule(capsule)
    assert imported_chunked == chunked.cast(pa.binary())

    requested_type = pa.int64()
    requested_capsule = requested_type.__arrow_c_schema__()
    with pytest.raises(
        ValueError, match="Could not cast string to requested type int64"
    ):
        chunked.__arrow_c_stream__(requested_capsule)
=======
    with pytest.raises(NotImplementedError):
        chunked.__arrow_c_stream__(requested_capsule)


def test_import_device_no_cuda():
    try:
        import pyarrow.cuda  # noqa
    except ImportError:
        pass
    else:
        pytest.skip("pyarrow.cuda is available")

    c_array = ffi.new("struct ArrowDeviceArray*")
    ptr_array = int(ffi.cast("uintptr_t", c_array))
    arr = pa.array([1, 2, 3], type=pa.int64())
    arr._export_to_c_device(ptr_array)

    # patch the device type of the struct, this results in an invalid ArrowDeviceArray
    # but this is just to test we raise am error before actually importing buffers
    c_array.device_type = 2  # ARROW_DEVICE_CUDA

    with pytest.raises(ImportError, match="Trying to import data on a CUDA device"):
        pa.Array._import_from_c_device(ptr_array, arr.type)
>>>>>>> 3e9f9131
<|MERGE_RESOLUTION|>--- conflicted
+++ resolved
@@ -695,7 +695,6 @@
     # Casting to something else should error if not possible
     requested_type = pa.binary()
     requested_capsule = requested_type.__arrow_c_schema__()
-<<<<<<< HEAD
     capsule = chunked.__arrow_c_stream__(requested_capsule)
     imported_chunked = pa.ChunkedArray._import_from_c_capsule(capsule)
     assert imported_chunked == chunked.cast(pa.binary())
@@ -705,9 +704,6 @@
     with pytest.raises(
         ValueError, match="Could not cast string to requested type int64"
     ):
-        chunked.__arrow_c_stream__(requested_capsule)
-=======
-    with pytest.raises(NotImplementedError):
         chunked.__arrow_c_stream__(requested_capsule)
 
 
@@ -729,5 +725,4 @@
     c_array.device_type = 2  # ARROW_DEVICE_CUDA
 
     with pytest.raises(ImportError, match="Trying to import data on a CUDA device"):
-        pa.Array._import_from_c_device(ptr_array, arr.type)
->>>>>>> 3e9f9131
+        pa.Array._import_from_c_device(ptr_array, arr.type)