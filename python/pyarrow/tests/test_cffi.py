# -*- coding: utf-8 -*-
# Licensed to the Apache Software Foundation (ASF) under one
# or more contributor license agreements.  See the NOTICE file
# distributed with this work for additional information
# regarding copyright ownership.  The ASF licenses this file
# to you under the Apache License, Version 2.0 (the
# "License"); you may not use this file except in compliance
# with the License.  You may obtain a copy of the License at
#
#   http://www.apache.org/licenses/LICENSE-2.0
#
# Unless required by applicable law or agreed to in writing,
# software distributed under the License is distributed on an
# "AS IS" BASIS, WITHOUT WARRANTIES OR CONDITIONS OF ANY
# KIND, either express or implied.  See the License for the
# specific language governing permissions and limitations
# under the License.

import contextlib
import ctypes
import gc

import pyarrow as pa
try:
    from pyarrow.cffi import ffi
except ImportError:
    ffi = None

import pytest

try:
    import pandas as pd
    import pandas.testing as tm
except ImportError:
    pd = tm = None


needs_cffi = pytest.mark.skipif(ffi is None,
                                reason="test needs cffi package installed")

assert_schema_released = pytest.raises(
    ValueError, match="Cannot import released ArrowSchema")

assert_array_released = pytest.raises(
    ValueError, match="Cannot import released ArrowArray")

assert_stream_released = pytest.raises(
    ValueError, match="Cannot import released ArrowArrayStream")


def PyCapsule_IsValid(capsule, name):
    return ctypes.pythonapi.PyCapsule_IsValid(ctypes.py_object(capsule), name) == 1


@contextlib.contextmanager
def registered_extension_type(ext_type):
    pa.register_extension_type(ext_type)
    try:
        yield
    finally:
        pa.unregister_extension_type(ext_type.extension_name)


class ParamExtType(pa.ExtensionType):

    def __init__(self, width):
        self._width = width
        super().__init__(pa.binary(width),
                         "pyarrow.tests.test_cffi.ParamExtType")

    @property
    def width(self):
        return self._width

    def __arrow_ext_serialize__(self):
        return str(self.width).encode()

    @classmethod
    def __arrow_ext_deserialize__(cls, storage_type, serialized):
        width = int(serialized.decode())
        return cls(width)


def make_schema():
    return pa.schema([('ints', pa.list_(pa.int32()))],
                     metadata={b'key1': b'value1'})


def make_extension_schema():
    return pa.schema([('ext', ParamExtType(3))],
                     metadata={b'key1': b'value1'})


def make_extension_storage_schema():
    # Should be kept in sync with make_extension_schema
    return pa.schema([('ext', ParamExtType(3).storage_type)],
                     metadata={b'key1': b'value1'})


def make_batch():
    return pa.record_batch([[[1], [2, 42]]], make_schema())


def make_extension_batch():
    schema = make_extension_schema()
    ext_col = schema[0].type.wrap_array(pa.array([b"foo", b"bar"],
                                                 type=pa.binary(3)))
    return pa.record_batch([ext_col], schema)


def make_batches():
    schema = make_schema()
    return [
        pa.record_batch([[[1], [2, 42]]], schema),
        pa.record_batch([[None, [], [5, 6]]], schema),
    ]


def make_serialized(schema, batches):
    with pa.BufferOutputStream() as sink:
        with pa.ipc.new_stream(sink, schema) as out:
            for batch in batches:
                out.write(batch)
        return sink.getvalue()


@needs_cffi
def test_export_import_type():
    c_schema = ffi.new("struct ArrowSchema*")
    ptr_schema = int(ffi.cast("uintptr_t", c_schema))

    gc.collect()  # Make sure no Arrow data dangles in a ref cycle
    old_allocated = pa.total_allocated_bytes()

    typ = pa.list_(pa.int32())
    typ._export_to_c(ptr_schema)
    assert pa.total_allocated_bytes() > old_allocated
    # Delete and recreate C++ object from exported pointer
    del typ
    assert pa.total_allocated_bytes() > old_allocated
    typ_new = pa.DataType._import_from_c(ptr_schema)
    assert typ_new == pa.list_(pa.int32())
    assert pa.total_allocated_bytes() == old_allocated
    # Now released
    with assert_schema_released:
        pa.DataType._import_from_c(ptr_schema)

    # Invalid format string
    pa.int32()._export_to_c(ptr_schema)
    bad_format = ffi.new("char[]", b"zzz")
    c_schema.format = bad_format
    with pytest.raises(ValueError,
                       match="Invalid or unsupported format string"):
        pa.DataType._import_from_c(ptr_schema)
    # Now released
    with assert_schema_released:
        pa.DataType._import_from_c(ptr_schema)


@needs_cffi
def test_export_import_field():
    c_schema = ffi.new("struct ArrowSchema*")
    ptr_schema = int(ffi.cast("uintptr_t", c_schema))

    gc.collect()  # Make sure no Arrow data dangles in a ref cycle
    old_allocated = pa.total_allocated_bytes()

    field = pa.field("test", pa.list_(pa.int32()), nullable=True)
    field._export_to_c(ptr_schema)
    assert pa.total_allocated_bytes() > old_allocated
    # Delete and recreate C++ object from exported pointer
    del field
    assert pa.total_allocated_bytes() > old_allocated

    field_new = pa.Field._import_from_c(ptr_schema)
    assert field_new == pa.field("test", pa.list_(pa.int32()), nullable=True)
    assert pa.total_allocated_bytes() == old_allocated

    # Now released
    with assert_schema_released:
        pa.Field._import_from_c(ptr_schema)


@needs_cffi
def test_export_import_array():
    c_schema = ffi.new("struct ArrowSchema*")
    ptr_schema = int(ffi.cast("uintptr_t", c_schema))
    c_array = ffi.new("struct ArrowArray*")
    ptr_array = int(ffi.cast("uintptr_t", c_array))

    gc.collect()  # Make sure no Arrow data dangles in a ref cycle
    old_allocated = pa.total_allocated_bytes()

    # Type is known up front
    typ = pa.list_(pa.int32())
    arr = pa.array([[1], [2, 42]], type=typ)
    py_value = arr.to_pylist()
    arr._export_to_c(ptr_array)
    assert pa.total_allocated_bytes() > old_allocated
    # Delete recreate C++ object from exported pointer
    del arr
    arr_new = pa.Array._import_from_c(ptr_array, typ)
    assert arr_new.to_pylist() == py_value
    assert arr_new.type == pa.list_(pa.int32())
    assert pa.total_allocated_bytes() > old_allocated
    del arr_new, typ
    assert pa.total_allocated_bytes() == old_allocated
    # Now released
    with assert_array_released:
        pa.Array._import_from_c(ptr_array, pa.list_(pa.int32()))

    # Type is exported and imported at the same time
    arr = pa.array([[1], [2, 42]], type=pa.list_(pa.int32()))
    py_value = arr.to_pylist()
    arr._export_to_c(ptr_array, ptr_schema)
    # Delete and recreate C++ objects from exported pointers
    del arr
    arr_new = pa.Array._import_from_c(ptr_array, ptr_schema)
    assert arr_new.to_pylist() == py_value
    assert arr_new.type == pa.list_(pa.int32())
    assert pa.total_allocated_bytes() > old_allocated
    del arr_new
    assert pa.total_allocated_bytes() == old_allocated
    # Now released
    with assert_schema_released:
        pa.Array._import_from_c(ptr_array, ptr_schema)


def check_export_import_schema(schema_factory, expected_schema_factory=None):
    if expected_schema_factory is None:
        expected_schema_factory = schema_factory

    c_schema = ffi.new("struct ArrowSchema*")
    ptr_schema = int(ffi.cast("uintptr_t", c_schema))

    gc.collect()  # Make sure no Arrow data dangles in a ref cycle
    old_allocated = pa.total_allocated_bytes()

    schema_factory()._export_to_c(ptr_schema)
    assert pa.total_allocated_bytes() > old_allocated
    # Delete and recreate C++ object from exported pointer
    schema_new = pa.Schema._import_from_c(ptr_schema)
    assert schema_new == expected_schema_factory()
    assert pa.total_allocated_bytes() == old_allocated
    del schema_new
    assert pa.total_allocated_bytes() == old_allocated
    # Now released
    with assert_schema_released:
        pa.Schema._import_from_c(ptr_schema)

    # Not a struct type
    pa.int32()._export_to_c(ptr_schema)
    with pytest.raises(ValueError,
                       match="ArrowSchema describes non-struct type"):
        pa.Schema._import_from_c(ptr_schema)
    # Now released
    with assert_schema_released:
        pa.Schema._import_from_c(ptr_schema)


@needs_cffi
def test_export_import_schema():
    check_export_import_schema(make_schema)


@needs_cffi
def test_export_import_schema_with_extension():
    # Extension type is unregistered => the storage type is imported
    check_export_import_schema(make_extension_schema,
                               make_extension_storage_schema)

    # Extension type is registered => the extension type is imported
    with registered_extension_type(ParamExtType(1)):
        check_export_import_schema(make_extension_schema)


@needs_cffi
def test_export_import_schema_float_pointer():
    # Previous versions of the R Arrow library used to pass pointer
    # values as a double.
    c_schema = ffi.new("struct ArrowSchema*")
    ptr_schema = int(ffi.cast("uintptr_t", c_schema))

    match = "Passing a pointer value as a float is unsafe"
    with pytest.warns(UserWarning, match=match):
        make_schema()._export_to_c(float(ptr_schema))
    with pytest.warns(UserWarning, match=match):
        schema_new = pa.Schema._import_from_c(float(ptr_schema))
    assert schema_new == make_schema()


def check_export_import_batch(batch_factory):
    c_schema = ffi.new("struct ArrowSchema*")
    ptr_schema = int(ffi.cast("uintptr_t", c_schema))
    c_array = ffi.new("struct ArrowArray*")
    ptr_array = int(ffi.cast("uintptr_t", c_array))

    gc.collect()  # Make sure no Arrow data dangles in a ref cycle
    old_allocated = pa.total_allocated_bytes()

    # Schema is known up front
    batch = batch_factory()
    schema = batch.schema
    py_value = batch.to_pydict()
    batch._export_to_c(ptr_array)
    assert pa.total_allocated_bytes() > old_allocated
    # Delete and recreate C++ object from exported pointer
    del batch
    batch_new = pa.RecordBatch._import_from_c(ptr_array, schema)
    assert batch_new.to_pydict() == py_value
    assert batch_new.schema == schema
    assert pa.total_allocated_bytes() > old_allocated
    del batch_new, schema
    assert pa.total_allocated_bytes() == old_allocated
    # Now released
    with assert_array_released:
        pa.RecordBatch._import_from_c(ptr_array, make_schema())

    # Type is exported and imported at the same time
    batch = batch_factory()
    py_value = batch.to_pydict()
    batch._export_to_c(ptr_array, ptr_schema)
    # Delete and recreate C++ objects from exported pointers
    del batch
    batch_new = pa.RecordBatch._import_from_c(ptr_array, ptr_schema)
    assert batch_new.to_pydict() == py_value
    assert batch_new.schema == batch_factory().schema
    assert pa.total_allocated_bytes() > old_allocated
    del batch_new
    assert pa.total_allocated_bytes() == old_allocated
    # Now released
    with assert_schema_released:
        pa.RecordBatch._import_from_c(ptr_array, ptr_schema)

    # Not a struct type
    pa.int32()._export_to_c(ptr_schema)
    batch_factory()._export_to_c(ptr_array)
    with pytest.raises(ValueError,
                       match="ArrowSchema describes non-struct type"):
        pa.RecordBatch._import_from_c(ptr_array, ptr_schema)
    # Now released
    with assert_schema_released:
        pa.RecordBatch._import_from_c(ptr_array, ptr_schema)


@needs_cffi
def test_export_import_batch():
    check_export_import_batch(make_batch)


@needs_cffi
def test_export_import_batch_with_extension():
    with registered_extension_type(ParamExtType(1)):
        check_export_import_batch(make_extension_batch)


def _export_import_batch_reader(ptr_stream, reader_factory):
    # Prepare input
    batches = make_batches()
    schema = batches[0].schema

    reader = reader_factory(schema, batches)
    reader._export_to_c(ptr_stream)
    # Delete and recreate C++ object from exported pointer
    del reader, batches

    reader_new = pa.RecordBatchReader._import_from_c(ptr_stream)
    assert reader_new.schema == schema
    got_batches = list(reader_new)
    del reader_new
    assert got_batches == make_batches()

    # Test read_pandas()
    if pd is not None:
        batches = make_batches()
        schema = batches[0].schema
        expected_df = pa.Table.from_batches(batches).to_pandas()

        reader = reader_factory(schema, batches)
        reader._export_to_c(ptr_stream)
        del reader, batches

        reader_new = pa.RecordBatchReader._import_from_c(ptr_stream)
        got_df = reader_new.read_pandas()
        del reader_new
        tm.assert_frame_equal(expected_df, got_df)


def make_ipc_stream_reader(schema, batches):
    return pa.ipc.open_stream(make_serialized(schema, batches))


def make_py_record_batch_reader(schema, batches):
    return pa.RecordBatchReader.from_batches(schema, batches)


@needs_cffi
@pytest.mark.parametrize('reader_factory',
                         [make_ipc_stream_reader,
                          make_py_record_batch_reader])
def test_export_import_batch_reader(reader_factory):
    c_stream = ffi.new("struct ArrowArrayStream*")
    ptr_stream = int(ffi.cast("uintptr_t", c_stream))

    gc.collect()  # Make sure no Arrow data dangles in a ref cycle
    old_allocated = pa.total_allocated_bytes()

    _export_import_batch_reader(ptr_stream, reader_factory)

    assert pa.total_allocated_bytes() == old_allocated

    # Now released
    with assert_stream_released:
        pa.RecordBatchReader._import_from_c(ptr_stream)


@needs_cffi
def test_export_import_exception_reader():
    # See: https://github.com/apache/arrow/issues/37164
    c_stream = ffi.new("struct ArrowArrayStream*")
    ptr_stream = int(ffi.cast("uintptr_t", c_stream))

    gc.collect()  # Make sure no Arrow data dangles in a ref cycle
    old_allocated = pa.total_allocated_bytes()

    def gen():
        if True:
            try:
                raise ValueError('foo')
            except ValueError as e:
                raise NotImplementedError('bar') from e
        else:
            yield from make_batches()

    original = pa.RecordBatchReader.from_batches(make_schema(), gen())
    original._export_to_c(ptr_stream)

    reader = pa.RecordBatchReader._import_from_c(ptr_stream)
    with pytest.raises(OSError) as exc_info:
        reader.read_next_batch()

    # inner *and* outer exception should be present
    assert 'ValueError: foo' in str(exc_info.value)
    assert 'NotImplementedError: bar' in str(exc_info.value)
    # Stacktrace containing line of the raise statement
    assert 'raise ValueError(\'foo\')' in str(exc_info.value)

    assert pa.total_allocated_bytes() == old_allocated


@needs_cffi
def test_imported_batch_reader_error():
    c_stream = ffi.new("struct ArrowArrayStream*")
    ptr_stream = int(ffi.cast("uintptr_t", c_stream))

    schema = pa.schema([('foo', pa.int32())])
    batches = [pa.record_batch([[1, 2, 3]], schema=schema),
               pa.record_batch([[4, 5, 6]], schema=schema)]
    buf = make_serialized(schema, batches)

    # Open a corrupt/incomplete stream and export it
    reader = pa.ipc.open_stream(buf[:-16])
    reader._export_to_c(ptr_stream)
    del reader

    reader_new = pa.RecordBatchReader._import_from_c(ptr_stream)
    batch = reader_new.read_next_batch()
    assert batch == batches[0]
    with pytest.raises(OSError,
                       match="Expected to be able to read 16 bytes "
                             "for message body, got 8"):
        reader_new.read_next_batch()

    # Again, but call read_all()
    reader = pa.ipc.open_stream(buf[:-16])
    reader._export_to_c(ptr_stream)
    del reader

    reader_new = pa.RecordBatchReader._import_from_c(ptr_stream)
    with pytest.raises(OSError,
                       match="Expected to be able to read 16 bytes "
                             "for message body, got 8"):
        reader_new.read_all()


@pytest.mark.parametrize('obj', [pa.int32(), pa.field('foo', pa.int32()),
                                 pa.schema({'foo': pa.int32()})],
                         ids=['type', 'field', 'schema'])
def test_roundtrip_schema_capsule(obj):
    gc.collect()  # Make sure no Arrow data dangles in a ref cycle
    old_allocated = pa.total_allocated_bytes()

    capsule = obj.__arrow_c_schema__()
    assert PyCapsule_IsValid(capsule, b"arrow_schema") == 1
    assert pa.total_allocated_bytes() > old_allocated
    obj_out = type(obj)._import_from_c_capsule(capsule)
    assert obj_out == obj

    assert pa.total_allocated_bytes() == old_allocated

    capsule = obj.__arrow_c_schema__()

    assert pa.total_allocated_bytes() > old_allocated
    del capsule
    assert pa.total_allocated_bytes() == old_allocated


@pytest.mark.parametrize('arr,schema_accessor,bad_type,good_type', [
    (pa.array(['a', 'b', 'c']), lambda x: x.type, pa.int32(), pa.string()),
    (
        pa.record_batch([pa.array(['a', 'b', 'c'])], names=['x']),
        lambda x: x.schema,
        pa.schema({'x': pa.int32()}),
        pa.schema({'x': pa.string()})
    ),
], ids=['array', 'record_batch'])
def test_roundtrip_array_capsule(arr, schema_accessor, bad_type, good_type):
    gc.collect()  # Make sure no Arrow data dangles in a ref cycle
    old_allocated = pa.total_allocated_bytes()

    import_array = type(arr)._import_from_c_capsule

    schema_capsule, capsule = arr.__arrow_c_array__()
    assert PyCapsule_IsValid(schema_capsule, b"arrow_schema") == 1
    assert PyCapsule_IsValid(capsule, b"arrow_array") == 1
    arr_out = import_array(schema_capsule, capsule)
    assert arr_out.equals(arr)

    assert pa.total_allocated_bytes() > old_allocated
    del arr_out

    assert pa.total_allocated_bytes() == old_allocated

    capsule = arr.__arrow_c_array__()

    assert pa.total_allocated_bytes() > old_allocated
    del capsule
    assert pa.total_allocated_bytes() == old_allocated

    with pytest.raises(ValueError,
                       match=r"Could not cast.* string to requested .* int32"):
        arr.__arrow_c_array__(bad_type.__arrow_c_schema__())

    schema_capsule, array_capsule = arr.__arrow_c_array__(
        good_type.__arrow_c_schema__())
    arr_out = import_array(schema_capsule, array_capsule)
    assert schema_accessor(arr_out) == good_type


# TODO: implement requested_schema for stream
@pytest.mark.parametrize('constructor', [
    pa.RecordBatchReader.from_batches,
    # Use a lambda because we need to re-order the parameters
    lambda schema, batches: pa.Table.from_batches(batches, schema),
], ids=['recordbatchreader', 'table'])
def test_roundtrip_reader_capsule(constructor):
    batches = make_batches()
    schema = batches[0].schema

    gc.collect()  # Make sure no Arrow data dangles in a ref cycle
    old_allocated = pa.total_allocated_bytes()

    obj = constructor(schema, batches)

    capsule = obj.__arrow_c_stream__()
    assert PyCapsule_IsValid(capsule, b"arrow_array_stream") == 1
    imported_reader = pa.RecordBatchReader._import_from_c_capsule(capsule)
    assert imported_reader.schema == schema
    imported_batches = list(imported_reader)
    assert len(imported_batches) == len(batches)
    for batch, expected in zip(imported_batches, batches):
        assert batch.equals(expected)

    del obj, imported_reader, batch, expected, imported_batches

    assert pa.total_allocated_bytes() == old_allocated

    obj = constructor(schema, batches)

    # TODO: turn this to ValueError once we implement validation.
    bad_schema = pa.schema({'ints': pa.int32()})
    with pytest.raises(NotImplementedError):
        obj.__arrow_c_stream__(bad_schema.__arrow_c_schema__())

    # Can work with matching schema
    matching_schema = pa.schema({'ints': pa.list_(pa.int32())})
    capsule = obj.__arrow_c_stream__(matching_schema.__arrow_c_schema__())
    imported_reader = pa.RecordBatchReader._import_from_c_capsule(capsule)
    assert imported_reader.schema == matching_schema
    for batch, expected in zip(imported_reader, batches):
        assert batch.equals(expected)


def test_roundtrip_batch_reader_capsule():
    batch = make_batch()

    capsule = batch.__arrow_c_stream__()
    assert PyCapsule_IsValid(capsule, b"arrow_array_stream") == 1
    imported_reader = pa.RecordBatchReader._import_from_c_capsule(capsule)
    assert imported_reader.schema == batch.schema
    assert imported_reader.read_next_batch().equals(batch)
    with pytest.raises(StopIteration):
        imported_reader.read_next_batch()


<<<<<<< HEAD
@needs_cffi
def test_export_import_device_array():
    c_schema = ffi.new("struct ArrowSchema*")
    ptr_schema = int(ffi.cast("uintptr_t", c_schema))
    c_array = ffi.new("struct ArrowDeviceArray*")
    ptr_array = int(ffi.cast("uintptr_t", c_array))

    gc.collect()  # Make sure no Arrow data dangles in a ref cycle
    old_allocated = pa.total_allocated_bytes()

    # Type is known up front
    typ = pa.list_(pa.int32())
    arr = pa.array([[1], [2, 42]], type=typ)
    py_value = arr.to_pylist()
    arr._export_to_c_device(ptr_array)
    assert pa.total_allocated_bytes() > old_allocated

    # verify exported struct
    assert c_array.device_type == 1  # ARROW_DEVICE_CPU 1
    assert c_array.device_id == -1
    assert c_array.array.length == 2

    # Delete recreate C++ object from exported pointer
    del arr
    arr_new = pa.Array._import_from_c_device(ptr_array, typ)
    assert arr_new.to_pylist() == py_value
    assert arr_new.type == pa.list_(pa.int32())
    assert pa.total_allocated_bytes() > old_allocated
    del arr_new, typ
    assert pa.total_allocated_bytes() == old_allocated
    # Now released
    with assert_array_released:
        pa.Array._import_from_c(ptr_array, pa.list_(pa.int32()))

    # Type is exported and imported at the same time
    arr = pa.array([[1], [2, 42]], type=pa.list_(pa.int32()))
    py_value = arr.to_pylist()
    arr._export_to_c(ptr_array, ptr_schema)
    # Delete and recreate C++ objects from exported pointers
    del arr
    arr_new = pa.Array._import_from_c(ptr_array, ptr_schema)
    assert arr_new.to_pylist() == py_value
    assert arr_new.type == pa.list_(pa.int32())
    assert pa.total_allocated_bytes() > old_allocated
    del arr_new
    assert pa.total_allocated_bytes() == old_allocated
    # Now released
    with assert_schema_released:
        pa.Array._import_from_c(ptr_array, ptr_schema)


@needs_cffi
def test_export_import_device_batch():
    c_schema = ffi.new("struct ArrowSchema*")
    ptr_schema = int(ffi.cast("uintptr_t", c_schema))
    c_array = ffi.new("struct ArrowDeviceArray*")
    ptr_array = int(ffi.cast("uintptr_t", c_array))

    gc.collect()  # Make sure no Arrow data dangles in a ref cycle
    old_allocated = pa.total_allocated_bytes()

    # Schema is known up front
    batch = make_batch()
    schema = batch.schema
    py_value = batch.to_pydict()
    batch._export_to_c_device(ptr_array)
    assert pa.total_allocated_bytes() > old_allocated

    # verify exported struct
    assert c_array.device_type == 1  # ARROW_DEVICE_CPU 1
    assert c_array.device_id == -1
    assert c_array.array.length == 2

    # Delete and recreate C++ object from exported pointer
    del batch
    batch_new = pa.RecordBatch._import_from_c_device(ptr_array, schema)
    assert batch_new.to_pydict() == py_value
    assert batch_new.schema == schema
    assert pa.total_allocated_bytes() > old_allocated
    del batch_new, schema
    assert pa.total_allocated_bytes() == old_allocated
    # Now released
    with assert_array_released:
        pa.RecordBatch._import_from_c_device(ptr_array, make_schema())

    # Type is exported and imported at the same time
    batch = make_batch()
    py_value = batch.to_pydict()
    batch._export_to_c_device(ptr_array, ptr_schema)
    # Delete and recreate C++ objects from exported pointers
    del batch
    batch_new = pa.RecordBatch._import_from_c_device(ptr_array, ptr_schema)
    assert batch_new.to_pydict() == py_value
    assert batch_new.schema == make_batch().schema
    assert pa.total_allocated_bytes() > old_allocated
    del batch_new
    assert pa.total_allocated_bytes() == old_allocated
    # Now released
    with assert_schema_released:
        pa.RecordBatch._import_from_c_device(ptr_array, ptr_schema)

    # Not a struct type
    pa.int32()._export_to_c(ptr_schema)
    make_batch()._export_to_c_device(ptr_array)
    with pytest.raises(ValueError,
                       match="ArrowSchema describes non-struct type"):
        pa.RecordBatch._import_from_c_device(ptr_array, ptr_schema)
    # Now released
    with assert_schema_released:
        pa.RecordBatch._import_from_c_device(ptr_array, ptr_schema)
=======
def test_roundtrip_chunked_array_capsule():
    chunked = pa.chunked_array([pa.array(["a", "b", "c"])])

    capsule = chunked.__arrow_c_stream__()
    assert PyCapsule_IsValid(capsule, b"arrow_array_stream") == 1
    imported_chunked = pa.ChunkedArray._import_from_c_capsule(capsule)
    assert imported_chunked.type == chunked.type
    assert imported_chunked == chunked


def test_roundtrip_chunked_array_capsule_requested_schema():
    chunked = pa.chunked_array([pa.array(["a", "b", "c"])])

    # Requesting the same type should work
    requested_capsule = chunked.type.__arrow_c_schema__()
    capsule = chunked.__arrow_c_stream__(requested_capsule)
    imported_chunked = pa.ChunkedArray._import_from_c_capsule(capsule)
    assert imported_chunked == chunked

    # Casting to something else should error
    requested_type = pa.binary()
    requested_capsule = requested_type.__arrow_c_schema__()
    with pytest.raises(NotImplementedError):
        chunked.__arrow_c_stream__(requested_capsule)
>>>>>>> 91bf1c9c
<|MERGE_RESOLUTION|>--- conflicted
+++ resolved
@@ -603,7 +603,32 @@
         imported_reader.read_next_batch()
 
 
-<<<<<<< HEAD
+def test_roundtrip_chunked_array_capsule():
+    chunked = pa.chunked_array([pa.array(["a", "b", "c"])])
+
+    capsule = chunked.__arrow_c_stream__()
+    assert PyCapsule_IsValid(capsule, b"arrow_array_stream") == 1
+    imported_chunked = pa.ChunkedArray._import_from_c_capsule(capsule)
+    assert imported_chunked.type == chunked.type
+    assert imported_chunked == chunked
+
+
+def test_roundtrip_chunked_array_capsule_requested_schema():
+    chunked = pa.chunked_array([pa.array(["a", "b", "c"])])
+
+    # Requesting the same type should work
+    requested_capsule = chunked.type.__arrow_c_schema__()
+    capsule = chunked.__arrow_c_stream__(requested_capsule)
+    imported_chunked = pa.ChunkedArray._import_from_c_capsule(capsule)
+    assert imported_chunked == chunked
+
+    # Casting to something else should error
+    requested_type = pa.binary()
+    requested_capsule = requested_type.__arrow_c_schema__()
+    with pytest.raises(NotImplementedError):
+        chunked.__arrow_c_stream__(requested_capsule)
+
+
 @needs_cffi
 def test_export_import_device_array():
     c_schema = ffi.new("struct ArrowSchema*")
@@ -713,30 +738,4 @@
         pa.RecordBatch._import_from_c_device(ptr_array, ptr_schema)
     # Now released
     with assert_schema_released:
-        pa.RecordBatch._import_from_c_device(ptr_array, ptr_schema)
-=======
-def test_roundtrip_chunked_array_capsule():
-    chunked = pa.chunked_array([pa.array(["a", "b", "c"])])
-
-    capsule = chunked.__arrow_c_stream__()
-    assert PyCapsule_IsValid(capsule, b"arrow_array_stream") == 1
-    imported_chunked = pa.ChunkedArray._import_from_c_capsule(capsule)
-    assert imported_chunked.type == chunked.type
-    assert imported_chunked == chunked
-
-
-def test_roundtrip_chunked_array_capsule_requested_schema():
-    chunked = pa.chunked_array([pa.array(["a", "b", "c"])])
-
-    # Requesting the same type should work
-    requested_capsule = chunked.type.__arrow_c_schema__()
-    capsule = chunked.__arrow_c_stream__(requested_capsule)
-    imported_chunked = pa.ChunkedArray._import_from_c_capsule(capsule)
-    assert imported_chunked == chunked
-
-    # Casting to something else should error
-    requested_type = pa.binary()
-    requested_capsule = requested_type.__arrow_c_schema__()
-    with pytest.raises(NotImplementedError):
-        chunked.__arrow_c_stream__(requested_capsule)
->>>>>>> 91bf1c9c
+        pa.RecordBatch._import_from_c_device(ptr_array, ptr_schema)