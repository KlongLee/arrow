--- conflicted
+++ resolved
@@ -1144,7 +1144,6 @@
     assert reconstructed_array == array
 
 
-<<<<<<< HEAD
 def test_tensor_type():
     tensor_type = pa.fixed_shape_tensor(pa.int8(), [2, 3])
     assert tensor_type.extension_name == "arrow.fixed_shape_tensor"
@@ -1229,7 +1228,8 @@
     tensor_type3 = pa.fixed_shape_tensor(pa.uint8(), [2, 2, 3])
     assert tensor_type == tensor_type2
     assert not tensor_type == tensor_type3
-=======
+
+
 @pytest.mark.pandas
 def test_extension_to_pandas_storage_type(registered_period_type):
     period_type, _ = registered_period_type
@@ -1274,5 +1274,4 @@
 
         # Check the usage of types_mapper
         result = table.to_pandas(types_mapper=pd.ArrowDtype)
-        assert isinstance(result["ext"].dtype, pd.ArrowDtype)
->>>>>>> 01e76ba6
+        assert isinstance(result["ext"].dtype, pd.ArrowDtype)