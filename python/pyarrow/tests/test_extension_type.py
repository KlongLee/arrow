--- conflicted
+++ resolved
@@ -15,13 +15,10 @@
 # specific language governing permissions and limitations
 # under the License.
 
-<<<<<<< HEAD
 import ast
 import json
 import math
-=======
 import os
->>>>>>> f2d632e7
 import pickle
 import shutil
 import subprocess
@@ -1091,7 +1088,6 @@
     assert result.equals(expected)
 
 
-<<<<<<< HEAD
 class FixedShapeTensorType(pa.ExtensionType):
     """
     Canonical extension type class for fixed shape tensors.
@@ -1452,7 +1448,8 @@
     period_type = FixedShapeTensorType(pa.int8(), (2, 2, 3))
     with pytest.raises(KeyError):
         pa.register_extension_type(period_type)
-=======
+
+
 @pytest.mark.cython
 def test_cpp_extension_in_python(tmpdir):
     from .test_cython import (
@@ -1494,5 +1491,4 @@
     batch = ipc_read_batch(buf)
     reconstructed_array = batch.column(0)
     assert reconstructed_array.type == uuid_type
-    assert reconstructed_array == array
->>>>>>> f2d632e7
+    assert reconstructed_array == array