# Licensed to the Apache Software Foundation (ASF) under one
# or more contributor license agreements.  See the NOTICE file
# distributed with this work for additional information
# regarding copyright ownership.  The ASF licenses this file
# to you under the Apache License, Version 2.0 (the
# "License"); you may not use this file except in compliance
# with the License.  You may obtain a copy of the License at
#
#   http://www.apache.org/licenses/LICENSE-2.0
#
# Unless required by applicable law or agreed to in writing,
# software distributed under the License is distributed on an
# "AS IS" BASIS, WITHOUT WARRANTIES OR CONDITIONS OF ANY
# KIND, either express or implied.  See the License for the
# specific language governing permissions and limitations
# under the License.

import contextlib
import os
import posixpath
import datetime
import pathlib
import pickle
import sys
import textwrap
import tempfile
import threading
import time

import numpy as np
import pytest

import pyarrow as pa
import pyarrow.compute as pc
import pyarrow.csv
import pyarrow.feather
import pyarrow.fs as fs
from pyarrow.tests.util import (change_cwd, _filesystem_uri,
                                FSProtocolClass, ProxyHandler,
                                _configure_s3_limited_user)

try:
    import pandas as pd
except ImportError:
    pd = None

try:
    import pyarrow.dataset as ds
except ImportError:
    ds = None

try:
    import pyarrow.parquet as pq
except ImportError:
    pq = None

# Marks all of the tests in this module
# Ignore these with pytest ... -m 'not dataset'
pytestmark = pytest.mark.dataset


def _generate_data(n):
    import datetime
    import itertools

    day = datetime.datetime(2000, 1, 1)
    interval = datetime.timedelta(days=5)
    colors = itertools.cycle(['green', 'blue', 'yellow', 'red', 'orange'])

    data = []
    for i in range(n):
        data.append((day, i, float(i), next(colors)))
        day += interval

    return pd.DataFrame(data, columns=['date', 'index', 'value', 'color'])


def _table_from_pandas(df):
    schema = pa.schema([
        pa.field('date', pa.date32()),
        pa.field('index', pa.int64()),
        pa.field('value', pa.float64()),
        pa.field('color', pa.string()),
    ])
    table = pa.Table.from_pandas(df, schema=schema, preserve_index=False)
    return table.replace_schema_metadata()


@pytest.fixture
@pytest.mark.parquet
def mockfs():
    mockfs = fs._MockFileSystem()

    directories = [
        'subdir/1/xxx',
        'subdir/2/yyy',
    ]

    for i, directory in enumerate(directories):
        path = '{}/file{}.parquet'.format(directory, i)
        mockfs.create_dir(directory)
        with mockfs.open_output_stream(path) as out:
            data = [
                list(range(5)),
                list(map(float, range(5))),
                list(map(str, range(5))),
                [i] * 5,
                [{'a': j % 3, 'b': str(j % 3)} for j in range(5)],
            ]
            schema = pa.schema([
                ('i64', pa.int64()),
                ('f64', pa.float64()),
                ('str', pa.string()),
                ('const', pa.int64()),
                ('struct', pa.struct({'a': pa.int64(), 'b': pa.string()})),
            ])
            batch = pa.record_batch(data, schema=schema)
            table = pa.Table.from_batches([batch])

            pq.write_table(table, out)

    return mockfs


@pytest.fixture
def open_logging_fs(monkeypatch):
    from pyarrow.fs import PyFileSystem, LocalFileSystem
    from .test_fs import ProxyHandler

    localfs = LocalFileSystem()

    def normalized(paths):
        return {localfs.normalize_path(str(p)) for p in paths}

    opened = set()

    def open_input_file(self, path):
        path = localfs.normalize_path(str(path))
        opened.add(path)
        return self._fs.open_input_file(path)

    # patch proxyhandler to log calls to open_input_file
    monkeypatch.setattr(ProxyHandler, "open_input_file", open_input_file)
    fs = PyFileSystem(ProxyHandler(localfs))

    @contextlib.contextmanager
    def assert_opens(expected_opened):
        opened.clear()
        try:
            yield
        finally:
            assert normalized(opened) == normalized(expected_opened)

    return fs, assert_opens


@pytest.fixture(scope='module')
def multisourcefs(request):
    request.config.pyarrow.requires('pandas')
    request.config.pyarrow.requires('parquet')

    df = _generate_data(1000)
    mockfs = fs._MockFileSystem()

    # simply split the dataframe into four chunks to construct a data source
    # from each chunk into its own directory
    df_a, df_b, df_c, df_d = np.array_split(df, 4)

    # create a directory containing a flat sequence of parquet files without
    # any partitioning involved
    mockfs.create_dir('plain')
    for i, chunk in enumerate(np.array_split(df_a, 10)):
        path = 'plain/chunk-{}.parquet'.format(i)
        with mockfs.open_output_stream(path) as out:
            pq.write_table(_table_from_pandas(chunk), out)

    # create one with schema partitioning by weekday and color
    mockfs.create_dir('schema')
    for part, chunk in df_b.groupby([df_b.date.dt.dayofweek, df_b.color]):
        folder = 'schema/{}/{}'.format(*part)
        path = '{}/chunk.parquet'.format(folder)
        mockfs.create_dir(folder)
        with mockfs.open_output_stream(path) as out:
            pq.write_table(_table_from_pandas(chunk), out)

    # create one with hive partitioning by year and month
    mockfs.create_dir('hive')
    for part, chunk in df_c.groupby([df_c.date.dt.year, df_c.date.dt.month]):
        folder = 'hive/year={}/month={}'.format(*part)
        path = '{}/chunk.parquet'.format(folder)
        mockfs.create_dir(folder)
        with mockfs.open_output_stream(path) as out:
            pq.write_table(_table_from_pandas(chunk), out)

    # create one with hive partitioning by color
    mockfs.create_dir('hive_color')
    for part, chunk in df_d.groupby(["color"]):
        folder = 'hive_color/color={}'.format(*part)
        path = '{}/chunk.parquet'.format(folder)
        mockfs.create_dir(folder)
        with mockfs.open_output_stream(path) as out:
            pq.write_table(_table_from_pandas(chunk), out)

    return mockfs


@pytest.fixture
@pytest.mark.parquet
def dataset(mockfs):
    format = ds.ParquetFileFormat()
    selector = fs.FileSelector('subdir', recursive=True)
    options = ds.FileSystemFactoryOptions('subdir')
    options.partitioning = ds.DirectoryPartitioning(
        pa.schema([
            pa.field('group', pa.int32()),
            pa.field('key', pa.string())
        ])
    )
    factory = ds.FileSystemDatasetFactory(mockfs, selector, format, options)
    return factory.finish()


@pytest.fixture(params=[
    (True),
    (False)
], ids=['threaded', 'serial'])
def dataset_reader(request):
    '''
    Fixture which allows dataset scanning operations to be
    run with/without threads
    '''
    use_threads = request.param

    class reader:

        def __init__(self):
            self.use_threads = use_threads

        def _patch_kwargs(self, kwargs):
            if 'use_threads' in kwargs:
                raise Exception(
                    ('Invalid use of dataset_reader, do not specify'
                     ' use_threads'))
            kwargs['use_threads'] = use_threads

        def to_table(self, dataset, **kwargs):
            self._patch_kwargs(kwargs)
            return dataset.to_table(**kwargs)

        def to_batches(self, dataset, **kwargs):
            self._patch_kwargs(kwargs)
            return dataset.to_batches(**kwargs)

        def scanner(self, dataset, **kwargs):
            self._patch_kwargs(kwargs)
            return dataset.scanner(**kwargs)

        def head(self, dataset, num_rows, **kwargs):
            self._patch_kwargs(kwargs)
            return dataset.head(num_rows, **kwargs)

        def take(self, dataset, indices, **kwargs):
            self._patch_kwargs(kwargs)
            return dataset.take(indices, **kwargs)

        def count_rows(self, dataset, **kwargs):
            self._patch_kwargs(kwargs)
            return dataset.count_rows(**kwargs)

    return reader()


@pytest.mark.parquet
def test_filesystem_dataset(mockfs):
    schema = pa.schema([
        pa.field('const', pa.int64())
    ])
    file_format = ds.ParquetFileFormat()
    paths = ['subdir/1/xxx/file0.parquet', 'subdir/2/yyy/file1.parquet']
    partitions = [ds.field('part') == x for x in range(1, 3)]
    fragments = [file_format.make_fragment(path, mockfs, part)
                 for path, part in zip(paths, partitions)]
    root_partition = ds.field('level') == ds.scalar(1337)

    dataset_from_fragments = ds.FileSystemDataset(
        fragments, schema=schema, format=file_format,
        filesystem=mockfs, root_partition=root_partition,
    )
    dataset_from_paths = ds.FileSystemDataset.from_paths(
        paths, schema=schema, format=file_format, filesystem=mockfs,
        partitions=partitions, root_partition=root_partition,
    )

    for dataset in [dataset_from_fragments, dataset_from_paths]:
        assert isinstance(dataset, ds.FileSystemDataset)
        assert isinstance(dataset.format, ds.ParquetFileFormat)
        assert dataset.partition_expression.equals(root_partition)
        assert set(dataset.files) == set(paths)

        fragments = list(dataset.get_fragments())
        for fragment, partition, path in zip(fragments, partitions, paths):
            assert fragment.partition_expression.equals(partition)
            assert fragment.path == path
            assert isinstance(fragment.format, ds.ParquetFileFormat)
            assert isinstance(fragment, ds.ParquetFileFragment)
            assert fragment.row_groups == [0]
            assert fragment.num_row_groups == 1

            row_group_fragments = list(fragment.split_by_row_group())
            assert fragment.num_row_groups == len(row_group_fragments) == 1
            assert isinstance(row_group_fragments[0], ds.ParquetFileFragment)
            assert row_group_fragments[0].path == path
            assert row_group_fragments[0].row_groups == [0]
            assert row_group_fragments[0].num_row_groups == 1

        fragments = list(dataset.get_fragments(filter=ds.field("const") == 0))
        assert len(fragments) == 2

    # the root_partition keyword has a default
    dataset = ds.FileSystemDataset(
        fragments, schema=schema, format=file_format, filesystem=mockfs
    )
    assert dataset.partition_expression.equals(ds.scalar(True))

    # from_paths partitions have defaults
    dataset = ds.FileSystemDataset.from_paths(
        paths, schema=schema, format=file_format, filesystem=mockfs
    )
    assert dataset.partition_expression.equals(ds.scalar(True))
    for fragment in dataset.get_fragments():
        assert fragment.partition_expression.equals(ds.scalar(True))

    # validation of required arguments
    with pytest.raises(TypeError, match="incorrect type"):
        ds.FileSystemDataset(fragments, file_format, schema)
    # validation of root_partition
    with pytest.raises(TypeError, match="incorrect type"):
        ds.FileSystemDataset(fragments, schema=schema,
                             format=file_format, root_partition=1)
    # missing required argument in from_paths
    with pytest.raises(TypeError, match="incorrect type"):
        ds.FileSystemDataset.from_paths(fragments, format=file_format)


def test_filesystem_dataset_no_filesystem_interaction(dataset_reader):
    # ARROW-8283
    schema = pa.schema([
        pa.field('f1', pa.int64())
    ])
    file_format = ds.IpcFileFormat()
    paths = ['nonexistingfile.arrow']

    # creating the dataset itself doesn't raise
    dataset = ds.FileSystemDataset.from_paths(
        paths, schema=schema, format=file_format,
        filesystem=fs.LocalFileSystem(),
    )

    # getting fragments also doesn't raise
    dataset.get_fragments()

    # scanning does raise
    with pytest.raises(FileNotFoundError):
        dataset_reader.to_table(dataset)


@pytest.mark.parquet
def test_dataset(dataset, dataset_reader):
    assert isinstance(dataset, ds.Dataset)
    assert isinstance(dataset.schema, pa.Schema)

    # TODO(kszucs): test non-boolean Exprs for filter do raise
    expected_i64 = pa.array([0, 1, 2, 3, 4], type=pa.int64())
    expected_f64 = pa.array([0, 1, 2, 3, 4], type=pa.float64())

    for batch in dataset_reader.to_batches(dataset):
        assert isinstance(batch, pa.RecordBatch)
        assert batch.column(0).equals(expected_i64)
        assert batch.column(1).equals(expected_f64)

    for batch in dataset_reader.scanner(dataset).scan_batches():
        assert isinstance(batch, ds.TaggedRecordBatch)
        assert isinstance(batch.fragment, ds.Fragment)

    table = dataset_reader.to_table(dataset)
    assert isinstance(table, pa.Table)
    assert len(table) == 10

    condition = ds.field('i64') == 1
    result = dataset.to_table(use_threads=True, filter=condition)
    # Don't rely on the scanning order
    result = result.sort_by('group').to_pydict()

    assert result['i64'] == [1, 1]
    assert result['f64'] == [1., 1.]
    assert sorted(result['group']) == [1, 2]
    assert sorted(result['key']) == ['xxx', 'yyy']

    # Filtering on a nested field ref
    condition = ds.field(('struct', 'b')) == '1'
    result = dataset.to_table(use_threads=True, filter=condition)
    result = result.sort_by('group').to_pydict()

    assert result['i64'] == [1, 4, 1, 4]
    assert result['f64'] == [1.0, 4.0, 1.0, 4.0]
    assert result['group'] == [1, 1, 2, 2]
    assert result['key'] == ['xxx', 'xxx', 'yyy', 'yyy']

    # Projecting on a nested field ref expression
    projection = {
        'i64': ds.field('i64'),
        'f64': ds.field('f64'),
        'new': ds.field(('struct', 'b')) == '1',
    }
    result = dataset.to_table(use_threads=True, columns=projection)
    result = result.sort_by('i64').to_pydict()

    assert list(result) == ['i64', 'f64', 'new']
    assert result['i64'] == [0, 0, 1, 1, 2, 2, 3, 3, 4, 4]
    assert result['f64'] == [0.0, 0.0, 1.0, 1.0,
                             2.0, 2.0, 3.0, 3.0, 4.0, 4.0]
    assert result['new'] == [False, False, True, True, False, False,
                             False, False, True, True]


@pytest.mark.parquet
def test_scanner(dataset, dataset_reader):
    scanner = dataset_reader.scanner(
        dataset, memory_pool=pa.default_memory_pool())
    assert isinstance(scanner, ds.Scanner)

    with pytest.raises(pa.ArrowInvalid):
        dataset_reader.scanner(dataset, columns=['unknown'])

    scanner = dataset_reader.scanner(dataset, columns=['i64'],
                                     memory_pool=pa.default_memory_pool())
    assert scanner.dataset_schema == dataset.schema
    assert scanner.projected_schema == pa.schema([("i64", pa.int64())])

    assert isinstance(scanner, ds.Scanner)
    table = scanner.to_table()
    for batch in scanner.to_batches():
        assert batch.schema == scanner.projected_schema
        assert batch.num_columns == 1
    assert table == scanner.to_reader().read_all()

    assert table.schema == scanner.projected_schema
    for i in range(table.num_rows):
        indices = pa.array([i])
        assert table.take(indices) == scanner.take(indices)
    with pytest.raises(pa.ArrowIndexError):
        scanner.take(pa.array([table.num_rows]))

    assert table.num_rows == scanner.count_rows()

    scanner = dataset_reader.scanner(dataset, columns=['__filename',
                                                       '__fragment_index',
                                                       '__batch_index',
                                                       '__last_in_fragment'],
                                     memory_pool=pa.default_memory_pool())
    table = scanner.to_table()
    expected_names = ['__filename', '__fragment_index',
                      '__batch_index', '__last_in_fragment']
    assert table.column_names == expected_names

    sorted_table = table.sort_by('__fragment_index')
    assert sorted_table['__filename'].to_pylist() == (
        ['subdir/1/xxx/file0.parquet'] * 5 +
        ['subdir/2/yyy/file1.parquet'] * 5)
    assert sorted_table['__fragment_index'].to_pylist() == ([0] * 5 + [1] * 5)
    assert sorted_table['__batch_index'].to_pylist() == [0] * 10
    assert sorted_table['__last_in_fragment'].to_pylist() == [True] * 10


@pytest.mark.parquet
def test_scanner_async_deprecated(dataset):
    with pytest.warns(FutureWarning):
        dataset.scanner(use_async=False)
    with pytest.warns(FutureWarning):
        dataset.scanner(use_async=True)
    with pytest.warns(FutureWarning):
        dataset.to_table(use_async=False)
    with pytest.warns(FutureWarning):
        dataset.to_table(use_async=True)
    with pytest.warns(FutureWarning):
        dataset.head(1, use_async=False)
    with pytest.warns(FutureWarning):
        dataset.head(1, use_async=True)
    with pytest.warns(FutureWarning):
        ds.Scanner.from_dataset(dataset, use_async=False)
    with pytest.warns(FutureWarning):
        ds.Scanner.from_dataset(dataset, use_async=True)
    with pytest.warns(FutureWarning):
        ds.Scanner.from_fragment(
            next(dataset.get_fragments()), use_async=False)
    with pytest.warns(FutureWarning):
        ds.Scanner.from_fragment(
            next(dataset.get_fragments()), use_async=True)


@pytest.mark.parquet
def test_head(dataset, dataset_reader):
    result = dataset_reader.head(dataset, 0)
    assert result == pa.Table.from_batches([], schema=dataset.schema)

    result = dataset_reader.head(dataset, 1, columns=['i64']).to_pydict()
    assert result == {'i64': [0]}

    result = dataset_reader.head(dataset, 2, columns=['i64'],
                                 filter=ds.field('i64') > 1).to_pydict()
    assert result == {'i64': [2, 3]}

    result = dataset_reader.head(dataset, 1024, columns=['i64']).to_pydict()
    assert result == {'i64': list(range(5)) * 2}

    fragment = next(dataset.get_fragments())
    result = fragment.head(1, columns=['i64']).to_pydict()
    assert result == {'i64': [0]}

    result = fragment.head(1024, columns=['i64']).to_pydict()
    assert result == {'i64': list(range(5))}


@pytest.mark.parquet
def test_take(dataset, dataset_reader):
    fragment = next(dataset.get_fragments())
    for indices in [[1, 3], pa.array([1, 3])]:
        expected = dataset_reader.to_table(fragment).take(indices)
        assert dataset_reader.take(fragment, indices) == expected
    with pytest.raises(IndexError):
        dataset_reader.take(fragment, pa.array([5]))

    for indices in [[1, 7], pa.array([1, 7])]:
        assert dataset_reader.take(
            dataset, indices) == dataset_reader.to_table(dataset).take(indices)
    with pytest.raises(IndexError):
        dataset_reader.take(dataset, pa.array([10]))


@pytest.mark.parquet
def test_count_rows(dataset, dataset_reader):
    fragment = next(dataset.get_fragments())
    assert dataset_reader.count_rows(fragment) == 5
    assert dataset_reader.count_rows(
        fragment, filter=ds.field("i64") == 4) == 1

    assert dataset_reader.count_rows(dataset) == 10
    # Filter on partition key
    assert dataset_reader.count_rows(
        dataset, filter=ds.field("group") == 1) == 5
    # Filter on data
    assert dataset_reader.count_rows(dataset, filter=ds.field("i64") >= 3) == 4
    assert dataset_reader.count_rows(dataset, filter=ds.field("i64") < 0) == 0


def test_abstract_classes():
    classes = [
        ds.FileFormat,
        ds.Scanner,
        ds.Partitioning,
    ]
    for klass in classes:
        with pytest.raises(TypeError):
            klass()


def test_partitioning():
    schema = pa.schema([
        pa.field('i64', pa.int64()),
        pa.field('f64', pa.float64())
    ])
    for klass in [ds.DirectoryPartitioning, ds.HivePartitioning,
                  ds.FilenamePartitioning]:
        partitioning = klass(schema)
        assert isinstance(partitioning, ds.Partitioning)

    partitioning = ds.DirectoryPartitioning(
        pa.schema([
            pa.field('group', pa.int64()),
            pa.field('key', pa.float64())
        ])
    )
    assert len(partitioning.dictionaries) == 2
    assert all(x is None for x in partitioning.dictionaries)
<<<<<<< HEAD
    expr = partitioning.parse('/3/3.14')
=======
    expr = partitioning.parse('/3/3.14/')
>>>>>>> 7fe71f5c
    assert isinstance(expr, ds.Expression)

    expected = (ds.field('group') == 3) & (ds.field('key') == 3.14)
    assert expr.equals(expected)

    with pytest.raises(pa.ArrowInvalid):
        partitioning.parse('/prefix/3/aaa')

    expr = partitioning.parse('/3/')
    expected = ds.field('group') == 3
    assert expr.equals(expected)

    partitioning = ds.HivePartitioning(
        pa.schema([
            pa.field('alpha', pa.int64()),
            pa.field('beta', pa.int64())
        ]),
        null_fallback='xyz'
    )
    assert len(partitioning.dictionaries) == 2
    assert all(x is None for x in partitioning.dictionaries)
<<<<<<< HEAD
    expr = partitioning.parse('/alpha=0/beta=3')
=======
    expr = partitioning.parse('/alpha=0/beta=3/')
>>>>>>> 7fe71f5c
    expected = (
        (ds.field('alpha') == ds.scalar(0)) &
        (ds.field('beta') == ds.scalar(3))
    )
    assert expr.equals(expected)

    expr = partitioning.parse('/alpha=xyz/beta=3/')
    expected = (
        (ds.field('alpha').is_null() & (ds.field('beta') == ds.scalar(3)))
    )
    assert expr.equals(expected)

    for shouldfail in ['/alpha=one/beta=2/', '/alpha=one/', '/beta=two/']:
        with pytest.raises(pa.ArrowInvalid):
            partitioning.parse(shouldfail)

    partitioning = ds.FilenamePartitioning(
        pa.schema([
            pa.field('group', pa.int64()),
            pa.field('key', pa.float64())
        ])
    )
    assert len(partitioning.dictionaries) == 2
    assert all(x is None for x in partitioning.dictionaries)
    expr = partitioning.parse('3_3.14_')
    assert isinstance(expr, ds.Expression)

    expected = (ds.field('group') == 3) & (ds.field('key') == 3.14)
    assert expr.equals(expected)

    with pytest.raises(pa.ArrowInvalid):
        partitioning.parse('prefix_3_aaa_')

    partitioning = ds.DirectoryPartitioning(
        pa.schema([
            pa.field('group', pa.int64()),
            pa.field('key', pa.dictionary(pa.int8(), pa.string()))
        ]),
        dictionaries={
            "key": pa.array(["first", "second", "third"]),
        })
    assert partitioning.dictionaries[0] is None
    assert partitioning.dictionaries[1].to_pylist() == [
        "first", "second", "third"]

    partitioning = ds.FilenamePartitioning(
        pa.schema([
            pa.field('group', pa.int64()),
            pa.field('key', pa.dictionary(pa.int8(), pa.string()))
        ]),
        dictionaries={
            "key": pa.array(["first", "second", "third"]),
        })
    assert partitioning.dictionaries[0] is None
    assert partitioning.dictionaries[1].to_pylist() == [
        "first", "second", "third"]

    # test partitioning roundtrip
    table = pa.table([
        pa.array(range(20)), pa.array(np.random.randn(20)),
        pa.array(np.repeat(['a', 'b'], 10))],
        names=["f1", "f2", "part"]
    )
    partitioning_schema = pa.schema([("part", pa.string())])
    for klass in [ds.DirectoryPartitioning, ds.HivePartitioning,
                  ds.FilenamePartitioning]:
        with tempfile.TemporaryDirectory() as tempdir:
            partitioning = klass(partitioning_schema)
            ds.write_dataset(table, tempdir,
                             format='ipc', partitioning=partitioning)
            load_back = ds.dataset(tempdir, format='ipc',
                                   partitioning=partitioning)
            load_back_table = load_back.to_table()
            assert load_back_table.equals(table)


def test_expression_arithmetic_operators():
    dataset = ds.dataset(pa.table({'a': [1, 2, 3], 'b': [2, 2, 2]}))
    a = ds.field("a")
    b = ds.field("b")
    result = dataset.to_table(columns={
        "a+1": a + 1,
        "b-a": b - a,
        "a*2": a * 2,
        "a/b": a.cast("float64") / b,
    })
    expected = pa.table({
        "a+1": [2, 3, 4], "b-a": [1, 0, -1],
        "a*2": [2, 4, 6], "a/b": [0.5, 1.0, 1.5],
    })
    assert result.equals(expected)


def test_partition_keys():
    a, b, c = [ds.field(f) == f for f in 'abc']
    assert ds._get_partition_keys(a) == {'a': 'a'}
    assert ds._get_partition_keys(a & b & c) == {f: f for f in 'abc'}

    nope = ds.field('d') >= 3
    assert ds._get_partition_keys(nope) == {}
    assert ds._get_partition_keys(a & nope) == {'a': 'a'}

    null = ds.field('a').is_null()
    assert ds._get_partition_keys(null) == {'a': None}


@pytest.mark.parquet
def test_parquet_read_options():
    opts1 = ds.ParquetReadOptions()
    opts2 = ds.ParquetReadOptions(dictionary_columns=['a', 'b'])
    opts3 = ds.ParquetReadOptions(coerce_int96_timestamp_unit="ms")

    assert opts1.dictionary_columns == set()

    assert opts2.dictionary_columns == {'a', 'b'}

    assert opts1.coerce_int96_timestamp_unit == "ns"
    assert opts3.coerce_int96_timestamp_unit == "ms"

    assert opts1 == opts1
    assert opts1 != opts2
    assert opts1 != opts3


@pytest.mark.parquet
def test_parquet_file_format_read_options():
    pff1 = ds.ParquetFileFormat()
    pff2 = ds.ParquetFileFormat(dictionary_columns={'a'})
    pff3 = ds.ParquetFileFormat(coerce_int96_timestamp_unit="s")

    assert pff1.read_options == ds.ParquetReadOptions()
    assert pff2.read_options == ds.ParquetReadOptions(dictionary_columns=['a'])
    assert pff3.read_options == ds.ParquetReadOptions(
        coerce_int96_timestamp_unit="s")


@pytest.mark.parquet
def test_parquet_scan_options():
    opts1 = ds.ParquetFragmentScanOptions()
    opts2 = ds.ParquetFragmentScanOptions(buffer_size=4096)
    opts3 = ds.ParquetFragmentScanOptions(
        buffer_size=2**13, use_buffered_stream=True)
    opts4 = ds.ParquetFragmentScanOptions(buffer_size=2**13, pre_buffer=True)
    opts5 = ds.ParquetFragmentScanOptions(
        thrift_string_size_limit=123456,
        thrift_container_size_limit=987654,)

    assert opts1.use_buffered_stream is False
    assert opts1.buffer_size == 2**13
    assert opts1.pre_buffer is False
    assert opts1.thrift_string_size_limit == 100_000_000  # default in C++
    assert opts1.thrift_container_size_limit == 1_000_000  # default in C++

    assert opts2.use_buffered_stream is False
    assert opts2.buffer_size == 2**12
    assert opts2.pre_buffer is False

    assert opts3.use_buffered_stream is True
    assert opts3.buffer_size == 2**13
    assert opts3.pre_buffer is False

    assert opts4.use_buffered_stream is False
    assert opts4.buffer_size == 2**13
    assert opts4.pre_buffer is True

    assert opts5.thrift_string_size_limit == 123456
    assert opts5.thrift_container_size_limit == 987654

    assert opts1 == opts1
    assert opts1 != opts2
    assert opts2 != opts3
    assert opts3 != opts4
    assert opts5 != opts1


def test_file_format_pickling():
    formats = [
        ds.IpcFileFormat(),
        ds.CsvFileFormat(),
        ds.CsvFileFormat(pa.csv.ParseOptions(delimiter='\t',
                                             ignore_empty_lines=True)),
        ds.CsvFileFormat(read_options=pa.csv.ReadOptions(
            skip_rows=3, column_names=['foo'])),
        ds.CsvFileFormat(read_options=pa.csv.ReadOptions(
            skip_rows=3, block_size=2**20)),
    ]
    try:
        formats.append(ds.OrcFileFormat())
    except ImportError:
        pass

    if pq is not None:
        formats.extend([
            ds.ParquetFileFormat(),
            ds.ParquetFileFormat(dictionary_columns={'a'}),
            ds.ParquetFileFormat(use_buffered_stream=True),
            ds.ParquetFileFormat(
                use_buffered_stream=True,
                buffer_size=4096,
                thrift_string_size_limit=123,
                thrift_container_size_limit=456,
            ),
        ])

    for file_format in formats:
        assert pickle.loads(pickle.dumps(file_format)) == file_format


def test_fragment_scan_options_pickling():
    options = [
        ds.CsvFragmentScanOptions(),
        ds.CsvFragmentScanOptions(
            convert_options=pa.csv.ConvertOptions(strings_can_be_null=True)),
        ds.CsvFragmentScanOptions(
            read_options=pa.csv.ReadOptions(block_size=2**16)),
    ]

    if pq is not None:
        options.extend([
            ds.ParquetFragmentScanOptions(buffer_size=4096),
            ds.ParquetFragmentScanOptions(pre_buffer=True),
        ])

    for option in options:
        assert pickle.loads(pickle.dumps(option)) == option


@pytest.mark.parametrize('paths_or_selector', [
    fs.FileSelector('subdir', recursive=True),
    [
        'subdir/1/xxx/file0.parquet',
        'subdir/2/yyy/file1.parquet',
    ]
])
@pytest.mark.parametrize('pre_buffer', [False, True])
@pytest.mark.parquet
def test_filesystem_factory(mockfs, paths_or_selector, pre_buffer):
    format = ds.ParquetFileFormat(
        read_options=ds.ParquetReadOptions(dictionary_columns={"str"}),
        pre_buffer=pre_buffer
    )

    options = ds.FileSystemFactoryOptions('subdir')
    options.partitioning = ds.DirectoryPartitioning(
        pa.schema([
            pa.field('group', pa.int32()),
            pa.field('key', pa.string())
        ])
    )
    assert options.partition_base_dir == 'subdir'
    assert options.selector_ignore_prefixes == ['.', '_']
    assert options.exclude_invalid_files is False

    factory = ds.FileSystemDatasetFactory(
        mockfs, paths_or_selector, format, options
    )
    inspected_schema = factory.inspect()

    assert factory.inspect().equals(pa.schema([
        pa.field('i64', pa.int64()),
        pa.field('f64', pa.float64()),
        pa.field('str', pa.dictionary(pa.int32(), pa.string())),
        pa.field('const', pa.int64()),
        pa.field('struct', pa.struct({'a': pa.int64(),
                                      'b': pa.string()})),
        pa.field('group', pa.int32()),
        pa.field('key', pa.string()),
    ]), check_metadata=False)

    assert isinstance(factory.inspect_schemas(), list)
    assert isinstance(factory.finish(inspected_schema),
                      ds.FileSystemDataset)
    assert factory.root_partition.equals(ds.scalar(True))

    dataset = factory.finish()
    assert isinstance(dataset, ds.FileSystemDataset)

    scanner = dataset.scanner()
    expected_i64 = pa.array([0, 1, 2, 3, 4], type=pa.int64())
    expected_f64 = pa.array([0, 1, 2, 3, 4], type=pa.float64())
    expected_str = pa.DictionaryArray.from_arrays(
        pa.array([0, 1, 2, 3, 4], type=pa.int32()),
        pa.array("0 1 2 3 4".split(), type=pa.string())
    )
    expected_struct = pa.array([{'a': i % 3, 'b': str(i % 3)}
                                for i in range(5)])
    iterator = scanner.scan_batches()
    for (batch, fragment), group, key in zip(iterator, [1, 2], ['xxx', 'yyy']):
        expected_group = pa.array([group] * 5, type=pa.int32())
        expected_key = pa.array([key] * 5, type=pa.string())
        expected_const = pa.array([group - 1] * 5, type=pa.int64())
        # Can't compare or really introspect expressions from Python
        assert fragment.partition_expression is not None
        assert batch.num_columns == 7
        assert batch[0].equals(expected_i64)
        assert batch[1].equals(expected_f64)
        assert batch[2].equals(expected_str)
        assert batch[3].equals(expected_const)
        assert batch[4].equals(expected_struct)
        assert batch[5].equals(expected_group)
        assert batch[6].equals(expected_key)

    table = dataset.to_table()
    assert isinstance(table, pa.Table)
    assert len(table) == 10
    assert table.num_columns == 7


@pytest.mark.parquet
def test_make_fragment(multisourcefs):
    parquet_format = ds.ParquetFileFormat()
    dataset = ds.dataset('/plain', filesystem=multisourcefs,
                         format=parquet_format)

    for path in dataset.files:
        fragment = parquet_format.make_fragment(path, multisourcefs)
        assert fragment.row_groups == [0]

        row_group_fragment = parquet_format.make_fragment(path, multisourcefs,
                                                          row_groups=[0])
        for f in [fragment, row_group_fragment]:
            assert isinstance(f, ds.ParquetFileFragment)
            assert f.path == path
            assert isinstance(f.filesystem, type(multisourcefs))
        assert row_group_fragment.row_groups == [0]


def test_make_csv_fragment_from_buffer(dataset_reader):
    content = textwrap.dedent("""
        alpha,num,animal
        a,12,dog
        b,11,cat
        c,10,rabbit
    """)
    buffer = pa.py_buffer(content.encode('utf-8'))

    csv_format = ds.CsvFileFormat()
    fragment = csv_format.make_fragment(buffer)

    expected = pa.table([['a', 'b', 'c'],
                         [12, 11, 10],
                         ['dog', 'cat', 'rabbit']],
                        names=['alpha', 'num', 'animal'])
    assert dataset_reader.to_table(fragment).equals(expected)

    pickled = pickle.loads(pickle.dumps(fragment))
    assert dataset_reader.to_table(pickled).equals(fragment.to_table())


@pytest.mark.parquet
def test_make_parquet_fragment_from_buffer(dataset_reader):
    arrays = [
        pa.array(['a', 'b', 'c']),
        pa.array([12, 11, 10]),
        pa.array(['dog', 'cat', 'rabbit'])
    ]
    dictionary_arrays = [
        arrays[0].dictionary_encode(),
        arrays[1],
        arrays[2].dictionary_encode()
    ]
    dictionary_format = ds.ParquetFileFormat(
        read_options=ds.ParquetReadOptions(
            dictionary_columns=['alpha', 'animal']
        ),
        use_buffered_stream=True,
        buffer_size=4096,
    )

    cases = [
        (arrays, ds.ParquetFileFormat()),
        (dictionary_arrays, dictionary_format)
    ]
    for arrays, format_ in cases:
        table = pa.table(arrays, names=['alpha', 'num', 'animal'])

        out = pa.BufferOutputStream()
        pq.write_table(table, out)
        buffer = out.getvalue()

        fragment = format_.make_fragment(buffer)
        assert dataset_reader.to_table(fragment).equals(table)

        pickled = pickle.loads(pickle.dumps(fragment))
        assert dataset_reader.to_table(pickled).equals(table)


@pytest.mark.parquet
def _create_dataset_for_fragments(tempdir, chunk_size=None, filesystem=None):
    table = pa.table(
        [range(8), [1] * 8, ['a'] * 4 + ['b'] * 4],
        names=['f1', 'f2', 'part']
    )

    path = str(tempdir / "test_parquet_dataset")

    # write_to_dataset currently requires pandas
    pq.write_to_dataset(table, path,
                        partition_cols=["part"], chunk_size=chunk_size)
    dataset = ds.dataset(
        path, format="parquet", partitioning="hive", filesystem=filesystem
    )

    return table, dataset


@pytest.mark.pandas
@pytest.mark.parquet
@pytest.mark.filterwarnings(
    "ignore:Passing 'use_legacy_dataset=True':FutureWarning")
def test_fragments(tempdir, dataset_reader):
    table, dataset = _create_dataset_for_fragments(tempdir)

    # list fragments
    fragments = list(dataset.get_fragments())
    assert len(fragments) == 2
    f = fragments[0]

    physical_names = ['f1', 'f2']
    # file's schema does not include partition column
    assert f.physical_schema.names == physical_names
    assert f.format.inspect(f.path, f.filesystem) == f.physical_schema
    assert f.partition_expression.equals(ds.field('part') == 'a')

    # By default, the partition column is not part of the schema.
    result = dataset_reader.to_table(f)
    assert result.column_names == physical_names
    assert result.equals(table.remove_column(2).slice(0, 4))

    # scanning fragment includes partition columns when given the proper
    # schema.
    result = dataset_reader.to_table(f, schema=dataset.schema)
    assert result.column_names == ['f1', 'f2', 'part']
    assert result.equals(table.slice(0, 4))
    assert f.physical_schema == result.schema.remove(2)

    # scanning fragments follow filter predicate
    result = dataset_reader.to_table(
        f, schema=dataset.schema, filter=ds.field('f1') < 2)
    assert result.column_names == ['f1', 'f2', 'part']


@pytest.mark.pandas
@pytest.mark.parquet
def test_fragments_implicit_cast(tempdir):
    # ARROW-8693
    table = pa.table([range(8), [1] * 4 + [2] * 4], names=['col', 'part'])
    path = str(tempdir / "test_parquet_dataset")
    pq.write_to_dataset(table, path, partition_cols=["part"])

    part = ds.partitioning(pa.schema([('part', 'int8')]), flavor="hive")
    dataset = ds.dataset(path, format="parquet", partitioning=part)
    fragments = dataset.get_fragments(filter=ds.field("part") >= 2)
    assert len(list(fragments)) == 1


@pytest.mark.pandas
@pytest.mark.parquet
@pytest.mark.filterwarnings(
    "ignore:Passing 'use_legacy_dataset=True':FutureWarning")
def test_fragments_reconstruct(tempdir, dataset_reader):
    table, dataset = _create_dataset_for_fragments(tempdir)

    def assert_yields_projected(fragment, row_slice,
                                columns=None, filter=None):
        actual = fragment.to_table(
            schema=table.schema, columns=columns, filter=filter)
        column_names = columns if columns else table.column_names
        assert actual.column_names == column_names

        expected = table.slice(*row_slice).select(column_names)
        assert actual.equals(expected)

    fragment = list(dataset.get_fragments())[0]
    parquet_format = fragment.format

    # test pickle roundtrip
    pickled_fragment = pickle.loads(pickle.dumps(fragment))
    assert dataset_reader.to_table(
        pickled_fragment) == dataset_reader.to_table(fragment)

    # manually re-construct a fragment, with explicit schema
    new_fragment = parquet_format.make_fragment(
        fragment.path, fragment.filesystem,
        partition_expression=fragment.partition_expression)
    assert dataset_reader.to_table(new_fragment).equals(
        dataset_reader.to_table(fragment))
    assert_yields_projected(new_fragment, (0, 4))

    # filter / column projection, inspected schema
    new_fragment = parquet_format.make_fragment(
        fragment.path, fragment.filesystem,
        partition_expression=fragment.partition_expression)
    assert_yields_projected(new_fragment, (0, 2), filter=ds.field('f1') < 2)

    # filter requiring cast / column projection, inspected schema
    new_fragment = parquet_format.make_fragment(
        fragment.path, fragment.filesystem,
        partition_expression=fragment.partition_expression)
    assert_yields_projected(new_fragment, (0, 2),
                            columns=['f1'], filter=ds.field('f1') < 2.0)

    # filter on the partition column
    new_fragment = parquet_format.make_fragment(
        fragment.path, fragment.filesystem,
        partition_expression=fragment.partition_expression)
    assert_yields_projected(new_fragment, (0, 4),
                            filter=ds.field('part') == 'a')

    # Fragments don't contain the partition's columns if not provided to the
    # `to_table(schema=...)` method.
    pattern = (r'No match for FieldRef.Name\(part\) in ' +
               fragment.physical_schema.to_string(False, False, False))
    with pytest.raises(ValueError, match=pattern):
        new_fragment = parquet_format.make_fragment(
            fragment.path, fragment.filesystem,
            partition_expression=fragment.partition_expression)
        dataset_reader.to_table(new_fragment, filter=ds.field('part') == 'a')


@pytest.mark.pandas
@pytest.mark.parquet
@pytest.mark.filterwarnings(
    "ignore:Passing 'use_legacy_dataset=True':FutureWarning")
def test_fragments_parquet_row_groups(tempdir, dataset_reader):
    table, dataset = _create_dataset_for_fragments(tempdir, chunk_size=2)

    fragment = list(dataset.get_fragments())[0]

    # list and scan row group fragments
    row_group_fragments = list(fragment.split_by_row_group())
    assert len(row_group_fragments) == fragment.num_row_groups == 2
    result = dataset_reader.to_table(
        row_group_fragments[0], schema=dataset.schema)
    assert result.column_names == ['f1', 'f2', 'part']
    assert len(result) == 2
    assert result.equals(table.slice(0, 2))

    assert row_group_fragments[0].row_groups is not None
    assert row_group_fragments[0].num_row_groups == 1
    assert row_group_fragments[0].row_groups[0].statistics == {
        'f1': {'min': 0, 'max': 1},
        'f2': {'min': 1, 'max': 1},
    }

    fragment = list(dataset.get_fragments(filter=ds.field('f1') < 1))[0]
    row_group_fragments = list(fragment.split_by_row_group(ds.field('f1') < 1))
    assert len(row_group_fragments) == 1
    result = dataset_reader.to_table(
        row_group_fragments[0], filter=ds.field('f1') < 1)
    assert len(result) == 1


@pytest.mark.parquet
def test_fragments_parquet_num_row_groups(tempdir):
    table = pa.table({'a': range(8)})
    pq.write_table(table, tempdir / "test.parquet", row_group_size=2)
    dataset = ds.dataset(tempdir / "test.parquet", format="parquet")
    original_fragment = list(dataset.get_fragments())[0]

    # create fragment with subset of row groups
    fragment = original_fragment.format.make_fragment(
        original_fragment.path, original_fragment.filesystem,
        row_groups=[1, 3])
    assert fragment.num_row_groups == 2
    # ensure that parsing metadata preserves correct number of row groups
    fragment.ensure_complete_metadata()
    assert fragment.num_row_groups == 2
    assert len(fragment.row_groups) == 2


@pytest.mark.pandas
@pytest.mark.parquet
def test_fragments_parquet_row_groups_dictionary(tempdir, dataset_reader):
    import pandas as pd

    df = pd.DataFrame(dict(col1=['a', 'b'], col2=[1, 2]))
    df['col1'] = df['col1'].astype("category")

    pq.write_table(pa.table(df), tempdir / "test_filter_dictionary.parquet")

    import pyarrow.dataset as ds
    dataset = ds.dataset(tempdir / 'test_filter_dictionary.parquet')
    result = dataset_reader.to_table(dataset, filter=ds.field("col1") == "a")

    assert (df.iloc[0] == result.to_pandas()).all().all()


@pytest.mark.pandas
@pytest.mark.parquet
@pytest.mark.filterwarnings(
    "ignore:Passing 'use_legacy_dataset=True':FutureWarning")
def test_fragments_parquet_ensure_metadata(tempdir, open_logging_fs):
    fs, assert_opens = open_logging_fs
    _, dataset = _create_dataset_for_fragments(
        tempdir, chunk_size=2, filesystem=fs
    )
    fragment = list(dataset.get_fragments())[0]

    # with default discovery, no metadata loaded
    with assert_opens([fragment.path]):
        fragment.ensure_complete_metadata()
    assert fragment.row_groups == [0, 1]

    # second time -> use cached / no file IO
    with assert_opens([]):
        fragment.ensure_complete_metadata()

    # recreate fragment with row group ids
    new_fragment = fragment.format.make_fragment(
        fragment.path, fragment.filesystem, row_groups=[0, 1]
    )
    assert new_fragment.row_groups == fragment.row_groups

    # collect metadata
    new_fragment.ensure_complete_metadata()
    row_group = new_fragment.row_groups[0]
    assert row_group.id == 0
    assert row_group.num_rows == 2
    assert row_group.statistics is not None

    # pickling preserves row group ids
    pickled_fragment = pickle.loads(pickle.dumps(new_fragment))
    with assert_opens([fragment.path]):
        assert pickled_fragment.row_groups == [0, 1]
        row_group = pickled_fragment.row_groups[0]
        assert row_group.id == 0
        assert row_group.statistics is not None


@pytest.mark.pandas
@pytest.mark.parquet
def test_fragments_parquet_pickle_no_metadata(tempdir, open_logging_fs):
    # https://issues.apache.org/jira/browse/ARROW-15796
    fs, assert_opens = open_logging_fs
    _, dataset = _create_dataset_for_fragments(tempdir, filesystem=fs)
    fragment = list(dataset.get_fragments())[1]

    # second fragment hasn't yet loaded the metadata,
    # and pickling it also should not read the metadata
    with assert_opens([]):
        pickled_fragment = pickle.loads(pickle.dumps(fragment))

    # then accessing the row group info reads the metadata
    with assert_opens([pickled_fragment.path]):
        row_groups = pickled_fragment.row_groups
    assert row_groups == [0]


def _create_dataset_all_types(tempdir, chunk_size=None):
    table = pa.table(
        [
            pa.array([True, None, False], pa.bool_()),
            pa.array([1, 10, 42], pa.int8()),
            pa.array([1, 10, 42], pa.uint8()),
            pa.array([1, 10, 42], pa.int16()),
            pa.array([1, 10, 42], pa.uint16()),
            pa.array([1, 10, 42], pa.int32()),
            pa.array([1, 10, 42], pa.uint32()),
            pa.array([1, 10, 42], pa.int64()),
            pa.array([1, 10, 42], pa.uint64()),
            pa.array([1.0, 10.0, 42.0], pa.float32()),
            pa.array([1.0, 10.0, 42.0], pa.float64()),
            pa.array(['a', None, 'z'], pa.utf8()),
            pa.array(['a', None, 'z'], pa.binary()),
            pa.array([1, 10, 42], pa.timestamp('s')),
            pa.array([1, 10, 42], pa.timestamp('ms')),
            pa.array([1, 10, 42], pa.timestamp('us')),
            pa.array([1, 10, 42], pa.date32()),
            pa.array([1, 10, 4200000000], pa.date64()),
            pa.array([1, 10, 42], pa.time32('s')),
            pa.array([1, 10, 42], pa.time64('us')),
        ],
        names=[
            'boolean',
            'int8',
            'uint8',
            'int16',
            'uint16',
            'int32',
            'uint32',
            'int64',
            'uint64',
            'float',
            'double',
            'utf8',
            'binary',
            'ts[s]',
            'ts[ms]',
            'ts[us]',
            'date32',
            'date64',
            'time32',
            'time64',
        ]
    )

    path = str(tempdir / "test_parquet_dataset_all_types")

    # write_to_dataset currently requires pandas
    pq.write_to_dataset(table, path, use_legacy_dataset=True,
                        chunk_size=chunk_size)

    return table, ds.dataset(path, format="parquet", partitioning="hive")


@pytest.mark.pandas
@pytest.mark.parquet
@pytest.mark.filterwarnings(
    "ignore:Passing 'use_legacy_dataset=True':FutureWarning")
def test_parquet_fragment_statistics(tempdir):
    table, dataset = _create_dataset_all_types(tempdir)

    fragment = list(dataset.get_fragments())[0]

    import datetime
    def dt_s(x): return datetime.datetime(1970, 1, 1, 0, 0, x)
    def dt_ms(x): return datetime.datetime(1970, 1, 1, 0, 0, 0, x*1000)
    def dt_us(x): return datetime.datetime(1970, 1, 1, 0, 0, 0, x)
    date = datetime.date
    time = datetime.time

    # list and scan row group fragments
    row_group_fragments = list(fragment.split_by_row_group())
    assert row_group_fragments[0].row_groups is not None
    row_group = row_group_fragments[0].row_groups[0]
    assert row_group.num_rows == 3
    assert row_group.total_byte_size > 1000
    assert row_group.statistics == {
        'boolean': {'min': False, 'max': True},
        'int8': {'min': 1, 'max': 42},
        'uint8': {'min': 1, 'max': 42},
        'int16': {'min': 1, 'max': 42},
        'uint16': {'min': 1, 'max': 42},
        'int32': {'min': 1, 'max': 42},
        'uint32': {'min': 1, 'max': 42},
        'int64': {'min': 1, 'max': 42},
        'uint64': {'min': 1, 'max': 42},
        'float': {'min': 1.0, 'max': 42.0},
        'double': {'min': 1.0, 'max': 42.0},
        'utf8': {'min': 'a', 'max': 'z'},
        'binary': {'min': b'a', 'max': b'z'},
        'ts[s]': {'min': dt_s(1), 'max': dt_s(42)},
        'ts[ms]': {'min': dt_ms(1), 'max': dt_ms(42)},
        'ts[us]': {'min': dt_us(1), 'max': dt_us(42)},
        'date32': {'min': date(1970, 1, 2), 'max': date(1970, 2, 12)},
        'date64': {'min': date(1970, 1, 1), 'max': date(1970, 2, 18)},
        'time32': {'min': time(0, 0, 1), 'max': time(0, 0, 42)},
        'time64': {'min': time(0, 0, 0, 1), 'max': time(0, 0, 0, 42)},
    }


@pytest.mark.parquet
def test_parquet_fragment_statistics_nulls(tempdir):
    table = pa.table({'a': [0, 1, None, None], 'b': ['a', 'b', None, None]})
    pq.write_table(table, tempdir / "test.parquet", row_group_size=2)

    dataset = ds.dataset(tempdir / "test.parquet", format="parquet")
    fragments = list(dataset.get_fragments())[0].split_by_row_group()
    # second row group has all nulls -> no statistics
    assert fragments[1].row_groups[0].statistics == {}


@pytest.mark.pandas
@pytest.mark.parquet
def test_parquet_empty_row_group_statistics(tempdir):
    df = pd.DataFrame({"a": ["a", "b", "b"], "b": [4, 5, 6]})[:0]
    df.to_parquet(tempdir / "test.parquet", engine="pyarrow")

    dataset = ds.dataset(tempdir / "test.parquet", format="parquet")
    fragments = list(dataset.get_fragments())[0].split_by_row_group()
    # Only row group is empty
    assert fragments[0].row_groups[0].statistics == {}


@pytest.mark.pandas
@pytest.mark.parquet
@pytest.mark.filterwarnings(
    "ignore:Passing 'use_legacy_dataset=True':FutureWarning")
def test_fragments_parquet_row_groups_predicate(tempdir):
    table, dataset = _create_dataset_for_fragments(tempdir, chunk_size=2)

    fragment = list(dataset.get_fragments())[0]
    assert fragment.partition_expression.equals(ds.field('part') == 'a')

    # predicate may reference a partition field not present in the
    # physical_schema if an explicit schema is provided to split_by_row_group

    # filter matches partition_expression: all row groups
    row_group_fragments = list(
        fragment.split_by_row_group(filter=ds.field('part') == 'a',
                                    schema=dataset.schema))
    assert len(row_group_fragments) == 2

    # filter contradicts partition_expression: no row groups
    row_group_fragments = list(
        fragment.split_by_row_group(filter=ds.field('part') == 'b',
                                    schema=dataset.schema))
    assert len(row_group_fragments) == 0


@pytest.mark.pandas
@pytest.mark.parquet
@pytest.mark.filterwarnings(
    "ignore:Passing 'use_legacy_dataset=True':FutureWarning")
def test_fragments_parquet_row_groups_reconstruct(tempdir, dataset_reader):
    table, dataset = _create_dataset_for_fragments(tempdir, chunk_size=2)

    fragment = list(dataset.get_fragments())[0]
    parquet_format = fragment.format
    row_group_fragments = list(fragment.split_by_row_group())

    # test pickle roundtrip
    pickled_fragment = pickle.loads(pickle.dumps(fragment))
    assert dataset_reader.to_table(
        pickled_fragment) == dataset_reader.to_table(fragment)

    # manually re-construct row group fragments
    new_fragment = parquet_format.make_fragment(
        fragment.path, fragment.filesystem,
        partition_expression=fragment.partition_expression,
        row_groups=[0])
    result = dataset_reader.to_table(new_fragment)
    assert result.equals(dataset_reader.to_table(row_group_fragments[0]))

    # manually re-construct a row group fragment with filter/column projection
    new_fragment = parquet_format.make_fragment(
        fragment.path, fragment.filesystem,
        partition_expression=fragment.partition_expression,
        row_groups={1})
    result = dataset_reader.to_table(
        new_fragment, schema=table.schema, columns=['f1', 'part'],
        filter=ds.field('f1') < 3, )
    assert result.column_names == ['f1', 'part']
    assert len(result) == 1

    # out of bounds row group index
    new_fragment = parquet_format.make_fragment(
        fragment.path, fragment.filesystem,
        partition_expression=fragment.partition_expression,
        row_groups={2})
    with pytest.raises(IndexError, match="references row group 2"):
        dataset_reader.to_table(new_fragment)


@pytest.mark.pandas
@pytest.mark.parquet
@pytest.mark.filterwarnings(
    "ignore:Passing 'use_legacy_dataset=True':FutureWarning")
def test_fragments_parquet_subset_ids(tempdir, open_logging_fs,
                                      dataset_reader):
    fs, assert_opens = open_logging_fs
    table, dataset = _create_dataset_for_fragments(tempdir, chunk_size=1,
                                                   filesystem=fs)
    fragment = list(dataset.get_fragments())[0]

    # select with row group ids
    subfrag = fragment.subset(row_group_ids=[0, 3])
    with assert_opens([]):
        assert subfrag.num_row_groups == 2
        assert subfrag.row_groups == [0, 3]
        assert subfrag.row_groups[0].statistics is not None

    # check correct scan result of subset
    result = dataset_reader.to_table(subfrag)
    assert result.to_pydict() == {"f1": [0, 3], "f2": [1, 1]}

    # empty list of ids
    subfrag = fragment.subset(row_group_ids=[])
    assert subfrag.num_row_groups == 0
    assert subfrag.row_groups == []
    result = dataset_reader.to_table(subfrag, schema=dataset.schema)
    assert result.num_rows == 0
    assert result.equals(table[:0])


@pytest.mark.pandas
@pytest.mark.parquet
@pytest.mark.filterwarnings(
    "ignore:Passing 'use_legacy_dataset=True':FutureWarning")
def test_fragments_parquet_subset_filter(tempdir, open_logging_fs,
                                         dataset_reader):
    fs, assert_opens = open_logging_fs
    table, dataset = _create_dataset_for_fragments(tempdir, chunk_size=1,
                                                   filesystem=fs)
    fragment = list(dataset.get_fragments())[0]

    # select with filter
    subfrag = fragment.subset(ds.field("f1") >= 1)
    with assert_opens([]):
        assert subfrag.num_row_groups == 3
        assert len(subfrag.row_groups) == 3
        assert subfrag.row_groups[0].statistics is not None

    # check correct scan result of subset
    result = dataset_reader.to_table(subfrag)
    assert result.to_pydict() == {"f1": [1, 2, 3], "f2": [1, 1, 1]}

    # filter that results in empty selection
    subfrag = fragment.subset(ds.field("f1") > 5)
    assert subfrag.num_row_groups == 0
    assert subfrag.row_groups == []
    result = dataset_reader.to_table(subfrag, schema=dataset.schema)
    assert result.num_rows == 0
    assert result.equals(table[:0])

    # passing schema to ensure filter on partition expression works
    subfrag = fragment.subset(ds.field("part") == "a", schema=dataset.schema)
    assert subfrag.num_row_groups == 4


@pytest.mark.pandas
@pytest.mark.parquet
@pytest.mark.filterwarnings(
    "ignore:Passing 'use_legacy_dataset=True':FutureWarning")
def test_fragments_parquet_subset_invalid(tempdir):
    _, dataset = _create_dataset_for_fragments(tempdir, chunk_size=1)
    fragment = list(dataset.get_fragments())[0]

    # passing none or both of filter / row_group_ids
    with pytest.raises(ValueError):
        fragment.subset(ds.field("f1") >= 1, row_group_ids=[1, 2])

    with pytest.raises(ValueError):
        fragment.subset()


@pytest.mark.pandas
@pytest.mark.parquet
def test_fragments_repr(tempdir, dataset):
    # partitioned parquet dataset
    fragment = list(dataset.get_fragments())[0]
    assert (
        repr(fragment) ==
        "<pyarrow.dataset.ParquetFileFragment path=subdir/1/xxx/file0.parquet "
        "partition=[key=xxx, group=1]>"
    )

    # single-file parquet dataset (no partition information in repr)
    table, path = _create_single_file(tempdir)
    dataset = ds.dataset(path, format="parquet")
    fragment = list(dataset.get_fragments())[0]
    assert (
        repr(fragment) ==
        "<pyarrow.dataset.ParquetFileFragment path={}>".format(
            dataset.filesystem.normalize_path(str(path)))
    )

    # non-parquet format
    path = tempdir / "data.feather"
    pa.feather.write_feather(table, path)
    dataset = ds.dataset(path, format="feather")
    fragment = list(dataset.get_fragments())[0]
    assert (
        repr(fragment) ==
        "<pyarrow.dataset.FileFragment type=ipc path={}>".format(
            dataset.filesystem.normalize_path(str(path)))
    )


@pytest.mark.parquet
def test_partitioning_factory(mockfs):
    paths_or_selector = fs.FileSelector('subdir', recursive=True)
    format = ds.ParquetFileFormat()

    options = ds.FileSystemFactoryOptions('subdir')
    partitioning_factory = ds.DirectoryPartitioning.discover(['group', 'key'])
    assert isinstance(partitioning_factory, ds.PartitioningFactory)
    options.partitioning_factory = partitioning_factory

    factory = ds.FileSystemDatasetFactory(
        mockfs, paths_or_selector, format, options
    )
    inspected_schema = factory.inspect()
    # i64/f64 from data, group/key from "/1/xxx" and "/2/yyy" paths
    expected_schema = pa.schema([
        ("i64", pa.int64()),
        ("f64", pa.float64()),
        ("str", pa.string()),
        ("const", pa.int64()),
        ("struct", pa.struct({'a': pa.int64(), 'b': pa.string()})),
        ("group", pa.int32()),
        ("key", pa.string()),
    ])
    assert inspected_schema.equals(expected_schema)

    hive_partitioning_factory = ds.HivePartitioning.discover()
    assert isinstance(hive_partitioning_factory, ds.PartitioningFactory)


@pytest.mark.parquet
@pytest.mark.parametrize('infer_dictionary', [False, True])
def test_partitioning_factory_dictionary(mockfs, infer_dictionary):
    paths_or_selector = fs.FileSelector('subdir', recursive=True)
    format = ds.ParquetFileFormat()
    options = ds.FileSystemFactoryOptions('subdir')

    options.partitioning_factory = ds.DirectoryPartitioning.discover(
        ['group', 'key'], infer_dictionary=infer_dictionary)

    factory = ds.FileSystemDatasetFactory(
        mockfs, paths_or_selector, format, options)

    inferred_schema = factory.inspect()
    if infer_dictionary:
        expected_type = pa.dictionary(pa.int32(), pa.string())
        assert inferred_schema.field('key').type == expected_type

        table = factory.finish().to_table().combine_chunks()
        actual = table.column('key').chunk(0)
        expected = pa.array(['xxx'] * 5 + ['yyy'] * 5).dictionary_encode()
        assert actual.equals(expected)

        # ARROW-9345 ensure filtering on the partition field works
        table = factory.finish().to_table(filter=ds.field('key') == 'xxx')
        actual = table.column('key').chunk(0)
        expected = expected.slice(0, 5)
        assert actual.equals(expected)
    else:
        assert inferred_schema.field('key').type == pa.string()


def test_partitioning_factory_segment_encoding():
    mockfs = fs._MockFileSystem()
    format = ds.IpcFileFormat()
    schema = pa.schema([("i64", pa.int64())])
    table = pa.table([pa.array(range(10))], schema=schema)
    partition_schema = pa.schema(
        [("date", pa.timestamp("s")), ("string", pa.string())])
    string_partition_schema = pa.schema(
        [("date", pa.string()), ("string", pa.string())])
    full_schema = pa.schema(list(schema) + list(partition_schema))
    for directory in [
            "directory/2021-05-04 00%3A00%3A00/%24",
            "hive/date=2021-05-04 00%3A00%3A00/string=%24",
    ]:
        mockfs.create_dir(directory)
        with mockfs.open_output_stream(directory + "/0.feather") as sink:
            with pa.ipc.new_file(sink, schema) as writer:
                writer.write_table(table)
                writer.close()

    # Directory
    selector = fs.FileSelector("directory", recursive=True)
    options = ds.FileSystemFactoryOptions("directory")
    options.partitioning_factory = ds.DirectoryPartitioning.discover(
        schema=partition_schema)
    factory = ds.FileSystemDatasetFactory(mockfs, selector, format, options)
    inferred_schema = factory.inspect()
    assert inferred_schema == full_schema
    actual = factory.finish().to_table(columns={
        "date_int": ds.field("date").cast(pa.int64()),
    })
    assert actual[0][0].as_py() == 1620086400

    options.partitioning_factory = ds.DirectoryPartitioning.discover(
        ["date", "string"], segment_encoding="none")
    factory = ds.FileSystemDatasetFactory(mockfs, selector, format, options)
    fragments = list(factory.finish().get_fragments())
    assert fragments[0].partition_expression.equals(
        (ds.field("date") == "2021-05-04 00%3A00%3A00") &
        (ds.field("string") == "%24"))

    options.partitioning = ds.DirectoryPartitioning(
        string_partition_schema, segment_encoding="none")
    factory = ds.FileSystemDatasetFactory(mockfs, selector, format, options)
    fragments = list(factory.finish().get_fragments())
    assert fragments[0].partition_expression.equals(
        (ds.field("date") == "2021-05-04 00%3A00%3A00") &
        (ds.field("string") == "%24"))

    options.partitioning_factory = ds.DirectoryPartitioning.discover(
        schema=partition_schema, segment_encoding="none")
    factory = ds.FileSystemDatasetFactory(mockfs, selector, format, options)
    with pytest.raises(pa.ArrowInvalid,
                       match="Could not cast segments for partition field"):
        inferred_schema = factory.inspect()

    # Hive
    selector = fs.FileSelector("hive", recursive=True)
    options = ds.FileSystemFactoryOptions("hive")
    options.partitioning_factory = ds.HivePartitioning.discover(
        schema=partition_schema)
    factory = ds.FileSystemDatasetFactory(mockfs, selector, format, options)
    inferred_schema = factory.inspect()
    assert inferred_schema == full_schema
    actual = factory.finish().to_table(columns={
        "date_int": ds.field("date").cast(pa.int64()),
    })
    assert actual[0][0].as_py() == 1620086400

    options.partitioning_factory = ds.HivePartitioning.discover(
        segment_encoding="none")
    factory = ds.FileSystemDatasetFactory(mockfs, selector, format, options)
    fragments = list(factory.finish().get_fragments())
    assert fragments[0].partition_expression.equals(
        (ds.field("date") == "2021-05-04 00%3A00%3A00") &
        (ds.field("string") == "%24"))

    options.partitioning = ds.HivePartitioning(
        string_partition_schema, segment_encoding="none")
    factory = ds.FileSystemDatasetFactory(mockfs, selector, format, options)
    fragments = list(factory.finish().get_fragments())
    assert fragments[0].partition_expression.equals(
        (ds.field("date") == "2021-05-04 00%3A00%3A00") &
        (ds.field("string") == "%24"))

    options.partitioning_factory = ds.HivePartitioning.discover(
        schema=partition_schema, segment_encoding="none")
    factory = ds.FileSystemDatasetFactory(mockfs, selector, format, options)
    with pytest.raises(pa.ArrowInvalid,
                       match="Could not cast segments for partition field"):
        inferred_schema = factory.inspect()


def test_partitioning_factory_hive_segment_encoding_key_encoded():
    mockfs = fs._MockFileSystem()
    format = ds.IpcFileFormat()
    schema = pa.schema([("i64", pa.int64())])
    table = pa.table([pa.array(range(10))], schema=schema)
    partition_schema = pa.schema(
        [("test'; date", pa.timestamp("s")), ("test';[ string'", pa.string())])
    string_partition_schema = pa.schema(
        [("test'; date", pa.string()), ("test';[ string'", pa.string())])
    full_schema = pa.schema(list(schema) + list(partition_schema))

    partition_schema_en = pa.schema(
        [("test%27%3B%20date", pa.timestamp("s")),
         ("test%27%3B%5B%20string%27", pa.string())])
    string_partition_schema_en = pa.schema(
        [("test%27%3B%20date", pa.string()),
         ("test%27%3B%5B%20string%27", pa.string())])

    directory = ("hive/test%27%3B%20date=2021-05-04 00%3A00%3A00/"
                 "test%27%3B%5B%20string%27=%24")
    mockfs.create_dir(directory)
    with mockfs.open_output_stream(directory + "/0.feather") as sink:
        with pa.ipc.new_file(sink, schema) as writer:
            writer.write_table(table)
            writer.close()

    # Hive
    selector = fs.FileSelector("hive", recursive=True)
    options = ds.FileSystemFactoryOptions("hive")
    options.partitioning_factory = ds.HivePartitioning.discover(
        schema=partition_schema)
    factory = ds.FileSystemDatasetFactory(mockfs, selector, format, options)
    inferred_schema = factory.inspect()
    assert inferred_schema == full_schema
    actual = factory.finish().to_table(columns={
        "date_int": ds.field("test'; date").cast(pa.int64()),
    })
    assert actual[0][0].as_py() == 1620086400

    options.partitioning_factory = ds.HivePartitioning.discover(
        segment_encoding="uri")
    factory = ds.FileSystemDatasetFactory(mockfs, selector, format, options)
    fragments = list(factory.finish().get_fragments())
    assert fragments[0].partition_expression.equals(
        (ds.field("test'; date") == "2021-05-04 00:00:00") &
        (ds.field("test';[ string'") == "$"))

    options.partitioning = ds.HivePartitioning(
        string_partition_schema, segment_encoding="uri")
    factory = ds.FileSystemDatasetFactory(mockfs, selector, format, options)
    fragments = list(factory.finish().get_fragments())
    assert fragments[0].partition_expression.equals(
        (ds.field("test'; date") == "2021-05-04 00:00:00") &
        (ds.field("test';[ string'") == "$"))

    options.partitioning_factory = ds.HivePartitioning.discover(
        segment_encoding="none")
    factory = ds.FileSystemDatasetFactory(mockfs, selector, format, options)
    fragments = list(factory.finish().get_fragments())
    assert fragments[0].partition_expression.equals(
        (ds.field("test%27%3B%20date") == "2021-05-04 00%3A00%3A00") &
        (ds.field("test%27%3B%5B%20string%27") == "%24"))

    options.partitioning = ds.HivePartitioning(
        string_partition_schema_en, segment_encoding="none")
    factory = ds.FileSystemDatasetFactory(mockfs, selector, format, options)
    fragments = list(factory.finish().get_fragments())
    assert fragments[0].partition_expression.equals(
        (ds.field("test%27%3B%20date") == "2021-05-04 00%3A00%3A00") &
        (ds.field("test%27%3B%5B%20string%27") == "%24"))

    options.partitioning_factory = ds.HivePartitioning.discover(
        schema=partition_schema_en, segment_encoding="none")
    factory = ds.FileSystemDatasetFactory(mockfs, selector, format, options)
    with pytest.raises(pa.ArrowInvalid,
                       match="Could not cast segments for partition field"):
        inferred_schema = factory.inspect()


def test_dictionary_partitioning_outer_nulls_raises(tempdir):
    table = pa.table({'a': ['x', 'y', None], 'b': ['x', 'y', 'z']})
    part = ds.partitioning(
        pa.schema([pa.field('a', pa.string()), pa.field('b', pa.string())]))
    with pytest.raises(pa.ArrowInvalid):
        ds.write_dataset(table, tempdir, format='ipc', partitioning=part)


def test_positional_keywords_raises(tempdir):
    table = pa.table({'a': ['x', 'y', None], 'b': ['x', 'y', 'z']})
    with pytest.raises(TypeError):
        ds.write_dataset(table, tempdir, "basename-{i}.arrow")


@pytest.mark.parquet
@pytest.mark.pandas
def test_read_partition_keys_only(tempdir):
    BATCH_SIZE = 2 ** 15
    # This is a regression test for ARROW-15318 which saw issues
    # reading only the partition keys from files with batches larger
    # than the default batch size (e.g. so we need to return two chunks)
    table = pa.table({
        'key': pa.repeat(0, BATCH_SIZE + 1),
        'value': np.arange(BATCH_SIZE + 1)})
    pq.write_to_dataset(
        table[:BATCH_SIZE],
        tempdir / 'one', partition_cols=['key'])
    pq.write_to_dataset(
        table[:BATCH_SIZE + 1],
        tempdir / 'two', partition_cols=['key'])

    table = pq.read_table(tempdir / 'one', columns=['key'])
    assert table['key'].num_chunks == 1

    table = pq.read_table(tempdir / 'two', columns=['key', 'value'])
    assert table['key'].num_chunks == 2

    table = pq.read_table(tempdir / 'two', columns=['key'])
    assert table['key'].num_chunks == 2


def _has_subdirs(basedir):
    elements = os.listdir(basedir)
    return any([os.path.isdir(os.path.join(basedir, el)) for el in elements])


def _do_list_all_dirs(basedir, path_so_far, result):
    for f in os.listdir(basedir):
        true_nested = os.path.join(basedir, f)
        if os.path.isdir(true_nested):
            norm_nested = posixpath.join(path_so_far, f)
            if _has_subdirs(true_nested):
                _do_list_all_dirs(true_nested, norm_nested, result)
            else:
                result.append(norm_nested)


def _list_all_dirs(basedir):
    result = []
    _do_list_all_dirs(basedir, '', result)
    return result


def _check_dataset_directories(tempdir, expected_directories):
    actual_directories = set(_list_all_dirs(tempdir))
    assert actual_directories == set(expected_directories)


def test_dictionary_partitioning_inner_nulls(tempdir):
    table = pa.table({'a': ['x', 'y', 'z'], 'b': ['x', 'y', None]})
    part = ds.partitioning(
        pa.schema([pa.field('a', pa.string()), pa.field('b', pa.string())]))
    ds.write_dataset(table, tempdir, format='ipc', partitioning=part)
    _check_dataset_directories(tempdir, ['x/x', 'y/y', 'z'])


def test_hive_partitioning_nulls(tempdir):
    table = pa.table({'a': ['x', None, 'z'], 'b': ['x', 'y', None]})
    part = ds.HivePartitioning(pa.schema(
        [pa.field('a', pa.string()), pa.field('b', pa.string())]), None, 'xyz')
    ds.write_dataset(table, tempdir, format='ipc', partitioning=part)
    _check_dataset_directories(tempdir, ['a=x/b=x', 'a=xyz/b=y', 'a=z/b=xyz'])


def test_partitioning_function():
    schema = pa.schema([("year", pa.int16()), ("month", pa.int8())])
    names = ["year", "month"]

    # default DirectoryPartitioning
    part = ds.partitioning(schema)
    assert isinstance(part, ds.DirectoryPartitioning)
    part = ds.partitioning(schema, dictionaries="infer")
    assert isinstance(part, ds.PartitioningFactory)
    part = ds.partitioning(field_names=names)
    assert isinstance(part, ds.PartitioningFactory)
    # needs schema or list of names
    with pytest.raises(ValueError):
        ds.partitioning()
    with pytest.raises(ValueError, match="Expected list"):
        ds.partitioning(field_names=schema)
    with pytest.raises(ValueError, match="Cannot specify both"):
        ds.partitioning(schema, field_names=schema)

    # Hive partitioning
    part = ds.partitioning(schema, flavor="hive")
    assert isinstance(part, ds.HivePartitioning)
    part = ds.partitioning(schema, dictionaries="infer", flavor="hive")
    assert isinstance(part, ds.PartitioningFactory)
    part = ds.partitioning(flavor="hive")
    assert isinstance(part, ds.PartitioningFactory)
    # cannot pass list of names
    with pytest.raises(ValueError):
        ds.partitioning(names, flavor="hive")
    with pytest.raises(ValueError, match="Cannot specify 'field_names'"):
        ds.partitioning(field_names=names, flavor="hive")

    # unsupported flavor
    with pytest.raises(ValueError):
        ds.partitioning(schema, flavor="unsupported")


@pytest.mark.parquet
def test_directory_partitioning_dictionary_key(mockfs):
    # ARROW-8088 specifying partition key as dictionary type
    schema = pa.schema([
        pa.field('group', pa.dictionary(pa.int8(), pa.int32())),
        pa.field('key', pa.dictionary(pa.int8(), pa.string()))
    ])
    part = ds.DirectoryPartitioning.discover(schema=schema)

    dataset = ds.dataset(
        "subdir", format="parquet", filesystem=mockfs, partitioning=part
    )
    assert dataset.partitioning.schema == schema
    table = dataset.to_table()

    assert table.column('group').type.equals(schema.types[0])
    assert table.column('group').to_pylist() == [1] * 5 + [2] * 5
    assert table.column('key').type.equals(schema.types[1])
    assert table.column('key').to_pylist() == ['xxx'] * 5 + ['yyy'] * 5


def test_hive_partitioning_dictionary_key(multisourcefs):
    # ARROW-8088 specifying partition key as dictionary type
    schema = pa.schema([
        pa.field('year', pa.dictionary(pa.int8(), pa.int16())),
        pa.field('month', pa.dictionary(pa.int8(), pa.int16()))
    ])
    part = ds.HivePartitioning.discover(schema=schema)

    dataset = ds.dataset(
        "hive", format="parquet", filesystem=multisourcefs, partitioning=part
    )
    assert dataset.partitioning.schema == schema
    table = dataset.to_table()

    year_dictionary = list(range(2006, 2011))
    month_dictionary = list(range(1, 13))
    assert table.column('year').type.equals(schema.types[0])
    for chunk in table.column('year').chunks:
        actual = chunk.dictionary.to_pylist()
        actual.sort()
        assert actual == year_dictionary
    assert table.column('month').type.equals(schema.types[1])
    for chunk in table.column('month').chunks:
        actual = chunk.dictionary.to_pylist()
        actual.sort()
        assert actual == month_dictionary


def _create_single_file(base_dir, table=None, row_group_size=None):
    if table is None:
        table = pa.table({'a': range(9), 'b': [0.] * 4 + [1.] * 5})
    path = base_dir / "test.parquet"
    pq.write_table(table, path, row_group_size=row_group_size)
    return table, path


def _create_directory_of_files(base_dir):
    table1 = pa.table({'a': range(9), 'b': [0.] * 4 + [1.] * 5})
    path1 = base_dir / "test1.parquet"
    pq.write_table(table1, path1)
    table2 = pa.table({'a': range(9, 18), 'b': [0.] * 4 + [1.] * 5})
    path2 = base_dir / "test2.parquet"
    pq.write_table(table2, path2)
    return (table1, table2), (path1, path2)


def _check_dataset(dataset, table, dataset_reader):
    # also test that pickle roundtrip keeps the functionality
    for d in [dataset, pickle.loads(pickle.dumps(dataset))]:
        assert dataset.schema.equals(table.schema)
        assert dataset_reader.to_table(dataset).equals(table)


def _check_dataset_from_path(path, table, dataset_reader, **kwargs):
    # pathlib object
    assert isinstance(path, pathlib.Path)

    # accept Path, str, List[Path], List[str]
    for p in [path, str(path), [path], [str(path)]]:
        dataset = ds.dataset(path, **kwargs)
        assert isinstance(dataset, ds.FileSystemDataset)
        _check_dataset(dataset, table, dataset_reader)

    # relative string path
    with change_cwd(path.parent):
        dataset = ds.dataset(path.name, **kwargs)
        assert isinstance(dataset, ds.FileSystemDataset)
        _check_dataset(dataset, table, dataset_reader)


@pytest.mark.parquet
def test_open_dataset_single_file(tempdir, dataset_reader):
    table, path = _create_single_file(tempdir)
    _check_dataset_from_path(path, table, dataset_reader)


@pytest.mark.parquet
def test_deterministic_row_order(tempdir, dataset_reader):
    # ARROW-8447 Ensure that dataset.to_table (and Scanner::ToTable) returns a
    # deterministic row ordering. This is achieved by constructing a single
    # parquet file with one row per RowGroup.
    table, path = _create_single_file(tempdir, row_group_size=1)
    _check_dataset_from_path(path, table, dataset_reader)


@pytest.mark.parquet
def test_open_dataset_directory(tempdir, dataset_reader):
    tables, _ = _create_directory_of_files(tempdir)
    table = pa.concat_tables(tables)
    _check_dataset_from_path(tempdir, table, dataset_reader)


@pytest.mark.parquet
def test_open_dataset_list_of_files(tempdir, dataset_reader):
    tables, (path1, path2) = _create_directory_of_files(tempdir)
    table = pa.concat_tables(tables)

    datasets = [
        ds.dataset([path1, path2]),
        ds.dataset([str(path1), str(path2)])
    ]
    datasets += [
        pickle.loads(pickle.dumps(d)) for d in datasets
    ]

    for dataset in datasets:
        assert dataset.schema.equals(table.schema)
        result = dataset_reader.to_table(dataset)
        assert result.equals(table)


@pytest.mark.parquet
def test_open_dataset_filesystem_fspath(tempdir):
    # single file
    table, path = _create_single_file(tempdir)

    fspath = FSProtocolClass(path)

    # filesystem inferred from path
    dataset1 = ds.dataset(fspath)
    assert dataset1.schema.equals(table.schema)

    # filesystem specified
    dataset2 = ds.dataset(fspath, filesystem=fs.LocalFileSystem())
    assert dataset2.schema.equals(table.schema)

    # passing different filesystem
    with pytest.raises(TypeError):
        ds.dataset(fspath, filesystem=fs._MockFileSystem())


@pytest.mark.parquet
def test_construct_from_single_file(tempdir, dataset_reader):
    directory = tempdir / 'single-file'
    directory.mkdir()
    table, path = _create_single_file(directory)
    relative_path = path.relative_to(directory)

    # instantiate from a single file
    d1 = ds.dataset(path)
    # instantiate from a single file with a filesystem object
    d2 = ds.dataset(path, filesystem=fs.LocalFileSystem())
    # instantiate from a single file with prefixed filesystem URI
    d3 = ds.dataset(str(relative_path), filesystem=_filesystem_uri(directory))
    # pickle roundtrip
    d4 = pickle.loads(pickle.dumps(d1))

    assert dataset_reader.to_table(d1) == dataset_reader.to_table(
        d2) == dataset_reader.to_table(d3) == dataset_reader.to_table(d4)


@pytest.mark.parquet
def test_construct_from_single_directory(tempdir, dataset_reader):
    directory = tempdir / 'single-directory'
    directory.mkdir()
    tables, paths = _create_directory_of_files(directory)

    d1 = ds.dataset(directory)
    d2 = ds.dataset(directory, filesystem=fs.LocalFileSystem())
    d3 = ds.dataset(directory.name, filesystem=_filesystem_uri(tempdir))
    t1 = dataset_reader.to_table(d1)
    t2 = dataset_reader.to_table(d2)
    t3 = dataset_reader.to_table(d3)
    assert t1 == t2 == t3

    # test pickle roundtrip
    for d in [d1, d2, d3]:
        restored = pickle.loads(pickle.dumps(d))
        assert dataset_reader.to_table(restored) == t1


@pytest.mark.parquet
def test_construct_from_list_of_files(tempdir, dataset_reader):
    # instantiate from a list of files
    directory = tempdir / 'list-of-files'
    directory.mkdir()
    tables, paths = _create_directory_of_files(directory)

    relative_paths = [p.relative_to(tempdir) for p in paths]
    with change_cwd(tempdir):
        d1 = ds.dataset(relative_paths)
        t1 = dataset_reader.to_table(d1)
        assert len(t1) == sum(map(len, tables))

    d2 = ds.dataset(relative_paths, filesystem=_filesystem_uri(tempdir))
    t2 = dataset_reader.to_table(d2)
    d3 = ds.dataset(paths)
    t3 = dataset_reader.to_table(d3)
    d4 = ds.dataset(paths, filesystem=fs.LocalFileSystem())
    t4 = dataset_reader.to_table(d4)

    assert t1 == t2 == t3 == t4


@pytest.mark.parquet
def test_construct_from_list_of_mixed_paths_fails(mockfs):
    # isntantiate from a list of mixed paths
    files = [
        'subdir/1/xxx/file0.parquet',
        'subdir/1/xxx/doesnt-exist.parquet',
    ]
    with pytest.raises(FileNotFoundError, match='doesnt-exist'):
        ds.dataset(files, filesystem=mockfs)


@pytest.mark.parquet
def test_construct_from_mixed_child_datasets(mockfs):
    # isntantiate from a list of mixed paths
    a = ds.dataset(['subdir/1/xxx/file0.parquet',
                    'subdir/2/yyy/file1.parquet'], filesystem=mockfs)
    b = ds.dataset('subdir', filesystem=mockfs)

    dataset = ds.dataset([a, b])

    assert isinstance(dataset, ds.UnionDataset)
    assert len(list(dataset.get_fragments())) == 4

    table = dataset.to_table()
    assert len(table) == 20
    assert table.num_columns == 5

    assert len(dataset.children) == 2
    for child in dataset.children:
        assert child.files == ['subdir/1/xxx/file0.parquet',
                               'subdir/2/yyy/file1.parquet']


def test_construct_empty_dataset():
    empty = ds.dataset([], format='ipc')
    table = empty.to_table()
    assert table.num_rows == 0
    assert table.num_columns == 0


def test_construct_dataset_with_invalid_schema():
    empty = ds.dataset([], format='ipc', schema=pa.schema([
        ('a', pa.int64()),
        ('a', pa.string())
    ]))
    with pytest.raises(ValueError, match='Multiple matches for .*a.* in '):
        empty.to_table()


def test_construct_from_invalid_sources_raise(multisourcefs):
    child1 = ds.FileSystemDatasetFactory(
        multisourcefs,
        fs.FileSelector('/plain'),
        format=ds.ParquetFileFormat()
    )
    child2 = ds.FileSystemDatasetFactory(
        multisourcefs,
        fs.FileSelector('/schema'),
        format=ds.ParquetFileFormat()
    )
    batch1 = pa.RecordBatch.from_arrays([pa.array(range(10))], names=["a"])
    batch2 = pa.RecordBatch.from_arrays([pa.array(range(10))], names=["b"])

    with pytest.raises(TypeError, match='Expected.*FileSystemDatasetFactory'):
        ds.dataset([child1, child2])

    expected = (
        "Expected a list of path-like or dataset objects, or a list "
        "of batches or tables. The given list contains the following "
        "types: int"
    )
    with pytest.raises(TypeError, match=expected):
        ds.dataset([1, 2, 3])

    expected = (
        "Expected a path-like, list of path-likes or a list of Datasets "
        "instead of the given type: NoneType"
    )
    with pytest.raises(TypeError, match=expected):
        ds.dataset(None)

    expected = (
        "Expected a path-like, list of path-likes or a list of Datasets "
        "instead of the given type: generator"
    )
    with pytest.raises(TypeError, match=expected):
        ds.dataset((batch1 for _ in range(3)))

    expected = (
        "Must provide schema to construct in-memory dataset from an empty list"
    )
    with pytest.raises(ValueError, match=expected):
        ds.InMemoryDataset([])

    expected = (
        "Item has schema\nb: int64\nwhich does not match expected schema\n"
        "a: int64"
    )
    with pytest.raises(TypeError, match=expected):
        ds.dataset([batch1, batch2])

    expected = (
        "Expected a list of path-like or dataset objects, or a list of "
        "batches or tables. The given list contains the following types:"
    )
    with pytest.raises(TypeError, match=expected):
        ds.dataset([batch1, 0])

    expected = (
        "Expected a list of tables or batches. The given list contains a int"
    )
    with pytest.raises(TypeError, match=expected):
        ds.InMemoryDataset([batch1, 0])


def test_construct_in_memory(dataset_reader):
    batch = pa.RecordBatch.from_arrays([pa.array(range(10))], names=["a"])
    table = pa.Table.from_batches([batch])

    dataset_table = ds.dataset([], format='ipc', schema=pa.schema([])
                               ).to_table()
    assert dataset_table == pa.table([])

    for source in (batch, table, [batch], [table]):
        dataset = ds.dataset(source)
        assert dataset_reader.to_table(dataset) == table
        assert len(list(dataset.get_fragments())) == 1
        assert next(dataset.get_fragments()).to_table() == table
        assert pa.Table.from_batches(list(dataset.to_batches())) == table


@pytest.mark.parametrize('use_threads', [False, True])
def test_scan_iterator(use_threads):
    batch = pa.RecordBatch.from_arrays([pa.array(range(10))], names=["a"])
    table = pa.Table.from_batches([batch])
    # When constructed from readers/iterators, should be one-shot
    match = "OneShotFragment was already scanned"
    for factory, schema in (
            (lambda: pa.RecordBatchReader.from_batches(
                batch.schema, [batch]), None),
            (lambda: (batch for _ in range(1)), batch.schema),
    ):
        # Scanning the fragment consumes the underlying iterator
        scanner = ds.Scanner.from_batches(
            factory(), schema=schema, use_threads=use_threads)
        assert scanner.to_table() == table
        with pytest.raises(pa.ArrowInvalid, match=match):
            scanner.to_table()


def _create_partitioned_dataset(basedir):
    table = pa.table({'a': range(9), 'b': [0.] * 4 + [1.] * 5})

    path = basedir / "dataset-partitioned"
    path.mkdir()

    for i in range(3):
        part = path / "part={}".format(i)
        part.mkdir()
        pq.write_table(table.slice(3*i, 3), part / "test.parquet")

    full_table = table.append_column(
        "part", pa.array(np.repeat([0, 1, 2], 3), type=pa.int32()))

    return full_table, path


@pytest.mark.parquet
def test_open_dataset_partitioned_directory(tempdir, dataset_reader):
    full_table, path = _create_partitioned_dataset(tempdir)

    # no partitioning specified, just read all individual files
    table = full_table.select(['a', 'b'])
    _check_dataset_from_path(path, table, dataset_reader)

    # specify partition scheme with discovery
    dataset = ds.dataset(
        str(path), partitioning=ds.partitioning(flavor="hive"))
    assert dataset.schema.equals(full_table.schema)

    # specify partition scheme with discovery and relative path
    with change_cwd(tempdir):
        dataset = ds.dataset("dataset-partitioned/",
                             partitioning=ds.partitioning(flavor="hive"))
        assert dataset.schema.equals(full_table.schema)

    # specify partition scheme with string short-cut
    dataset = ds.dataset(str(path), partitioning="hive")
    assert dataset.schema.equals(full_table.schema)

    # specify partition scheme with explicit scheme
    dataset = ds.dataset(
        str(path),
        partitioning=ds.partitioning(
            pa.schema([("part", pa.int8())]), flavor="hive"))
    expected_schema = table.schema.append(pa.field("part", pa.int8()))
    assert dataset.schema.equals(expected_schema)

    result = dataset.to_table()
    expected = table.append_column(
        "part", pa.array(np.repeat([0, 1, 2], 3), type=pa.int8()))
    assert result.equals(expected)


@pytest.mark.parquet
def test_open_dataset_filesystem(tempdir):
    # single file
    table, path = _create_single_file(tempdir)

    # filesystem inferred from path
    dataset1 = ds.dataset(str(path))
    assert dataset1.schema.equals(table.schema)

    # filesystem specified
    dataset2 = ds.dataset(str(path), filesystem=fs.LocalFileSystem())
    assert dataset2.schema.equals(table.schema)

    # local filesystem specified with relative path
    with change_cwd(tempdir):
        dataset3 = ds.dataset("test.parquet", filesystem=fs.LocalFileSystem())
    assert dataset3.schema.equals(table.schema)

    # passing different filesystem
    with pytest.raises(FileNotFoundError):
        ds.dataset(str(path), filesystem=fs._MockFileSystem())


@pytest.mark.parquet
def test_open_dataset_unsupported_format(tempdir):
    _, path = _create_single_file(tempdir)
    with pytest.raises(ValueError, match="format 'blabla' is not supported"):
        ds.dataset([path], format="blabla")


@pytest.mark.parquet
def test_open_union_dataset(tempdir, dataset_reader):
    _, path = _create_single_file(tempdir)
    dataset = ds.dataset(path)

    union = ds.dataset([dataset, dataset])
    assert isinstance(union, ds.UnionDataset)

    pickled = pickle.loads(pickle.dumps(union))
    assert dataset_reader.to_table(pickled) == dataset_reader.to_table(union)


def test_open_union_dataset_with_additional_kwargs(multisourcefs):
    child = ds.dataset('/plain', filesystem=multisourcefs, format='parquet')
    with pytest.raises(ValueError, match="cannot pass any additional"):
        ds.dataset([child], format="parquet")


def test_open_dataset_non_existing_file():
    # ARROW-8213: Opening a dataset with a local incorrect path gives confusing
    #             error message
    with pytest.raises(FileNotFoundError):
        ds.dataset('i-am-not-existing.arrow', format='ipc')

    with pytest.raises(pa.ArrowInvalid, match='cannot be relative'):
        ds.dataset('file:i-am-not-existing.arrow', format='ipc')


@pytest.mark.parquet
@pytest.mark.parametrize('partitioning', ["directory", "hive"])
@pytest.mark.parametrize('null_fallback', ['xyz', None])
@pytest.mark.parametrize('infer_dictionary', [False, True])
@pytest.mark.parametrize('partition_keys', [
    (["A", "B", "C"], [1, 2, 3]),
    ([1, 2, 3], ["A", "B", "C"]),
    (["A", "B", "C"], ["D", "E", "F"]),
    ([1, 2, 3], [4, 5, 6]),
    ([1, None, 3], ["A", "B", "C"]),
    ([1, 2, 3], ["A", None, "C"]),
    ([None, 2, 3], [None, 2, 3]),
])
def test_partition_discovery(
    tempdir, partitioning, null_fallback, infer_dictionary, partition_keys
):
    # ARROW-9288 / ARROW-9476
    table = pa.table({'a': range(9), 'b': [0.0] * 4 + [1.0] * 5})

    has_null = None in partition_keys[0] or None in partition_keys[1]
    if partitioning == "directory" and has_null:
        # Directory partitioning can't handle the first part being null
        return

    if partitioning == "directory":
        partitioning = ds.DirectoryPartitioning.discover(
            ["part1", "part2"], infer_dictionary=infer_dictionary)
        fmt = "{0}/{1}"
        null_value = None
    else:
        if null_fallback:
            partitioning = ds.HivePartitioning.discover(
                infer_dictionary=infer_dictionary, null_fallback=null_fallback
            )
        else:
            partitioning = ds.HivePartitioning.discover(
                infer_dictionary=infer_dictionary)
        fmt = "part1={0}/part2={1}"
        if null_fallback:
            null_value = null_fallback
        else:
            null_value = "__HIVE_DEFAULT_PARTITION__"

    basepath = tempdir / "dataset"
    basepath.mkdir()

    part_keys1, part_keys2 = partition_keys
    for part1 in part_keys1:
        for part2 in part_keys2:
            path = basepath / \
                fmt.format(part1 or null_value, part2 or null_value)
            path.mkdir(parents=True)
            pq.write_table(table, path / "test.parquet")

    dataset = ds.dataset(str(basepath), partitioning=partitioning)

    def expected_type(key):
        if infer_dictionary:
            value_type = pa.string() if isinstance(key, str) else pa.int32()
            return pa.dictionary(pa.int32(), value_type)
        else:
            return pa.string() if isinstance(key, str) else pa.int32()
    expected_schema = table.schema.append(
        pa.field("part1", expected_type(part_keys1[0]))
    ).append(
        pa.field("part2", expected_type(part_keys2[0]))
    )
    assert dataset.schema.equals(expected_schema)


@pytest.mark.pandas
def test_dataset_partitioned_dictionary_type_reconstruct(tempdir):
    # https://issues.apache.org/jira/browse/ARROW-11400
    table = pa.table({'part': np.repeat(['A', 'B'], 5), 'col': range(10)})
    part = ds.partitioning(table.select(['part']).schema, flavor="hive")
    ds.write_dataset(table, tempdir, partitioning=part, format="feather")

    dataset = ds.dataset(
        tempdir, format="feather",
        partitioning=ds.HivePartitioning.discover(infer_dictionary=True)
    )
    expected = pa.table(
        {'col': table['col'], 'part': table['part'].dictionary_encode()}
    )
    assert dataset.to_table().equals(expected)
    fragment = list(dataset.get_fragments())[0]
    assert fragment.to_table(schema=dataset.schema).equals(expected[:5])
    part_expr = fragment.partition_expression

    restored = pickle.loads(pickle.dumps(dataset))
    assert restored.to_table().equals(expected)

    restored = pickle.loads(pickle.dumps(fragment))
    assert restored.to_table(schema=dataset.schema).equals(expected[:5])
    # to_pandas call triggers computation of the actual dictionary values
    assert restored.to_table(schema=dataset.schema).to_pandas().equals(
        expected[:5].to_pandas()
    )
    assert restored.partition_expression.equals(part_expr)


@pytest.fixture
@pytest.mark.parquet
def s3_example_simple(s3_server):
    from pyarrow.fs import FileSystem

    host, port, access_key, secret_key = s3_server['connection']
    uri = (
        "s3://{}:{}@mybucket/data.parquet?scheme=http&endpoint_override={}:{}"
        "&allow_bucket_creation=True"
        .format(access_key, secret_key, host, port)
    )

    fs, path = FileSystem.from_uri(uri)

    fs.create_dir("mybucket")
    table = pa.table({'a': [1, 2, 3]})
    with fs.open_output_stream("mybucket/data.parquet") as out:
        pq.write_table(table, out)

    return table, path, fs, uri, host, port, access_key, secret_key


@pytest.mark.parquet
@pytest.mark.s3
def test_open_dataset_from_uri_s3(s3_example_simple, dataset_reader):
    # open dataset from non-localfs string path
    table, path, fs, uri, _, _, _, _ = s3_example_simple

    # full string URI
    dataset = ds.dataset(uri, format="parquet")
    assert dataset_reader.to_table(dataset).equals(table)

    # passing filesystem object
    dataset = ds.dataset(path, format="parquet", filesystem=fs)
    assert dataset_reader.to_table(dataset).equals(table)


@pytest.mark.parquet
@pytest.mark.s3  # still needed to create the data
def test_open_dataset_from_uri_s3_fsspec(s3_example_simple):
    table, path, _, _, host, port, access_key, secret_key = s3_example_simple
    s3fs = pytest.importorskip("s3fs")

    from pyarrow.fs import PyFileSystem, FSSpecHandler

    fs = s3fs.S3FileSystem(
        key=access_key,
        secret=secret_key,
        client_kwargs={
            'endpoint_url': 'http://{}:{}'.format(host, port)
        }
    )

    # passing as fsspec filesystem
    dataset = ds.dataset(path, format="parquet", filesystem=fs)
    assert dataset.to_table().equals(table)

    # directly passing the fsspec-handler
    fs = PyFileSystem(FSSpecHandler(fs))
    dataset = ds.dataset(path, format="parquet", filesystem=fs)
    assert dataset.to_table().equals(table)


@pytest.mark.parquet
@pytest.mark.s3
def test_open_dataset_from_s3_with_filesystem_uri(s3_server):
    from pyarrow.fs import FileSystem

    host, port, access_key, secret_key = s3_server['connection']
    bucket = 'theirbucket'
    path = 'nested/folder/data.parquet'
    uri = "s3://{}:{}@{}/{}?scheme=http&endpoint_override={}:{}"\
        "&allow_bucket_creation=true".format(
            access_key, secret_key, bucket, path, host, port
        )

    fs, path = FileSystem.from_uri(uri)
    assert path == 'theirbucket/nested/folder/data.parquet'

    fs.create_dir(bucket)

    table = pa.table({'a': [1, 2, 3]})
    with fs.open_output_stream(path) as out:
        pq.write_table(table, out)

    # full string URI
    dataset = ds.dataset(uri, format="parquet")
    assert dataset.to_table().equals(table)

    # passing filesystem as an uri
    template = (
        "s3://{}:{}@{{}}?scheme=http&endpoint_override={}:{}".format(
            access_key, secret_key, host, port
        )
    )
    cases = [
        ('theirbucket/nested/folder/', '/data.parquet'),
        ('theirbucket/nested/folder', 'data.parquet'),
        ('theirbucket/nested/', 'folder/data.parquet'),
        ('theirbucket/nested', 'folder/data.parquet'),
        ('theirbucket', '/nested/folder/data.parquet'),
        ('theirbucket', 'nested/folder/data.parquet'),
    ]
    for prefix, path in cases:
        uri = template.format(prefix)
        dataset = ds.dataset(path, filesystem=uri, format="parquet")
        assert dataset.to_table().equals(table)

    with pytest.raises(pa.ArrowInvalid, match='Missing bucket name'):
        uri = template.format('/')
        ds.dataset('/theirbucket/nested/folder/data.parquet', filesystem=uri)

    error = (
        "The path component of the filesystem URI must point to a directory "
        "but it has a type: `{}`. The path component is `{}` and the given "
        "filesystem URI is `{}`"
    )

    path = 'theirbucket/doesnt/exist'
    uri = template.format(path)
    with pytest.raises(ValueError) as exc:
        ds.dataset('data.parquet', filesystem=uri)
    assert str(exc.value) == error.format('NotFound', path, uri)

    path = 'theirbucket/nested/folder/data.parquet'
    uri = template.format(path)
    with pytest.raises(ValueError) as exc:
        ds.dataset('data.parquet', filesystem=uri)
    assert str(exc.value) == error.format('File', path, uri)


@pytest.mark.parquet
def test_open_dataset_from_fsspec(tempdir):
    table, path = _create_single_file(tempdir)

    fsspec = pytest.importorskip("fsspec")

    localfs = fsspec.filesystem("file")
    dataset = ds.dataset(path, filesystem=localfs)
    assert dataset.schema.equals(table.schema)


@pytest.mark.parquet
def test_file_format_inspect_fsspec(tempdir):
    # https://issues.apache.org/jira/browse/ARROW-16413
    fsspec = pytest.importorskip("fsspec")

    # create bucket + file with pyarrow
    table = pa.table({'a': [1, 2, 3]})
    path = tempdir / "data.parquet"
    pq.write_table(table, path)

    # read using fsspec filesystem
    fsspec_fs = fsspec.filesystem("file")
    assert fsspec_fs.ls(tempdir)[0].endswith("data.parquet")

    # inspect using dataset file format
    format = ds.ParquetFileFormat()
    # manually creating a PyFileSystem instead of using fs._ensure_filesystem
    # which would convert an fsspec local filesystem to a native one
    filesystem = fs.PyFileSystem(fs.FSSpecHandler(fsspec_fs))
    schema = format.inspect(path, filesystem)
    assert schema.equals(table.schema)

    fragment = format.make_fragment(path, filesystem)
    assert fragment.physical_schema.equals(table.schema)


@pytest.mark.pandas
def test_filter_timestamp(tempdir, dataset_reader):
    # ARROW-11379
    path = tempdir / "test_partition_timestamps"

    table = pa.table({
        "dates": ['2012-01-01', '2012-01-02'] * 5,
        "id": range(10)})

    # write dataset partitioned on dates (as strings)
    part = ds.partitioning(table.select(['dates']).schema, flavor="hive")
    ds.write_dataset(table, path, partitioning=part, format="feather")

    # read dataset partitioned on dates (as timestamps)
    part = ds.partitioning(pa.schema([("dates", pa.timestamp("s"))]),
                           flavor="hive")
    dataset = ds.dataset(path, format="feather", partitioning=part)

    condition = ds.field("dates") > pd.Timestamp("2012-01-01")
    table = dataset_reader.to_table(dataset, filter=condition)
    assert table.column('id').to_pylist() == [1, 3, 5, 7, 9]

    import datetime
    condition = ds.field("dates") > datetime.datetime(2012, 1, 1)
    table = dataset_reader.to_table(dataset, filter=condition)
    assert table.column('id').to_pylist() == [1, 3, 5, 7, 9]


@pytest.mark.parquet
def test_filter_implicit_cast(tempdir, dataset_reader):
    # ARROW-7652
    table = pa.table({'a': pa.array([0, 1, 2, 3, 4, 5], type=pa.int8())})
    _, path = _create_single_file(tempdir, table)
    dataset = ds.dataset(str(path))

    filter_ = ds.field('a') > 2
    assert len(dataset_reader.to_table(dataset, filter=filter_)) == 3


@pytest.mark.parquet
def test_filter_equal_null(tempdir, dataset_reader):
    # ARROW-12066 equality with null, although not useful, should not crash
    table = pa.table({"A": ["a", "b", None]})
    _, path = _create_single_file(tempdir, table)
    dataset = ds.dataset(str(path))

    table = dataset_reader.to_table(
        dataset, filter=ds.field("A") == ds.scalar(None)
    )
    assert table.num_rows == 0


@pytest.mark.parquet
def test_filter_compute_expression(tempdir, dataset_reader):
    table = pa.table({
        "A": ["a", "b", None, "a", "c"],
        "B": [datetime.datetime(2022, 1, 1, i) for i in range(5)],
        "C": [datetime.datetime(2022, 1, i) for i in range(1, 6)],
    })
    _, path = _create_single_file(tempdir, table)
    dataset = ds.dataset(str(path))

    filter_ = pc.is_in(ds.field('A'), pa.array(["a", "b"]))
    assert dataset_reader.to_table(dataset, filter=filter_).num_rows == 3

    filter_ = pc.hour(ds.field('B')) >= 3
    assert dataset_reader.to_table(dataset, filter=filter_).num_rows == 2

    days = pc.days_between(ds.field('B'), ds.field("C"))
    result = dataset_reader.to_table(dataset, columns={"days": days})
    assert result["days"].to_pylist() == [0, 1, 2, 3, 4]


def test_dataset_union(multisourcefs):
    child = ds.FileSystemDatasetFactory(
        multisourcefs, fs.FileSelector('/plain'),
        format=ds.ParquetFileFormat()
    )
    factory = ds.UnionDatasetFactory([child])

    # TODO(bkietz) reintroduce factory.children property
    assert len(factory.inspect_schemas()) == 1
    assert all(isinstance(s, pa.Schema) for s in factory.inspect_schemas())
    assert factory.inspect_schemas()[0].equals(child.inspect())
    assert factory.inspect().equals(child.inspect())
    assert isinstance(factory.finish(), ds.Dataset)


def test_union_dataset_from_other_datasets(tempdir, multisourcefs):
    child1 = ds.dataset('/plain', filesystem=multisourcefs, format='parquet')
    child2 = ds.dataset('/schema', filesystem=multisourcefs, format='parquet',
                        partitioning=['week', 'color'])
    child3 = ds.dataset('/hive', filesystem=multisourcefs, format='parquet',
                        partitioning='hive')

    assert child1.schema != child2.schema != child3.schema

    assembled = ds.dataset([child1, child2, child3])
    assert isinstance(assembled, ds.UnionDataset)

    msg = 'cannot pass any additional arguments'
    with pytest.raises(ValueError, match=msg):
        ds.dataset([child1, child2], filesystem=multisourcefs)

    expected_schema = pa.schema([
        ('date', pa.date32()),
        ('index', pa.int64()),
        ('value', pa.float64()),
        ('color', pa.string()),
        ('week', pa.int32()),
        ('year', pa.int32()),
        ('month', pa.int32()),
    ])
    assert assembled.schema.equals(expected_schema)
    assert assembled.to_table().schema.equals(expected_schema)

    assembled = ds.dataset([child1, child3])
    expected_schema = pa.schema([
        ('date', pa.date32()),
        ('index', pa.int64()),
        ('value', pa.float64()),
        ('color', pa.string()),
        ('year', pa.int32()),
        ('month', pa.int32()),
    ])
    assert assembled.schema.equals(expected_schema)
    assert assembled.to_table().schema.equals(expected_schema)

    expected_schema = pa.schema([
        ('month', pa.int32()),
        ('color', pa.string()),
        ('date', pa.date32()),
    ])
    assembled = ds.dataset([child1, child3], schema=expected_schema)
    assert assembled.to_table().schema.equals(expected_schema)

    expected_schema = pa.schema([
        ('month', pa.int32()),
        ('color', pa.string()),
        ('unknown', pa.string())  # fill with nulls
    ])
    assembled = ds.dataset([child1, child3], schema=expected_schema)
    assert assembled.to_table().schema.equals(expected_schema)

    # incompatible schemas, date and index columns have conflicting types
    table = pa.table([range(9), [0.] * 4 + [1.] * 5, 'abcdefghj'],
                     names=['date', 'value', 'index'])
    _, path = _create_single_file(tempdir, table=table)
    child4 = ds.dataset(path)

    with pytest.raises(pa.ArrowInvalid, match='Unable to merge'):
        ds.dataset([child1, child4])


def test_dataset_from_a_list_of_local_directories_raises(multisourcefs):
    msg = 'points to a directory, but only file paths are supported'
    with pytest.raises(IsADirectoryError, match=msg):
        ds.dataset(['/plain', '/schema', '/hive'], filesystem=multisourcefs)


def test_union_dataset_filesystem_datasets(multisourcefs):
    # without partitioning
    dataset = ds.dataset([
        ds.dataset('/plain', filesystem=multisourcefs),
        ds.dataset('/schema', filesystem=multisourcefs),
        ds.dataset('/hive', filesystem=multisourcefs),
    ])
    expected_schema = pa.schema([
        ('date', pa.date32()),
        ('index', pa.int64()),
        ('value', pa.float64()),
        ('color', pa.string()),
    ])
    assert dataset.schema.equals(expected_schema)

    # with hive partitioning for two hive sources
    dataset = ds.dataset([
        ds.dataset('/plain', filesystem=multisourcefs),
        ds.dataset('/schema', filesystem=multisourcefs),
        ds.dataset('/hive', filesystem=multisourcefs, partitioning='hive')
    ])
    expected_schema = pa.schema([
        ('date', pa.date32()),
        ('index', pa.int64()),
        ('value', pa.float64()),
        ('color', pa.string()),
        ('year', pa.int32()),
        ('month', pa.int32()),
    ])
    assert dataset.schema.equals(expected_schema)


@pytest.mark.parquet
def test_specified_schema(tempdir, dataset_reader):
    table = pa.table({'a': [1, 2, 3], 'b': [.1, .2, .3]})
    pq.write_table(table, tempdir / "data.parquet")

    def _check_dataset(schema, expected, expected_schema=None):
        dataset = ds.dataset(str(tempdir / "data.parquet"), schema=schema)
        if expected_schema is not None:
            assert dataset.schema.equals(expected_schema)
        else:
            assert dataset.schema.equals(schema)
        result = dataset_reader.to_table(dataset)
        assert result.equals(expected)

    # no schema specified
    schema = None
    expected = table
    _check_dataset(schema, expected, expected_schema=table.schema)

    # identical schema specified
    schema = table.schema
    expected = table
    _check_dataset(schema, expected)

    # Specifying schema with change column order
    schema = pa.schema([('b', 'float64'), ('a', 'int64')])
    expected = pa.table([[.1, .2, .3], [1, 2, 3]], names=['b', 'a'])
    _check_dataset(schema, expected)

    # Specifying schema with missing column
    schema = pa.schema([('a', 'int64')])
    expected = pa.table([[1, 2, 3]], names=['a'])
    _check_dataset(schema, expected)

    # Specifying schema with additional column
    schema = pa.schema([('a', 'int64'), ('c', 'int32')])
    expected = pa.table([[1, 2, 3],
                         pa.array([None, None, None], type='int32')],
                        names=['a', 'c'])
    _check_dataset(schema, expected)

    # Specifying with differing field types
    schema = pa.schema([('a', 'int32'), ('b', 'float64')])
    dataset = ds.dataset(str(tempdir / "data.parquet"), schema=schema)
    expected = pa.table([table['a'].cast('int32'),
                         table['b']],
                        names=['a', 'b'])
    _check_dataset(schema, expected)

    # Specifying with incompatible schema
    schema = pa.schema([('a', pa.list_(pa.int32())), ('b', 'float64')])
    dataset = ds.dataset(str(tempdir / "data.parquet"), schema=schema)
    assert dataset.schema.equals(schema)
    with pytest.raises(NotImplementedError,
                       match='Unsupported cast from int64 to list'):
        dataset_reader.to_table(dataset)


@pytest.mark.parquet
def test_incompatible_schema_hang(tempdir, dataset_reader):
    # ARROW-13480: deadlock when reading past an errored fragment

    fn = tempdir / "data.parquet"
    table = pa.table({'a': [1, 2, 3]})
    pq.write_table(table, fn)

    schema = pa.schema([('a', pa.null())])
    dataset = ds.dataset([str(fn)] * 100, schema=schema)
    assert dataset.schema.equals(schema)
    scanner = dataset_reader.scanner(dataset)
    with pytest.raises(NotImplementedError,
                       match='Unsupported cast from int64 to null'):
        reader = scanner.to_reader()
        reader.read_all()


def test_ipc_format(tempdir, dataset_reader):
    table = pa.table({'a': pa.array([1, 2, 3], type="int8"),
                      'b': pa.array([.1, .2, .3], type="float64")})

    path = str(tempdir / 'test.arrow')
    with pa.output_stream(path) as sink:
        writer = pa.RecordBatchFileWriter(sink, table.schema)
        writer.write_batch(table.to_batches()[0])
        writer.close()

    dataset = ds.dataset(path, format=ds.IpcFileFormat())
    result = dataset_reader.to_table(dataset)
    assert result.equals(table)

    for format_str in ["ipc", "arrow"]:
        dataset = ds.dataset(path, format=format_str)
        result = dataset_reader.to_table(dataset)
        assert result.equals(table)


@pytest.mark.orc
def test_orc_format(tempdir, dataset_reader):
    from pyarrow import orc
    table = pa.table({'a': pa.array([1, 2, 3], type="int8"),
                      'b': pa.array([.1, .2, .3], type="float64")})

    path = str(tempdir / 'test.orc')
    orc.write_table(table, path)

    dataset = ds.dataset(path, format=ds.OrcFileFormat())
    fragments = list(dataset.get_fragments())
    assert isinstance(fragments[0], ds.FileFragment)
    result = dataset_reader.to_table(dataset)
    result.validate(full=True)
    assert result.equals(table)

    dataset = ds.dataset(path, format="orc")
    result = dataset_reader.to_table(dataset)
    result.validate(full=True)
    assert result.equals(table)

    result = dataset_reader.to_table(dataset, columns=["b"])
    result.validate(full=True)
    assert result.equals(table.select(["b"]))

    result = dataset_reader.to_table(
        dataset, columns={"b2": ds.field("b") * 2}
    )
    result.validate(full=True)
    assert result.equals(
        pa.table({'b2': pa.array([.2, .4, .6], type="float64")})
    )

    assert dataset_reader.count_rows(dataset) == 3
    assert dataset_reader.count_rows(dataset, filter=ds.field("a") > 2) == 1


@pytest.mark.orc
def test_orc_scan_options(tempdir, dataset_reader):
    from pyarrow import orc
    table = pa.table({'a': pa.array([1, 2, 3], type="int8"),
                      'b': pa.array([.1, .2, .3], type="float64")})

    path = str(tempdir / 'test.orc')
    orc.write_table(table, path)

    dataset = ds.dataset(path, format="orc")
    result = list(dataset_reader.to_batches(dataset))
    assert len(result) == 1
    assert result[0].num_rows == 3
    assert result[0].equals(table.to_batches()[0])
    # TODO batch_size is not yet supported (ARROW-14153)
    # result = list(dataset_reader.to_batches(dataset, batch_size=2))
    # assert len(result) == 2
    # assert result[0].num_rows == 2
    # assert result[0].equals(table.slice(0, 2).to_batches()[0])
    # assert result[1].num_rows == 1
    # assert result[1].equals(table.slice(2, 1).to_batches()[0])


def test_orc_format_not_supported():
    try:
        from pyarrow.dataset import OrcFileFormat  # noqa
    except ImportError:
        # ORC is not available, test error message
        with pytest.raises(
            ValueError, match="not built with support for the ORC file"
        ):
            ds.dataset(".", format="orc")


@pytest.mark.pandas
def test_csv_format(tempdir, dataset_reader):
    table = pa.table({'a': pa.array([1, 2, 3], type="int64"),
                      'b': pa.array([.1, .2, .3], type="float64")})

    path = str(tempdir / 'test.csv')
    table.to_pandas().to_csv(path, index=False)

    dataset = ds.dataset(path, format=ds.CsvFileFormat())
    result = dataset_reader.to_table(dataset)
    assert result.equals(table)

    dataset = ds.dataset(path, format='csv')
    result = dataset_reader.to_table(dataset)
    assert result.equals(table)


@pytest.mark.pandas
@pytest.mark.parametrize("compression", [
    "bz2",
    "gzip",
    "lz4",
    "zstd",
])
def test_csv_format_compressed(tempdir, compression, dataset_reader):
    if not pyarrow.Codec.is_available(compression):
        pytest.skip("{} support is not built".format(compression))
    table = pa.table({'a': pa.array([1, 2, 3], type="int64"),
                      'b': pa.array([.1, .2, .3], type="float64")})
    filesystem = fs.LocalFileSystem()
    suffix = compression if compression != 'gzip' else 'gz'
    path = str(tempdir / f'test.csv.{suffix}')
    with filesystem.open_output_stream(path, compression=compression) as sink:
        # https://github.com/pandas-dev/pandas/issues/23854
        # With CI version of Pandas (anything < 1.2), Pandas tries to write
        # str to the sink
        csv_str = table.to_pandas().to_csv(index=False)
        sink.write(csv_str.encode('utf-8'))

    dataset = ds.dataset(path, format=ds.CsvFileFormat())
    result = dataset_reader.to_table(dataset)
    assert result.equals(table)


def test_csv_format_options(tempdir, dataset_reader):
    path = str(tempdir / 'test.csv')
    with open(path, 'w') as sink:
        sink.write('skipped\ncol0\nfoo\nbar\n')
    dataset = ds.dataset(path, format='csv')
    result = dataset_reader.to_table(dataset)
    assert result.equals(
        pa.table({'skipped': pa.array(['col0', 'foo', 'bar'])}))

    dataset = ds.dataset(path, format=ds.CsvFileFormat(
        read_options=pa.csv.ReadOptions(skip_rows=1)))
    result = dataset_reader.to_table(dataset)
    assert result.equals(pa.table({'col0': pa.array(['foo', 'bar'])}))

    dataset = ds.dataset(path, format=ds.CsvFileFormat(
        read_options=pa.csv.ReadOptions(column_names=['foo'])))
    result = dataset_reader.to_table(dataset)
    assert result.equals(
        pa.table({'foo': pa.array(['skipped', 'col0', 'foo', 'bar'])}))


def test_csv_format_options_generate_columns(tempdir, dataset_reader):
    path = str(tempdir / 'test.csv')
    with open(path, 'w') as sink:
        sink.write('1,a,true,1\n')

    dataset = ds.dataset(path, format=ds.CsvFileFormat(
        read_options=pa.csv.ReadOptions(autogenerate_column_names=True)))
    result = dataset_reader.to_table(dataset)
    expected_column_names = ["f0", "f1", "f2", "f3"]
    assert result.column_names == expected_column_names
    assert result.equals(pa.table({'f0': pa.array([1]),
                                   'f1': pa.array(["a"]),
                                   'f2': pa.array([True]),
                                   'f3': pa.array([1])}))


def test_csv_fragment_options(tempdir, dataset_reader):
    path = str(tempdir / 'test.csv')
    with open(path, 'w') as sink:
        sink.write('col0\nfoo\nspam\nMYNULL\n')
    dataset = ds.dataset(path, format='csv')
    convert_options = pyarrow.csv.ConvertOptions(null_values=['MYNULL'],
                                                 strings_can_be_null=True)
    options = ds.CsvFragmentScanOptions(
        convert_options=convert_options,
        read_options=pa.csv.ReadOptions(block_size=2**16))
    result = dataset_reader.to_table(dataset, fragment_scan_options=options)
    assert result.equals(pa.table({'col0': pa.array(['foo', 'spam', None])}))

    csv_format = ds.CsvFileFormat(convert_options=convert_options)
    dataset = ds.dataset(path, format=csv_format)
    result = dataset_reader.to_table(dataset)
    assert result.equals(pa.table({'col0': pa.array(['foo', 'spam', None])}))

    options = ds.CsvFragmentScanOptions()
    result = dataset_reader.to_table(dataset, fragment_scan_options=options)
    assert result.equals(
        pa.table({'col0': pa.array(['foo', 'spam', 'MYNULL'])}))


def test_feather_format(tempdir, dataset_reader):
    from pyarrow.feather import write_feather

    table = pa.table({'a': pa.array([1, 2, 3], type="int8"),
                      'b': pa.array([.1, .2, .3], type="float64")})

    basedir = tempdir / "feather_dataset"
    basedir.mkdir()
    write_feather(table, str(basedir / "data.feather"))

    dataset = ds.dataset(basedir, format=ds.IpcFileFormat())
    result = dataset_reader.to_table(dataset)
    assert result.equals(table)

    dataset = ds.dataset(basedir, format="feather")
    result = dataset_reader.to_table(dataset)
    assert result.equals(table)

    # ARROW-8641 - column selection order
    result = dataset_reader.to_table(dataset, columns=["b", "a"])
    assert result.column_names == ["b", "a"]
    result = dataset_reader.to_table(dataset, columns=["a", "a"])
    assert result.column_names == ["a", "a"]

    # error with Feather v1 files
    write_feather(table, str(basedir / "data1.feather"), version=1)
    with pytest.raises(ValueError):
        dataset_reader.to_table(ds.dataset(basedir, format="feather"))


def _create_parquet_dataset_simple(root_path):
    """
    Creates a simple (flat files, no nested partitioning) Parquet dataset
    """

    metadata_collector = []

    for i in range(4):
        table = pa.table({'f1': [i] * 10, 'f2': np.random.randn(10)})
        pq.write_to_dataset(
            table, str(root_path), metadata_collector=metadata_collector
        )

    metadata_path = str(root_path / '_metadata')
    # write _metadata file
    pq.write_metadata(
        table.schema, metadata_path,
        metadata_collector=metadata_collector
    )
    return metadata_path, table


@pytest.mark.parquet
@pytest.mark.pandas  # write_to_dataset currently requires pandas
def test_parquet_dataset_factory(tempdir):
    root_path = tempdir / "test_parquet_dataset"
    metadata_path, table = _create_parquet_dataset_simple(root_path)
    dataset = ds.parquet_dataset(metadata_path)
    assert dataset.schema.equals(table.schema)
    assert len(dataset.files) == 4
    result = dataset.to_table()
    assert result.num_rows == 40


@pytest.mark.parquet
@pytest.mark.pandas  # write_to_dataset currently requires pandas
@pytest.mark.skipif(sys.platform == 'win32',
                    reason="Results in FileNotFoundError on Windows")
def test_parquet_dataset_factory_fsspec(tempdir):
    # https://issues.apache.org/jira/browse/ARROW-16413
    fsspec = pytest.importorskip("fsspec")

    # create dataset with pyarrow
    root_path = tempdir / "test_parquet_dataset"
    metadata_path, table = _create_parquet_dataset_simple(root_path)

    # read using fsspec filesystem
    fsspec_fs = fsspec.filesystem("file")
    # manually creating a PyFileSystem, because passing the local fsspec
    # filesystem would internally be converted to native LocalFileSystem
    filesystem = fs.PyFileSystem(fs.FSSpecHandler(fsspec_fs))
    dataset = ds.parquet_dataset(metadata_path, filesystem=filesystem)
    assert dataset.schema.equals(table.schema)
    assert len(dataset.files) == 4
    result = dataset.to_table()
    assert result.num_rows == 40


@pytest.mark.parquet
@pytest.mark.pandas  # write_to_dataset currently requires pandas
@pytest.mark.parametrize('use_legacy_dataset', [False, True])
@pytest.mark.filterwarnings(
    "ignore:Passing 'use_legacy_dataset=True':FutureWarning")
def test_parquet_dataset_factory_roundtrip(tempdir, use_legacy_dataset):
    # Simple test to ensure we can roundtrip dataset to
    # _metadata/common_metadata and back.  A more complex test
    # using partitioning will have to wait for ARROW-13269.  The
    # above test (test_parquet_dataset_factory) will not work
    # when legacy is False as there is no "append" equivalent in
    # the new dataset until ARROW-12358
    root_path = tempdir / "test_parquet_dataset"
    table = pa.table({'f1': [0] * 10, 'f2': np.random.randn(10)})
    metadata_collector = []
    pq.write_to_dataset(
        table, str(root_path), metadata_collector=metadata_collector,
        use_legacy_dataset=use_legacy_dataset
    )
    metadata_path = str(root_path / '_metadata')
    # write _metadata file
    pq.write_metadata(
        table.schema, metadata_path,
        metadata_collector=metadata_collector
    )
    dataset = ds.parquet_dataset(metadata_path)
    assert dataset.schema.equals(table.schema)
    result = dataset.to_table()
    assert result.num_rows == 10


@pytest.mark.parquet
def test_parquet_dataset_factory_order(tempdir):
    # The order of the fragments in the dataset should match the order of the
    # row groups in the _metadata file.
    metadatas = []
    # Create a dataset where f1 is incrementing from 0 to 100 spread across
    # 10 files.  Put the row groups in the correct order in _metadata
    for i in range(10):
        table = pa.table(
            {'f1': list(range(i*10, (i+1)*10))})
        table_path = tempdir / f'{i}.parquet'
        pq.write_table(table, table_path, metadata_collector=metadatas)
        metadatas[-1].set_file_path(f'{i}.parquet')
    metadata_path = str(tempdir / '_metadata')
    pq.write_metadata(table.schema, metadata_path, metadatas)
    dataset = ds.parquet_dataset(metadata_path)
    # Ensure the table contains values from 0-100 in the right order
    scanned_table = dataset.to_table()
    scanned_col = scanned_table.column('f1').to_pylist()
    assert scanned_col == list(range(0, 100))


@pytest.mark.parquet
@pytest.mark.pandas
def test_parquet_dataset_factory_invalid(tempdir):
    root_path = tempdir / "test_parquet_dataset_invalid"
    metadata_path, table = _create_parquet_dataset_simple(root_path)
    # remove one of the files
    list(root_path.glob("*.parquet"))[0].unlink()
    dataset = ds.parquet_dataset(metadata_path)
    assert dataset.schema.equals(table.schema)
    assert len(dataset.files) == 4
    with pytest.raises(FileNotFoundError):
        dataset.to_table()


def _create_metadata_file(root_path):
    # create _metadata file from existing parquet dataset
    parquet_paths = list(sorted(root_path.rglob("*.parquet")))
    schema = pq.ParquetFile(parquet_paths[0]).schema.to_arrow_schema()

    metadata_collector = []
    for path in parquet_paths:
        metadata = pq.ParquetFile(path).metadata
        metadata.set_file_path(str(path.relative_to(root_path)))
        metadata_collector.append(metadata)

    metadata_path = root_path / "_metadata"
    pq.write_metadata(
        schema, metadata_path, metadata_collector=metadata_collector
    )
    return metadata_path


def _create_parquet_dataset_partitioned(root_path):
    table = pa.table([
        pa.array(range(20)), pa.array(np.random.randn(20)),
        pa.array(np.repeat(['a', 'b'], 10))],
        names=["f1", "f2", "part"]
    )
    table = table.replace_schema_metadata({"key": "value"})
    pq.write_to_dataset(table, str(root_path), partition_cols=['part'])
    return _create_metadata_file(root_path), table


@pytest.mark.parquet
@pytest.mark.pandas
def test_parquet_dataset_factory_partitioned(tempdir):
    root_path = tempdir / "test_parquet_dataset_factory_partitioned"
    metadata_path, table = _create_parquet_dataset_partitioned(root_path)

    partitioning = ds.partitioning(flavor="hive")
    dataset = ds.parquet_dataset(metadata_path, partitioning=partitioning)

    assert dataset.schema.equals(table.schema)
    assert len(dataset.files) == 2
    result = dataset.to_table()
    assert result.num_rows == 20

    # the partitioned dataset does not preserve order
    result = result.to_pandas().sort_values("f1").reset_index(drop=True)
    expected = table.to_pandas()
    pd.testing.assert_frame_equal(result, expected)


@pytest.mark.parquet
@pytest.mark.pandas
def test_parquet_dataset_factory_metadata(tempdir):
    # ensure ParquetDatasetFactory preserves metadata (ARROW-9363)
    root_path = tempdir / "test_parquet_dataset_factory_metadata"
    metadata_path, table = _create_parquet_dataset_partitioned(root_path)

    dataset = ds.parquet_dataset(metadata_path, partitioning="hive")
    assert dataset.schema.equals(table.schema)
    assert b"key" in dataset.schema.metadata

    fragments = list(dataset.get_fragments())
    assert b"key" in fragments[0].physical_schema.metadata


@pytest.mark.parquet
@pytest.mark.pandas
def test_parquet_dataset_lazy_filtering(tempdir, open_logging_fs):
    fs, assert_opens = open_logging_fs

    # Test to ensure that no IO happens when filtering a dataset
    # created with ParquetDatasetFactory from a _metadata file

    root_path = tempdir / "test_parquet_dataset_lazy_filtering"
    metadata_path, _ = _create_parquet_dataset_simple(root_path)

    # creating the dataset should only open the metadata file
    with assert_opens([metadata_path]):
        dataset = ds.parquet_dataset(
            metadata_path,
            partitioning=ds.partitioning(flavor="hive"),
            filesystem=fs)

    # materializing fragments should not open any file
    with assert_opens([]):
        fragments = list(dataset.get_fragments())

    # filtering fragments should not open any file
    with assert_opens([]):
        list(dataset.get_fragments(ds.field("f1") > 15))

    # splitting by row group should still not open any file
    with assert_opens([]):
        fragments[0].split_by_row_group(ds.field("f1") > 15)

    # ensuring metadata of split fragment should also not open any file
    with assert_opens([]):
        rg_fragments = fragments[0].split_by_row_group()
        rg_fragments[0].ensure_complete_metadata()

    # FIXME(bkietz) on Windows this results in FileNotFoundErrors.
    # but actually scanning does open files
    # with assert_opens([f.path for f in fragments]):
    #    dataset.to_table()


@pytest.mark.parquet
@pytest.mark.pandas
def test_dataset_schema_metadata(tempdir, dataset_reader):
    # ARROW-8802
    df = pd.DataFrame({'a': [1, 2, 3]})
    path = tempdir / "test.parquet"
    df.to_parquet(path)
    dataset = ds.dataset(path)

    schema = dataset_reader.to_table(dataset).schema
    projected_schema = dataset_reader.to_table(dataset, columns=["a"]).schema

    # ensure the pandas metadata is included in the schema
    assert b"pandas" in schema.metadata
    # ensure it is still there in a projected schema (with column selection)
    assert schema.equals(projected_schema, check_metadata=True)


@pytest.mark.parquet
def test_filter_mismatching_schema(tempdir, dataset_reader):
    # ARROW-9146
    table = pa.table({"col": pa.array([1, 2, 3, 4], type='int32')})
    pq.write_table(table, str(tempdir / "data.parquet"))

    # specifying explicit schema, but that mismatches the schema of the data
    schema = pa.schema([("col", pa.int64())])
    dataset = ds.dataset(
        tempdir / "data.parquet", format="parquet", schema=schema)

    # filtering on a column with such type mismatch should implicitly
    # cast the column
    filtered = dataset_reader.to_table(dataset, filter=ds.field("col") > 2)
    assert filtered["col"].equals(table["col"].cast('int64').slice(2))

    fragment = list(dataset.get_fragments())[0]
    filtered = dataset_reader.to_table(
        fragment, filter=ds.field("col") > 2, schema=schema)
    assert filtered["col"].equals(table["col"].cast('int64').slice(2))


@pytest.mark.parquet
@pytest.mark.pandas
def test_dataset_project_only_partition_columns(tempdir, dataset_reader):
    # ARROW-8729
    table = pa.table({'part': 'a a b b'.split(), 'col': list(range(4))})

    path = str(tempdir / 'test_dataset')
    pq.write_to_dataset(table, path, partition_cols=['part'])
    dataset = ds.dataset(path, partitioning='hive')

    all_cols = dataset_reader.to_table(dataset)
    part_only = dataset_reader.to_table(dataset, columns=['part'])

    assert all_cols.column('part').equals(part_only.column('part'))


@pytest.mark.parquet
@pytest.mark.pandas
def test_dataset_project_null_column(tempdir, dataset_reader):
    import pandas as pd
    df = pd.DataFrame({"col": np.array([None, None, None], dtype='object')})

    f = tempdir / "test_dataset_project_null_column.parquet"
    df.to_parquet(f, engine="pyarrow")

    dataset = ds.dataset(f, format="parquet",
                         schema=pa.schema([("col", pa.int64())]))
    expected = pa.table({'col': pa.array([None, None, None], pa.int64())})
    assert dataset_reader.to_table(dataset).equals(expected)


def test_dataset_project_columns(tempdir, dataset_reader):
    # basic column re-projection with expressions
    from pyarrow import feather
    table = pa.table({"A": [1, 2, 3], "B": [1., 2., 3.], "C": ["a", "b", "c"]})
    feather.write_feather(table, tempdir / "data.feather")

    dataset = ds.dataset(tempdir / "data.feather", format="feather")
    result = dataset_reader.to_table(dataset, columns={
        'A_renamed': ds.field('A'),
        'B_as_int': ds.field('B').cast("int32", safe=False),
        'C_is_a': ds.field('C') == 'a'
    })
    expected = pa.table({
        "A_renamed": [1, 2, 3],
        "B_as_int": pa.array([1, 2, 3], type="int32"),
        "C_is_a": [True, False, False],
    })
    assert result.equals(expected)

    # raise proper error when not passing an expression
    with pytest.raises(TypeError, match="Expected an Expression"):
        dataset_reader.to_table(dataset, columns={"A": "A"})


@pytest.mark.pandas
@pytest.mark.parquet
def test_dataset_preserved_partitioning(tempdir):
    # ARROW-8655

    # through discovery, but without partitioning
    _, path = _create_single_file(tempdir)
    dataset = ds.dataset(path)
    assert dataset.partitioning is None

    # through discovery, with hive partitioning but not specified
    full_table, path = _create_partitioned_dataset(tempdir)
    dataset = ds.dataset(path)
    assert dataset.partitioning is None

    # through discovery, with hive partitioning (from a partitioning factory)
    dataset = ds.dataset(path, partitioning="hive")
    part = dataset.partitioning
    assert part is not None
    assert isinstance(part, ds.HivePartitioning)
    assert part.schema == pa.schema([("part", pa.int32())])
    assert len(part.dictionaries) == 1
    assert part.dictionaries[0] == pa.array([0, 1, 2], pa.int32())

    # through discovery, with hive partitioning (from a partitioning object)
    part = ds.partitioning(pa.schema([("part", pa.int32())]), flavor="hive")
    assert isinstance(part, ds.HivePartitioning)  # not a factory
    assert len(part.dictionaries) == 1
    assert all(x is None for x in part.dictionaries)
    dataset = ds.dataset(path, partitioning=part)
    part = dataset.partitioning
    assert isinstance(part, ds.HivePartitioning)
    assert part.schema == pa.schema([("part", pa.int32())])
    # TODO is this expected?
    assert len(part.dictionaries) == 1
    assert all(x is None for x in part.dictionaries)

    # through manual creation -> not available
    dataset = ds.dataset(path, partitioning="hive")
    dataset2 = ds.FileSystemDataset(
        list(dataset.get_fragments()), schema=dataset.schema,
        format=dataset.format, filesystem=dataset.filesystem
    )
    assert dataset2.partitioning is None

    # through discovery with ParquetDatasetFactory
    root_path = tempdir / "data-partitioned-metadata"
    metadata_path, _ = _create_parquet_dataset_partitioned(root_path)
    dataset = ds.parquet_dataset(metadata_path, partitioning="hive")
    part = dataset.partitioning
    assert part is not None
    assert isinstance(part, ds.HivePartitioning)
    assert part.schema == pa.schema([("part", pa.string())])
    assert len(part.dictionaries) == 1
    # will be fixed by ARROW-13153 (order is not preserved at the moment)
    # assert part.dictionaries[0] == pa.array(["a", "b"], pa.string())
    assert set(part.dictionaries[0].to_pylist()) == {"a", "b"}


@pytest.mark.parquet
@pytest.mark.pandas
def test_write_to_dataset_given_null_just_works(tempdir):
    schema = pa.schema([
        pa.field('col', pa.int64()),
        pa.field('part', pa.dictionary(pa.int32(), pa.string()))
    ])
    table = pa.table({'part': [None, None, 'a', 'a'],
                      'col': list(range(4))}, schema=schema)

    path = str(tempdir / 'test_dataset')
    pq.write_to_dataset(table, path, partition_cols=[
                        'part'], use_legacy_dataset=False)

    actual_table = pq.read_table(tempdir / 'test_dataset')
    # column.equals can handle the difference in chunking but not the fact
    # that `part` will have different dictionaries for the two chunks
    assert actual_table.column('part').to_pylist(
    ) == table.column('part').to_pylist()
    assert actual_table.column('col').equals(table.column('col'))


@pytest.mark.parquet
@pytest.mark.pandas
@pytest.mark.filterwarnings(
    "ignore:Passing 'use_legacy_dataset=True':FutureWarning")
def test_legacy_write_to_dataset_drops_null(tempdir):
    schema = pa.schema([
        pa.field('col', pa.int64()),
        pa.field('part', pa.dictionary(pa.int32(), pa.string()))
    ])
    table = pa.table({'part': ['a', 'a', None, None],
                      'col': list(range(4))}, schema=schema)
    expected = pa.table(
        {'part': ['a', 'a'], 'col': list(range(2))}, schema=schema)

    path = str(tempdir / 'test_dataset')
    pq.write_to_dataset(table, path, partition_cols=[
                        'part'], use_legacy_dataset=True)

    actual = pq.read_table(tempdir / 'test_dataset')
    assert actual == expected


def _sort_table(tab, sort_col):
    import pyarrow.compute as pc
    sorted_indices = pc.sort_indices(
        tab, options=pc.SortOptions([(sort_col, 'ascending')]))
    return pc.take(tab, sorted_indices)


def _check_dataset_roundtrip(dataset, base_dir, expected_files, sort_col,
                             base_dir_path=None, partitioning=None):
    base_dir_path = base_dir_path or base_dir

    ds.write_dataset(dataset, base_dir, format="feather",
                     partitioning=partitioning, use_threads=False)

    # check that all files are present
    file_paths = list(base_dir_path.rglob("*"))
    assert set(file_paths) == set(expected_files)

    # check that reading back in as dataset gives the same result
    dataset2 = ds.dataset(
        base_dir_path, format="feather", partitioning=partitioning)

    assert _sort_table(dataset2.to_table(), sort_col).equals(
        _sort_table(dataset.to_table(), sort_col))


@pytest.mark.parquet
def test_write_dataset(tempdir):
    # manually create a written dataset and read as dataset object
    directory = tempdir / 'single-file'
    directory.mkdir()
    _ = _create_single_file(directory)
    dataset = ds.dataset(directory)

    # full string path
    target = tempdir / 'single-file-target'
    expected_files = [target / "part-0.feather"]
    _check_dataset_roundtrip(dataset, str(target), expected_files, 'a', target)

    # pathlib path object
    target = tempdir / 'single-file-target2'
    expected_files = [target / "part-0.feather"]
    _check_dataset_roundtrip(dataset, target, expected_files, 'a', target)

    # TODO
    # # relative path
    # target = tempdir / 'single-file-target3'
    # expected_files = [target / "part-0.ipc"]
    # _check_dataset_roundtrip(
    #     dataset, './single-file-target3', expected_files, target)

    # Directory of files
    directory = tempdir / 'single-directory'
    directory.mkdir()
    _ = _create_directory_of_files(directory)
    dataset = ds.dataset(directory)

    target = tempdir / 'single-directory-target'
    expected_files = [target / "part-0.feather"]
    _check_dataset_roundtrip(dataset, str(target), expected_files, 'a', target)


@pytest.mark.parquet
@pytest.mark.pandas
def test_write_dataset_partitioned(tempdir):
    directory = tempdir / "partitioned"
    _ = _create_parquet_dataset_partitioned(directory)
    partitioning = ds.partitioning(flavor="hive")
    dataset = ds.dataset(directory, partitioning=partitioning)

    # hive partitioning
    target = tempdir / 'partitioned-hive-target'
    expected_paths = [
        target / "part=a", target / "part=a" / "part-0.feather",
        target / "part=b", target / "part=b" / "part-0.feather"
    ]
    partitioning_schema = ds.partitioning(
        pa.schema([("part", pa.string())]), flavor="hive")
    _check_dataset_roundtrip(
        dataset, str(target), expected_paths, 'f1', target,
        partitioning=partitioning_schema)

    # directory partitioning
    target = tempdir / 'partitioned-dir-target'
    expected_paths = [
        target / "a", target / "a" / "part-0.feather",
        target / "b", target / "b" / "part-0.feather"
    ]
    partitioning_schema = ds.partitioning(
        pa.schema([("part", pa.string())]))
    _check_dataset_roundtrip(
        dataset, str(target), expected_paths, 'f1', target,
        partitioning=partitioning_schema)


def test_write_dataset_with_field_names(tempdir):
    table = pa.table({'a': ['x', 'y', None], 'b': ['x', 'y', 'z']})

    ds.write_dataset(table, tempdir, format='ipc',
                     partitioning=["b"])

    load_back = ds.dataset(tempdir, format='ipc', partitioning=["b"])
    files = load_back.files
    partitioning_dirs = {
        str(pathlib.Path(f).relative_to(tempdir).parent) for f in files
    }
    assert partitioning_dirs == {"x", "y", "z"}

    load_back_table = load_back.to_table()
    assert load_back_table.equals(table)


def test_write_dataset_with_field_names_hive(tempdir):
    table = pa.table({'a': ['x', 'y', None], 'b': ['x', 'y', 'z']})

    ds.write_dataset(table, tempdir, format='ipc',
                     partitioning=["b"], partitioning_flavor="hive")

    load_back = ds.dataset(tempdir, format='ipc', partitioning="hive")
    files = load_back.files
    partitioning_dirs = {
        str(pathlib.Path(f).relative_to(tempdir).parent) for f in files
    }
    assert partitioning_dirs == {"b=x", "b=y", "b=z"}

    load_back_table = load_back.to_table()
    assert load_back_table.equals(table)


def test_write_dataset_with_scanner(tempdir):
    table = pa.table({'a': ['x', 'y', None], 'b': ['x', 'y', 'z'],
                      'c': [1, 2, 3]})

    ds.write_dataset(table, tempdir, format='ipc',
                     partitioning=["b"])

    dataset = ds.dataset(tempdir, format='ipc', partitioning=["b"])

    with tempfile.TemporaryDirectory() as tempdir2:
        ds.write_dataset(dataset.scanner(columns=["b", "c"]),
                         tempdir2, format='ipc', partitioning=["b"])

        load_back = ds.dataset(tempdir2, format='ipc', partitioning=["b"])
        load_back_table = load_back.to_table()
        assert dict(load_back_table.to_pydict()
                    ) == table.drop(["a"]).to_pydict()


@pytest.mark.parquet
def test_write_dataset_with_backpressure(tempdir):
    consumer_gate = threading.Event()

    # A filesystem that blocks all writes so that we can build
    # up backpressure.  The writes are released at the end of
    # the test.
    class GatingFs(ProxyHandler):
        def open_output_stream(self, path, metadata):
            # Block until the end of the test
            consumer_gate.wait()
            return self._fs.open_output_stream(path, metadata=metadata)
    gating_fs = fs.PyFileSystem(GatingFs(fs.LocalFileSystem()))

    schema = pa.schema([pa.field('data', pa.int32())])
    # The scanner should queue ~ 8Mi rows (~8 batches) but due to ARROW-16258
    # it always queues 32 batches.
    batch = pa.record_batch([pa.array(list(range(1_000_000)))], schema=schema)
    batches_read = 0
    min_backpressure = 32
    end = 200
    keep_going = True

    def counting_generator():
        nonlocal batches_read
        while batches_read < end:
            if not keep_going:
                return
            time.sleep(0.01)
            batches_read += 1
            yield batch

    scanner = ds.Scanner.from_batches(
        counting_generator(), schema=schema, use_threads=True)

    write_thread = threading.Thread(
        target=lambda: ds.write_dataset(
            scanner, str(tempdir), format='parquet', filesystem=gating_fs))
    write_thread.start()

    try:
        start = time.time()

        def duration():
            return time.time() - start

        # This test is timing dependent.  There is no signal from the C++
        # when backpressure has been hit.  We don't know exactly when
        # backpressure will be hit because it may take some time for the
        # signal to get from the sink to the scanner.
        #
        # The test may emit false positives on slow systems.  It could
        # theoretically emit a false negative if the scanner managed to read
        # and emit all 200 batches before the backpressure signal had a chance
        # to propagate but the 0.01s delay in the generator should make that
        # scenario unlikely.
        last_value = 0
        backpressure_probably_hit = False
        while duration() < 10:
            if batches_read > min_backpressure:
                if batches_read == last_value:
                    backpressure_probably_hit = True
                    break
                last_value = batches_read
            time.sleep(0.5)

        assert backpressure_probably_hit

    finally:
        # If any batches remain to be generated go ahead and
        # skip them
        keep_going = False
        consumer_gate.set()
        write_thread.join()


def test_write_dataset_with_dataset(tempdir):
    table = pa.table({'b': ['x', 'y', 'z'], 'c': [1, 2, 3]})

    ds.write_dataset(table, tempdir, format='ipc',
                     partitioning=["b"])

    dataset = ds.dataset(tempdir, format='ipc', partitioning=["b"])

    with tempfile.TemporaryDirectory() as tempdir2:
        ds.write_dataset(dataset, tempdir2,
                         format='ipc', partitioning=["b"])

        load_back = ds.dataset(tempdir2, format='ipc', partitioning=["b"])
        load_back_table = load_back.to_table()
        assert dict(load_back_table.to_pydict()) == table.to_pydict()


@pytest.mark.pandas
def test_write_dataset_existing_data(tempdir):
    directory = tempdir / 'ds'
    table = pa.table({'b': ['x', 'y', 'z'], 'c': [1, 2, 3]})
    partitioning = ds.partitioning(schema=pa.schema(
        [pa.field('c', pa.int64())]), flavor='hive')

    def compare_tables_ignoring_order(t1, t2):
        df1 = t1.to_pandas().sort_values('b').reset_index(drop=True)
        df2 = t2.to_pandas().sort_values('b').reset_index(drop=True)
        assert df1.equals(df2)

    # First write is ok
    ds.write_dataset(table, directory, partitioning=partitioning, format='ipc')

    table = pa.table({'b': ['a', 'b', 'c'], 'c': [2, 3, 4]})

    # Second write should fail
    with pytest.raises(pa.ArrowInvalid):
        ds.write_dataset(table, directory,
                         partitioning=partitioning, format='ipc')

    extra_table = pa.table({'b': ['e']})
    extra_file = directory / 'c=2' / 'foo.arrow'
    pyarrow.feather.write_feather(extra_table, extra_file)

    # Should be ok and overwrite with overwrite behavior
    ds.write_dataset(table, directory, partitioning=partitioning,
                     format='ipc',
                     existing_data_behavior='overwrite_or_ignore')

    overwritten = pa.table(
        {'b': ['e', 'x', 'a', 'b', 'c'], 'c': [2, 1, 2, 3, 4]})
    readback = ds.dataset(tempdir, format='ipc',
                          partitioning=partitioning).to_table()
    compare_tables_ignoring_order(readback, overwritten)
    assert extra_file.exists()

    # Should be ok and delete matching with delete_matching
    ds.write_dataset(table, directory, partitioning=partitioning,
                     format='ipc', existing_data_behavior='delete_matching')

    overwritten = pa.table({'b': ['x', 'a', 'b', 'c'], 'c': [1, 2, 3, 4]})
    readback = ds.dataset(tempdir, format='ipc',
                          partitioning=partitioning).to_table()
    compare_tables_ignoring_order(readback, overwritten)
    assert not extra_file.exists()


def _generate_random_int_array(size=4, min=1, max=10):
    return np.random.randint(min, max, size)


def _generate_data_and_columns(num_of_columns, num_of_records):
    data = []
    column_names = []
    for i in range(num_of_columns):
        data.append(_generate_random_int_array(size=num_of_records,
                                               min=1,
                                               max=num_of_records))
        column_names.append("c" + str(i))
    record_batch = pa.record_batch(data=data, names=column_names)
    return record_batch


def _get_num_of_files_generated(base_directory, file_format):
    return len(list(pathlib.Path(base_directory).glob(f'**/*.{file_format}')))


@pytest.mark.parquet
def test_write_dataset_max_rows_per_file(tempdir):
    directory = tempdir / 'ds'
    max_rows_per_file = 10
    max_rows_per_group = 10
    num_of_columns = 2
    num_of_records = 35

    record_batch = _generate_data_and_columns(num_of_columns,
                                              num_of_records)

    ds.write_dataset(record_batch, directory, format="parquet",
                     max_rows_per_file=max_rows_per_file,
                     max_rows_per_group=max_rows_per_group)

    files_in_dir = os.listdir(directory)

    # number of partitions with max_rows and the partition with the remainder
    expected_partitions = num_of_records // max_rows_per_file + 1

    # test whether the expected amount of files are written
    assert len(files_in_dir) == expected_partitions

    # compute the number of rows per each file written
    result_row_combination = []
    for _, f_file in enumerate(files_in_dir):
        f_path = directory / str(f_file)
        dataset = ds.dataset(f_path, format="parquet")
        result_row_combination.append(dataset.to_table().shape[0])

    # test whether the generated files have the expected number of rows
    assert expected_partitions == len(result_row_combination)
    assert num_of_records == sum(result_row_combination)
    assert all(file_rowcount <= max_rows_per_file
               for file_rowcount in result_row_combination)


@pytest.mark.parquet
def test_write_dataset_min_rows_per_group(tempdir):
    directory = tempdir / 'ds'
    min_rows_per_group = 6
    max_rows_per_group = 8
    num_of_columns = 2

    record_sizes = [5, 5, 5, 5, 5, 4, 4, 4, 4, 4]

    record_batches = [_generate_data_and_columns(num_of_columns,
                                                 num_of_records)
                      for num_of_records in record_sizes]

    data_source = directory / "min_rows_group"

    ds.write_dataset(data=record_batches, base_dir=data_source,
                     min_rows_per_group=min_rows_per_group,
                     max_rows_per_group=max_rows_per_group,
                     format="parquet")

    files_in_dir = os.listdir(data_source)
    for _, f_file in enumerate(files_in_dir):
        f_path = data_source / str(f_file)
        dataset = ds.dataset(f_path, format="parquet")
        table = dataset.to_table()
        batches = table.to_batches()

        for id, batch in enumerate(batches):
            rows_per_batch = batch.num_rows
            if id < len(batches) - 1:
                assert rows_per_batch >= min_rows_per_group and \
                    rows_per_batch <= max_rows_per_group
            else:
                assert rows_per_batch <= max_rows_per_group


@pytest.mark.parquet
def test_write_dataset_max_rows_per_group(tempdir):
    directory = tempdir / 'ds'
    max_rows_per_group = 18
    num_of_columns = 2
    num_of_records = 30

    record_batch = _generate_data_and_columns(num_of_columns,
                                              num_of_records)

    data_source = directory / "max_rows_group"

    ds.write_dataset(data=record_batch, base_dir=data_source,
                     max_rows_per_group=max_rows_per_group,
                     format="parquet")

    files_in_dir = os.listdir(data_source)
    batched_data = []
    for f_file in files_in_dir:
        f_path = data_source / str(f_file)
        dataset = ds.dataset(f_path, format="parquet")
        table = dataset.to_table()
        batches = table.to_batches()
        for batch in batches:
            batched_data.append(batch.num_rows)

    assert batched_data == [18, 12]


@pytest.mark.parquet
def test_write_dataset_max_open_files(tempdir):
    directory = tempdir / 'ds'
    file_format = "parquet"
    partition_column_id = 1
    column_names = ['c1', 'c2']
    record_batch_1 = pa.record_batch(data=[[1, 2, 3, 4, 0, 10],
                                           ['a', 'b', 'c', 'd', 'e', 'a']],
                                     names=column_names)
    record_batch_2 = pa.record_batch(data=[[5, 6, 7, 8, 0, 1],
                                           ['a', 'b', 'c', 'd', 'e', 'c']],
                                     names=column_names)
    record_batch_3 = pa.record_batch(data=[[9, 10, 11, 12, 0, 1],
                                           ['a', 'b', 'c', 'd', 'e', 'd']],
                                     names=column_names)
    record_batch_4 = pa.record_batch(data=[[13, 14, 15, 16, 0, 1],
                                           ['a', 'b', 'c', 'd', 'e', 'b']],
                                     names=column_names)

    table = pa.Table.from_batches([record_batch_1, record_batch_2,
                                   record_batch_3, record_batch_4])

    partitioning = ds.partitioning(
        pa.schema([(column_names[partition_column_id], pa.string())]),
        flavor="hive")

    data_source_1 = directory / "default"

    ds.write_dataset(data=table, base_dir=data_source_1,
                     partitioning=partitioning, format=file_format)

    # Here we consider the number of unique partitions created when
    # partitioning column contains duplicate records.
    #   Returns: (number_of_files_generated, number_of_partitions)
    def _get_compare_pair(data_source, record_batch, file_format, col_id):
        num_of_files_generated = _get_num_of_files_generated(
            base_directory=data_source, file_format=file_format)
        number_of_partitions = len(pa.compute.unique(record_batch[col_id]))
        return num_of_files_generated, number_of_partitions

    # CASE 1: when max_open_files=default & max_open_files >= num_of_partitions
    #         In case of a writing to disk via partitioning based on a
    #         particular column (considering row labels in that column),
    #         the number of unique rows must be equal
    #         to the number of files generated

    num_of_files_generated, number_of_partitions \
        = _get_compare_pair(data_source_1, record_batch_1, file_format,
                            partition_column_id)
    assert num_of_files_generated == number_of_partitions

    # CASE 2: when max_open_files > 0 & max_open_files < num_of_partitions
    #         the number of files generated must be greater than the number of
    #         partitions

    data_source_2 = directory / "max_1"

    max_open_files = 3

    ds.write_dataset(data=table, base_dir=data_source_2,
                     partitioning=partitioning, format=file_format,
                     max_open_files=max_open_files, use_threads=False)

    num_of_files_generated, number_of_partitions \
        = _get_compare_pair(data_source_2, record_batch_1, file_format,
                            partition_column_id)
    assert num_of_files_generated > number_of_partitions


@pytest.mark.parquet
@pytest.mark.pandas
def test_write_dataset_partitioned_dict(tempdir):
    directory = tempdir / "partitioned"
    _ = _create_parquet_dataset_partitioned(directory)

    # directory partitioning, dictionary partition columns
    dataset = ds.dataset(
        directory,
        partitioning=ds.HivePartitioning.discover(infer_dictionary=True))
    target = tempdir / 'partitioned-dir-target'
    expected_paths = [
        target / "a", target / "a" / "part-0.feather",
        target / "b", target / "b" / "part-0.feather"
    ]
    partitioning = ds.partitioning(pa.schema([
        dataset.schema.field('part')]),
        dictionaries={'part': pa.array(['a', 'b'])})
    # NB: dictionaries required here since we use partitioning to parse
    # directories in _check_dataset_roundtrip (not currently required for
    # the formatting step)
    _check_dataset_roundtrip(
        dataset, str(target), expected_paths, 'f1', target,
        partitioning=partitioning)


@pytest.mark.parquet
@pytest.mark.pandas
def test_write_dataset_use_threads(tempdir):
    directory = tempdir / "partitioned"
    _ = _create_parquet_dataset_partitioned(directory)
    dataset = ds.dataset(directory, partitioning="hive")

    partitioning = ds.partitioning(
        pa.schema([("part", pa.string())]), flavor="hive")

    target1 = tempdir / 'partitioned1'
    paths_written = []

    def file_visitor(written_file):
        paths_written.append(written_file.path)

    ds.write_dataset(
        dataset, target1, format="feather", partitioning=partitioning,
        use_threads=True, file_visitor=file_visitor
    )

    expected_paths = {
        target1 / 'part=a' / 'part-0.feather',
        target1 / 'part=b' / 'part-0.feather'
    }
    paths_written_set = set(map(pathlib.Path, paths_written))
    assert paths_written_set == expected_paths

    target2 = tempdir / 'partitioned2'
    ds.write_dataset(
        dataset, target2, format="feather", partitioning=partitioning,
        use_threads=False
    )

    # check that reading in gives same result
    result1 = ds.dataset(target1, format="feather", partitioning=partitioning)
    result2 = ds.dataset(target2, format="feather", partitioning=partitioning)
    assert result1.to_table().equals(result2.to_table())


def test_write_table(tempdir):
    table = pa.table([
        pa.array(range(20)), pa.array(np.random.randn(20)),
        pa.array(np.repeat(['a', 'b'], 10))
    ], names=["f1", "f2", "part"])

    base_dir = tempdir / 'single'
    ds.write_dataset(table, base_dir,
                     basename_template='dat_{i}.arrow', format="feather")
    # check that all files are present
    file_paths = list(base_dir.rglob("*"))
    expected_paths = [base_dir / "dat_0.arrow"]
    assert set(file_paths) == set(expected_paths)
    # check Table roundtrip
    result = ds.dataset(base_dir, format="ipc").to_table()
    assert result.equals(table)

    # with partitioning
    base_dir = tempdir / 'partitioned'
    expected_paths = [
        base_dir / "part=a", base_dir / "part=a" / "dat_0.arrow",
        base_dir / "part=b", base_dir / "part=b" / "dat_0.arrow"
    ]

    visited_paths = []
    visited_sizes = []

    def file_visitor(written_file):
        visited_paths.append(written_file.path)
        visited_sizes.append(written_file.size)

    partitioning = ds.partitioning(
        pa.schema([("part", pa.string())]), flavor="hive")
    ds.write_dataset(table, base_dir, format="feather",
                     basename_template='dat_{i}.arrow',
                     partitioning=partitioning, file_visitor=file_visitor)
    file_paths = list(base_dir.rglob("*"))
    assert set(file_paths) == set(expected_paths)
    actual_sizes = [os.path.getsize(path) for path in visited_paths]
    assert visited_sizes == actual_sizes
    result = ds.dataset(base_dir, format="ipc", partitioning=partitioning)
    assert result.to_table().equals(table)
    assert len(visited_paths) == 2
    for visited_path in visited_paths:
        assert pathlib.Path(visited_path) in expected_paths


def test_write_table_multiple_fragments(tempdir):
    table = pa.table([
        pa.array(range(10)), pa.array(np.random.randn(10)),
        pa.array(np.repeat(['a', 'b'], 5))
    ], names=["f1", "f2", "part"])
    table = pa.concat_tables([table]*2)

    # Table with multiple batches written as single Fragment by default
    base_dir = tempdir / 'single'
    ds.write_dataset(table, base_dir, format="feather")
    assert set(base_dir.rglob("*")) == set([base_dir / "part-0.feather"])
    assert ds.dataset(base_dir, format="ipc").to_table().equals(table)

    # Same for single-element list of Table
    base_dir = tempdir / 'single-list'
    ds.write_dataset([table], base_dir, format="feather")
    assert set(base_dir.rglob("*")) == set([base_dir / "part-0.feather"])
    assert ds.dataset(base_dir, format="ipc").to_table().equals(table)

    # Provide list of batches to write multiple fragments
    base_dir = tempdir / 'multiple'
    ds.write_dataset(table.to_batches(), base_dir, format="feather")
    assert set(base_dir.rglob("*")) == set(
        [base_dir / "part-0.feather"])
    assert ds.dataset(base_dir, format="ipc").to_table().equals(table)

    # Provide list of tables to write multiple fragments
    base_dir = tempdir / 'multiple-table'
    ds.write_dataset([table, table], base_dir, format="feather")
    assert set(base_dir.rglob("*")) == set(
        [base_dir / "part-0.feather"])
    assert ds.dataset(base_dir, format="ipc").to_table().equals(
        pa.concat_tables([table]*2)
    )


def test_write_iterable(tempdir):
    table = pa.table([
        pa.array(range(20)), pa.array(np.random.randn(20)),
        pa.array(np.repeat(['a', 'b'], 10))
    ], names=["f1", "f2", "part"])

    base_dir = tempdir / 'inmemory_iterable'
    ds.write_dataset((batch for batch in table.to_batches()), base_dir,
                     schema=table.schema,
                     basename_template='dat_{i}.arrow', format="feather")
    result = ds.dataset(base_dir, format="ipc").to_table()
    assert result.equals(table)

    base_dir = tempdir / 'inmemory_reader'
    reader = pa.RecordBatchReader.from_batches(table.schema,
                                               table.to_batches())
    ds.write_dataset(reader, base_dir,
                     basename_template='dat_{i}.arrow', format="feather")
    result = ds.dataset(base_dir, format="ipc").to_table()
    assert result.equals(table)


def test_write_scanner(tempdir, dataset_reader):
    table = pa.table([
        pa.array(range(20)), pa.array(np.random.randn(20)),
        pa.array(np.repeat(['a', 'b'], 10))
    ], names=["f1", "f2", "part"])
    dataset = ds.dataset(table)

    base_dir = tempdir / 'dataset_from_scanner'
    ds.write_dataset(dataset_reader.scanner(
        dataset), base_dir, format="feather")
    result = dataset_reader.to_table(ds.dataset(base_dir, format="ipc"))
    assert result.equals(table)

    # scanner with different projected_schema
    base_dir = tempdir / 'dataset_from_scanner2'
    ds.write_dataset(dataset_reader.scanner(dataset, columns=["f1"]),
                     base_dir, format="feather")
    result = dataset_reader.to_table(ds.dataset(base_dir, format="ipc"))
    assert result.equals(table.select(["f1"]))

    # schema not allowed when writing a scanner
    with pytest.raises(ValueError, match="Cannot specify a schema"):
        ds.write_dataset(dataset_reader.scanner(dataset), base_dir,
                         schema=table.schema, format="feather")


def test_write_table_partitioned_dict(tempdir):
    # ensure writing table partitioned on a dictionary column works without
    # specifying the dictionary values explicitly
    table = pa.table([
        pa.array(range(20)),
        pa.array(np.repeat(['a', 'b'], 10)).dictionary_encode(),
    ], names=['col', 'part'])

    partitioning = ds.partitioning(table.select(["part"]).schema)

    base_dir = tempdir / "dataset"
    ds.write_dataset(
        table, base_dir, format="feather", partitioning=partitioning
    )

    # check roundtrip
    partitioning_read = ds.DirectoryPartitioning.discover(
        ["part"], infer_dictionary=True)
    result = ds.dataset(
        base_dir, format="ipc", partitioning=partitioning_read
    ).to_table()
    assert result.equals(table)


@pytest.mark.parquet
def test_write_dataset_parquet(tempdir):
    table = pa.table([
        pa.array(range(20)), pa.array(np.random.randn(20)),
        pa.array(np.repeat(['a', 'b'], 10))
    ], names=["f1", "f2", "part"])

    # using default "parquet" format string

    base_dir = tempdir / 'parquet_dataset'
    ds.write_dataset(table, base_dir, format="parquet")
    # check that all files are present
    file_paths = list(base_dir.rglob("*"))
    expected_paths = [base_dir / "part-0.parquet"]
    assert set(file_paths) == set(expected_paths)
    # check Table roundtrip
    result = ds.dataset(base_dir, format="parquet").to_table()
    assert result.equals(table)

    # using custom options
    for version in ["1.0", "2.4", "2.6"]:
        format = ds.ParquetFileFormat()
        opts = format.make_write_options(version=version)
        base_dir = tempdir / 'parquet_dataset_version{0}'.format(version)
        ds.write_dataset(table, base_dir, format=format, file_options=opts)
        meta = pq.read_metadata(base_dir / "part-0.parquet")
        expected_version = "1.0" if version == "1.0" else "2.6"
        assert meta.format_version == expected_version


def test_write_dataset_csv(tempdir):
    table = pa.table([
        pa.array(range(20)), pa.array(np.random.randn(20)),
        pa.array(np.repeat(['a', 'b'], 10))
    ], names=["f1", "f2", "chr1"])

    base_dir = tempdir / 'csv_dataset'
    ds.write_dataset(table, base_dir, format="csv")
    # check that all files are present
    file_paths = list(base_dir.rglob("*"))
    expected_paths = [base_dir / "part-0.csv"]
    assert set(file_paths) == set(expected_paths)
    # check Table roundtrip
    result = ds.dataset(base_dir, format="csv").to_table()
    assert result.equals(table)

    # using custom options
    format = ds.CsvFileFormat(read_options=pyarrow.csv.ReadOptions(
        column_names=table.schema.names))
    opts = format.make_write_options(include_header=False)
    base_dir = tempdir / 'csv_dataset_noheader'
    ds.write_dataset(table, base_dir, format=format, file_options=opts)
    result = ds.dataset(base_dir, format=format).to_table()
    assert result.equals(table)


@pytest.mark.parquet
def test_write_dataset_parquet_file_visitor(tempdir):
    table = pa.table([
        pa.array(range(20)), pa.array(np.random.randn(20)),
        pa.array(np.repeat(['a', 'b'], 10))
    ], names=["f1", "f2", "part"])

    visitor_called = False

    def file_visitor(written_file):
        nonlocal visitor_called
        if (written_file.metadata is not None and
                written_file.metadata.num_columns == 3):
            visitor_called = True

    base_dir = tempdir / 'parquet_dataset'
    ds.write_dataset(table, base_dir, format="parquet",
                     file_visitor=file_visitor)

    assert visitor_called


@pytest.mark.parquet
def test_partition_dataset_parquet_file_visitor(tempdir):
    f1_vals = [item for chunk in range(4) for item in [chunk] * 10]
    f2_vals = [item*10 for chunk in range(4) for item in [chunk] * 10]
    table = pa.table({'f1': f1_vals, 'f2': f2_vals,
                      'part': np.repeat(['a', 'b'], 20)})

    root_path = tempdir / 'partitioned'
    partitioning = ds.partitioning(
        pa.schema([("part", pa.string())]), flavor="hive")

    paths_written = []

    sample_metadata = None

    def file_visitor(written_file):
        nonlocal sample_metadata
        if written_file.metadata:
            sample_metadata = written_file.metadata
        paths_written.append(written_file.path)

    ds.write_dataset(
        table, root_path, format="parquet", partitioning=partitioning,
        use_threads=True, file_visitor=file_visitor
    )

    expected_paths = {
        root_path / 'part=a' / 'part-0.parquet',
        root_path / 'part=b' / 'part-0.parquet'
    }
    paths_written_set = set(map(pathlib.Path, paths_written))
    assert paths_written_set == expected_paths
    assert sample_metadata is not None
    assert sample_metadata.num_columns == 2


@pytest.mark.parquet
@pytest.mark.pandas
def test_write_dataset_arrow_schema_metadata(tempdir):
    # ensure we serialize ARROW schema in the parquet metadata, to have a
    # correct roundtrip (e.g. preserve non-UTC timezone)
    table = pa.table({"a": [pd.Timestamp("2012-01-01", tz="Europe/Brussels")]})
    assert table["a"].type.tz == "Europe/Brussels"

    ds.write_dataset(table, tempdir, format="parquet")
    result = pq.read_table(tempdir / "part-0.parquet")
    assert result["a"].type.tz == "Europe/Brussels"


def test_write_dataset_schema_metadata(tempdir):
    # ensure that schema metadata gets written
    from pyarrow import feather

    table = pa.table({'a': [1, 2, 3]})
    table = table.replace_schema_metadata({b'key': b'value'})
    ds.write_dataset(table, tempdir, format="feather")

    schema = feather.read_table(tempdir / "part-0.feather").schema
    assert schema.metadata == {b'key': b'value'}


@pytest.mark.parquet
def test_write_dataset_schema_metadata_parquet(tempdir):
    # ensure that schema metadata gets written
    table = pa.table({'a': [1, 2, 3]})
    table = table.replace_schema_metadata({b'key': b'value'})
    ds.write_dataset(table, tempdir, format="parquet")

    schema = pq.read_table(tempdir / "part-0.parquet").schema
    assert schema.metadata == {b'key': b'value'}


@pytest.mark.parquet
@pytest.mark.s3
def test_write_dataset_s3(s3_example_simple):
    # write dataset with s3 filesystem
    _, _, fs, _, host, port, access_key, secret_key = s3_example_simple
    uri_template = (
        "s3://{}:{}@{{}}?scheme=http&endpoint_override={}:{}".format(
            access_key, secret_key, host, port)
    )

    table = pa.table([
        pa.array(range(20)), pa.array(np.random.randn(20)),
        pa.array(np.repeat(['a', 'b'], 10))],
        names=["f1", "f2", "part"]
    )
    part = ds.partitioning(pa.schema([("part", pa.string())]), flavor="hive")

    # writing with filesystem object
    ds.write_dataset(
        table, "mybucket/dataset", filesystem=fs, format="feather",
        partitioning=part
    )
    # check roundtrip
    result = ds.dataset(
        "mybucket/dataset", filesystem=fs, format="ipc", partitioning="hive"
    ).to_table()
    assert result.equals(table)

    # writing with URI
    uri = uri_template.format("mybucket/dataset2")
    ds.write_dataset(table, uri, format="feather", partitioning=part)
    # check roundtrip
    result = ds.dataset(
        "mybucket/dataset2", filesystem=fs, format="ipc", partitioning="hive"
    ).to_table()
    assert result.equals(table)

    # writing with path + URI as filesystem
    uri = uri_template.format("mybucket")
    ds.write_dataset(
        table, "dataset3", filesystem=uri, format="feather", partitioning=part
    )
    # check roundtrip
    result = ds.dataset(
        "mybucket/dataset3", filesystem=fs, format="ipc", partitioning="hive"
    ).to_table()
    assert result.equals(table)


_minio_put_only_policy = """{
    "Version": "2012-10-17",
    "Statement": [
        {
            "Effect": "Allow",
            "Action": [
                "s3:PutObject",
                "s3:ListBucket",
                "s3:GetObjectVersion"
            ],
            "Resource": [
                "arn:aws:s3:::*"
            ]
        }
    ]
}"""


@pytest.mark.parquet
@pytest.mark.s3
def test_write_dataset_s3_put_only(s3_server):
    # [ARROW-15892] Testing the create_dir flag which will restrict
    # creating a new directory for writing a dataset. This is
    # required while writing a dataset in s3 where we have very
    # limited permissions and thus we can directly write the dataset
    # without creating a directory.
    from pyarrow.fs import S3FileSystem

    # write dataset with s3 filesystem
    host, port, _, _ = s3_server['connection']
    fs = S3FileSystem(
        access_key='limited',
        secret_key='limited123',
        endpoint_override='{}:{}'.format(host, port),
        scheme='http'
    )
    _configure_s3_limited_user(s3_server, _minio_put_only_policy)

    table = pa.table([
        pa.array(range(20)), pa.array(np.random.randn(20)),
        pa.array(np.repeat(['a', 'b'], 10))],
        names=["f1", "f2", "part"]
    )
    part = ds.partitioning(pa.schema([("part", pa.string())]), flavor="hive")

    # writing with filesystem object with create_dir flag set to false
    ds.write_dataset(
        table, "existing-bucket", filesystem=fs,
        format="feather", create_dir=False, partitioning=part,
        existing_data_behavior='overwrite_or_ignore'
    )
    # check roundtrip
    result = ds.dataset(
        "existing-bucket", filesystem=fs, format="ipc", partitioning="hive"
    ).to_table()
    assert result.equals(table)

    # Passing create_dir is fine if the bucket already exists
    ds.write_dataset(
        table, "existing-bucket", filesystem=fs,
        format="feather", create_dir=True, partitioning=part,
        existing_data_behavior='overwrite_or_ignore'
    )
    # check roundtrip
    result = ds.dataset(
        "existing-bucket", filesystem=fs, format="ipc", partitioning="hive"
    ).to_table()
    assert result.equals(table)

    # Error enforced by filesystem
    with pytest.raises(OSError,
                       match="Bucket 'non-existing-bucket' not found"):
        ds.write_dataset(
            table, "non-existing-bucket", filesystem=fs,
            format="feather", create_dir=True,
            existing_data_behavior='overwrite_or_ignore'
        )

    # Error enforced by minio / S3 service
    fs = S3FileSystem(
        access_key='limited',
        secret_key='limited123',
        endpoint_override='{}:{}'.format(host, port),
        scheme='http',
        allow_bucket_creation=True,
    )
    with pytest.raises(OSError, match="Access Denied"):
        ds.write_dataset(
            table, "non-existing-bucket", filesystem=fs,
            format="feather", create_dir=True,
            existing_data_behavior='overwrite_or_ignore'
        )


@pytest.mark.parquet
def test_dataset_null_to_dictionary_cast(tempdir, dataset_reader):
    # ARROW-12420
    table = pa.table({"a": [None, None]})
    pq.write_table(table, tempdir / "test.parquet")

    schema = pa.schema([
        pa.field("a", pa.dictionary(pa.int32(), pa.string()))
    ])
    fsds = ds.FileSystemDataset.from_paths(
        paths=[tempdir / "test.parquet"],
        schema=schema,
        format=ds.ParquetFileFormat(),
        filesystem=fs.LocalFileSystem(),
    )
    table = dataset_reader.to_table(fsds)
    assert table.schema == schema


@pytest.mark.dataset
def test_dataset_join(tempdir):
    t1 = pa.table({
        "colA": [1, 2, 6],
        "col2": ["a", "b", "f"]
    })
    ds.write_dataset(t1, tempdir / "t1", format="ipc")
    ds1 = ds.dataset(tempdir / "t1", format="ipc")

    t2 = pa.table({
        "colB": [99, 2, 1],
        "col3": ["Z", "B", "A"]
    })
    ds.write_dataset(t2, tempdir / "t2", format="ipc")
    ds2 = ds.dataset(tempdir / "t2", format="ipc")

    result = ds1.join(ds2, "colA", "colB")
    assert result.to_table() == pa.table({
        "colA": [1, 2, 6],
        "col2": ["a", "b", "f"],
        "col3": ["A", "B", None]
    })

    result = ds1.join(ds2, "colA", "colB", join_type="full outer")
    assert result.to_table().sort_by("colA") == pa.table({
        "colA": [1, 2, 6, 99],
        "col2": ["a", "b", "f", None],
        "col3": ["A", "B", None, "Z"]
    })


@pytest.mark.dataset
def test_dataset_join_unique_key(tempdir):
    t1 = pa.table({
        "colA": [1, 2, 6],
        "col2": ["a", "b", "f"]
    })
    ds.write_dataset(t1, tempdir / "t1", format="ipc")
    ds1 = ds.dataset(tempdir / "t1", format="ipc")

    t2 = pa.table({
        "colA": [99, 2, 1],
        "col3": ["Z", "B", "A"]
    })
    ds.write_dataset(t2, tempdir / "t2", format="ipc")
    ds2 = ds.dataset(tempdir / "t2", format="ipc")

    result = ds1.join(ds2, "colA")
    assert result.to_table() == pa.table({
        "colA": [1, 2, 6],
        "col2": ["a", "b", "f"],
        "col3": ["A", "B", None]
    })

    result = ds1.join(ds2, "colA", join_type="full outer", right_suffix="_r")
    assert result.to_table().sort_by("colA") == pa.table({
        "colA": [1, 2, 6, 99],
        "col2": ["a", "b", "f", None],
        "col3": ["A", "B", None, "Z"]
    })


@pytest.mark.dataset
def test_dataset_join_collisions(tempdir):
    t1 = pa.table({
        "colA": [1, 2, 6],
        "colB": [10, 20, 60],
        "colVals": ["a", "b", "f"]
    })
    ds.write_dataset(t1, tempdir / "t1", format="ipc")
    ds1 = ds.dataset(tempdir / "t1", format="ipc")

    t2 = pa.table({
        "colA": [99, 2, 1],
        "colB": [99, 20, 10],
        "colVals": ["Z", "B", "A"]
    })
    ds.write_dataset(t2, tempdir / "t2", format="ipc")
    ds2 = ds.dataset(tempdir / "t2", format="ipc")

    result = ds1.join(ds2, "colA", join_type="full outer", right_suffix="_r")
    assert result.to_table().sort_by("colA") == pa.table([
        [1, 2, 6, 99],
        [10, 20, 60, None],
        ["a", "b", "f", None],
        [10, 20, None, 99],
        ["A", "B", None, "Z"],
    ], names=["colA", "colB", "colVals", "colB_r", "colVals_r"])


@pytest.mark.dataset
def test_dataset_filter(tempdir):
    t1 = pa.table({
        "colA": [1, 2, 6],
        "col2": ["a", "b", "f"]
    })
    ds.write_dataset(t1, tempdir / "t1", format="ipc")
    ds1 = ds.dataset(tempdir / "t1", format="ipc")

    result = ds1.scanner(filter=pc.field("colA") < 3)
    assert result.to_table() == pa.table({
        "colA": [1, 2],
        "col2": ["a", "b"]
    })<|MERGE_RESOLUTION|>--- conflicted
+++ resolved
@@ -582,11 +582,7 @@
     )
     assert len(partitioning.dictionaries) == 2
     assert all(x is None for x in partitioning.dictionaries)
-<<<<<<< HEAD
-    expr = partitioning.parse('/3/3.14')
-=======
     expr = partitioning.parse('/3/3.14/')
->>>>>>> 7fe71f5c
     assert isinstance(expr, ds.Expression)
 
     expected = (ds.field('group') == 3) & (ds.field('key') == 3.14)
@@ -608,11 +604,7 @@
     )
     assert len(partitioning.dictionaries) == 2
     assert all(x is None for x in partitioning.dictionaries)
-<<<<<<< HEAD
-    expr = partitioning.parse('/alpha=0/beta=3')
-=======
     expr = partitioning.parse('/alpha=0/beta=3/')
->>>>>>> 7fe71f5c
     expected = (
         (ds.field('alpha') == ds.scalar(0)) &
         (ds.field('beta') == ds.scalar(3))
