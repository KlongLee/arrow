# Licensed to the Apache Software Foundation (ASF) under one
# or more contributor license agreements.  See the NOTICE file
# distributed with this work for additional information
# regarding copyright ownership.  The ASF licenses this file
# to you under the Apache License, Version 2.0 (the
# "License"); you may not use this file except in compliance
# with the License.  You may obtain a copy of the License at
#
#   http://www.apache.org/licenses/LICENSE-2.0
#
# Unless required by applicable law or agreed to in writing,
# software distributed under the License is distributed on an
# "AS IS" BASIS, WITHOUT WARRANTIES OR CONDITIONS OF ANY
# KIND, either express or implied.  See the License for the
# specific language governing permissions and limitations
# under the License.

from __future__ import absolute_import
from __future__ import division
from __future__ import print_function

import math
import os
import pytest
import random
import signal
import subprocess
import sys
import time

import numpy as np
import pyarrow as pa
import pandas as pd


DEFAULT_PLASMA_STORE_MEMORY = 10 ** 8
USE_VALGRIND = os.getenv("PLASMA_VALGRIND") == "1"


def random_name():
    return str(random.randint(0, 99999999))


def random_object_id():
    import pyarrow.plasma as plasma
    return plasma.ObjectID(np.random.bytes(20))


def generate_metadata(length):
    metadata = bytearray(length)
    if length > 0:
        metadata[0] = random.randint(0, 255)
        metadata[-1] = random.randint(0, 255)
        for _ in range(100):
            metadata[random.randint(0, length - 1)] = random.randint(0, 255)
    return metadata


def write_to_data_buffer(buff, length):
    array = np.frombuffer(buff, dtype="uint8")
    if length > 0:
        array[0] = random.randint(0, 255)
        array[-1] = random.randint(0, 255)
        for _ in range(100):
            array[random.randint(0, length - 1)] = random.randint(0, 255)


def create_object_with_id(client, object_id, data_size, metadata_size,
                          seal=True):
    metadata = generate_metadata(metadata_size)
    memory_buffer = client.create(object_id, data_size, metadata)
    write_to_data_buffer(memory_buffer, data_size)
    if seal:
        client.seal(object_id)
    return memory_buffer, metadata


def create_object(client, data_size, metadata_size=0, seal=True):
    object_id = random_object_id()
    memory_buffer, metadata = create_object_with_id(client, object_id,
                                                    data_size, metadata_size,
                                                    seal=seal)
    return object_id, memory_buffer, metadata


def assert_get_object_equal(unit_test, client1, client2, object_id,
                            memory_buffer=None, metadata=None):
    import pyarrow.plasma as plasma
    client1_buff = client1.get_buffers([object_id])[0]
    client2_buff = client2.get_buffers([object_id])[0]
    client1_metadata = client1.get_metadata([object_id])[0]
    client2_metadata = client2.get_metadata([object_id])[0]
    assert len(client1_buff) == len(client2_buff)
    assert len(client1_metadata) == len(client2_metadata)
    # Check that the buffers from the two clients are the same.
    assert plasma.buffers_equal(client1_buff, client2_buff)
    # Check that the metadata buffers from the two clients are the same.
    assert plasma.buffers_equal(client1_metadata, client2_metadata)
    # If a reference buffer was provided, check that it is the same as well.
    if memory_buffer is not None:
        assert plasma.buffers_equal(memory_buffer, client1_buff)
    # If reference metadata was provided, check that it is the same as well.
    if metadata is not None:
        assert plasma.buffers_equal(metadata, client1_metadata)


@pytest.mark.plasma
class TestPlasmaClient(object):

    def setup_method(self, test_method):
        use_one_memory_mapped_file = (test_method ==
                                      self.test_use_one_memory_mapped_file)

        import pyarrow.plasma as plasma
        # Start Plasma store.
        self.plasma_store_ctx = plasma.start_plasma_store(
            plasma_store_memory=DEFAULT_PLASMA_STORE_MEMORY,
            use_valgrind=USE_VALGRIND,
            use_one_memory_mapped_file=use_one_memory_mapped_file)
        plasma_store_name, self.p = self.plasma_store_ctx.__enter__()
        # Connect to Plasma.
        self.plasma_client = plasma.connect(plasma_store_name, "", 64)
        self.plasma_client2 = plasma.connect(plasma_store_name, "", 0)

    def teardown_method(self, test_method):
        try:
            # Check that the Plasma store is still alive.
            assert self.p.poll() is None
            # Ensure Valgrind and/or coverage have a clean exit
            self.p.send_signal(signal.SIGTERM)
            if sys.version_info >= (3, 3):
                self.p.wait(timeout=5)
            else:
                self.p.wait()
            assert self.p.returncode == 0
        finally:
            self.plasma_store_ctx.__exit__(None, None, None)

    def test_connection_failure_raises_exception(self):
        import pyarrow.plasma as plasma
        # ARROW-1264
        with pytest.raises(IOError):
            plasma.connect('unknown-store-name', '', 0, 1)

    def test_create(self):
        # Create an object id string.
        object_id = random_object_id()
        # Create a new buffer and write to it.
        length = 50
        memory_buffer = np.frombuffer(self.plasma_client.create(object_id,
                                                                length),
                                      dtype="uint8")
        for i in range(length):
            memory_buffer[i] = i % 256
        # Seal the object.
        self.plasma_client.seal(object_id)
        # Get the object.
        memory_buffer = np.frombuffer(
            self.plasma_client.get_buffers([object_id])[0], dtype="uint8")
        for i in range(length):
            assert memory_buffer[i] == i % 256

    def test_create_with_metadata(self):
        for length in range(0, 1000, 3):
            # Create an object id string.
            object_id = random_object_id()
            # Create a random metadata string.
            metadata = generate_metadata(length)
            # Create a new buffer and write to it.
            memory_buffer = np.frombuffer(self.plasma_client.create(object_id,
                                                                    length,
                                                                    metadata),
                                          dtype="uint8")
            for i in range(length):
                memory_buffer[i] = i % 256
            # Seal the object.
            self.plasma_client.seal(object_id)
            # Get the object.
            memory_buffer = np.frombuffer(
                self.plasma_client.get_buffers([object_id])[0], dtype="uint8")
            for i in range(length):
                assert memory_buffer[i] == i % 256
            # Get the metadata.
            metadata_buffer = np.frombuffer(
                self.plasma_client.get_metadata([object_id])[0], dtype="uint8")
            assert len(metadata) == len(metadata_buffer)
            for i in range(len(metadata)):
                assert metadata[i] == metadata_buffer[i]

    def test_create_existing(self):
        # This test is partially used to test the code path in which we create
        # an object with an ID that already exists
        length = 100
        for _ in range(1000):
            object_id = random_object_id()
            self.plasma_client.create(object_id, length,
                                      generate_metadata(length))
            try:
                self.plasma_client.create(object_id, length,
                                          generate_metadata(length))
            # TODO(pcm): Introduce a more specific error type here.
            except pa.lib.ArrowException:
                pass
            else:
                assert False

    def test_get(self):
        num_object_ids = 60
        # Test timing out of get with various timeouts.
        for timeout in [0, 10, 100, 1000]:
            object_ids = [random_object_id() for _ in range(num_object_ids)]
            results = self.plasma_client.get_buffers(object_ids,
                                                     timeout_ms=timeout)
            assert results == num_object_ids * [None]

        data_buffers = []
        metadata_buffers = []
        for i in range(num_object_ids):
            if i % 2 == 0:
                data_buffer, metadata_buffer = create_object_with_id(
                    self.plasma_client, object_ids[i], 2000, 2000)
                data_buffers.append(data_buffer)
                metadata_buffers.append(metadata_buffer)

        # Test timing out from some but not all get calls with various
        # timeouts.
        for timeout in [0, 10, 100, 1000]:
            data_results = self.plasma_client.get_buffers(object_ids,
                                                          timeout_ms=timeout)
            # metadata_results = self.plasma_client.get_metadata(
            #     object_ids, timeout_ms=timeout)
            for i in range(num_object_ids):
                if i % 2 == 0:
                    array1 = np.frombuffer(data_buffers[i // 2], dtype="uint8")
                    array2 = np.frombuffer(data_results[i], dtype="uint8")
                    np.testing.assert_equal(array1, array2)
                    # TODO(rkn): We should compare the metadata as well. But
                    # currently the types are different (e.g., memoryview
                    # versus bytearray).
                    # assert plasma.buffers_equal(
                    #     metadata_buffers[i // 2], metadata_results[i])
                else:
                    assert results[i] is None

    def test_buffer_lifetime(self):
        # ARROW-2195
        arr = pa.array([1, 12, 23, 3, 34], pa.int32())
        batch = pa.RecordBatch.from_arrays([arr], ['field1'])

        # Serialize RecordBatch into Plasma store
        sink = pa.MockOutputStream()
        writer = pa.RecordBatchStreamWriter(sink, batch.schema)
        writer.write_batch(batch)
        writer.close()

        object_id = random_object_id()
        data_buffer = self.plasma_client.create(object_id, sink.size())
        stream = pa.FixedSizeBufferWriter(data_buffer)
        writer = pa.RecordBatchStreamWriter(stream, batch.schema)
        writer.write_batch(batch)
        writer.close()
        self.plasma_client.seal(object_id)
        del data_buffer

        # Unserialize RecordBatch from Plasma store
        [data_buffer] = self.plasma_client2.get_buffers([object_id])
        reader = pa.RecordBatchStreamReader(data_buffer)
        read_batch = reader.read_next_batch()
        # Lose reference to returned buffer.  The RecordBatch must still
        # be backed by valid memory.
        del data_buffer, reader

        assert read_batch.equals(batch)

    def test_put_and_get(self):
        for value in [["hello", "world", 3, 1.0], None, "hello"]:
            object_id = self.plasma_client.put(value)
            [result] = self.plasma_client.get([object_id])
            assert result == value

            result = self.plasma_client.get(object_id)
            assert result == value

            object_id = random_object_id()
            [result] = self.plasma_client.get([object_id], timeout_ms=0)
            assert result == pa.plasma.ObjectNotAvailable

    def test_put_and_get_serialization_context(self):

        class CustomType(object):
            def __init__(self, val):
                self.val = val

        val = CustomType(42)

        with pytest.raises(pa.ArrowSerializationError):
            self.plasma_client.put(val)

        serialization_context = pa.SerializationContext()
        serialization_context.register_type(CustomType, 20*b"\x00")

        object_id = self.plasma_client.put(
            val, None, serialization_context=serialization_context)

        with pytest.raises(pa.ArrowSerializationError):
            result = self.plasma_client.get(object_id)

        result = self.plasma_client.get(
            object_id, -1, serialization_context=serialization_context)
        assert result.val == val.val

    def test_store_arrow_objects(self):
        data = np.random.randn(10, 4)
        # Write an arrow object.
        object_id = random_object_id()
        tensor = pa.Tensor.from_numpy(data)
        data_size = pa.get_tensor_size(tensor)
        buf = self.plasma_client.create(object_id, data_size)
        stream = pa.FixedSizeBufferWriter(buf)
        pa.write_tensor(tensor, stream)
        self.plasma_client.seal(object_id)
        # Read the arrow object.
        [tensor] = self.plasma_client.get_buffers([object_id])
        reader = pa.BufferReader(tensor)
        array = pa.read_tensor(reader).to_numpy()
        # Assert that they are equal.
        np.testing.assert_equal(data, array)

    def test_store_pandas_dataframe(self):
        import pyarrow.plasma as plasma
        d = {'one': pd.Series([1., 2., 3.], index=['a', 'b', 'c']),
             'two': pd.Series([1., 2., 3., 4.], index=['a', 'b', 'c', 'd'])}
        df = pd.DataFrame(d)

        # Write the DataFrame.
        record_batch = pa.RecordBatch.from_pandas(df)
        # Determine the size.
        s = pa.MockOutputStream()
        stream_writer = pa.RecordBatchStreamWriter(s, record_batch.schema)
        stream_writer.write_batch(record_batch)
        data_size = s.size()
        object_id = plasma.ObjectID(np.random.bytes(20))

        buf = self.plasma_client.create(object_id, data_size)
        stream = pa.FixedSizeBufferWriter(buf)
        stream_writer = pa.RecordBatchStreamWriter(stream, record_batch.schema)
        stream_writer.write_batch(record_batch)

        self.plasma_client.seal(object_id)

        # Read the DataFrame.
        [data] = self.plasma_client.get_buffers([object_id])
        reader = pa.RecordBatchStreamReader(pa.BufferReader(data))
        result = reader.read_next_batch().to_pandas()

        pd.util.testing.assert_frame_equal(df, result)

    def test_pickle_object_ids(self):
        # This can be used for sharing object IDs between processes.
        import pickle
        object_id = random_object_id()
        data = pickle.dumps(object_id)
        object_id2 = pickle.loads(data)
        assert object_id == object_id2

    def test_store_full(self):
        # The store is started with 1GB, so make sure that create throws an
        # exception when it is full.
        def assert_create_raises_plasma_full(unit_test, size):
            partial_size = np.random.randint(size)
            try:
                _, memory_buffer, _ = create_object(unit_test.plasma_client,
                                                    partial_size,
                                                    size - partial_size)
            # TODO(pcm): More specific error here.
            except pa.lib.ArrowException:
                pass
            else:
                # For some reason the above didn't throw an exception, so fail.
                assert False

        PERCENT = DEFAULT_PLASMA_STORE_MEMORY // 100

        # Create a list to keep some of the buffers in scope.
        memory_buffers = []
        _, memory_buffer, _ = create_object(self.plasma_client, 50 * PERCENT)
        memory_buffers.append(memory_buffer)
        # Remaining space is 50%. Make sure that we can't create an
        # object of size 50% + 1, but we can create one of size 20%.
        assert_create_raises_plasma_full(self, 50 * PERCENT + 1)
        _, memory_buffer, _ = create_object(self.plasma_client, 20 * PERCENT)
        del memory_buffer
        _, memory_buffer, _ = create_object(self.plasma_client, 20 * PERCENT)
        del memory_buffer
        assert_create_raises_plasma_full(self, 50 * PERCENT + 1)

        _, memory_buffer, _ = create_object(self.plasma_client, 20 * PERCENT)
        memory_buffers.append(memory_buffer)
        # Remaining space is 30%.
        assert_create_raises_plasma_full(self, 30 * PERCENT + 1)

        _, memory_buffer, _ = create_object(self.plasma_client, 10 * PERCENT)
        memory_buffers.append(memory_buffer)
        # Remaining space is 20%.
        assert_create_raises_plasma_full(self, 20 * PERCENT + 1)

    def test_contains(self):
        fake_object_ids = [random_object_id() for _ in range(100)]
        real_object_ids = [random_object_id() for _ in range(100)]
        for object_id in real_object_ids:
            assert self.plasma_client.contains(object_id) is False
            self.plasma_client.create(object_id, 100)
            self.plasma_client.seal(object_id)
            assert self.plasma_client.contains(object_id)
        for object_id in fake_object_ids:
            assert not self.plasma_client.contains(object_id)
        for object_id in real_object_ids:
            assert self.plasma_client.contains(object_id)

    def test_hash(self):
        # Check the hash of an object that doesn't exist.
        object_id1 = random_object_id()
        try:
            self.plasma_client.hash(object_id1)
            # TODO(pcm): Introduce a more specific error type here
        except pa.lib.ArrowException:
            pass
        else:
            assert False

        length = 1000
        # Create a random object, and check that the hash function always
        # returns the same value.
        metadata = generate_metadata(length)
        memory_buffer = np.frombuffer(self.plasma_client.create(object_id1,
                                                                length,
                                                                metadata),
                                      dtype="uint8")
        for i in range(length):
            memory_buffer[i] = i % 256
        self.plasma_client.seal(object_id1)
        assert (self.plasma_client.hash(object_id1) ==
                self.plasma_client.hash(object_id1))

        # Create a second object with the same value as the first, and check
        # that their hashes are equal.
        object_id2 = random_object_id()
        memory_buffer = np.frombuffer(self.plasma_client.create(object_id2,
                                                                length,
                                                                metadata),
                                      dtype="uint8")
        for i in range(length):
            memory_buffer[i] = i % 256
        self.plasma_client.seal(object_id2)
        assert (self.plasma_client.hash(object_id1) ==
                self.plasma_client.hash(object_id2))

        # Create a third object with a different value from the first two, and
        # check that its hash is different.
        object_id3 = random_object_id()
        metadata = generate_metadata(length)
        memory_buffer = np.frombuffer(self.plasma_client.create(object_id3,
                                                                length,
                                                                metadata),
                                      dtype="uint8")
        for i in range(length):
            memory_buffer[i] = (i + 1) % 256
        self.plasma_client.seal(object_id3)
        assert (self.plasma_client.hash(object_id1) !=
                self.plasma_client.hash(object_id3))

        # Create a fourth object with the same value as the third, but
        # different metadata. Check that its hash is different from any of the
        # previous three.
        object_id4 = random_object_id()
        metadata4 = generate_metadata(length)
        memory_buffer = np.frombuffer(self.plasma_client.create(object_id4,
                                                                length,
                                                                metadata4),
                                      dtype="uint8")
        for i in range(length):
            memory_buffer[i] = (i + 1) % 256
        self.plasma_client.seal(object_id4)
        assert (self.plasma_client.hash(object_id1) !=
                self.plasma_client.hash(object_id4))
        assert (self.plasma_client.hash(object_id3) !=
                self.plasma_client.hash(object_id4))

    def test_many_hashes(self):
        hashes = []
        length = 2 ** 10

        for i in range(256):
            object_id = random_object_id()
            memory_buffer = np.frombuffer(self.plasma_client.create(object_id,
                                                                    length),
                                          dtype="uint8")
            for j in range(length):
                memory_buffer[j] = i
            self.plasma_client.seal(object_id)
            hashes.append(self.plasma_client.hash(object_id))

        # Create objects of varying length. Each pair has two bits different.
        for i in range(length):
            object_id = random_object_id()
            memory_buffer = np.frombuffer(self.plasma_client.create(object_id,
                                                                    length),
                                          dtype="uint8")
            for j in range(length):
                memory_buffer[j] = 0
            memory_buffer[i] = 1
            self.plasma_client.seal(object_id)
            hashes.append(self.plasma_client.hash(object_id))

        # Create objects of varying length, all with value 0.
        for i in range(length):
            object_id = random_object_id()
            memory_buffer = np.frombuffer(self.plasma_client.create(object_id,
                                                                    i),
                                          dtype="uint8")
            for j in range(i):
                memory_buffer[j] = 0
            self.plasma_client.seal(object_id)
            hashes.append(self.plasma_client.hash(object_id))

        # Check that all hashes were unique.
        assert len(set(hashes)) == 256 + length + length

    # def test_individual_delete(self):
    #     length = 100
    #     # Create an object id string.
    #     object_id = random_object_id()
    #     # Create a random metadata string.
    #     metadata = generate_metadata(100)
    #     # Create a new buffer and write to it.
    #     memory_buffer = self.plasma_client.create(object_id, length,
    #                                               metadata)
    #     for i in range(length):
    #         memory_buffer[i] = chr(i % 256)
    #     # Seal the object.
    #     self.plasma_client.seal(object_id)
    #     # Check that the object is present.
    #     assert self.plasma_client.contains(object_id)
    #     # Delete the object.
    #     self.plasma_client.delete(object_id)
    #     # Make sure the object is no longer present.
    #     self.assertFalse(self.plasma_client.contains(object_id))
    #
    # def test_delete(self):
    #     # Create some objects.
    #     object_ids = [random_object_id() for _ in range(100)]
    #     for object_id in object_ids:
    #         length = 100
    #         # Create a random metadata string.
    #         metadata = generate_metadata(100)
    #         # Create a new buffer and write to it.
    #         memory_buffer = self.plasma_client.create(object_id, length,
    #                                                   metadata)
    #         for i in range(length):
    #             memory_buffer[i] = chr(i % 256)
    #         # Seal the object.
    #         self.plasma_client.seal(object_id)
    #         # Check that the object is present.
    #         assert self.plasma_client.contains(object_id)
    #
    #     # Delete the objects and make sure they are no longer present.
    #     for object_id in object_ids:
    #         # Delete the object.
    #         self.plasma_client.delete(object_id)
    #         # Make sure the object is no longer present.
    #         self.assertFalse(self.plasma_client.contains(object_id))

    def test_illegal_functionality(self):
        # Create an object id string.
        object_id = random_object_id()
        # Create a new buffer and write to it.
        length = 1000
        memory_buffer = self.plasma_client.create(object_id, length)
        # Make sure we cannot access memory out of bounds.
        with pytest.raises(Exception):
            memory_buffer[length]
        # Seal the object.
        self.plasma_client.seal(object_id)
        # This test is commented out because it currently fails.
        # # Make sure the object is ready only now.
        # def illegal_assignment():
        #     memory_buffer[0] = chr(0)
        # with pytest.raises(Exception):
        # illegal_assignment()
        # Get the object.
        memory_buffer = self.plasma_client.get_buffers([object_id])[0]

        # Make sure the object is read only.
        def illegal_assignment():
            memory_buffer[0] = chr(0)
        with pytest.raises(Exception):
            illegal_assignment()

    def test_evict(self):
        client = self.plasma_client2
        object_id1 = random_object_id()
        b1 = client.create(object_id1, 1000)
        client.seal(object_id1)
        del b1
        assert client.evict(1) == 1000

        object_id2 = random_object_id()
        object_id3 = random_object_id()
        b2 = client.create(object_id2, 999)
        b3 = client.create(object_id3, 998)
        client.seal(object_id3)
        del b3
        assert client.evict(1000) == 998

        object_id4 = random_object_id()
        b4 = client.create(object_id4, 997)
        client.seal(object_id4)
        del b4
        client.seal(object_id2)
        del b2
        assert client.evict(1) == 997
        assert client.evict(1) == 999

        object_id5 = random_object_id()
        object_id6 = random_object_id()
        object_id7 = random_object_id()
        b5 = client.create(object_id5, 996)
        b6 = client.create(object_id6, 995)
        b7 = client.create(object_id7, 994)
        client.seal(object_id5)
        client.seal(object_id6)
        client.seal(object_id7)
        del b5
        del b6
        del b7
        assert client.evict(2000) == 996 + 995 + 994

    # Mitigate valgrind-induced slowness
    SUBSCRIBE_TEST_SIZES = ([1, 10, 100, 1000] if USE_VALGRIND
                            else [1, 10, 100, 1000, 10000])

    def test_subscribe(self):
        # Subscribe to notifications from the Plasma Store.
        self.plasma_client.subscribe()
        for i in self.SUBSCRIBE_TEST_SIZES:
            object_ids = [random_object_id() for _ in range(i)]
            metadata_sizes = [np.random.randint(1000) for _ in range(i)]
            data_sizes = [np.random.randint(1000) for _ in range(i)]
            for j in range(i):
                self.plasma_client.create(
                    object_ids[j], data_sizes[j],
                    metadata=bytearray(np.random.bytes(metadata_sizes[j])))
                self.plasma_client.seal(object_ids[j])
            # Check that we received notifications for all of the objects.
            for j in range(i):
                notification_info = self.plasma_client.get_next_notification()
                recv_objid, recv_dsize, recv_msize = notification_info
                assert object_ids[j] == recv_objid
                assert data_sizes[j] == recv_dsize
                assert metadata_sizes[j] == recv_msize

    def test_subscribe_deletions(self):
        # Subscribe to notifications from the Plasma Store. We use
        # plasma_client2 to make sure that all used objects will get evicted
        # properly.
        self.plasma_client2.subscribe()
        for i in self.SUBSCRIBE_TEST_SIZES:
            object_ids = [random_object_id() for _ in range(i)]
            # Add 1 to the sizes to make sure we have nonzero object sizes.
            metadata_sizes = [np.random.randint(1000) + 1 for _ in range(i)]
            data_sizes = [np.random.randint(1000) + 1 for _ in range(i)]
            for j in range(i):
                x = self.plasma_client2.create(
                        object_ids[j], data_sizes[j],
                        metadata=bytearray(np.random.bytes(metadata_sizes[j])))
                self.plasma_client2.seal(object_ids[j])
            del x
            # Check that we received notifications for creating all of the
            # objects.
            for j in range(i):
                notification_info = self.plasma_client2.get_next_notification()
                recv_objid, recv_dsize, recv_msize = notification_info
                assert object_ids[j] == recv_objid
                assert data_sizes[j] == recv_dsize
                assert metadata_sizes[j] == recv_msize

            # Check that we receive notifications for deleting all objects, as
            # we evict them.
            for j in range(i):
                assert (self.plasma_client2.evict(1) ==
                        data_sizes[j] + metadata_sizes[j])
                notification_info = self.plasma_client2.get_next_notification()
                recv_objid, recv_dsize, recv_msize = notification_info
                assert object_ids[j] == recv_objid
                assert -1 == recv_dsize
                assert -1 == recv_msize

        # Test multiple deletion notifications. The first 9 object IDs have
        # size 0, and the last has a nonzero size. When Plasma evicts 1 byte,
        # it will evict all objects, so we should receive deletion
        # notifications for each.
        num_object_ids = 10
        object_ids = [random_object_id() for _ in range(num_object_ids)]
        metadata_sizes = [0] * (num_object_ids - 1)
        data_sizes = [0] * (num_object_ids - 1)
        metadata_sizes.append(np.random.randint(1000))
        data_sizes.append(np.random.randint(1000))
        for i in range(num_object_ids):
            x = self.plasma_client2.create(
                    object_ids[i], data_sizes[i],
                    metadata=bytearray(np.random.bytes(metadata_sizes[i])))
            self.plasma_client2.seal(object_ids[i])
        del x
        for i in range(num_object_ids):
            notification_info = self.plasma_client2.get_next_notification()
            recv_objid, recv_dsize, recv_msize = notification_info
            assert object_ids[i] == recv_objid
            assert data_sizes[i] == recv_dsize
            assert metadata_sizes[i] == recv_msize
        assert (self.plasma_client2.evict(1) ==
                data_sizes[-1] + metadata_sizes[-1])
        for i in range(num_object_ids):
            notification_info = self.plasma_client2.get_next_notification()
            recv_objid, recv_dsize, recv_msize = notification_info
            assert object_ids[i] == recv_objid
            assert -1 == recv_dsize
            assert -1 == recv_msize

    def test_use_one_memory_mapped_file(self):
        # Fill the object store up with a large number of small objects and let
        # them go out of scope.
        for _ in range(100):
            create_object(
                self.plasma_client2,
                np.random.randint(1, DEFAULT_PLASMA_STORE_MEMORY // 20), 0)
        # Create large objects that require the full object store size, and
        # verify that they fit.
        for _ in range(2):
            create_object(self.plasma_client2, DEFAULT_PLASMA_STORE_MEMORY, 0)
        # Verify that an object that is too large does not fit.
        with pytest.raises(pa.lib.PlasmaStoreFull):
            create_object(self.plasma_client2, DEFAULT_PLASMA_STORE_MEMORY + 1,
                          0)


@pytest.mark.plasma
def test_object_id_size():
    import pyarrow.plasma as plasma
    with pytest.raises(ValueError):
        plasma.ObjectID("hello")
    plasma.ObjectID(20 * b"0")


@pytest.mark.plasma
def test_object_id_equality_operators():
    import pyarrow.plasma as plasma

    oid1 = plasma.ObjectID(20 * b'0')
    oid2 = plasma.ObjectID(20 * b'0')
    oid3 = plasma.ObjectID(19 * b'0' + b'1')

    assert oid1 == oid2
    assert oid2 != oid3
    assert oid1 != 'foo'


@pytest.mark.xfail(reason="often fails on travis")
@pytest.mark.skipif(not os.path.exists("/mnt/hugepages"),
                    reason="requires hugepage support")
def test_use_huge_pages():
    import pyarrow.plasma as plasma
    with plasma.start_plasma_store(
            plasma_store_memory=2*10**9,
            plasma_directory="/mnt/hugepages",
            use_hugepages=True) as (plasma_store_name, p):
        plasma_client = plasma.connect(plasma_store_name, "", 64)
        create_object(plasma_client, 10**8)


# This is checking to make sure plasma_clients cannot be destroyed
# before all the PlasmaBuffers that have handles to them are
# destroyed, see ARROW-2448.
@pytest.mark.plasma
def test_plasma_client_sharing():
    import pyarrow.plasma as plasma

    with plasma.start_plasma_store(
            plasma_store_memory=DEFAULT_PLASMA_STORE_MEMORY) \
            as (plasma_store_name, p):
        plasma_client = plasma.connect(plasma_store_name, "", 64)
        object_id = plasma_client.put(np.zeros(3))
        buf = plasma_client.get(object_id)
        del plasma_client
        assert (buf == np.zeros(3)).all()
        del buf  # This segfaulted pre ARROW-2448.


@pytest.mark.plasma
<<<<<<< HEAD
def test_plasma_list():
    import pyarrow.plasma as plasma

    with plasma.start_plasma_store(
            plasma_store_memory=DEFAULT_PLASMA_STORE_MEMORY) \
            as (plasma_store_name, p):
        plasma_client = plasma.connect(plasma_store_name, "", 0)

        # Test sizes
        u, _, _ = create_object(plasma_client, 11, metadata_size=7, seal=False)
        l1 = plasma_client.list()
        assert l1[u]["data_size"] == 11
        assert l1[u]["metadata_size"] == 7

        # Test ref_count
        v = plasma_client.put(np.zeros(3))
        l2 = plasma_client.list()
        # Ref count has already been released
        assert l2[v]["ref_count"] == 0
        a = plasma_client.get(v)
        l3 = plasma_client.list()
        assert l3[v]["ref_count"] == 1
        del a

        # Test state
        w, _, _ = create_object(plasma_client, 3, metadata_size=0, seal=False)
        l4 = plasma_client.list()
        assert l4[w]["state"] == "created"
        plasma_client.seal(w)
        l5 = plasma_client.list()
        assert l5[w]["state"] == "sealed"

        # Test timestamps
        t1 = time.time()
        x, _, _ = create_object(plasma_client, 3, metadata_size=0, seal=False)
        t2 = time.time()
        l6 = plasma_client.list()
        assert math.floor(t1) <= l6[x]["create_time"] <= math.ceil(t2)
        time.sleep(2.0)
        t3 = time.time()
        plasma_client.seal(x)
        t4 = time.time()
        l7 = plasma_client.list()
        assert math.floor(t3 - t2) <= l7[x]["construct_duration"]
        assert l7[x]["construct_duration"] <= math.ceil(t4 - t1)
=======
def test_object_id_randomness():
    cmd = "from pyarrow import plasma; print(plasma.ObjectID.from_random())"
    first_object_id = subprocess.check_output(["python", "-c", cmd])
    second_object_id = subprocess.check_output(["python", "-c", cmd])
    assert first_object_id != second_object_id
>>>>>>> 06e7a1ba
<|MERGE_RESOLUTION|>--- conflicted
+++ resolved
@@ -796,7 +796,6 @@
 
 
 @pytest.mark.plasma
-<<<<<<< HEAD
 def test_plasma_list():
     import pyarrow.plasma as plasma
 
@@ -842,10 +841,11 @@
         l7 = plasma_client.list()
         assert math.floor(t3 - t2) <= l7[x]["construct_duration"]
         assert l7[x]["construct_duration"] <= math.ceil(t4 - t1)
-=======
+
+
+@pytest.mark.plasma
 def test_object_id_randomness():
     cmd = "from pyarrow import plasma; print(plasma.ObjectID.from_random())"
     first_object_id = subprocess.check_output(["python", "-c", cmd])
     second_object_id = subprocess.check_output(["python", "-c", cmd])
-    assert first_object_id != second_object_id
->>>>>>> 06e7a1ba
+    assert first_object_id != second_object_id