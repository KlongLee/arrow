--- conflicted
+++ resolved
@@ -498,7 +498,6 @@
     # keep `c` plaintext, defined in basic_encryption_config
     write_encrypted_file(path, data_table, FOOTER_KEY_NAME, COL_KEY_NAME,
                          FOOTER_KEY, COL_KEY, basic_encryption_config)
-<<<<<<< HEAD
 
     verify_file_encrypted(path)
 
@@ -531,22 +530,20 @@
             COL_KEY_NAME: COL_KEY.decode("UTF-8"),
         }
     )
-=======
-
+
+    def kms_factory(kms_connection_configuration):
+        return InMemoryKmsClient(kms_connection_configuration)
+
+    encryption_crypto_factory = pe.CryptoFactory(kms_factory)
+    write_encrypted_parquet(path, data_table, encryption_config,
+                            kms_connection_config, encryption_crypto_factory)
     verify_file_encrypted(path)
->>>>>>> 0352c3fb
 
     # Setup for reading with decryption properties
     kms_connection_config, crypto_factory = setup_encryption_environment({
         FOOTER_KEY_NAME: FOOTER_KEY.decode("UTF-8"),
         COL_KEY_NAME: COL_KEY.decode("UTF-8"),
     })
-
-<<<<<<< HEAD
-    encryption_crypto_factory = pe.CryptoFactory(kms_factory)
-    write_encrypted_parquet(path, data_table, encryption_config,
-                            kms_connection_config, encryption_crypto_factory)
-    verify_file_encrypted(path)
 
     # Use a local function to get decryption properties, so the crypto factory that
     # creates the properties will be deleted after it returns.
@@ -560,40 +557,4 @@
     result = pq.ParquetFile(
         path, decryption_properties=get_decryption_properties())
     result_table = result.read(use_threads=True)
-=======
-    decryption_config = pe.DecryptionConfiguration(
-        cache_lifetime=timedelta(minutes=5.0))
-    file_decryption_properties = crypto_factory.file_decryption_properties(
-        kms_connection_config, decryption_config)
-
-    for i in range(50):
-        result = pq.ParquetFile(path, decryption_properties=file_decryption_properties)
-        result_table = result.read(use_threads=True)
-        assert data_table.equals(result_table)
-
-
-def test_encrypted_parquet_read_table(tempdir, data_table, basic_encryption_config):
-    """Write an encrypted parquet then read it back using read_table."""
-    path = tempdir / PARQUET_NAME
-
-    # Write the encrypted parquet file using the utility function
-    write_encrypted_file(path, data_table, FOOTER_KEY_NAME, COL_KEY_NAME,
-                         FOOTER_KEY, COL_KEY, basic_encryption_config)
-
-    # Setup for reading with decryption properties
-    kms_connection_config, crypto_factory = setup_encryption_environment({
-        FOOTER_KEY_NAME: FOOTER_KEY.decode("UTF-8"),
-        COL_KEY_NAME: COL_KEY.decode("UTF-8"),
-    })
-
-    decryption_config = pe.DecryptionConfiguration(
-        cache_lifetime=timedelta(minutes=5.0))
-    file_decryption_properties = crypto_factory.file_decryption_properties(
-        kms_connection_config, decryption_config)
-
-    # Read the encrypted parquet file using read_table
-    result_table = pq.read_table(path, decryption_properties=file_decryption_properties)
-
-    # Assert that the read table matches the original data
->>>>>>> 0352c3fb
     assert data_table.equals(result_table)