--- conflicted
+++ resolved
@@ -3409,7 +3409,6 @@
     assert arr == result
 
 
-<<<<<<< HEAD
 def test_array_accepts_pyarrow_scalar():
     arr = pa.array([1, 2, 3])
     result = pa.array([arr.sum()])
@@ -3419,7 +3418,8 @@
     result = pa.array([pa.scalar(1), pa.scalar(2), pa.scalar(3)])
     expect = pa.array([1, 2, 3])
     assert expect == result
-=======
+
+
 def check_run_end_encoded(ree_array, run_ends, values, logical_length, physical_length,
                           physical_offset):
     assert ree_array.run_ends.to_pylist() == run_ends
@@ -3488,5 +3488,4 @@
     # null_count = 1
     with pytest.raises(ValueError):
         pa.RunEndEncodedArray.from_buffers(ree_type, length, buffers,
-                                           1, offset, children)
->>>>>>> caa78981
+                                           1, offset, children)