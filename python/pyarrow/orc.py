# Licensed to the Apache Software Foundation (ASF) under one
# or more contributor license agreements.  See the NOTICE file
# distributed with this work for additional information
# regarding copyright ownership.  The ASF licenses this file
# to you under the Apache License, Version 2.0 (the
# "License"); you may not use this file except in compliance
# with the License.  You may obtain a copy of the License at
#
#   http://www.apache.org/licenses/LICENSE-2.0
#
# Unless required by applicable law or agreed to in writing,
# software distributed under the License is distributed on an
# "AS IS" BASIS, WITHOUT WARRANTIES OR CONDITIONS OF ANY
# KIND, either express or implied.  See the License for the
# specific language governing permissions and limitations
# under the License.


from numbers import Integral
import warnings

from pyarrow.lib import Table
import pyarrow._orc as _orc
from pyarrow.fs import _resolve_filesystem_and_path


class ORCFile:
    """
    Reader interface for a single ORC file

    Parameters
    ----------
    source : str or pyarrow.NativeFile
        Readable source. For passing Python file objects or byte buffers,
        see pyarrow.io.PythonFileInterface or pyarrow.io.BufferReader.
    """

    def __init__(self, source):
        self.reader = _orc.ORCReader()
        self.reader.open(source)

    @property
    def metadata(self):
        """The file metadata, as an arrow KeyValueMetadata"""
        return self.reader.metadata()

    @property
    def schema(self):
        """The file schema, as an arrow schema"""
        return self.reader.schema()

    @property
    def nrows(self):
        """The number of rows in the file"""
        return self.reader.nrows()

    @property
    def nstripes(self):
        """The number of stripes in the file"""
        return self.reader.nstripes()

    @property
    def file_version(self):
        """Format version of the ORC file, must be 0.11 or 0.12"""
        return self.reader.file_version()

    @property
    def software_version(self):
        """Software instance and version that wrote this file"""
        return self.reader.software_version()

    @property
    def compression(self):
        """Compression codec of the file"""
        return self.reader.compression()

    @property
    def compression_size(self):
        """Number of bytes to buffer for the compression codec in the file"""
        return self.reader.compression_size()

    @property
    def writer(self):
        """Name of the writer that wrote this file.
        If the writer is unknown then its Writer ID
        (a number) is returned"""
        return self.reader.writer()

    @property
    def writer_version(self):
        """Version of the writer"""
        return self.reader.writer_version()

    @property
    def row_index_stride(self):
        """Number of rows per an entry in the row index or 0
        if there is no row index"""
        return self.reader.row_index_stride()

    @property
    def nstripe_statistics(self):
        """Number of stripe statistics"""
        return self.reader.nstripe_statistics()

    @property
    def content_length(self):
        """Length of the data stripes in the file in bytes"""
        return self.reader.content_length()

    @property
    def stripe_statistics_length(self):
        """The number of compressed bytes in the file stripe statistics"""
        return self.reader.stripe_statistics_length()

    @property
    def file_footer_length(self):
        """The number of compressed bytes in the file footer"""
        return self.reader.file_footer_length()

    @property
    def file_postscript_length(self):
        """The number of bytes in the file postscript"""
        return self.reader.file_postscript_length()

    @property
    def file_length(self):
        """The number of bytes in the file"""
        return self.reader.file_length()

    def _select_names(self, columns=None):
        if columns is None:
            return None

        schema = self.schema
        names = []
        for col in columns:
            if isinstance(col, Integral):
                col = int(col)
                if 0 <= col < len(schema):
                    col = schema[col].name
                    names.append(col)
                else:
                    raise ValueError("Column indices must be in 0 <= ind < %d,"
                                     " got %d" % (len(schema), col))
            else:
                return columns

        return names

    def read_stripe(self, n, columns=None):
        """Read a single stripe from the file.

        Parameters
        ----------
        n : int
            The stripe index
        columns : list
            If not None, only these columns will be read from the stripe. A
            column name may be a prefix of a nested field, e.g. 'a' will select
            'a.b', 'a.c', and 'a.d.e'

        Returns
        -------
        pyarrow.RecordBatch
            Content of the stripe as a RecordBatch.
        """
        columns = self._select_names(columns)
        return self.reader.read_stripe(n, columns=columns)

    def read(self, columns=None):
        """Read the whole file.

        Parameters
        ----------
        columns : list
            If not None, only these columns will be read from the file. A
            column name may be a prefix of a nested field, e.g. 'a' will select
            'a.b', 'a.c', and 'a.d.e'

        Returns
        -------
        pyarrow.Table
            Content of the file as a Table.
        """
        columns = self._select_names(columns)
        return self.reader.read(columns=columns)


_orc_writer_args_docs = """file_version : {"0.11", "0.12"}, default "0.12"
    Determine which ORC file version to use.
    `Hive 0.11 / ORC v0 <https://orc.apache.org/specification/ORCv0/>`_
    is the older version
    while `Hive 0.12 / ORC v1 <https://orc.apache.org/specification/ORCv1/>`_
    is the newer one.
batch_size : int, default 1024
    Number of rows the ORC writer writes at a time.
stripe_size : int, default 64 * 1024 * 1024
    Size of each ORC stripe.
compression : string, default 'uncompressed'
    The compression codec.
    Valid values: {'UNCOMPRESSED', 'SNAPPY', 'ZLIB', 'LZ4', 'ZSTD'}
    Note that LZ0 is currently not supported.
compression_block_size : int, default 64 * 1024
    Size of each compression block.
compression_strategy : string, default 'speed'
    The compression strategy i.e. speed vs size reduction.
    Valid values: {'SPEED', 'COMPRESSION'}
row_index_stride : int, default 10000
    The row index stride i.e. the number of rows per
    an entry in the row index.
padding_tolerance : double, default 0.0
    The padding tolerance.
dictionary_key_size_threshold : double, default 0.0
    The dictionary key size threshold. 0 to disable dictionary encoding.
    1 to always enable dictionary encoding.
bloom_filter_columns : None, set-like or list-like, default None
    Columns that use the bloom filter.
bloom_filter_fpp : double, default 0.05
    Upper limit of the false-positive rate of the bloom filter.
"""


class ORCWriter:
    __doc__ = """
Writer interface for a single ORC file

<<<<<<< HEAD
Parameters
----------
where : str or pyarrow.io.NativeFile
    Writable target. For passing Python file objects or byte buffers,
    see pyarrow.io.PythonFileInterface, pyarrow.io.BufferOutputStream
    or pyarrow.io.FixedSizeBufferWriter.
{}
""".format(_orc_writer_args_docs)

    is_open = False

    def __init__(self, where, *, file_version='0.12',
                 batch_size=1024,
                 stripe_size=64 * 1024 * 1024,
                 compression='uncompressed',
                 compression_block_size=65536,
                 compression_strategy='speed',
                 row_index_stride=10000,
                 padding_tolerance=0.0,
                 dictionary_key_size_threshold=0.0,
                 bloom_filter_columns=None,
                 bloom_filter_fpp=0.05,
                 ):
=======
    Parameters
    ----------
    where : str or pyarrow.NativeFile
        Writable target. For passing Python file objects or byte buffers,
        see pyarrow.io.PythonFileInterface, pyarrow.io.BufferOutputStream
        or pyarrow.io.FixedSizeBufferWriter.
    """
>>>>>>> 3f983019

        self.writer = _orc.ORCWriter()
        self.writer.open(
            where,
            file_version=file_version,
            batch_size=batch_size,
            stripe_size=stripe_size,
            compression=compression,
            compression_block_size=compression_block_size,
            compression_strategy=compression_strategy,
            row_index_stride=row_index_stride,
            padding_tolerance=padding_tolerance,
            dictionary_key_size_threshold=dictionary_key_size_threshold,
            bloom_filter_columns=bloom_filter_columns,
            bloom_filter_fpp=bloom_filter_fpp
        )
        self.is_open = True

    def __del__(self):
        self.close()

    def __enter__(self):
        return self

    def __exit__(self, *args, **kwargs):
        self.close()

    def write(self, table):
        """
        Write the table into an ORC file. The schema of the table must
        be equal to the schema used when opening the ORC file.

        Parameters
        ----------
        table : pyarrow.Table
            The table to be written into the ORC file
        """
        assert self.is_open
        self.writer.write(table)

    def close(self):
        """
        Close the ORC file
        """
        if self.is_open:
            self.writer.close()
            self.is_open = False


<<<<<<< HEAD
def write_table(table, where, *, file_version='0.12',
                batch_size=1024,
                stripe_size=64 * 1024 * 1024,
                compression='uncompressed',
                compression_block_size=65536,
                compression_strategy='speed',
                row_index_stride=10000,
                padding_tolerance=0.0,
                dictionary_key_size_threshold=0.0,
                bloom_filter_columns=None,
                bloom_filter_fpp=0.05):
=======
def write_table(table, where):
    """
    Write a table into an ORC file

    Parameters
    ----------
    table : pyarrow.Table
        The table to be written into the ORC file
    where : str or pyarrow.NativeFile
        Writable target. For passing Python file objects or byte buffers,
        see pyarrow.io.PythonFileInterface, pyarrow.io.BufferOutputStream
        or pyarrow.io.FixedSizeBufferWriter.
    """
>>>>>>> 3f983019
    if isinstance(where, Table):
        warnings.warn(
            "The order of the arguments has changed. Pass as "
            "'write_table(table, where)' instead. The old order will raise "
            "an error in the future.", FutureWarning, stacklevel=2
        )
        table, where = where, table
<<<<<<< HEAD
    with ORCWriter(
        where,
        file_version=file_version,
        batch_size=batch_size,
        stripe_size=stripe_size,
        compression=compression,
        compression_block_size=compression_block_size,
        compression_strategy=compression_strategy,
        row_index_stride=row_index_stride,
        padding_tolerance=padding_tolerance,
        dictionary_key_size_threshold=dictionary_key_size_threshold,
        bloom_filter_columns=bloom_filter_columns,
        bloom_filter_fpp=bloom_filter_fpp
    ) as writer:
        writer.write(table)


write_table.__doc__ = """
Write a table into an ORC file

Parameters
----------
table : pyarrow.lib.Table
    The table to be written into the ORC file
where : str or pyarrow.io.NativeFile
    Writable target. For passing Python file objects or byte buffers,
    see pyarrow.io.PythonFileInterface, pyarrow.io.BufferOutputStream
    or pyarrow.io.FixedSizeBufferWriter.
{}
""".format(_orc_writer_args_docs)
=======
    writer = ORCWriter(where)
    writer.write(table)
    writer.close()


def read_table(source, columns=None, filesystem=None):
    """
    Read a Table from an ORC file.

    Parameters
    ----------
    source : str, pyarrow.NativeFile, or file-like object
        If a string passed, can be a single file name. For file-like objects,
        only read a single file. Use pyarrow.BufferReader to read a file
        contained in a bytes or buffer-like object.
    columns : list
        If not None, only these columns will be read from the file. A column
        name may be a prefix of a nested field, e.g. 'a' will select 'a.b',
        'a.c', and 'a.d.e'. If empty, no columns will be read. Note
        that the table will still have the correct num_rows set despite having
        no columns.
    filesystem : FileSystem, default None
        If nothing passed, paths assumed to be found in the local on-disk
        filesystem.
    """

    filesystem, path = _resolve_filesystem_and_path(source, filesystem)
    if filesystem is not None:
        source = filesystem.open_input_file(path)

    if columns is not None and len(columns) == 0:
        result = ORCFile(source).read().select(columns)
    else:
        result = ORCFile(source).read(columns=columns)

    return result
>>>>>>> 3f983019
<|MERGE_RESOLUTION|>--- conflicted
+++ resolved
@@ -224,7 +224,6 @@
     __doc__ = """
 Writer interface for a single ORC file
 
-<<<<<<< HEAD
 Parameters
 ----------
 where : str or pyarrow.io.NativeFile
@@ -248,15 +247,6 @@
                  bloom_filter_columns=None,
                  bloom_filter_fpp=0.05,
                  ):
-=======
-    Parameters
-    ----------
-    where : str or pyarrow.NativeFile
-        Writable target. For passing Python file objects or byte buffers,
-        see pyarrow.io.PythonFileInterface, pyarrow.io.BufferOutputStream
-        or pyarrow.io.FixedSizeBufferWriter.
-    """
->>>>>>> 3f983019
 
         self.writer = _orc.ORCWriter()
         self.writer.open(
@@ -306,7 +296,6 @@
             self.is_open = False
 
 
-<<<<<<< HEAD
 def write_table(table, where, *, file_version='0.12',
                 batch_size=1024,
                 stripe_size=64 * 1024 * 1024,
@@ -318,21 +307,6 @@
                 dictionary_key_size_threshold=0.0,
                 bloom_filter_columns=None,
                 bloom_filter_fpp=0.05):
-=======
-def write_table(table, where):
-    """
-    Write a table into an ORC file
-
-    Parameters
-    ----------
-    table : pyarrow.Table
-        The table to be written into the ORC file
-    where : str or pyarrow.NativeFile
-        Writable target. For passing Python file objects or byte buffers,
-        see pyarrow.io.PythonFileInterface, pyarrow.io.BufferOutputStream
-        or pyarrow.io.FixedSizeBufferWriter.
-    """
->>>>>>> 3f983019
     if isinstance(where, Table):
         warnings.warn(
             "The order of the arguments has changed. Pass as "
@@ -340,7 +314,6 @@
             "an error in the future.", FutureWarning, stacklevel=2
         )
         table, where = where, table
-<<<<<<< HEAD
     with ORCWriter(
         where,
         file_version=file_version,
@@ -370,42 +343,4 @@
     see pyarrow.io.PythonFileInterface, pyarrow.io.BufferOutputStream
     or pyarrow.io.FixedSizeBufferWriter.
 {}
-""".format(_orc_writer_args_docs)
-=======
-    writer = ORCWriter(where)
-    writer.write(table)
-    writer.close()
-
-
-def read_table(source, columns=None, filesystem=None):
-    """
-    Read a Table from an ORC file.
-
-    Parameters
-    ----------
-    source : str, pyarrow.NativeFile, or file-like object
-        If a string passed, can be a single file name. For file-like objects,
-        only read a single file. Use pyarrow.BufferReader to read a file
-        contained in a bytes or buffer-like object.
-    columns : list
-        If not None, only these columns will be read from the file. A column
-        name may be a prefix of a nested field, e.g. 'a' will select 'a.b',
-        'a.c', and 'a.d.e'. If empty, no columns will be read. Note
-        that the table will still have the correct num_rows set despite having
-        no columns.
-    filesystem : FileSystem, default None
-        If nothing passed, paths assumed to be found in the local on-disk
-        filesystem.
-    """
-
-    filesystem, path = _resolve_filesystem_and_path(source, filesystem)
-    if filesystem is not None:
-        source = filesystem.open_input_file(path)
-
-    if columns is not None and len(columns) == 0:
-        result = ORCFile(source).read().select(columns)
-    else:
-        result = ORCFile(source).read(columns=columns)
-
-    return result
->>>>>>> 3f983019
+""".format(_orc_writer_args_docs)