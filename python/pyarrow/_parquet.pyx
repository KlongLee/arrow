--- conflicted
+++ resolved
@@ -1047,14 +1047,11 @@
         self._set_version(&properties_builder)
         self._set_compression_props(&properties_builder)
         self._set_dictionary_props(&properties_builder)
-<<<<<<< HEAD
         self._set_statistics_props(&properties_builder)
-=======
 
         if data_page_size is not None:
             properties_builder.data_pagesize(data_page_size)
 
->>>>>>> 2785a73e
         properties = properties_builder.build()
 
         cdef ArrowWriterProperties.Builder arrow_properties_builder
