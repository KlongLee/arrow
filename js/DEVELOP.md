<!---
  Licensed to the Apache Software Foundation (ASF) under one
  or more contributor license agreements.  See the NOTICE file
  distributed with this work for additional information
  regarding copyright ownership.  The ASF licenses this file
  to you under the Apache License, Version 2.0 (the
  "License"); you may not use this file except in compliance
  with the License.  You may obtain a copy of the License at

    http://www.apache.org/licenses/LICENSE-2.0

  Unless required by applicable law or agreed to in writing,
  software distributed under the License is distributed on an
  "AS IS" BASIS, WITHOUT WARRANTIES OR CONDITIONS OF ANY
  KIND, either express or implied.  See the License for the
  specific language governing permissions and limitations
  under the License.
-->

# Getting Involved

Even if you do not plan to contribute to Apache Arrow itself or Arrow
integrations in other projects, we'd be happy to have you involved:

* Join the mailing list: send an email to [dev-subscribe@arrow.apache.org][1].
  Share your ideas and use cases for the project.
* [Follow our activity on JIRA][3]
* [Learn the format][2]
* Contribute code to one of the reference implementations

We prefer to receive contributions in the form of GitHub pull requests.
Please send pull requests against the [github.com/apache/arrow][4] repository.

If you are looking for some ideas on what to contribute, check out the [JIRA
issues][3] for the Apache Arrow project. Comment on the issue and/or contact
[dev@arrow.apache.org](http://mail-archives.apache.org/mod_mbox/arrow-dev/)
with your questions and ideas.

If you’d like to report a bug but don’t have time to fix it, you can still post
it on JIRA, or email the mailing list
[dev@arrow.apache.org](http://mail-archives.apache.org/mod_mbox/arrow-dev/)

# The package.json scripts

We use [yarn](https://yarnpkg.com/) to install dependencies and run scrips.

* `yarn clean` - cleans targets
* `yarn build` - cleans and compiles all targets
* `yarn test` - executes tests against built targets

These scripts accept argument lists of targets × modules:

* Available `targets` are `es5`, `es2015`, `esnext`, and `all` (default: `all`)
* Available `modules` are `cjs`, `esm`, `umd`, and `all` (default: `all`)

Examples:

* `yarn build` -- builds all ES targets in all module formats
* `yarn build -t es5 -m all` -- builds the ES5 target in all module formats
* `yarn build -t all -m cjs` -- builds all ES targets in the CommonJS module format
* `yarn build --targets es5 es2015 -m all` -- builds the ES5 and ES2015 targets in all module formats
* `yarn build -t es5 --modules cjs esm` -- builds the ES5 target in CommonJS and ESModules module formats

This argument configuration also applies to `clean` and `test` scripts.

* `yarn deploy`

Uses [lerna](https://github.com/lerna/lerna) to publish each build target to npm with [conventional](https://conventionalcommits.org/) [changelogs](https://github.com/conventional-changelog/conventional-changelog/tree/master/packages/conventional-changelog-cli).

# Updating the Arrow format flatbuffers generated code

1. Once generated, the flatbuffers format code needs to be adjusted for our build scripts (assumes `gnu-sed`):

<<<<<<< HEAD
```shell
cd $ARROW_HOME

flatc --ts -o ./js/src/fb ./format/{File,Schema,Message}.fbs

cd ./js/src/fb

# Rename the existing files to <filename>.bak.ts
mv File{,.bak}.ts && mv Schema{,.bak}.ts && mv Message{,.bak}.ts

# Remove `_generated` from the ES6 imports of the generated files
sed -i '+s+_generated\";+\";+ig' *_generated.ts
# Fix all the `flatbuffers` imports
sed -i '+s+./flatbuffers+flatbuffers+ig' *_generated.ts
# Fix the Union createTypeIdsVector typings
sed -i -r '+s+static createTypeIdsVector\(builder: flatbuffers.Builder, data: number\[\] \| Uint8Array+static createTypeIdsVector\(builder: flatbuffers.Builder, data: number\[\] \| Int32Array+ig' Schema_generated.ts
# Add `/* tslint:disable:class-name */` to the top of `Schema.ts`
echo -e '/* tslint:disable:class-name */\n' | cat - Schema_generated.ts > Schema1.ts && mv Schema1.ts Schema_generated.ts
# Remove "_generated" suffix from TS files
mv File{_generated,}.ts && mv Schema{_generated,}.ts && mv Message{_generated,}.ts
```
2. Manually remove `Tensor` and `SparseTensor` imports and exports
3. Execute `yarn lint` from the `js` directory to fix the linting errors
=======
    ```shell
    cd $ARROW_HOME

    # Create a tmpdir to store modified flatbuffers schemas
    tmp_format_dir=$(mktemp -d)
    cp ./format/*.fbs $tmp_format_dir

    # Remove namespaces from the flatbuffers schemas
    sed -i '+s+namespace org.apache.arrow.flatbuf;++ig' $tmp_format_dir/*.fbs
    sed -i '+s+org.apache.arrow.flatbuf.++ig' $tmp_format_dir/*.fbs

    # Generate TS source from the modified Arrow flatbuffers schemas
    flatc --ts --no-ts-reexport -o ./js/src/fb $tmp_format_dir/{File,Schema,Message}.fbs

    # Remove the tmpdir
    rm -rf $tmp_format_dir

    cd ./js/src/fb

    # Rename the existing files to <filename>.bak.ts
    mv File{,.bak}.ts && mv Schema{,.bak}.ts && mv Message{,.bak}.ts

    # Remove `_generated` from the ES6 imports of the generated files
    sed -i '+s+_generated\";+\";+ig' *_generated.ts
    # Fix all the `flatbuffers` imports
    sed -i '+s+./flatbuffers+flatbuffers+ig' *_generated.ts
    # Fix the Union createTypeIdsVector typings
    sed -i -r '+s+static createTypeIdsVector\(builder: flatbuffers.Builder, data: number\[\] \| Uint8Array+static createTypeIdsVector\(builder: flatbuffers.Builder, data: number\[\] \| Int32Array+ig' Schema_generated.ts
    # Add `/* tslint:disable:class-name */` to the top of `Schema.ts`
    echo -e '/* tslint:disable:class-name */\n' | cat - Schema_generated.ts > Schema1.ts && mv Schema1.ts Schema_generated.ts
    # Remove "_generated" suffix from TS files
    mv File{_generated,}.ts && mv Schema{_generated,}.ts && mv Message{_generated,}.ts
    ```

2. Execute `npm run lint` from the `js` directory to fix the linting errors
>>>>>>> 5489bbf5

[1]: mailto:dev-subscribe@arrow.apache.org
[2]: https://github.com/apache/arrow/tree/master/format
[3]: https://issues.apache.org/jira/browse/ARROW
[4]: https://github.com/apache/arrow<|MERGE_RESOLUTION|>--- conflicted
+++ resolved
@@ -71,31 +71,6 @@
 
 1. Once generated, the flatbuffers format code needs to be adjusted for our build scripts (assumes `gnu-sed`):
 
-<<<<<<< HEAD
-```shell
-cd $ARROW_HOME
-
-flatc --ts -o ./js/src/fb ./format/{File,Schema,Message}.fbs
-
-cd ./js/src/fb
-
-# Rename the existing files to <filename>.bak.ts
-mv File{,.bak}.ts && mv Schema{,.bak}.ts && mv Message{,.bak}.ts
-
-# Remove `_generated` from the ES6 imports of the generated files
-sed -i '+s+_generated\";+\";+ig' *_generated.ts
-# Fix all the `flatbuffers` imports
-sed -i '+s+./flatbuffers+flatbuffers+ig' *_generated.ts
-# Fix the Union createTypeIdsVector typings
-sed -i -r '+s+static createTypeIdsVector\(builder: flatbuffers.Builder, data: number\[\] \| Uint8Array+static createTypeIdsVector\(builder: flatbuffers.Builder, data: number\[\] \| Int32Array+ig' Schema_generated.ts
-# Add `/* tslint:disable:class-name */` to the top of `Schema.ts`
-echo -e '/* tslint:disable:class-name */\n' | cat - Schema_generated.ts > Schema1.ts && mv Schema1.ts Schema_generated.ts
-# Remove "_generated" suffix from TS files
-mv File{_generated,}.ts && mv Schema{_generated,}.ts && mv Message{_generated,}.ts
-```
-2. Manually remove `Tensor` and `SparseTensor` imports and exports
-3. Execute `yarn lint` from the `js` directory to fix the linting errors
-=======
     ```shell
     cd $ARROW_HOME
 
@@ -131,7 +106,6 @@
     ```
 
 2. Execute `npm run lint` from the `js` directory to fix the linting errors
->>>>>>> 5489bbf5
 
 [1]: mailto:dev-subscribe@arrow.apache.org
 [2]: https://github.com/apache/arrow/tree/master/format
