--- conflicted
+++ resolved
@@ -9,15 +9,11 @@
     "module": "es2020",
     "noEmit": true,
     "esModuleInterop": true,
-<<<<<<< HEAD
-    "skipLibCheck": true
-=======
     "baseUrl": "./",
     "paths": {
       "apache-arrow": ["src/Arrow.node"],
       "apache-arrow/*": ["src/*"]
     }
->>>>>>> 090e2cf3
   },
   "include": ["src/**/*.ts"]
 //   "include": ["src/**/*.ts", "test/**/*.ts", "perf/**/*.ts"]
