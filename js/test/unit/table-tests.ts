// Licensed to the Apache Software Foundation (ASF) under one
// or more contributor license agreements.  See the NOTICE file
// distributed with this work for additional information
// regarding copyright ownership.  The ASF licenses this file
// to you under the Apache License, Version 2.0 (the
// "License"); you may not use this file except in compliance
// with the License.  You may obtain a copy of the License at
//
//   http://www.apache.org/licenses/LICENSE-2.0
//
// Unless required by applicable law or agreed to in writing,
// software distributed under the License is distributed on an
// "AS IS" BASIS, WITHOUT WARRANTIES OR CONDITIONS OF ANY
// KIND, either express or implied.  See the License for the
// specific language governing permissions and limitations
// under the License.

import Arrow from '../Arrow';

const { predicate, Table } = Arrow;
<<<<<<< HEAD

const { col } = predicate;
=======
>>>>>>> dbe7f81c

const { col } = predicate;

const F32 = 0, I32 = 1, DICT = 2;
const test_data = [
    {name: `single record batch`,
     table: Table.from({
          'schema': {
            'fields': [
              {
                'name': 'f32',
                'type': {
                  'name': 'floatingpoint',
                  'precision': 'SINGLE'
                },
                'nullable': false,
                'children': [],
              },
              {
                'name': 'i32',
                'type': {
                  'name': 'int',
                  'isSigned': true,
                  'bitWidth': 32
                },
                'nullable': false,
                'children': [],
              },
              {
                'name': 'dictionary',
                'type': {
                  'name': 'utf8'
                },
                'nullable': false,
                'children': [],
                'dictionary': {
                  'id': 0,
                  'indexType': {
                    'name': 'int',
                    'isSigned': true,
                    'bitWidth': 8
                  },
                  'isOrdered': false
                }
              }
            ]
          },
          'dictionaries': [{
            'id': 0,
            'data': {
              'count': 3,
              'columns': [
                {
                  'name': 'DICT0',
                  'count': 3,
                  'VALIDITY': [],
                  'OFFSET': [
                    0,
                    1,
                    2,
                    3
                  ],
                  'DATA': [
                    'a',
                    'b',
                    'c',
                  ]
                }
              ]
            }
          }],
          'batches': [{
            'count': 7,
            'columns': [
              {
                'name': 'f32',
                'count': 7,
                'VALIDITY': [],
                'DATA': [-0.3, -0.2, -0.1, 0, 0.1, 0.2, 0.3]
              },
              {
                'name': 'i32',
                'count': 7,
                'VALIDITY': [],
                'DATA': [-1, 1, -1, 1, -1, 1, -1]
              },
              {
                'name': 'dictionary',
                'count': 7,
                'VALIDITY': [],
                'DATA': [0, 1, 2, 0, 1, 2, 0]
              }
            ]
          }]
        }),
        // Use Math.fround to coerce to float32
     values: [
         [Math.fround(-0.3), -1, 'a'],
         [Math.fround(-0.2),  1, 'b'],
         [Math.fround(-0.1), -1, 'c'],
         [Math.fround( 0  ),  1, 'a'],
         [Math.fround( 0.1), -1, 'b'],
         [Math.fround( 0.2),  1, 'c'],
         [Math.fround( 0.3), -1, 'a']
     ]},
     {name: `multiple record batches`,
      table: Table.from({
          'schema': {
            'fields': [
              {
                'name': 'f32',
                'type': {
                  'name': 'floatingpoint',
                  'precision': 'SINGLE'
                },
                'nullable': false,
                'children': [],
              },
              {
                'name': 'i32',
                'type': {
                  'name': 'int',
                  'isSigned': true,
                  'bitWidth': 32
                },
                'nullable': false,
                'children': [],
              },
              {
                'name': 'dictionary',
                'type': {
                  'name': 'utf8'
                },
                'nullable': false,
                'children': [],
                'dictionary': {
                  'id': 0,
                  'indexType': {
                    'name': 'int',
                    'isSigned': true,
                    'bitWidth': 8
                  },
                  'isOrdered': false
                }
              }
            ]
          },
          'dictionaries': [{
            'id': 0,
            'data': {
              'count': 3,
              'columns': [
                {
                  'name': 'DICT0',
                  'count': 3,
                  'VALIDITY': [],
                  'OFFSET': [
                    0,
                    1,
                    2,
                    3
                  ],
                  'DATA': [
                    'a',
                    'b',
                    'c',
                  ]
                }
              ]
            }
          }],
          'batches': [{
            'count': 3,
            'columns': [
              {
                'name': 'f32',
                'count': 3,
                'VALIDITY': [],
                'DATA': [-0.3, -0.2, -0.1]
              },
              {
                'name': 'i32',
                'count': 3,
                'VALIDITY': [],
                'DATA': [-1, 1, -1]
              },
              {
                'name': 'dictionary',
                'count': 3,
                'VALIDITY': [],
                'DATA': [0, 1, 2]
              }
            ]
          }, {
            'count': 3,
            'columns': [
              {
                'name': 'f32',
                'count': 3,
                'VALIDITY': [],
                'DATA': [0, 0.1, 0.2]
              },
              {
                'name': 'i32',
                'count': 3,
                'VALIDITY': [],
                'DATA': [1, -1, 1]
              },
              {
                'name': 'dictionary',
                'count': 3,
                'VALIDITY': [],
                'DATA': [0, 1, 2]
              }
            ]
          }, {
            'count': 3,
            'columns': [
              {
                'name': 'f32',
                'count': 3,
                'VALIDITY': [],
                'DATA': [0.3, 0.2, 0.1]
              },
              {
                'name': 'i32',
                'count': 3,
                'VALIDITY': [],
                'DATA': [-1, 1, -1]
              },
              {
                'name': 'dictionary',
                'count': 3,
                'VALIDITY': [],
                'DATA': [0, 1, 2]
              }
            ]
          }]
      }),
      values: [
            [Math.fround(-0.3), -1, 'a'],
            [Math.fround(-0.2),  1, 'b'],
            [Math.fround(-0.1), -1, 'c'],
            [Math.fround( 0  ),  1, 'a'],
            [Math.fround( 0.1), -1, 'b'],
            [Math.fround( 0.2),  1, 'c'],
            [Math.fround( 0.3), -1, 'a'],
            [Math.fround( 0.2),  1, 'b'],
            [Math.fround( 0.1), -1, 'c'],
      ]}
]

describe(`Table`, () => {
    test(`can create an empty table`, () => {
        expect(Table.empty().length).toEqual(0);
    });
    test(`Table.from([]) creates an empty table`, () => {
        expect(Table.from([]).length).toEqual(0);
    });
    test(`Table.from() creates an empty table`, () => {
        expect(Table.from().length).toEqual(0);
    });
    for (let datum of test_data) {
        describe(datum.name, () => {
            const table = datum.table;
            const values = datum.values;

            test(`has the correct length`, () => {
                expect(table.length).toEqual(values.length);
            });
            test(`gets expected values`, () => {
                for (let i = -1; ++i < values.length;) {
                    expect(table.get(i).toArray()).toEqual(values[i]);
                }
            });
            test(`iterates expected values`, () => {
                let i = 0;
                for (let row of table) {
                    expect(row.toArray()).toEqual(values[i++]);
                }
            });
            test(`scans expected values`, () => {
                let expected_idx = 0;
                table.scan((idx, batch) => {
                  const columns = batch.schema.fields.map((_, i) => batch.getChildAt(i)!);
                  expect(columns.map((c) => c.get(idx))).toEqual(values[expected_idx++]);
                });
            });
            test(`count() returns the correct length`, () => {
                expect(table.count()).toEqual(values.length);
            });
            const filter_tests = [
                {
                    name:     `filter on f32 >= 0`,
                    filtered: table.filter(col('f32').gteq(0)),
                    expected: values.filter((row)=>row[F32] >= 0)
                }, {
                    name:     `filter on i32 <= 0 returns the correct length`,
                    filtered: table.filter(col('i32').lteq(0)),
                    expected: values.filter((row)=>row[I32] <= 0)
                }, {
                    name:     `filter method combines predicates (f32 >= 0 && i32 <= 0)`,
                    filtered: table.filter(col('i32').lteq(0)).filter(col('f32').gteq(0)),
                    expected: values.filter((row)=>row[I32] <= 0 && row[F32] >= 0)
                }, {
                    name:     `filter on dictionary == 'a'`,
                    filtered: table.filter(col('dictionary').eq('a')),
                    expected: values.filter((row)=>row[DICT] === 'a')
                }
            ]
            for (let this_test of filter_tests) {
                describe(`filter on f32 >= 0`, () => {
                    const filtered = this_test.filtered;
                    const expected = this_test.expected;
                    test(`count() returns the correct length`, () => {
                        expect(filtered.count()).toEqual(expected.length);
                    });
                    test(`scans expected values`, () => {
                        let expected_idx = 0;
                        filtered.scan((idx, batch) => {
                            const columns = batch.schema.fields.map((_, i) => batch.getChildAt(i)!);
                            expect(columns.map((c) => c.get(idx))).toEqual(expected[expected_idx++]);
                        });
                    })
                });
            }
            test(`countBy on dictionary returns the correct counts`, () => {
                // Make sure countBy works both with and without the Col wrapper
                // class
                let expected: {[key: string]: number} = {'a': 0, 'b': 0, 'c': 0};
                for (let row of values) {
                    expected[row[DICT]] += 1;
                }

                expect(table.countBy(col('dictionary')).toJSON()).toEqual(expected);
                expect(table.countBy('dictionary').toJSON()).toEqual(expected);
            });
            test(`countBy on dictionary with filter returns the correct counts`, () => {
                let expected: {[key: string]: number} = {'a': 0, 'b': 0, 'c': 0};
                for (let row of values) {
                    if(row[I32] === 1) { expected[row[DICT]] += 1; }
                }

                expect(table.filter(col('i32').eq(1)).countBy('dictionary').toJSON()).toEqual(expected);
            });
            test(`countBy on non dictionary column throws error`, () => {
                expect(() => { table.countBy('i32'); }).toThrow();
                expect(() => { table.filter(col('dict').eq('a')).countBy('i32'); }).toThrow();
            });
            test(`table.select() basic tests`, () => {
                let selected = table.select('f32', 'dictionary');
                expect(selected.schema.fields.length).toEqual(2);
                expect(selected.schema.fields[0]).toEqual(table.schema.fields[0]);
                expect(selected.schema.fields[1]).toEqual(table.schema.fields[2]);

                expect(selected.length).toEqual(values.length);
                let idx = 0, expected_row;
                for (let row of selected) {
                    expected_row = values[idx++];
                    expect(row.get(0)).toEqual(expected_row[F32]);
                    expect(row.get(1)).toEqual(expected_row[DICT]);
                }
            });
            test(`table.toString()`, () => {
                let selected = table.select('i32', 'dictionary');
                let headers  = [`"row_id"`, `"i32: Int32"`, `"dictionary: Dictionary<Utf8, Int8>"`]
                let expected = [headers.join(' | '), ...values.map((row, idx) => {
                    return [`${idx}`, `${row[I32]}`, `"${row[DICT]}"`].map((str, col) => {
                                return leftPad(str, ' ', headers[col].length);
                            }).join(' | ');
                })].join('\n') + '\n';
                expect(selected.toString()).toEqual(expected);
            });
        });
    }
});

function leftPad(str: string, fill: string, n: number) {
    return (new Array(n + 1).join(fill) + str).slice(-1 * n);
}<|MERGE_RESOLUTION|>--- conflicted
+++ resolved
@@ -18,11 +18,6 @@
 import Arrow from '../Arrow';
 
 const { predicate, Table } = Arrow;
-<<<<<<< HEAD
-
-const { col } = predicate;
-=======
->>>>>>> dbe7f81c
 
 const { col } = predicate;
 
@@ -273,7 +268,7 @@
             [Math.fround( 0.2),  1, 'b'],
             [Math.fround( 0.1), -1, 'c'],
       ]}
-]
+];
 
 describe(`Table`, () => {
     test(`can create an empty table`, () => {
@@ -318,21 +313,21 @@
                 {
                     name:     `filter on f32 >= 0`,
                     filtered: table.filter(col('f32').gteq(0)),
-                    expected: values.filter((row)=>row[F32] >= 0)
+                    expected: values.filter((row) => row[F32] >= 0)
                 }, {
                     name:     `filter on i32 <= 0 returns the correct length`,
                     filtered: table.filter(col('i32').lteq(0)),
-                    expected: values.filter((row)=>row[I32] <= 0)
+                    expected: values.filter((row) => row[I32] <= 0)
                 }, {
                     name:     `filter method combines predicates (f32 >= 0 && i32 <= 0)`,
                     filtered: table.filter(col('i32').lteq(0)).filter(col('f32').gteq(0)),
-                    expected: values.filter((row)=>row[I32] <= 0 && row[F32] >= 0)
+                    expected: values.filter((row) => row[I32] <= 0 && row[F32] >= 0)
                 }, {
                     name:     `filter on dictionary == 'a'`,
                     filtered: table.filter(col('dictionary').eq('a')),
-                    expected: values.filter((row)=>row[DICT] === 'a')
-                }
-            ]
+                    expected: values.filter((row) => row[DICT] === 'a')
+                }
+            ];
             for (let this_test of filter_tests) {
                 describe(`filter on f32 >= 0`, () => {
                     const filtered = this_test.filtered;
@@ -346,7 +341,7 @@
                             const columns = batch.schema.fields.map((_, i) => batch.getChildAt(i)!);
                             expect(columns.map((c) => c.get(idx))).toEqual(expected[expected_idx++]);
                         });
-                    })
+                    });
                 });
             }
             test(`countBy on dictionary returns the correct counts`, () => {
@@ -363,7 +358,7 @@
             test(`countBy on dictionary with filter returns the correct counts`, () => {
                 let expected: {[key: string]: number} = {'a': 0, 'b': 0, 'c': 0};
                 for (let row of values) {
-                    if(row[I32] === 1) { expected[row[DICT]] += 1; }
+                    if (row[I32] === 1) { expected[row[DICT]] += 1; }
                 }
 
                 expect(table.filter(col('i32').eq(1)).countBy('dictionary').toJSON()).toEqual(expected);
@@ -388,7 +383,7 @@
             });
             test(`table.toString()`, () => {
                 let selected = table.select('i32', 'dictionary');
-                let headers  = [`"row_id"`, `"i32: Int32"`, `"dictionary: Dictionary<Utf8, Int8>"`]
+                let headers  = [`"row_id"`, `"i32: Int32"`, `"dictionary: Dictionary<Utf8, Int8>"`];
                 let expected = [headers.join(' | '), ...values.map((row, idx) => {
                     return [`${idx}`, `${row[I32]}`, `"${row[DICT]}"`].map((str, col) => {
                                 return leftPad(str, ' ', headers[col].length);
