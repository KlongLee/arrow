// Licensed to the Apache Software Foundation (ASF) under one
// or more contributor license agreements.  See the NOTICE file
// distributed with this work for additional information
// regarding copyright ownership.  The ASF licenses this file
// to you under the Apache License, Version 2.0 (the
// "License"); you may not use this file except in compliance
// with the License.  You may obtain a copy of the License at
//
//   http://www.apache.org/licenses/LICENSE-2.0
//
// Unless required by applicable law or agreed to in writing,
// software distributed under the License is distributed on an
// "AS IS" BASIS, WITHOUT WARRANTIES OR CONDITIONS OF ANY
// KIND, either express or implied.  See the License for the
// specific language governing permissions and limitations
// under the License.

import * as type_ from './type';
import * as data_ from './data';
import * as vector_ from './vector';
import * as util_ from './util/int';
import * as visitor_ from './visitor';
import * as view_ from './vector/view';
import * as predicate_ from './predicate';
import { Vector } from './vector';
import { RecordBatch } from './recordbatch';
import { Schema, Field, Type } from './type';
<<<<<<< HEAD
import { Table, DataFrame, NextFunc, CountByResult } from './table';
=======
import { Table, DataFrame, NextFunc, BindFunc, CountByResult } from './table';
>>>>>>> dbe7f81c
import { read, readAsync } from './ipc/reader/arrow';

export import View = vector_.View;
export import VectorLike = vector_.VectorLike;
export import TypedArray = type_.TypedArray;
export import IntBitWidth = type_.IntBitWidth;
export import TimeBitWidth = type_.TimeBitWidth;
export import TypedArrayConstructor = type_.TypedArrayConstructor;

export { read, readAsync };
<<<<<<< HEAD
export { Table, DataFrame, NextFunc, CountByResult };
=======
export { Table, DataFrame, NextFunc, BindFunc, CountByResult };
>>>>>>> dbe7f81c
export { Field, Schema, RecordBatch, Vector, Type };

export namespace util {
    export import Uint64 = util_.Uint64;
    export import Int64 = util_.Int64;
    export import Int128 = util_.Int128;
}

export namespace data {
    export import BaseData = data_.BaseData;
    export import FlatData = data_.FlatData;
    export import BoolData = data_.BoolData;
    export import FlatListData = data_.FlatListData;
    export import DictionaryData = data_.DictionaryData;
    export import NestedData = data_.NestedData;
    export import ListData = data_.ListData;
    export import UnionData = data_.UnionData;
    export import SparseUnionData = data_.SparseUnionData;
    export import DenseUnionData = data_.DenseUnionData;
    export import ChunkedData = data_.ChunkedData;
}

export namespace type {
    export import Schema = type_.Schema;
    export import Field = type_.Field;
    export import Null = type_.Null;
    export import Int = type_.Int;
    export import Int8 = type_.Int8;
    export import Int16 = type_.Int16;
    export import Int32 = type_.Int32;
    export import Int64 = type_.Int64;
    export import Uint8 = type_.Uint8;
    export import Uint16 = type_.Uint16;
    export import Uint32 = type_.Uint32;
    export import Uint64 = type_.Uint64;
    export import Float = type_.Float;
    export import Float16 = type_.Float16;
    export import Float32 = type_.Float32;
    export import Float64 = type_.Float64;
    export import Binary = type_.Binary;
    export import Utf8 = type_.Utf8;
    export import Bool = type_.Bool;
    export import Decimal = type_.Decimal;
    export import Date_ = type_.Date_;
    export import Time = type_.Time;
    export import Timestamp = type_.Timestamp;
    export import Interval = type_.Interval;
    export import List = type_.List;
    export import Struct = type_.Struct;
    export import Union = type_.Union;
    export import DenseUnion = type_.DenseUnion;
    export import SparseUnion = type_.SparseUnion;
    export import FixedSizeBinary = type_.FixedSizeBinary;
    export import FixedSizeList = type_.FixedSizeList;
    export import Map_ = type_.Map_;
    export import Dictionary = type_.Dictionary;
}

export namespace vector {
    export import Vector = vector_.Vector;
    export import NullVector = vector_.NullVector;
    export import BoolVector = vector_.BoolVector;
    export import IntVector = vector_.IntVector;
    export import FloatVector = vector_.FloatVector;
    export import DateVector = vector_.DateVector;
    export import DecimalVector = vector_.DecimalVector;
    export import TimeVector = vector_.TimeVector;
    export import TimestampVector = vector_.TimestampVector;
    export import IntervalVector = vector_.IntervalVector;
    export import BinaryVector = vector_.BinaryVector;
    export import FixedSizeBinaryVector = vector_.FixedSizeBinaryVector;
    export import Utf8Vector = vector_.Utf8Vector;
    export import ListVector = vector_.ListVector;
    export import FixedSizeListVector = vector_.FixedSizeListVector;
    export import MapVector = vector_.MapVector;
    export import StructVector = vector_.StructVector;
    export import UnionVector = vector_.UnionVector;
    export import DictionaryVector = vector_.DictionaryVector;
}

export namespace visitor {
    export import TypeVisitor = visitor_.TypeVisitor;
    export import VectorVisitor = visitor_.VectorVisitor;
}

export namespace view {
    export import ChunkedView = view_.ChunkedView;
    export import DictionaryView = view_.DictionaryView;
    export import ListView = view_.ListView;
    export import FixedSizeListView = view_.FixedSizeListView;
    export import BinaryView = view_.BinaryView;
    export import Utf8View = view_.Utf8View;
    export import UnionView = view_.UnionView;
    export import DenseUnionView = view_.DenseUnionView;
    export import NestedView = view_.NestedView;
    export import StructView = view_.StructView;
    export import MapView = view_.MapView;
    export import FlatView = view_.FlatView;
    export import NullView = view_.NullView;
    export import BoolView = view_.BoolView;
    export import ValidityView = view_.ValidityView;
    export import PrimitiveView = view_.PrimitiveView;
    export import FixedSizeView = view_.FixedSizeView;
    export import Float16View = view_.Float16View;
    export import DateDayView = view_.DateDayView;
    export import DateMillisecondView = view_.DateMillisecondView;
    export import TimestampDayView = view_.TimestampDayView;
    export import TimestampSecondView = view_.TimestampSecondView;
    export import TimestampMillisecondView = view_.TimestampMillisecondView;
    export import TimestampMicrosecondView = view_.TimestampMicrosecondView;
    export import TimestampNanosecondView = view_.TimestampNanosecondView;
    export import IntervalYearMonthView = view_.IntervalYearMonthView;
    export import IntervalYearView = view_.IntervalYearView;
    export import IntervalMonthView = view_.IntervalMonthView;
}

export namespace predicate {
    export import col = predicate_.col;
    export import lit = predicate_.lit;

    export import Or = predicate_.Or;
    export import Col = predicate_.Col;
    export import And = predicate_.And;
    export import GTeq = predicate_.GTeq;
    export import LTeq = predicate_.LTeq;
    export import Value = predicate_.Value;
    export import Equals = predicate_.Equals;
    export import Literal = predicate_.Literal;
    export import Predicate = predicate_.Predicate;

    export import PredicateFunc = predicate_.PredicateFunc;
}

/* These exports are needed for the closure and uglify umd targets */
try {
    let Arrow: any = eval('exports');
    if (Arrow && typeof Arrow === 'object') {
        // string indexers tell closure and uglify not to rename these properties
        Arrow['data'] = data;
        Arrow['type'] = type;
        Arrow['util'] = util;
        Arrow['view'] = view;
        Arrow['vector'] = vector;
        Arrow['visitor'] = visitor;
        Arrow['predicate'] = predicate;

        Arrow['read'] = read;
        Arrow['readAsync'] = readAsync;

        Arrow['Type'] = Type;
        Arrow['Field'] = Field;
        Arrow['Schema'] = Schema;
        Arrow['Vector'] = Vector;
        Arrow['RecordBatch'] = RecordBatch;

        Arrow['Table'] = Table;
        Arrow['CountByResult'] = CountByResult;
    }
} catch (e) { /* not the UMD bundle */ }
/* end umd exports */

// closure compiler erases static properties/methods:
// https://github.com/google/closure-compiler/issues/1776
// set them via string indexers to save them from the mangler
Schema['from'] = Schema.from;
Table['from'] = Table.from;
Table['fromAsync'] = Table.fromAsync;
Table['empty'] = Table.empty;
Vector['create'] = Vector.create;
RecordBatch['from'] = RecordBatch.from;

util_.Uint64['add'] = util_.Uint64.add;
util_.Uint64['multiply'] = util_.Uint64.multiply;

util_.Int64['add'] = util_.Int64.add;
util_.Int64['multiply'] = util_.Int64.multiply;
util_.Int64['fromString'] = util_.Int64.fromString;

util_.Int128['add'] = util_.Int128.add;
util_.Int128['multiply'] = util_.Int128.multiply;
util_.Int128['fromString'] = util_.Int128.fromString;

data_.ChunkedData['computeOffsets'] = data_.ChunkedData.computeOffsets;

(type_.Type as any)['NONE'] = type_.Type.NONE;
(type_.Type as any)['Null'] = type_.Type.Null;
(type_.Type as any)['Int'] = type_.Type.Int;
(type_.Type as any)['Float'] = type_.Type.Float;
(type_.Type as any)['Binary'] = type_.Type.Binary;
(type_.Type as any)['Utf8'] = type_.Type.Utf8;
(type_.Type as any)['Bool'] = type_.Type.Bool;
(type_.Type as any)['Decimal'] = type_.Type.Decimal;
(type_.Type as any)['Date'] = type_.Type.Date;
(type_.Type as any)['Time'] = type_.Type.Time;
(type_.Type as any)['Timestamp'] = type_.Type.Timestamp;
(type_.Type as any)['Interval'] = type_.Type.Interval;
(type_.Type as any)['List'] = type_.Type.List;
(type_.Type as any)['Struct'] = type_.Type.Struct;
(type_.Type as any)['Union'] = type_.Type.Union;
(type_.Type as any)['FixedSizeBinary'] = type_.Type.FixedSizeBinary;
(type_.Type as any)['FixedSizeList'] = type_.Type.FixedSizeList;
(type_.Type as any)['Map'] = type_.Type.Map;
(type_.Type as any)['Dictionary'] = type_.Type.Dictionary;
(type_.Type as any)['DenseUnion'] = type_.Type.DenseUnion;
(type_.Type as any)['SparseUnion'] = type_.Type.SparseUnion;

type_.DataType['isNull'] = type_.DataType.isNull;
type_.DataType['isInt'] = type_.DataType.isInt;
type_.DataType['isFloat'] = type_.DataType.isFloat;
type_.DataType['isBinary'] = type_.DataType.isBinary;
type_.DataType['isUtf8'] = type_.DataType.isUtf8;
type_.DataType['isBool'] = type_.DataType.isBool;
type_.DataType['isDecimal'] = type_.DataType.isDecimal;
type_.DataType['isDate'] = type_.DataType.isDate;
type_.DataType['isTime'] = type_.DataType.isTime;
type_.DataType['isTimestamp'] = type_.DataType.isTimestamp;
type_.DataType['isInterval'] = type_.DataType.isInterval;
type_.DataType['isList'] = type_.DataType.isList;
type_.DataType['isStruct'] = type_.DataType.isStruct;
type_.DataType['isUnion'] = type_.DataType.isUnion;
type_.DataType['isDenseUnion'] = type_.DataType.isDenseUnion;
type_.DataType['isSparseUnion'] = type_.DataType.isSparseUnion;
type_.DataType['isFixedSizeBinary'] = type_.DataType.isFixedSizeBinary;
type_.DataType['isFixedSizeList'] = type_.DataType.isFixedSizeList;
type_.DataType['isMap'] = type_.DataType.isMap;
type_.DataType['isDictionary'] = type_.DataType.isDictionary;

vector_.BoolVector['from'] = vector_.BoolVector.from;
vector_.IntVector['from'] = vector_.IntVector.from;
vector_.FloatVector['from'] = vector_.FloatVector.from;

visitor_.TypeVisitor['visitTypeInline'] = visitor_.TypeVisitor.visitTypeInline;
visitor_.VectorVisitor['visitTypeInline'] = visitor_.VectorVisitor.visitTypeInline;<|MERGE_RESOLUTION|>--- conflicted
+++ resolved
@@ -25,11 +25,7 @@
 import { Vector } from './vector';
 import { RecordBatch } from './recordbatch';
 import { Schema, Field, Type } from './type';
-<<<<<<< HEAD
-import { Table, DataFrame, NextFunc, CountByResult } from './table';
-=======
 import { Table, DataFrame, NextFunc, BindFunc, CountByResult } from './table';
->>>>>>> dbe7f81c
 import { read, readAsync } from './ipc/reader/arrow';
 
 export import View = vector_.View;
@@ -40,11 +36,7 @@
 export import TypedArrayConstructor = type_.TypedArrayConstructor;
 
 export { read, readAsync };
-<<<<<<< HEAD
-export { Table, DataFrame, NextFunc, CountByResult };
-=======
 export { Table, DataFrame, NextFunc, BindFunc, CountByResult };
->>>>>>> dbe7f81c
 export { Field, Schema, RecordBatch, Vector, Type };
 
 export namespace util {
