--- conflicted
+++ resolved
@@ -84,57 +84,16 @@
 }
 
 files.forEach((source) => {
-    // debugger;
+    debugger;
     let table: Arrow.Table, input = fs.readFileSync(source);
     try {
         table = Arrow.Table.from(input);
     } catch (e) {
+        debugger;
         table = Arrow.Table.from(parse(input + ''));
     }
     if (argv.schema && argv.schema.length) {
         table = table.select(...argv.schema);
     }
-<<<<<<< HEAD
     table.rowsToString().pipe(process.stdout);
-});
-=======
-    printTable(table);
-});
-
-function printTable(table: Arrow.Table) {
-    let header = [...table.columns.map((c) => c.name)].map(stringify);
-    let maxColumnWidths = header.map(x => x.length);
-    // Pass one to convert to strings and count max column widths
-    for (let i = -1, n = table.length - 1; ++i < n;) {
-        let val,
-            row = [i, ...table.get(i)];
-        for (let j = -1, k = row.length; ++j < k; ) {
-            val = stringify(row[j]);
-            maxColumnWidths[j] = Math.max(maxColumnWidths[j], val.length);
-        }
-    }
-    console.log(header.map((x, j) => leftPad(x, ' ', maxColumnWidths[j])).join(' | '));
-    // Pass two to pad each one to max column width
-    for (let i = -1, n = table.length; ++i < n; ) {
-        console.log(
-            [...table.get(i)]
-                .map(stringify)
-                .map((x, j) => leftPad(x, ' ', maxColumnWidths[j]))
-                .join(' | ')
-        );
-    }
-}
-
-function leftPad(str: string, fill: string, n: number) {
-    return (new Array(n + 1).join(fill) + str).slice(-1 * n);
-}
-
-function stringify(x: any) {
-    return typeof x === 'string' ? `"${x}"`
-              : Array.isArray(x) ? JSON.stringify(x)
-              : ArrayBuffer.isView(x) ? `[${x}]`
-                                      : `${x}`;
-}
-
-})();
->>>>>>> e20decd5
+});