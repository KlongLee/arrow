{
  "version": "0.2.0",
  "name": "apache-arrow",
  "description": "Apache Arrow columnar in-memory format",
  "bin": {
    "arrow2csv": "bin/arrow2csv"
  },
  "scripts": {
    "lerna": "lerna",
    "test": "gulp test",
    "build": "gulp build",
    "clean": "gulp clean",
    "debug": "gulp debug",
    "perf": "node ./perf/index.js",
    "create:perfdata": "python ./test/data/tables/generate.py ./test/data/tables/tracks.arrow",
    "release": "./npm-release.sh",
    "clean:all": "run-p clean clean:testdata",
    "clean:testdata": "gulp clean:testdata",
    "create:testdata": "gulp create:testdata",
    "test:coverage": "gulp test -t ts --coverage",
    "doc": "shx rm -rf ./doc && esdoc",
    "lint": "run-p lint:*",
    "lint:src": "tslint --fix --project -p tsconfig.json -c tslint.json \"src/**/*.ts\"",
    "lint:test": "tslint --fix --project -p test/tsconfig.json -c tslint.json \"test/**/*.ts\"",
    "prepublishOnly": "echo \"Error: do 'npm run release' instead of 'npm publish'\" && exit 1",
    "version": "npm install && npm run clean:all"
  },
  "repository": {
    "type": "git",
    "url": "git+https://github.com/apache/arrow.git"
  },
  "keywords": [
    "apache",
    "arrow"
  ],
  "author": "Apache Software Foundation",
  "license": "Apache-2.0",
  "bugs": {
    "url": "https://issues.apache.org/jira/projects/ARROW"
  },
  "homepage": "https://github.com/apache/arrow/blob/master/js/README.md",
  "files": [
    "bin",
    "src",
    "gulp",
    "test",
    "*.json",
    "tsconfig",
    "README.md",
    "gulpfile.js",
    "npm-release.sh"
  ],
  "dependencies": {
    "@types/text-encoding-utf-8": "1.0.1",
<<<<<<< HEAD
    "command-line-args": "5.0.0",
    "command-line-usage": "4.1.0",
=======
    "command-line-args": "4.0.7",
    "command-line-usage": "4.0.2",
>>>>>>> e20decd5
    "flatbuffers": "trxcllnt/flatbuffers-esm",
    "json-bignum": "0.0.3",
    "text-encoding-utf-8": "^1.0.2",
    "ts-node": "4.1.0",
    "tslib": "1.8.1"
  },
  "devDependencies": {
<<<<<<< HEAD
    "@std/esm": "0.19.6",
=======
    "@std/esm": "0.19.1",
>>>>>>> e20decd5
    "@types/flatbuffers": "1.6.5",
    "@types/glob": "5.0.34",
    "@types/jest": "22.0.1",
    "@types/node": "9.3.0",
    "ast-types": "0.10.1",
    "benchmark": "2.1.4",
    "coveralls": "3.0.0",
    "del": "3.0.0",
    "esdoc": "1.0.4",
    "esdoc-standard-plugin": "1.0.0",
    "glob": "7.1.2",
    "google-closure-compiler": "20180101.0.0",
    "gulp": "github:gulpjs/gulp#6d71a658c61edb3090221579d8f97dbe086ba2ed",
    "gulp-json-transform": "0.4.5",
    "gulp-rename": "1.2.2",
    "gulp-sourcemaps": "2.6.3",
    "gulp-transform-js-ast": "1.0.2",
    "gulp-typescript": "3.2.3",
    "ix": "2.3.4",
<<<<<<< HEAD
    "jest": "22.1.2",
    "jest-environment-node-debug": "2.0.0",
    "json": "9.0.6",
    "lerna": "2.7.1",
=======
    "jest": "22.0.5",
    "jest-environment-node-debug": "2.0.0",
    "json": "9.0.6",
    "lerna": "2.6.0",
>>>>>>> e20decd5
    "lint-staged": "6.0.0",
    "merge2": "1.2.1",
    "mkdirp": "0.5.1",
    "npm-run-all": "4.1.2",
    "pump": "1.0.2",
    "rimraf": "2.6.2",
    "rxjs": "5.5.6",
    "shx": "0.2.2",
    "source-map-loader": "0.2.3",
    "trash": "4.2.1",
    "ts-jest": "22.0.1",
    "tslint": "5.9.1",
    "typescript": "2.6.2",
    "uglifyjs-webpack-plugin": "1.1.6",
    "webpack": "3.10.0",
    "xml2js": "0.4.19"
  },
  "@std/esm": {
    "warnings": false
  },
  "lint-staged": {
    "*.@(ts)": [
      "tslint --fix",
      "git add"
    ]
  },
  "jest": {
    "verbose": false,
    "globals": {
      "ts-jest": {
        "tsConfigFile": "test/tsconfig.json"
      }
    },
    "roots": [
      "<rootDir>/test/"
    ],
    "moduleFileExtensions": [
      "js",
      "ts",
      "tsx"
    ],
    "mapCoverage": true,
    "coverageReporters": [
      "lcov"
    ],
    "coveragePathIgnorePatterns": [
      "format\\/(File|Message|Schema|Tensor)_generated\\.(js|ts)$",
      "test\\/.*\\.(ts|tsx|js)$",
      "/node_modules/"
    ],
    "transform": {
      ".(ts|tsx)": "./node_modules/ts-jest/preprocessor.js",
      ".(js|jsx)": "./node_modules/babel-jest/build/index.js"
    },
    "transformIgnorePatterns": [
<<<<<<< HEAD
      "/node_modules/",
      "/(es2015|esnext)/umd/"
=======
      "/node_modules/", "/(es2015|esnext)\/umd/"
>>>>>>> e20decd5
    ],
    "testRegex": "(.*(-|\\.)(test|spec)s?)\\.(ts|tsx|js)$"
  }
}<|MERGE_RESOLUTION|>--- conflicted
+++ resolved
@@ -52,25 +52,15 @@
   ],
   "dependencies": {
     "@types/text-encoding-utf-8": "1.0.1",
-<<<<<<< HEAD
-    "command-line-args": "5.0.0",
+    "command-line-args": "5.0.1",
     "command-line-usage": "4.1.0",
-=======
-    "command-line-args": "4.0.7",
-    "command-line-usage": "4.0.2",
->>>>>>> e20decd5
     "flatbuffers": "trxcllnt/flatbuffers-esm",
     "json-bignum": "0.0.3",
     "text-encoding-utf-8": "^1.0.2",
-    "ts-node": "4.1.0",
-    "tslib": "1.8.1"
+    "tslib": "1.9.0"
   },
   "devDependencies": {
-<<<<<<< HEAD
-    "@std/esm": "0.19.6",
-=======
-    "@std/esm": "0.19.1",
->>>>>>> e20decd5
+    "@std/esm": "0.19.7",
     "@types/flatbuffers": "1.6.5",
     "@types/glob": "5.0.34",
     "@types/jest": "22.0.1",
@@ -90,18 +80,11 @@
     "gulp-transform-js-ast": "1.0.2",
     "gulp-typescript": "3.2.3",
     "ix": "2.3.4",
-<<<<<<< HEAD
-    "jest": "22.1.2",
+    "jest": "22.1.3",
     "jest-environment-node-debug": "2.0.0",
     "json": "9.0.6",
     "lerna": "2.7.1",
-=======
-    "jest": "22.0.5",
-    "jest-environment-node-debug": "2.0.0",
-    "json": "9.0.6",
-    "lerna": "2.6.0",
->>>>>>> e20decd5
-    "lint-staged": "6.0.0",
+    "lint-staged": "6.0.1",
     "merge2": "1.2.1",
     "mkdirp": "0.5.1",
     "npm-run-all": "4.1.2",
@@ -147,7 +130,7 @@
       "lcov"
     ],
     "coveragePathIgnorePatterns": [
-      "format\\/(File|Message|Schema|Tensor)_generated\\.(js|ts)$",
+      "fb\\/(File|Message|Schema|Tensor)_generated\\.(js|ts)$",
       "test\\/.*\\.(ts|tsx|js)$",
       "/node_modules/"
     ],
@@ -156,12 +139,8 @@
       ".(js|jsx)": "./node_modules/babel-jest/build/index.js"
     },
     "transformIgnorePatterns": [
-<<<<<<< HEAD
       "/node_modules/",
       "/(es2015|esnext)/umd/"
-=======
-      "/node_modules/", "/(es2015|esnext)\/umd/"
->>>>>>> e20decd5
     ],
     "testRegex": "(.*(-|\\.)(test|spec)s?)\\.(ts|tsx|js)$"
   }
