{
  "version": "0.3.0",
  "name": "apache-arrow",
  "description": "Apache Arrow columnar in-memory format",
  "main": "./index",
  "bin": {
    "arrow2csv": "bin/arrow2csv.js"
  },
  "scripts": {
    "lerna": "lerna",
    "test": "NODE_NO_WARNINGS=1 gulp test",
    "build": "NODE_NO_WARNINGS=1 gulp build",
    "clean": "NODE_NO_WARNINGS=1 gulp clean",
    "debug": "NODE_NO_WARNINGS=1 gulp debug",
    "perf": "node ./perf/index.js",
    "test:integration": "node ./bin/integration.js --mode validate",
    "create:perfdata": "python ./test/data/tables/generate.py ./test/data/tables/tracks.arrow",
    "release": "./npm-release.sh",
    "clean:all": "run-p clean clean:testdata",
    "clean:testdata": "gulp clean:testdata",
    "create:testdata": "gulp create:testdata",
    "test:coverage": "gulp test -t src --coverage",
    "doc": "shx rm -rf ./doc && typedoc --options typedoc.js",
    "lint": "run-p lint:src lint:test",
    "lint:ci": "run-p lint:src:ci lint:test:ci",
    "lint:src": "tslint --fix --project -p tsconfig.json -c tslint.json \"src/**/*.ts\"",
    "lint:test": "tslint --fix --project -p test/tsconfig.json -c tslint.json \"test/**/*.ts\"",
    "lint:src:ci": "tslint --project -p tsconfig.json -c tslint.json \"src/**/*.ts\"",
    "lint:test:ci": "tslint --project -p test/tsconfig.json -c tslint.json \"test/**/*.ts\"",
    "prepublishOnly": "echo \"Error: do 'npm run release' instead of 'npm publish'\" && exit 1",
    "version": "npm install && npm run clean:all"
  },
  "repository": {
    "type": "git",
    "url": "git+https://github.com/apache/arrow.git"
  },
  "keywords": [
    "apache",
    "arrow"
  ],
  "author": "Apache Software Foundation",
  "license": "Apache-2.0",
  "bugs": {
    "url": "https://issues.apache.org/jira/projects/ARROW"
  },
  "homepage": "https://github.com/apache/arrow/blob/master/js/README.md",
  "files": [
    "bin",
    "src",
    "gulp",
    "test",
    "*.json",
    "tsconfig",
    "README.md",
    "gulpfile.js",
    "npm-release.sh"
  ],
  "dependencies": {
    "@types/flatbuffers": "^1.9.0",
    "@types/node": "^10.12.18",
    "@types/text-encoding-utf-8": "^1.0.1",
    "command-line-args": "5.0.2",
    "command-line-usage": "5.0.5",
    "flatbuffers": "^1.10.2",
    "json-bignum": "0.0.3",
    "pad-left": "2.1.0",
    "text-encoding-utf-8": "1.0.2",
    "tslib": "^1.9.3"
  },
  "devDependencies": {
    "@mattiasbuelens/web-streams-polyfill": "0.2.1",
    "@types/glob": "7.1.1",
    "@types/jest": "23.3.13",
    "async-done": "1.3.1",
    "benchmark": "2.1.4",
    "coveralls": "3.0.2",
    "del": "3.0.0",
    "esm": "3.1.4",
    "glob": "7.1.3",
    "google-closure-compiler": "20190121.0.0",
    "gulp": "4.0.0",
    "gulp-json-transform": "0.4.6",
    "gulp-rename": "1.4.0",
    "gulp-sourcemaps": "2.6.4",
    "gulp-typescript": "5.0.0",
    "ix": "2.5.1",
    "jest": "23.6.0",
    "jest-environment-node-debug": "2.0.0",
    "jest-silent-reporter": "0.1.1",
    "json": "9.0.6",
    "lerna": "3.10.7",
    "memfs": "2.15.0",
    "mkdirp": "0.5.1",
    "multistream": "2.1.1",
    "npm-run-all": "4.1.5",
    "randomatic": "3.1.1",
    "rimraf": "2.6.3",
    "rxjs": "5.5.11",
    "shx": "0.3.2",
    "source-map-loader": "0.2.4",
    "terser-webpack-plugin": "1.2.1",
    "trash": "4.3.0",
    "ts-jest": "23.10.5",
    "ts-node": "8.0.2",
<<<<<<< HEAD
    "tslint": "5.12.0",
    "typedoc": "0.13.0",
    "typescript": "3.2.2",
=======
    "tslint": "5.12.1",
    "typedoc": "0.14.2",
    "typescript": "3.2.4",
>>>>>>> 4e0ce44a
    "web-stream-tools": "0.0.1",
    "webpack": "4.29.0",
    "xml2js": "0.4.19"
  },
  "engines": {
    "node": ">=11.0"
  }
}<|MERGE_RESOLUTION|>--- conflicted
+++ resolved
@@ -102,15 +102,9 @@
     "trash": "4.3.0",
     "ts-jest": "23.10.5",
     "ts-node": "8.0.2",
-<<<<<<< HEAD
-    "tslint": "5.12.0",
-    "typedoc": "0.13.0",
-    "typescript": "3.2.2",
-=======
     "tslint": "5.12.1",
     "typedoc": "0.14.2",
     "typescript": "3.2.4",
->>>>>>> 4e0ce44a
     "web-stream-tools": "0.0.1",
     "webpack": "4.29.0",
     "xml2js": "0.4.19"
