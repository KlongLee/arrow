--- conflicted
+++ resolved
@@ -53,12 +53,7 @@
   ],
   "dependencies": {
     "@types/flatbuffers": "^1.10.0",
-<<<<<<< HEAD
-    "@types/node": "^15.3.0",
-    "@types/text-encoding-utf-8": "^1.0.1",
-=======
     "@types/node": "^15.6.1",
->>>>>>> bbf0e674
     "command-line-args": "5.1.1",
     "command-line-usage": "6.1.1",
     "flatbuffers": "1.12.0",
@@ -69,31 +64,18 @@
   "devDependencies": {
     "@types/glob": "7.1.3",
     "@types/jest": "26.0.23",
-<<<<<<< HEAD
-    "@typescript-eslint/eslint-plugin": "4.23.0",
-    "@typescript-eslint/parser": "4.23.0",
-    "async-done": "1.3.1",
-=======
     "@types/multistream": "2.1.1",
     "@typescript-eslint/eslint-plugin": "4.25.0",
     "@typescript-eslint/parser": "4.25.0",
     "async-done": "1.3.2",
->>>>>>> bbf0e674
     "benny": "3.6.15",
     "cpy": "8.1.2",
     "cross-env": "7.0.3",
     "del-cli": "3.0.1",
-<<<<<<< HEAD
-    "eslint": "7.26.0",
-    "eslint-plugin-jest": "24.3.6",
-    "esm": "https://github.com/jsg2021/esm/releases/download/v3.x.x-pr883/esm-3.x.x-pr883.tgz",
-    "glob": "7.1.4",
-=======
     "eslint": "7.27.0",
     "eslint-plugin-jest": "24.3.6",
     "esm": "https://github.com/jsg2021/esm/releases/download/v3.x.x-pr883/esm-3.x.x-pr883.tgz",
     "glob": "7.1.7",
->>>>>>> bbf0e674
     "google-closure-compiler": "20210505.0.0",
     "gulp": "4.0.2",
     "gulp-json-transform": "0.4.7",
@@ -110,17 +92,6 @@
     "npm-run-all": "4.1.5",
     "randomatic": "3.1.1",
     "rxjs": "5.5.11",
-<<<<<<< HEAD
-    "source-map-loader": "2.0.1",
-    "ts-jest": "26.5.6",
-    "ts-node": "9.1.1",
-    "typedoc": "0.20.35",
-    "typescript": "4.0.2",
-    "web-stream-tools": "0.0.1",
-    "web-streams-polyfill": "3.0.3",
-    "webpack": "5.37.0",
-    "xml2js": "0.4.19"
-=======
     "source-map-loader": "3.0.0",
     "ts-jest": "27.0.0",
     "ts-node": "10.0.0",
@@ -130,7 +101,6 @@
     "web-streams-polyfill": "3.0.3",
     "webpack": "5.37.1",
     "xml2js": "0.4.23"
->>>>>>> bbf0e674
   },
   "engines": {
     "node": ">=11.12"
