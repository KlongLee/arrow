--- conflicted
+++ resolved
@@ -212,26 +212,17 @@
 
             private void EnsureAdditionalCapacity(int additionalCapacity)
             {
-<<<<<<< HEAD
                 EnsureCapacity(checked(Length + additionalCapacity));
             }
-=======
-                int length = checked(Length + n);
->>>>>>> 3c1bc819
 
             private void EnsureCapacity(int requiredCapacity)
             {
                 if (requiredCapacity > Capacity)
                 {
                     // TODO: specifiable growth strategy
-<<<<<<< HEAD
                     // Double the length of the in-memory array, or use the byte count of the capacity, whichever is
                     // greater.
-                    var capacity = Math.Max(requiredCapacity * _size, Memory.Length * 2);
-=======
-
-                    int capacity = Math.Max(length * _size, Memory.Length * 2);
->>>>>>> 3c1bc819
+                    int capacity = Math.Max(requiredCapacity * _size, Memory.Length * 2);
                     Reallocate(capacity);
                 }
             }
