--- conflicted
+++ resolved
@@ -30,12 +30,8 @@
             ArrowBuffer valueOffsetsBuffer, IArrowArray values,
             ArrowBuffer nullBitmapBuffer, int nullCount = 0, int offset = 0)
             : this(new ArrayData(dataType, length, nullCount, offset,
-<<<<<<< HEAD
                 new[] { nullBitmapBuffer, valueOffsetsBuffer }, new[] { values.Data }),
                 values)
-=======
-                new[] { nullBitmapBuffer, valueOffsetsBuffer }, new[] { values.Data }))
->>>>>>> 62357568
         {
         }
 
