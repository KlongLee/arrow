﻿// Licensed to the Apache Software Foundation (ASF) under one or more
// contributor license agreements. See the NOTICE file distributed with
// this work for additional information regarding copyright ownership.
// The ASF licenses this file to You under the Apache License, Version 2.0
// (the "License"); you may not use this file except in compliance with
// the License.  You may obtain a copy of the License at
//
//     http://www.apache.org/licenses/LICENSE-2.0
//
// Unless required by applicable law or agreed to in writing, software
// distributed under the License is distributed on an "AS IS" BASIS,
// WITHOUT WARRANTIES OR CONDITIONS OF ANY KIND, either express or implied.
// See the License for the specific language governing permissions and
// limitations under the License.

using System;
using System.Collections.Generic;
#if !NETSTANDARD1_3
using System.Data.SqlTypes;
#endif
using System.Diagnostics;
using Apache.Arrow.Arrays;
using Apache.Arrow.Types;

namespace Apache.Arrow
{
    public class Decimal256Array : FixedSizeBinaryArray
    {
        public class Builder : BuilderBase<Decimal256Array, Builder>
        {
            public Builder(Decimal256Type type) : base(type, 32)
            {
                DataType = type;
            }

            protected new Decimal256Type DataType { get; }

            protected override Decimal256Array Build(ArrayData data)
            {
                return new Decimal256Array(data);
            }

            public Builder Append(decimal value)
            {
                Span<byte> bytes = stackalloc byte[DataType.ByteWidth];
                DecimalUtility.GetBytes(value, DataType.Precision, DataType.Scale, DataType.ByteWidth, bytes);

                return Append(bytes);
            }

            public Builder AppendRange(IEnumerable<decimal> values)
            {
                if (values == null)
                {
                    throw new ArgumentNullException(nameof(values));
                }

                foreach (decimal d in values)
                {
                    Append(d);
                }

                return Instance;
            }

            public Builder Append(string value)
            {
                if (value == null)
                {
                    AppendNull();
                }
                else
                {
                    Span<byte> bytes = stackalloc byte[DataType.ByteWidth];
                    DecimalUtility.GetBytes(value, DataType.Precision, DataType.Scale, ByteWidth, bytes);
                    Append(bytes);
                }

                return Instance;
            }

            public Builder AppendRange(IEnumerable<string> values)
            {
                if (values == null)
                {
                    throw new ArgumentNullException(nameof(values));
                }

                foreach (string s in values)
                {
                    Append(s);
                }

                return Instance;
            }

#if !NETSTANDARD1_3
            public Builder Append(SqlDecimal value)
            {
                Span<byte> bytes = stackalloc byte[DataType.ByteWidth];
                DecimalUtility.GetBytes(value, DataType.Precision, DataType.Scale, bytes);
                if (!value.IsPositive)
                {
                    var span = bytes.CastTo<long>();
                    span[2] = -1;
                    span[3] = -1;
                }

                return Append(bytes);
            }

            public Builder AppendRange(IEnumerable<SqlDecimal> values)
            {
                if (values == null)
                {
                    throw new ArgumentNullException(nameof(values));
                }

                foreach (SqlDecimal d in values)
                {
                    Append(d);
                }

                return Instance;
            }
#endif

            public Builder Set(int index, decimal value)
            {
                Span<byte> bytes = stackalloc byte[DataType.ByteWidth];
                DecimalUtility.GetBytes(value, DataType.Precision, DataType.Scale, DataType.ByteWidth, bytes);

                return Set(index, bytes);
            }
        }

        public Decimal256Array(ArrayData data)
            : base(ArrowTypeId.Decimal256, data)
        {
            data.EnsureDataType(ArrowTypeId.Decimal256);
            data.EnsureBufferCount(2);
            Debug.Assert(Data.DataType is Decimal256Type);
        }
        public override void Accept(IArrowArrayVisitor visitor) => Accept(this, visitor);

        public int Scale => ((Decimal256Type)Data.DataType).Scale;
        public int Precision => ((Decimal256Type)Data.DataType).Precision;
        public int ByteWidth => ((Decimal256Type)Data.DataType).ByteWidth;

        public decimal? GetValue(int index)
        {
            if (IsNull(index))
            {
                return null;
            }

            return DecimalUtility.GetDecimal(ValueBuffer, index, Scale, ByteWidth);
        }

<<<<<<< HEAD
        public IList<decimal?> ToList(bool includeNulls = false)
        {
            var list = new List<decimal?>(Length);

            for (int i = 0; i < Length; i++)
            {
                decimal? value = GetValue(i);

                if (value.HasValue)
                {
                    list.Add(value.Value);
                }
                else
                {
                    if (includeNulls)
                    {
                        list.Add(null);
                    }
                }
            }

            return list;
        }
=======
        public string GetString(int index)
        {
            if (IsNull(index))
            {
                return null;
            }
            return DecimalUtility.GetString(ValueBuffer, index, Precision, Scale, ByteWidth);
        }

#if !NETSTANDARD1_3
        public bool TryGetSqlDecimal(int index, out SqlDecimal? value)
        {
            if (IsNull(index))
            {
                value = null;
                return true;
            }

            const int longWidth = 4;
            var span = ValueBuffer.Span.CastTo<long>().Slice(index * longWidth);
            if ((span[2] == 0 && span[3] == 0) ||
                (span[2] == -1 && span[3] == -1))
            {
                value = DecimalUtility.GetSqlDecimal128(ValueBuffer, 2 * index, Precision, Scale);
                return true;
            }

            value = null;
            return false;
        }
#endif
>>>>>>> 5a2d6a91
    }
}<|MERGE_RESOLUTION|>--- conflicted
+++ resolved
@@ -157,7 +157,6 @@
             return DecimalUtility.GetDecimal(ValueBuffer, index, Scale, ByteWidth);
         }
 
-<<<<<<< HEAD
         public IList<decimal?> ToList(bool includeNulls = false)
         {
             var list = new List<decimal?>(Length);
@@ -181,7 +180,7 @@
 
             return list;
         }
-=======
+
         public string GetString(int index)
         {
             if (IsNull(index))
@@ -213,6 +212,5 @@
             return false;
         }
 #endif
->>>>>>> 5a2d6a91
     }
 }