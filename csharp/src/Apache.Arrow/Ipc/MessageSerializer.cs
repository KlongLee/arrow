--- conflicted
+++ resolved
@@ -203,17 +203,14 @@
                 case Flatbuf.Type.Struct_:
                     Debug.Assert(childFields != null);
                     return new Types.StructType(childFields);
-<<<<<<< HEAD
+                case Flatbuf.Type.Union:
+                    Debug.Assert(childFields != null);
+                    Flatbuf.Union unionMetadata = field.Type<Flatbuf.Union>().Value;
+                    return new Types.UnionType(childFields, unionMetadata.GetTypeIdsArray(), unionMetadata.Mode.ToArrow());
                 case Flatbuf.Type.Utf8View:
                     return new Types.Utf8ViewType();
                 case Flatbuf.Type.BinaryView:
                     return new Types.BinaryViewType();
-=======
-                case Flatbuf.Type.Union:
-                    Debug.Assert(childFields != null);
-                    Flatbuf.Union unionMetadata = field.Type<Flatbuf.Union>().Value;
-                    return new Types.UnionType(childFields, unionMetadata.GetTypeIdsArray(), unionMetadata.Mode.ToArrow());
->>>>>>> 3c013da5
                 default:
                     throw new InvalidDataException($"Arrow primitive '{field.TypeType}' is unsupported.");
             }
