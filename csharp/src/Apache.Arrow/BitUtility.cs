--- conflicted
+++ resolved
@@ -73,17 +73,9 @@
         /// </summary>
         /// <param name="data">Span to count bits</param>
         /// <param name="offset">Bit offset to start counting from</param>
-<<<<<<< HEAD
         /// <returns>Count of set (one) bits</returns>
         public static int CountBits(ReadOnlySpan<byte> data, int offset) =>
             CountBits(data, offset, data.Length * 8 - offset);
-=======
-        /// <returns>Count of set (one) bits/returns>
-        public static int CountBits(ReadOnlySpan<byte> data, int offset)
-        {
-            int start = (offset / 8);
-            int startBit = offset % 8;
->>>>>>> 3c1bc819
 
         /// <summary>
         /// Counts the number of set bits in a span of bytes starting
@@ -96,15 +88,14 @@
         /// <returns>Count of set (one) bits</returns>
         public static int CountBits(ReadOnlySpan<byte> data, int offset, int length)
         {
-            var startByteIndex = offset / 8;
-            var startBitOffset = offset % 8;
-            var endByteIndex = (offset + length - 1) / 8;
-            var endBitOffset = (offset + length - 1) % 8;
+            int startByteIndex = offset / 8;
+            int startBitOffset = offset % 8;
+            int endByteIndex = (offset + length - 1) / 8;
+            int endBitOffset = (offset + length - 1) % 8;
             if (startBitOffset < 0)
                 return 0;
 
-<<<<<<< HEAD
-            var count = 0;
+            int count = 0;
             if (startByteIndex == endByteIndex)
             {
                 // Range starts and ends within the same byte.
@@ -119,11 +110,8 @@
             // we'll need to count bits the slow way.  If they are
             // byte-aligned, and for all other bytes in the 'middle', we
             // can use a faster byte-aligned count.
-            var fullByteStartIndex = startBitOffset == 0 ? startByteIndex : startByteIndex + 1;
-            var fullByteEndIndex = endBitOffset == 7 ? endByteIndex : endByteIndex - 1;
-=======
-            int count = 0;
->>>>>>> 3c1bc819
+            int fullByteStartIndex = startBitOffset == 0 ? startByteIndex : startByteIndex + 1;
+            int fullByteEndIndex = endBitOffset == 7 ? endByteIndex : endByteIndex - 1;
 
             if (startBitOffset != 0)
             {
@@ -138,11 +126,7 @@
                     fullByteStartIndex, fullByteEndIndex - fullByteStartIndex + 1));
             }
 
-<<<<<<< HEAD
             if (endBitOffset != 7)
-=======
-            for (int i = startBit; i < 8; i++)
->>>>>>> 3c1bc819
             {
                 var slice = data.Slice(endByteIndex, 1);
                 for (var i = 0; i <= endBitOffset; i++)
