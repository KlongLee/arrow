--- conflicted
+++ resolved
@@ -282,7 +282,19 @@
                 return buffers;
             }
 
-<<<<<<< HEAD
+            private ArrowBuffer[] ImportFixedSizeListBuffers(CArrowArray* cArray)
+            {
+                if (cArray->n_buffers != 1)
+                {
+                    throw new InvalidOperationException("Fixed-size list arrays are expected to have exactly one buffer");
+                }
+
+                ArrowBuffer[] buffers = new ArrowBuffer[1];
+                buffers[0] = ImportValidityBuffer(cArray);
+
+                return buffers;
+            }
+
             private ArrowBuffer[] ImportDenseUnionBuffers(CArrowArray* cArray)
             {
                 if (cArray->n_buffers != 2)
@@ -308,17 +320,6 @@
 
                 ArrowBuffer[] buffers = new ArrowBuffer[1];
                 buffers[0] = new ArrowBuffer(AddMemory((IntPtr)cArray->buffers[0], 0, checked((int)cArray->length)));
-=======
-            private ArrowBuffer[] ImportFixedSizeListBuffers(CArrowArray* cArray)
-            {
-                if (cArray->n_buffers != 1)
-                {
-                    throw new InvalidOperationException("Fixed-size list arrays are expected to have exactly one buffer");
-                }
-
-                ArrowBuffer[] buffers = new ArrowBuffer[1];
-                buffers[0] = ImportValidityBuffer(cArray);
->>>>>>> a0ffa91b
 
                 return buffers;
             }
