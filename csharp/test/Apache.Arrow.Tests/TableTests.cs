﻿// Licensed to the Apache Software Foundation (ASF) under one or more
// contributor license agreements. See the NOTICE file distributed with
// this work for additional information regarding copyright ownership.
// The ASF licenses this file to You under the Apache License, Version 2.0
// (the "License"); you may not use this file except in compliance with
// the License.  You may obtain a copy of the License at
//
//     http://www.apache.org/licenses/LICENSE-2.0
//
// Unless required by applicable law or agreed to in writing, software
// distributed under the License is distributed on an "AS IS" BASIS,
// WITHOUT WARRANTIES OR CONDITIONS OF ANY KIND, either express or implied.
// See the License for the specific language governing permissions and
// limitations under the License.

using System;
using System.Collections.Generic;
using Apache.Arrow.Types;
using Xunit;

namespace Apache.Arrow.Tests
{
    public class TableTests
    {
        public static Table MakeTableWithOneColumnOfTwoIntArrays(int lengthOfEachArray)
        {
            Array intArray = ColumnTests.MakeIntArray(lengthOfEachArray);
            Array intArrayCopy = ColumnTests.MakeIntArray(lengthOfEachArray);

            Field field = new Field.Builder().Name("f0").DataType(Int32Type.Default).Build();
            Schema s0 = new Schema.Builder().Field(field).Build();

            Column column = new Column(field, new List<Array> { intArray, intArrayCopy });
            Table table = new Table(s0, new List<Column> { column });
            return table;
        }

        [Fact]
        public void TestEmptyTable()
        {
            Table table = new Table();
            Assert.Equal(0, table.ColumnCount);
            Assert.Equal(0, table.RowCount);
        }

        [Fact]
        public void TestTableBasics()
        {
            Table table = MakeTableWithOneColumnOfTwoIntArrays(10);
            Assert.Equal(20, table.RowCount);
            Assert.Equal(1, table.ColumnCount);
            Assert.Equal("Table: 1 columns by 20 rows", table.ToString());
            Assert.Equal("ChunkedArray: Length=20, DataType=int32", table.Column(0).Data.ToString());
        }

        [Fact]
        public void TestTableFromRecordBatches()
        {
            RecordBatch recordBatch1 = TestData.CreateSampleRecordBatch(length: 10, true);
            RecordBatch recordBatch2 = TestData.CreateSampleRecordBatch(length: 10, true);
            IList<RecordBatch> recordBatches = new List<RecordBatch>() { recordBatch1, recordBatch2 };

            Table table1 = Table.TableFromRecordBatches(recordBatch1.Schema, recordBatches);
            Assert.Equal(20, table1.RowCount);
<<<<<<< HEAD
            Assert.Equal(23, table1.ColumnCount);
            Assert.Equal("ChunkedArray: Length=20, DataType=list", table1.Column(0).Data.ToString());
=======
            Assert.Equal(24, table1.ColumnCount);
>>>>>>> 4586689e

            FixedSizeBinaryType type = new FixedSizeBinaryType(17);
            Field newField1 = new Field(type.Name, type, false);
            Schema newSchema1 = recordBatch1.Schema.SetField(20, newField1);
            Assert.Throws<ArgumentException>(() => Table.TableFromRecordBatches(newSchema1, recordBatches));

            List<Field> fields = new List<Field>();
            Field.Builder fieldBuilder = new Field.Builder();
            fields.Add(fieldBuilder.Name("Ints").DataType(Int32Type.Default).Nullable(true).Build());
            fieldBuilder = new Field.Builder();
            fields.Add(fieldBuilder.Name("Strings").DataType(StringType.Default).Nullable(true).Build());
            StructType structType = new StructType(fields);

            Field newField2 = new Field(structType.Name, structType, false);
            Schema newSchema2 = recordBatch1.Schema.SetField(16, newField2);
            Assert.Throws<ArgumentException>(() => Table.TableFromRecordBatches(newSchema2, recordBatches));
        }

        [Fact]
        public void TestTableAddRemoveAndSetColumn()
        {
            Table table = MakeTableWithOneColumnOfTwoIntArrays(10);
            Assert.Equal("Table: 1 columns by 20 rows", table.ToString());
            Assert.Equal("Field: Name=f0, DataType=int32, IsNullable=True, Metadata count=0", table.Column(0).Field.ToString());
            Assert.Equal("ChunkedArray: Length=20, DataType=int32", table.Column(0).Data.ToString());

            Array nonEqualLengthIntArray = ColumnTests.MakeIntArray(10);
            Field field1 = new Field.Builder().Name("f1").DataType(Int32Type.Default).Build();
            Column nonEqualLengthColumn = new Column(field1, new[] { nonEqualLengthIntArray});
            Assert.Throws<ArgumentException>(() => table.InsertColumn(-1, nonEqualLengthColumn));
            Assert.Throws<ArgumentException>(() => table.InsertColumn(1, nonEqualLengthColumn));

            Array equalLengthIntArray = ColumnTests.MakeIntArray(20);
            Field field2 = new Field.Builder().Name("f2").DataType(Int32Type.Default).Build();
            Column equalLengthColumn = new Column(field2, new[] { equalLengthIntArray});
            Column existingColumn = table.Column(0);

            Table newTable = table.InsertColumn(0, equalLengthColumn);
            Assert.Equal(2, newTable.ColumnCount);
            Assert.True(newTable.Column(0) == equalLengthColumn);
            Assert.True(newTable.Column(1) == existingColumn);

            newTable = newTable.RemoveColumn(1);
            Assert.Equal(1, newTable.ColumnCount);
            Assert.True(newTable.Column(0) == equalLengthColumn);

            newTable = table.SetColumn(0, existingColumn);
            Assert.True(newTable.Column(0) == existingColumn);
        }

        [Fact]
        public void TestBuildFromRecordBatch()
        {
            Schema.Builder builder = new Schema.Builder();
            builder.Field(new Field("A", Int64Type.Default, nullable: false));
            Schema schema = builder.Build();

            RecordBatch batch = TestData.CreateSampleRecordBatch(schema, 10);
            Table table = Table.TableFromRecordBatches(schema, new[] { batch });

            Assert.NotNull(table.Column(0).Data.Array(0) as Int64Array);
        }
    }

}<|MERGE_RESOLUTION|>--- conflicted
+++ resolved
@@ -62,12 +62,8 @@
 
             Table table1 = Table.TableFromRecordBatches(recordBatch1.Schema, recordBatches);
             Assert.Equal(20, table1.RowCount);
-<<<<<<< HEAD
-            Assert.Equal(23, table1.ColumnCount);
+            Assert.Equal(24, table1.ColumnCount);
             Assert.Equal("ChunkedArray: Length=20, DataType=list", table1.Column(0).Data.ToString());
-=======
-            Assert.Equal(24, table1.ColumnCount);
->>>>>>> 4586689e
 
             FixedSizeBinaryType type = new FixedSizeBinaryType(17);
             Field newField1 = new Field(type.Name, type, false);
