// Licensed to the Apache Software Foundation (ASF) under one or more
// contributor license agreements. See the NOTICE file distributed with
// this work for additional information regarding copyright ownership.
// The ASF licenses this file to You under the Apache License, Version 2.0
// (the "License"); you may not use this file except in compliance with
// the License.  You may obtain a copy of the License at
//
//     http://www.apache.org/licenses/LICENSE-2.0
//
// Unless required by applicable law or agreed to in writing, software
// distributed under the License is distributed on an "AS IS" BASIS,
// WITHOUT WARRANTIES OR CONDITIONS OF ANY KIND, either express or implied.
// See the License for the specific language governing permissions and
// limitations under the License.

using System;
using System.Collections.Generic;
using System.IO;
using System.Linq;
using System.Runtime.InteropServices;
using System.Threading;
using System.Threading.Tasks;
using Apache.Arrow.C;
using Apache.Arrow.Ipc;
using Apache.Arrow.Types;
using Python.Runtime;
using Xunit;

namespace Apache.Arrow.Tests
{
    public class CDataSchemaPythonTest : IClassFixture<CDataSchemaPythonTest.PythonNet>
    {
        class PythonNet : IDisposable
        {
            public PythonNet()
            {
                bool inCIJob = Environment.GetEnvironmentVariable("GITHUB_ACTIONS") == "true";
                bool inVerificationJob = Environment.GetEnvironmentVariable("TEST_CSHARP") == "1";
                bool pythonSet = Environment.GetEnvironmentVariable("PYTHONNET_PYDLL") != null;
                // We only skip if this is not in CI
                if (inCIJob && !inVerificationJob && !pythonSet)
                {
                    throw new Exception("PYTHONNET_PYDLL not set; skipping C Data Interface tests.");
                }
                else
                {
                    Skip.If(!pythonSet, "PYTHONNET_PYDLL not set; skipping C Data Interface tests.");
                }


                PythonEngine.Initialize();

                if (RuntimeInformation.IsOSPlatform(OSPlatform.Windows) &&
                    PythonEngine.PythonPath.IndexOf("dlls", StringComparison.OrdinalIgnoreCase) < 0)
                {
                    dynamic sys = Py.Import("sys");
                    sys.path.append(Path.Combine(Path.GetDirectoryName(Environment.GetEnvironmentVariable("PYTHONNET_PYDLL")), "DLLs"));
                }
            }

            public void Dispose()
            {
                PythonEngine.Shutdown();
            }
        }

        private static Schema GetTestSchema()
        {
            using (Py.GIL())
            {
                var schema = new Schema.Builder()
                    .Field(f => f.Name("null").DataType(NullType.Default).Nullable(true).Metadata("k0", "v0"))
                    .Field(f => f.Name("bool").DataType(BooleanType.Default).Nullable(true))
                    .Field(f => f.Name("i8").DataType(Int8Type.Default).Nullable(true))
                    .Field(f => f.Name("u8").DataType(UInt8Type.Default).Nullable(true))
                    .Field(f => f.Name("i16").DataType(Int16Type.Default).Nullable(true))
                    .Field(f => f.Name("u16").DataType(UInt16Type.Default).Nullable(true))
                    .Field(f => f.Name("i32").DataType(Int32Type.Default).Nullable(true))
                    .Field(f => f.Name("u32").DataType(UInt32Type.Default).Nullable(true))
                    .Field(f => f.Name("i64").DataType(Int64Type.Default).Nullable(true))
                    .Field(f => f.Name("u64").DataType(UInt64Type.Default).Nullable(true))

                    .Field(f => f.Name("f16").DataType(HalfFloatType.Default).Nullable(true).Metadata("k1a", "").Metadata("k1b", "断箭"))
                    .Field(f => f.Name("f32").DataType(FloatType.Default).Nullable(true))
                    .Field(f => f.Name("f64").DataType(DoubleType.Default).Nullable(true))

                    .Field(f => f.Name("decimal128_19_3").DataType(new Decimal128Type(19, 3)).Nullable(true))
                    .Field(f => f.Name("decimal256_19_3").DataType(new Decimal256Type(19, 3)).Nullable(true))
                    .Field(f => f.Name("decimal256_40_2").DataType(new Decimal256Type(40, 2)).Nullable(false))

                    .Field(f => f.Name("binary").DataType(BinaryType.Default).Nullable(false))
                    .Field(f => f.Name("string").DataType(StringType.Default).Nullable(false))
                    .Field(f => f.Name("fw_binary_10").DataType(new FixedSizeBinaryType(10)).Nullable(false))

                    .Field(f => f.Name("date32").DataType(Date32Type.Default).Nullable(false))
                    .Field(f => f.Name("date64").DataType(Date64Type.Default).Nullable(false))
                    .Field(f => f.Name("time32_s").DataType(new Time32Type(TimeUnit.Second)).Nullable(false))
                    .Field(f => f.Name("time32_ms").DataType(new Time32Type(TimeUnit.Millisecond)).Nullable(false))
                    .Field(f => f.Name("time64_us").DataType(new Time64Type(TimeUnit.Microsecond)).Nullable(false))
                    .Field(f => f.Name("time64_ns").DataType(new Time64Type(TimeUnit.Nanosecond)).Nullable(false))

                    .Field(f => f.Name("timestamp_ns").DataType(new TimestampType(TimeUnit.Nanosecond, "")).Nullable(false))
                    .Field(f => f.Name("timestamp_us").DataType(new TimestampType(TimeUnit.Microsecond, "")).Nullable(false))
                    .Field(f => f.Name("timestamp_us_paris").DataType(new TimestampType(TimeUnit.Microsecond, "Europe/Paris")).Nullable(true))

                    .Field(f => f.Name("list_string").DataType(new ListType(StringType.Default)).Nullable(false))
                    .Field(f => f.Name("list_list_i32").DataType(new ListType(new ListType(Int32Type.Default))).Nullable(false))

                    .Field(f => f.Name("fixed_length_list_i64").DataType(new FixedSizeListType(Int64Type.Default, 10)).Nullable(true))

                    .Field(f => f.Name("dict_string").DataType(new DictionaryType(Int32Type.Default, StringType.Default, false)).Nullable(false))
                    .Field(f => f.Name("dict_string_ordered").DataType(new DictionaryType(Int32Type.Default, StringType.Default, true)).Nullable(false))
                    .Field(f => f.Name("list_dict_string").DataType(new ListType(new DictionaryType(Int32Type.Default, StringType.Default, false))).Nullable(false))

                    .Field(f => f.Name("dense_union").DataType(new UnionType(new[] { new Field("i64", Int64Type.Default, false), new Field("f32", FloatType.Default, true), }, new[] { 0, 1 }, UnionMode.Dense)))
                    .Field(f => f.Name("sparse_union").DataType(new UnionType(new[] { new Field("i32", Int32Type.Default, true), new Field("f64", DoubleType.Default, false), }, new[] { 0, 1 }, UnionMode.Sparse)))

                    // Checking wider characters.
                    .Field(f => f.Name("hello 你好 😄").DataType(BooleanType.Default).Nullable(true))

                    .Metadata("k2a", "v2abc").Metadata("k2b", "v2abc").Metadata("k2c", "v2abc")
                    .Build();
                return schema;
            }
        }

        private static IEnumerable<dynamic> GetPythonFields()
        {
            using (Py.GIL())
            {
                Dictionary<string, string> metadata0 = new Dictionary<string, string> { { "k0", "v0" } };
                Dictionary<string, string> metadata1 = new Dictionary<string, string> { { "k1a", "" }, { "k1b", "断箭" } };

                dynamic pa = Py.Import("pyarrow");
                yield return pa.field("null", pa.GetAttr("null").Invoke(), true).with_metadata(metadata0);
                yield return pa.field("bool", pa.bool_(), true);
                yield return pa.field("i8", pa.int8(), true);
                yield return pa.field("u8", pa.uint8(), true);
                yield return pa.field("i16", pa.int16(), true);
                yield return pa.field("u16", pa.uint16(), true);
                yield return pa.field("i32", pa.int32(), true);
                yield return pa.field("u32", pa.uint32(), true);
                yield return pa.field("i64", pa.int64(), true);
                yield return pa.field("u64", pa.uint64(), true);

                yield return pa.field("f16", pa.float16(), true).with_metadata(metadata1);
                yield return pa.field("f32", pa.float32(), true);
                yield return pa.field("f64", pa.float64(), true);

                yield return pa.field("decimal128_19_3", pa.decimal128(19, 3), true);
                yield return pa.field("decimal256_19_3", pa.decimal256(19, 3), true);
                yield return pa.field("decimal256_40_2", pa.decimal256(40, 2), false);

                yield return pa.field("binary", pa.binary(), false);
                yield return pa.field("string", pa.utf8(), false);
                yield return pa.field("fw_binary_10", pa.binary(10), false);

                yield return pa.field("date32", pa.date32(), false);
                yield return pa.field("date64", pa.date64(), false);
                yield return pa.field("time32_s", pa.time32("s"), false);
                yield return pa.field("time32_ms", pa.time32("ms"), false);
                yield return pa.field("time64_us", pa.time64("us"), false);
                yield return pa.field("time64_ns", pa.time64("ns"), false);

                yield return pa.field("timestamp_ns", pa.timestamp("ns"), false);
                yield return pa.field("timestamp_us", pa.timestamp("us"), false);
                yield return pa.field("timestamp_us_paris", pa.timestamp("us", "Europe/Paris"), true);

                yield return pa.field("list_string", pa.list_(pa.utf8()), false);
                yield return pa.field("list_list_i32", pa.list_(pa.list_(pa.int32())), false);

                yield return pa.field("fixed_length_list_i64", pa.list_(pa.int64(), 10), true);

                yield return pa.field("dict_string", pa.dictionary(pa.int32(), pa.utf8(), false), false);
                yield return pa.field("dict_string_ordered", pa.dictionary(pa.int32(), pa.utf8(), true), false);
                yield return pa.field("list_dict_string", pa.list_(pa.dictionary(pa.int32(), pa.utf8(), false)), false);

                yield return pa.field("dense_union", pa.dense_union(List(pa.field("i64", pa.int64(), false), pa.field("f32", pa.float32(), true))));
                yield return pa.field("sparse_union", pa.sparse_union(List(pa.field("i32", pa.int32(), true), pa.field("f64", pa.float64(), false))));

                yield return pa.field("hello 你好 😄", pa.bool_(), true);
            }
        }

        private static dynamic GetPythonSchema()
        {
            using (Py.GIL())
            {
                Dictionary<string, string> metadata = new Dictionary<string, string> { { "k2a", "v2abc" }, { "k2b", "v2abc" }, { "k2c", "v2abc" } };

                dynamic pa = Py.Import("pyarrow");
                return pa.schema(GetPythonFields().ToList()).with_metadata(metadata);
            }
        }

        private IArrowArray GetTestArray()
        {
            var builder = new StringArray.Builder();
            builder.Append("hello");
            builder.Append("world");
            builder.AppendNull();
            builder.Append("foo");
            builder.Append("bar");
            return builder.Build();
        }

        private dynamic GetPythonArray()
        {
            using (Py.GIL())
            {
                dynamic pa = Py.Import("pyarrow");
                return pa.array(new[] { "hello", "world", null, "foo", "bar" });
            }
        }

        private RecordBatch GetTestRecordBatch()
        {
            Field[] fields = new[]
            {
                new Field("col1", Int64Type.Default, true),
                new Field("col2", StringType.Default, true),
                new Field("col3", DoubleType.Default, true),
            };
            return new RecordBatch(
                new Schema(fields, null),
                new IArrowArray[]
                {
                    new Int64Array.Builder().AppendRange(new long[] { 1, 2, 3 }).AppendNull().Append(5).Build(),
                    GetTestArray(),
                    new DoubleArray.Builder().AppendRange(new double[] { 0.0, 1.4, 2.5, 3.6, 4.7 }).Build(),
                },
                5);
        }

        private dynamic GetPythonRecordBatch()
        {
            using (Py.GIL())
            {
                dynamic pa = Py.Import("pyarrow");
                dynamic table = pa.table(
                    new PyList(new PyObject[]
                    {
                        pa.array(new long?[] { 1, 2, 3, null, 5 }),
                        pa.array(new[] { "hello", "world", null, "foo", "bar" }),
                        pa.array(new[] { 0.0, 1.4, 2.5, 3.6, 4.7 })
                    }),
                    new[] { "col1", "col2", "col3" });

                return table.to_batches()[0];
            }
        }

        private IArrowArrayStream GetTestArrayStream()
        {
            RecordBatch recordBatch = GetTestRecordBatch();
            return new TestArrayStream(recordBatch.Schema, recordBatch);
        }

        private dynamic GetPythonRecordBatchReader()
        {
            dynamic recordBatch = GetPythonRecordBatch();
            using (Py.GIL())
            {
                dynamic pa = Py.Import("pyarrow");
                return pa.RecordBatchReader.from_batches(recordBatch.schema, new PyList(new PyObject[] { recordBatch }));
            }
        }

        // Schemas created in Python, used in CSharp
        [SkippableFact]
        public unsafe void ImportType()
        {
            Schema schema = GetTestSchema();
            IEnumerable<dynamic> pyFields = GetPythonFields();

            foreach ((Field field, dynamic pyField) in schema.FieldsList
                .Zip(pyFields))
            {
                CArrowSchema* cSchema = CArrowSchema.Create();

                using (Py.GIL())
                {
                    dynamic pyDatatype = pyField.type;
                    // Python expects the pointer as an integer
                    long longPtr = ((IntPtr)cSchema).ToInt64();
                    pyDatatype._export_to_c(longPtr);
                }

                var dataTypeComparer = new ArrayTypeComparer(field.DataType);
                ArrowType importedType = CArrowSchemaImporter.ImportType(cSchema);
                dataTypeComparer.Visit(importedType);

                if (importedType is DictionaryType importedDictType)
                {
                    Assert.Equal(((DictionaryType)field.DataType).Ordered, importedDictType.Ordered);
                }

                // Since we allocated, we are responsible for freeing the pointer.
                CArrowSchema.Free(cSchema);
            }
        }

        [SkippableFact]
        public unsafe void ImportField()
        {
            Schema schema = GetTestSchema();
            IEnumerable<dynamic> pyFields = GetPythonFields();

            foreach ((Field field, dynamic pyField) in schema.FieldsList
                .Zip(pyFields))
            {
                CArrowSchema* cSchema = CArrowSchema.Create();

                using (Py.GIL())
                {
                    long longPtr = ((IntPtr)cSchema).ToInt64();
                    pyField._export_to_c(longPtr);
                }

                Field importedField = CArrowSchemaImporter.ImportField(cSchema);
                FieldComparer.Compare(field, importedField);

                // Since we allocated, we are responsible for freeing the pointer.
                CArrowSchema.Free(cSchema);
            }
        }

        [SkippableFact]
        public unsafe void ImportSchema()
        {
            Schema schema = GetTestSchema();
            dynamic pySchema = GetPythonSchema();

            CArrowSchema* cSchema = CArrowSchema.Create();

            using (Py.GIL())
            {
                long longPtr = ((IntPtr)cSchema).ToInt64();
                pySchema._export_to_c(longPtr);
            }

            Schema importedSchema = CArrowSchemaImporter.ImportSchema(cSchema);
            SchemaComparer.Compare(schema, importedSchema);

            // Since we allocated, we are responsible for freeing the pointer.
            CArrowSchema.Free(cSchema);
        }


        // Schemas created in CSharp, exported to Python
        [SkippableFact]
        public unsafe void ExportType()
        {
            Schema schema = GetTestSchema();
            IEnumerable<dynamic> pyFields = GetPythonFields();

            foreach ((Field field, dynamic pyField) in schema.FieldsList
                .Zip(pyFields))
            {
                IArrowType datatype = field.DataType;
                CArrowSchema* cSchema = CArrowSchema.Create();
                CArrowSchemaExporter.ExportType(datatype, cSchema);

                // For Python, we need to provide the pointer
                long longPtr = ((IntPtr)cSchema).ToInt64();

                using (Py.GIL())
                {
                    dynamic pa = Py.Import("pyarrow");
                    dynamic expectedPyType = pyField.type;
                    dynamic exportedPyType = pa.DataType._import_from_c(longPtr);
                    Assert.True(exportedPyType == expectedPyType);

                    if (pa.types.is_dictionary(exportedPyType))
                    {
                        Assert.Equal(expectedPyType.ordered, exportedPyType.ordered);
                    }
                }

                // Python should have called release once `exportedPyType` went out-of-scope.
                Assert.True(cSchema->release == default);
                Assert.True(cSchema->format == null);
                Assert.Equal(0, cSchema->flags);
                Assert.Equal(0, cSchema->n_children);
                Assert.True(cSchema->dictionary == null);

                // Since we allocated, we are responsible for freeing the pointer.
                CArrowSchema.Free(cSchema);
            }
        }

        [SkippableFact]
        public unsafe void ExportField()
        {
            Schema schema = GetTestSchema();
            IEnumerable<dynamic> pyFields = GetPythonFields();

            foreach ((Field field, dynamic pyField) in schema.FieldsList
                .Zip(pyFields))
            {
                CArrowSchema* cSchema = CArrowSchema.Create();
                CArrowSchemaExporter.ExportField(field, cSchema);

                // For Python, we need to provide the pointer
                long longPtr = ((IntPtr)cSchema).ToInt64();

                using (Py.GIL())
                {
                    dynamic pa = Py.Import("pyarrow");
                    dynamic exportedPyField = pa.Field._import_from_c(longPtr);
                    Assert.True(exportedPyField == pyField);
                }

                // Python should have called release once `exportedPyField` went out-of-scope.
                Assert.True(cSchema->name == null);
                Assert.True(cSchema->release == default);
                Assert.True(cSchema->format == null);

                // Since we allocated, we are responsible for freeing the pointer.
                CArrowSchema.Free(cSchema);
            }
        }

        [SkippableFact]
        public unsafe void ExportSchema()
        {
            Schema schema = GetTestSchema();
            dynamic pySchema = GetPythonSchema();

            CArrowSchema* cSchema = CArrowSchema.Create();
            CArrowSchemaExporter.ExportSchema(schema, cSchema);

            // For Python, we need to provide the pointer
            long longPtr = ((IntPtr)cSchema).ToInt64();

            using (Py.GIL())
            {
                dynamic pa = Py.Import("pyarrow");
                dynamic exportedPySchema = pa.Schema._import_from_c(longPtr);
                Assert.True(exportedPySchema == pySchema);
            }

            // Since we allocated, we are responsible for freeing the pointer.
            CArrowSchema.Free(cSchema);
        }

        [SkippableFact]
        public unsafe void ImportArray()
        {
            CArrowArray* cArray = CArrowArray.Create();
            CArrowSchema* cSchema = CArrowSchema.Create();

            using (Py.GIL())
            {
                dynamic pa = Py.Import("pyarrow");
                dynamic array = pa.array(new[] { "hello", "world", null, "foo", "bar" });

                long arrayPtr = ((IntPtr)cArray).ToInt64();
                long schemaPtr = ((IntPtr)cSchema).ToInt64();
                array._export_to_c(arrayPtr, schemaPtr);
            }

            ArrowType type = CArrowSchemaImporter.ImportType(cSchema);
            StringArray importedArray = (StringArray)CArrowArrayImporter.ImportArray(cArray, type);

            Assert.Equal(5, importedArray.Length);
            Assert.Equal("hello", importedArray.GetString(0));
            Assert.Equal("world", importedArray.GetString(1));
            Assert.Null(importedArray.GetString(2));
            Assert.Equal("foo", importedArray.GetString(3));
            Assert.Equal("bar", importedArray.GetString(4));

            CArrowArray.Free(cArray);
        }

        [SkippableFact]
        public unsafe void ImportRecordBatch()
        {
            CArrowArray* cArray = CArrowArray.Create();
            CArrowSchema* cSchema = CArrowSchema.Create();

            using (Py.GIL())
            {
                dynamic pa = Py.Import("pyarrow");
                dynamic table = pa.table(
                    new PyList(new PyObject[]
                    {
                        pa.array(new object[] { null, null, null, null, null }),
                        pa.array(List(1, 2, 3, null, 5)),
                        pa.array(List("hello", "world", null, "foo", "bar")),
                        pa.array(List(0.0, 1.4, 2.5, 3.6, 4.7)),
                        pa.array(new PyObject[] { List(1, 2), List(3, 4), PyObject.None, PyObject.None, List(5, 4, 3) }),
                        pa.StructArray.from_arrays(
                            List(
                                List(10, 9, null, null, null),
                                List("banana", "apple", "orange", "cherry", "grape"),
                                List(null, 4.3, -9, 123.456, 0)
                            ),
                            new[] { "fld1", "fld2", "fld3" }),
                        pa.DictionaryArray.from_arrays(
                            pa.array(List(1, 0, 1, 1, null)),
                            pa.array(List("foo", "bar"))),
                        pa.UnionArray.from_dense(
                            pa.array(List(0, 1, 1, 0, 0), type: "int8"),
                            pa.array(List(0, 0, 1, 1, 2), type: "int32"),
                            List(
                                pa.array(List(1, 4, null)),
                                pa.array(List("two", "three"))
                            ),
<<<<<<< HEAD
                            /* field name */ List("i32", "s"),
                            /* type codes */ List(3, 2)),
=======
                        pa.FixedSizeListArray.from_arrays(
                            pa.array(List(1, 2, 3, 4, null, 6, 7, null, null, null)),
                            2),
>>>>>>> a0ffa91b
                    }),
                    new[] { "col1", "col2", "col3", "col4", "col5", "col6", "col7", "col8" });

                dynamic batch = table.to_batches()[0];

                long batchPtr = ((IntPtr)cArray).ToInt64();
                long schemaPtr = ((IntPtr)cSchema).ToInt64();
                batch._export_to_c(batchPtr, schemaPtr);
            }

            Schema schema = CArrowSchemaImporter.ImportSchema(cSchema);
            RecordBatch recordBatch = CArrowArrayImporter.ImportRecordBatch(cArray, schema);
            CArrowArray.Free(cArray);

            Assert.Equal(5, recordBatch.Length);

            NullArray col1 = (NullArray)recordBatch.Column("col1");
            Assert.Equal(5, col1.Length);

            Int64Array col2 = (Int64Array)recordBatch.Column("col2");
            Assert.Equal(new long[] { 1, 2, 3, 0, 5 }, col2.Values.ToArray());
            Assert.False(col2.IsValid(3));

            StringArray col3 = (StringArray)recordBatch.Column("col3");
            Assert.Equal(5, col3.Length);
            Assert.Equal("hello", col3.GetString(0));
            Assert.Equal("world", col3.GetString(1));
            Assert.Null(col3.GetString(2));
            Assert.Equal("foo", col3.GetString(3));
            Assert.Equal("bar", col3.GetString(4));

            DoubleArray col4 = (DoubleArray)recordBatch.Column("col4");
            Assert.Equal(new double[] { 0.0, 1.4, 2.5, 3.6, 4.7 }, col4.Values.ToArray());

            ListArray col5 = (ListArray)recordBatch.Column("col5");
            Assert.Equal(new long[] { 1, 2, 3, 4, 5, 4, 3 }, ((Int64Array)col5.Values).Values.ToArray());
            Assert.Equal(new int[] { 0, 2, 4, 4, 4, 7 }, col5.ValueOffsets.ToArray());
            Assert.False(col5.IsValid(2));
            Assert.False(col5.IsValid(3));

            StructArray col6 = (StructArray)recordBatch.Column("col6");
            Assert.Equal(5, col6.Length);
            Int64Array col6a = (Int64Array)col6.Fields[0];
            Assert.Equal(new long[] { 10, 9, 0, 0, 0 }, col6a.Values.ToArray());
            StringArray col6b = (StringArray)col6.Fields[1];
            Assert.Equal("banana", col6b.GetString(0));
            Assert.Equal("apple", col6b.GetString(1));
            Assert.Equal("orange", col6b.GetString(2));
            Assert.Equal("cherry", col6b.GetString(3));
            Assert.Equal("grape", col6b.GetString(4));
            DoubleArray col6c = (DoubleArray)col6.Fields[2];
            Assert.Equal(new double[] { 0, 4.3, -9, 123.456, 0 }, col6c.Values.ToArray());

            DictionaryArray col7 = (DictionaryArray)recordBatch.Column("col7");
            Assert.Equal(5, col7.Length);
            Int64Array col7a = (Int64Array)col7.Indices;
            Assert.Equal(new long[] { 1, 0, 1, 1, 0 }, col7a.Values.ToArray());
            Assert.False(col7a.IsValid(4));
            StringArray col7b = (StringArray)col7.Dictionary;
            Assert.Equal(2, col7b.Length);
            Assert.Equal("foo", col7b.GetString(0));
            Assert.Equal("bar", col7b.GetString(1));

<<<<<<< HEAD
            UnionArray col8 = (UnionArray)recordBatch.Column("col8");
            Assert.Equal(5, col8.Length);
            Assert.True(col8 is DenseUnionArray);
=======
            FixedSizeListArray col8 = (FixedSizeListArray)recordBatch.Column("col8");
            Assert.Equal(5, col8.Length);
            Int64Array col8a = (Int64Array)col8.Values;
            Assert.Equal(new long[] { 1, 2, 3, 4, 0, 6, 7, 0, 0, 0 }, col8a.Values.ToArray());
            Assert.True(col8a.IsValid(3));
            Assert.False(col8a.IsValid(9));
>>>>>>> a0ffa91b
        }

        [SkippableFact]
        public unsafe void ImportArrayStream()
        {
            CArrowArrayStream* cArrayStream = CArrowArrayStream.Create();

            using (Py.GIL())
            {
                dynamic pa = Py.Import("pyarrow");
                dynamic table = pa.table(
                    new PyList(new PyObject[]
                    {
                        pa.array(new long?[] { 1, 2, 3, null, 5 }),
                        pa.array(new[] { "hello", "world", null, "foo", "bar" }),
                        pa.array(new[] { 0.0, 1.4, 2.5, 3.6, 4.7 })
                    }),
                    new[] { "col1", "col2", "col3" });

                dynamic batchReader = pa.RecordBatchReader.from_batches(table.schema, table.to_batches());

                long streamPtr = ((IntPtr)cArrayStream).ToInt64();
                batchReader._export_to_c(streamPtr);
            }

            IArrowArrayStream stream = CArrowArrayStreamImporter.ImportArrayStream(cArrayStream);
            CArrowArrayStream.Free(cArrayStream);

            var batch1 = stream.ReadNextRecordBatchAsync().Result;
            Assert.Equal(5, batch1.Length);

            Int64Array col1 = (Int64Array)batch1.Column("col1");
            Assert.Equal(5, col1.Length);
            Assert.Equal(1, col1.GetValue(0));
            Assert.Equal(2, col1.GetValue(1));
            Assert.Equal(3, col1.GetValue(2));
            Assert.Null(col1.GetValue(3));
            Assert.Equal(5, col1.GetValue(4));

            StringArray col2 = (StringArray)batch1.Column("col2");
            Assert.Equal(5, col2.Length);
            Assert.Equal("hello", col2.GetString(0));
            Assert.Equal("world", col2.GetString(1));
            Assert.Null(col2.GetString(2));
            Assert.Equal("foo", col2.GetString(3));
            Assert.Equal("bar", col2.GetString(4));

            DoubleArray col3 = (DoubleArray)batch1.Column("col3");
            Assert.Equal(new double[] { 0.0, 1.4, 2.5, 3.6, 4.7 }, col3.Values.ToArray());

            var batch2 = stream.ReadNextRecordBatchAsync().Result;
            Assert.Null(batch2);
        }

        [SkippableFact]
        public unsafe void ExportArray()
        {
            IArrowArray array = GetTestArray();
            dynamic pyArray = GetPythonArray();

            CArrowArray* cArray = CArrowArray.Create();
            CArrowArrayExporter.ExportArray(array, cArray);

            CArrowSchema* cSchema = CArrowSchema.Create();
            CArrowSchemaExporter.ExportType(array.Data.DataType, cSchema);

            // For Python, we need to provide the pointers
            long arrayPtr = ((IntPtr)cArray).ToInt64();
            long schemaPtr = ((IntPtr)cSchema).ToInt64();

            using (Py.GIL())
            {
                dynamic pa = Py.Import("pyarrow");
                dynamic exportedPyArray = pa.Array._import_from_c(arrayPtr, schemaPtr);
                Assert.True(exportedPyArray == pyArray);
            }

            // Since we allocated, we are responsible for freeing the pointer.
            CArrowArray.Free(cArray);
            CArrowSchema.Free(cSchema);
        }

        [SkippableFact]
        public unsafe void ExportBatch()
        {
            RecordBatch batch = GetTestRecordBatch();
            dynamic pyBatch = GetPythonRecordBatch();

            CArrowArray* cArray = CArrowArray.Create();
            CArrowArrayExporter.ExportRecordBatch(batch, cArray);

            CArrowSchema* cSchema = CArrowSchema.Create();
            CArrowSchemaExporter.ExportSchema(batch.Schema, cSchema);

            // For Python, we need to provide the pointers
            long arrayPtr = ((IntPtr)cArray).ToInt64();
            long schemaPtr = ((IntPtr)cSchema).ToInt64();

            using (Py.GIL())
            {
                dynamic pa = Py.Import("pyarrow");
                dynamic exportedPyArray = pa.RecordBatch._import_from_c(arrayPtr, schemaPtr);
                Assert.True(exportedPyArray == pyBatch);
            }

            // Since we allocated, we are responsible for freeing the pointer.
            CArrowArray.Free(cArray);
            CArrowSchema.Free(cSchema);
        }

        [SkippableFact]
        public unsafe void RoundTripTestBatch()
        {
            RecordBatch batch1 = TestData.CreateSampleRecordBatch(4, createDictionaryArray: true);
            RecordBatch batch2 = batch1.Clone();

            CArrowArray* cExportArray = CArrowArray.Create();
            CArrowArrayExporter.ExportRecordBatch(batch1, cExportArray);

            CArrowSchema* cExportSchema = CArrowSchema.Create();
            CArrowSchemaExporter.ExportSchema(batch1.Schema, cExportSchema);

            CArrowArray* cImportArray = CArrowArray.Create();
            CArrowSchema* cImportSchema = CArrowSchema.Create();

            // For Python, we need to provide the pointers
            long exportArrayPtr = ((IntPtr)cExportArray).ToInt64();
            long exportSchemaPtr = ((IntPtr)cExportSchema).ToInt64();
            long importArrayPtr = ((IntPtr)cImportArray).ToInt64();
            long importSchemaPtr = ((IntPtr)cImportSchema).ToInt64();

            using (Py.GIL())
            {
                dynamic pa = Py.Import("pyarrow");
                dynamic exportedPyArray = pa.RecordBatch._import_from_c(exportArrayPtr, exportSchemaPtr);
                exportedPyArray._export_to_c(importArrayPtr, importSchemaPtr);
            }

            Schema schema = CArrowSchemaImporter.ImportSchema(cImportSchema);
            RecordBatch importedBatch = CArrowArrayImporter.ImportRecordBatch(cImportArray, schema);

            ArrowReaderVerifier.CompareBatches(batch2, importedBatch, strictCompare: false); // Non-strict because span lengths won't match.

            // Since we allocated, we are responsible for freeing the pointer.
            CArrowArray.Free(cExportArray);
            CArrowSchema.Free(cExportSchema);
            CArrowArray.Free(cImportArray);
            CArrowSchema.Free(cImportSchema);
        }

        [SkippableFact]
        public unsafe void ExportBatchReader()
        {
            RecordBatch batch = GetTestRecordBatch();
            dynamic pyBatch = GetPythonRecordBatch();

            CArrowArray* cArray = CArrowArray.Create();
            CArrowArrayExporter.ExportRecordBatch(batch, cArray);

            CArrowSchema* cSchema = CArrowSchema.Create();
            CArrowSchemaExporter.ExportSchema(batch.Schema, cSchema);

            // For Python, we need to provide the pointers
            long arrayPtr = ((IntPtr)cArray).ToInt64();
            long schemaPtr = ((IntPtr)cSchema).ToInt64();

            using (Py.GIL())
            {
                dynamic pa = Py.Import("pyarrow");
                dynamic exportedPyArray = pa.RecordBatch._import_from_c(arrayPtr, schemaPtr);
                Assert.True(exportedPyArray == pyBatch);
            }

            // Since we allocated, we are responsible for freeing the pointer.
            CArrowArray.Free(cArray);
            CArrowSchema.Free(cSchema);
        }

        [SkippableFact]
        public unsafe void ExportArrayStream()
        {
            IArrowArrayStream arrayStream = GetTestArrayStream();
            dynamic pyRecordBatchReader = GetPythonRecordBatchReader();

            CArrowArrayStream* cArrayStream = CArrowArrayStream.Create();
            CArrowArrayStreamExporter.ExportArrayStream(arrayStream, cArrayStream);

            // For Python, we need to provide the pointers
            long arrayStreamPtr = ((IntPtr)cArrayStream).ToInt64();

            using (Py.GIL())
            {
                dynamic pa = Py.Import("pyarrow");
                dynamic exportedPyReader = pa.RecordBatchReader._import_from_c(arrayStreamPtr);
                Assert.True(exportedPyReader.read_all() == pyRecordBatchReader.read_all());
            }

            // Since we allocated, we are responsible for freeing the pointer.
            CArrowArrayStream.Free(cArrayStream);
        }

        private static PyObject List(params int?[] values)
        {
            return new PyList(values.Select(i => i == null ? PyObject.None : new PyInt(i.Value)).ToArray());
        }

        private static PyObject List(params long?[] values)
        {
            return new PyList(values.Select(i => i == null ? PyObject.None : new PyInt(i.Value)).ToArray());
        }

        private static PyObject List(params double?[] values)
        {
            return new PyList(values.Select(i => i == null ? PyObject.None : new PyFloat(i.Value)).ToArray());
        }

        private static PyObject List(params string[] values)
        {
            return new PyList(values.Select(i => i == null ? PyObject.None : new PyString(i)).ToArray());
        }

        private static PyObject List(params PyObject[] values)
        {
            return new PyList(values);
        }

        sealed class TestArrayStream : IArrowArrayStream
        {
            private readonly RecordBatch[] _batches;
            private int _index;

            public TestArrayStream(Schema schema, params RecordBatch[] batches)
            {
                Schema = schema;
                _batches = batches;
            }

            public Schema Schema { get; }

            public ValueTask<RecordBatch> ReadNextRecordBatchAsync(CancellationToken cancellationToken = default)
            {
                if (_index < 0) { throw new ObjectDisposedException(nameof(TestArrayStream)); }

                RecordBatch result = _index < _batches.Length ? _batches[_index++] : null;
                return new ValueTask<RecordBatch>(result);
            }

            public void Dispose()
            {
                _index = -1;
            }
        }
    }
}<|MERGE_RESOLUTION|>--- conflicted
+++ resolved
@@ -500,6 +500,9 @@
                         pa.DictionaryArray.from_arrays(
                             pa.array(List(1, 0, 1, 1, null)),
                             pa.array(List("foo", "bar"))),
+                        pa.FixedSizeListArray.from_arrays(
+                            pa.array(List(1, 2, 3, 4, null, 6, 7, null, null, null)),
+                            2),
                         pa.UnionArray.from_dense(
                             pa.array(List(0, 1, 1, 0, 0), type: "int8"),
                             pa.array(List(0, 0, 1, 1, 2), type: "int32"),
@@ -507,16 +510,10 @@
                                 pa.array(List(1, 4, null)),
                                 pa.array(List("two", "three"))
                             ),
-<<<<<<< HEAD
                             /* field name */ List("i32", "s"),
                             /* type codes */ List(3, 2)),
-=======
-                        pa.FixedSizeListArray.from_arrays(
-                            pa.array(List(1, 2, 3, 4, null, 6, 7, null, null, null)),
-                            2),
->>>>>>> a0ffa91b
                     }),
-                    new[] { "col1", "col2", "col3", "col4", "col5", "col6", "col7", "col8" });
+                    new[] { "col1", "col2", "col3", "col4", "col5", "col6", "col7", "col8", "col9" });
 
                 dynamic batch = table.to_batches()[0];
 
@@ -578,18 +575,16 @@
             Assert.Equal("foo", col7b.GetString(0));
             Assert.Equal("bar", col7b.GetString(1));
 
-<<<<<<< HEAD
-            UnionArray col8 = (UnionArray)recordBatch.Column("col8");
-            Assert.Equal(5, col8.Length);
-            Assert.True(col8 is DenseUnionArray);
-=======
             FixedSizeListArray col8 = (FixedSizeListArray)recordBatch.Column("col8");
             Assert.Equal(5, col8.Length);
             Int64Array col8a = (Int64Array)col8.Values;
             Assert.Equal(new long[] { 1, 2, 3, 4, 0, 6, 7, 0, 0, 0 }, col8a.Values.ToArray());
             Assert.True(col8a.IsValid(3));
             Assert.False(col8a.IsValid(9));
->>>>>>> a0ffa91b
+
+            UnionArray col9 = (UnionArray)recordBatch.Column("col9");
+            Assert.Equal(5, col9.Length);
+            Assert.True(col9 is DenseUnionArray);
         }
 
         [SkippableFact]
