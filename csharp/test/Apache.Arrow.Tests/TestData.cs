﻿// Licensed to the Apache Software Foundation (ASF) under one or more
// contributor license agreements. See the NOTICE file distributed with
// this work for additional information regarding copyright ownership.
// The ASF licenses this file to You under the Apache License, Version 2.0
// (the "License"); you may not use this file except in compliance with
// the License.  You may obtain a copy of the License at
//
//     http://www.apache.org/licenses/LICENSE-2.0
//
// Unless required by applicable law or agreed to in writing, software
// distributed under the License is distributed on an "AS IS" BASIS,
// WITHOUT WARRANTIES OR CONDITIONS OF ANY KIND, either express or implied.
// See the License for the specific language governing permissions and
// limitations under the License.

using Apache.Arrow.Arrays;
using Apache.Arrow.Types;
using System;
using System.Collections.Generic;
using System.Linq;

namespace Apache.Arrow.Tests
{
    public static class TestData
    {
        public static RecordBatch CreateSampleRecordBatch(int length, bool createDictionaryArray = false)
        {
            return CreateSampleRecordBatch(length, columnSetCount: 1, createDictionaryArray);
        }

        public static RecordBatch CreateSampleRecordBatch(int length, int columnSetCount, bool createAdvancedTypeArrays)
        {
            Schema.Builder builder = new Schema.Builder();
            for (int i = 0; i < columnSetCount; i++)
            {
                builder.Field(CreateField(new ListType(Int64Type.Default), i));
                builder.Field(CreateField(BooleanType.Default, i));
                builder.Field(CreateField(UInt8Type.Default, i));
                builder.Field(CreateField(Int8Type.Default, i));
                builder.Field(CreateField(UInt16Type.Default, i));
                builder.Field(CreateField(Int16Type.Default, i));
                builder.Field(CreateField(UInt32Type.Default, i));
                builder.Field(CreateField(Int32Type.Default, i));
                builder.Field(CreateField(UInt64Type.Default, i));
                builder.Field(CreateField(Int64Type.Default, i));
                builder.Field(CreateField(FloatType.Default, i));
                builder.Field(CreateField(DoubleType.Default, i));
                builder.Field(CreateField(Date32Type.Default, i));
                builder.Field(CreateField(Date64Type.Default, i));
                builder.Field(CreateField(Time32Type.Default, i));
                builder.Field(CreateField(Time64Type.Default, i));
                builder.Field(CreateField(TimestampType.Default, i));
                builder.Field(CreateField(StringType.Default, i));
                builder.Field(CreateField(new StructType(new List<Field> { CreateField(StringType.Default, i), CreateField(Int32Type.Default, i) }), i));
                builder.Field(CreateField(new Decimal128Type(10, 6), i));
                builder.Field(CreateField(new Decimal256Type(16, 8), i));
                builder.Field(CreateField(new MapType(StringType.Default, Int32Type.Default), i));

                if (createAdvancedTypeArrays)
                {
                    builder.Field(CreateField(new DictionaryType(Int32Type.Default, StringType.Default, false), i));
                    builder.Field(CreateField(new FixedSizeBinaryType(16), i));
                    builder.Field(CreateField(new FixedSizeListType(Int32Type.Default, 3), i));
                    builder.Field(CreateField(new UnionType(new[] { CreateField(StringType.Default, i), CreateField(Int32Type.Default, i) }, new[] { 0, 1 }, UnionMode.Sparse), i));
                    builder.Field(CreateField(new UnionType(new[] { CreateField(StringType.Default, i), CreateField(Int32Type.Default, i) }, new[] { 0, 1 }, UnionMode.Dense), -i));
                }

                //builder.Field(CreateField(HalfFloatType.Default));
                //builder.Field(CreateField(StringType.Default));
            }

            Schema schema = builder.Build();

            return CreateSampleRecordBatch(schema, length);
        }

        public static RecordBatch CreateSampleRecordBatch(Schema schema, int length)
        {
            IEnumerable<IArrowArray> arrays = CreateArrays(schema, length);

            return new RecordBatch(schema, arrays, length);
        }

        private static Field CreateField(ArrowType type, int iteration)
        {
            return new Field(type.Name + iteration, type, nullable: false);
        }

        public static IEnumerable<IArrowArray> CreateArrays(Schema schema, int length)
        {
            int fieldCount = schema.FieldsList.Count;
            List<IArrowArray> arrays = new List<IArrowArray>(fieldCount);
            for (int i = 0; i < fieldCount; i++)
            {
                Field field = schema.GetFieldByIndex(i);
                arrays.Add(CreateArray(field, length));
            }
            return arrays;
        }

        private static IArrowArray CreateArray(Field field, int length)
        {
            var creator = new ArrayCreator(length);

            field.DataType.Accept(creator);

            return creator.Array;
        }

        private class ArrayCreator :
            IArrowTypeVisitor<BooleanType>,
            IArrowTypeVisitor<Date32Type>,
            IArrowTypeVisitor<Date64Type>,
            IArrowTypeVisitor<Time32Type>,
            IArrowTypeVisitor<Time64Type>,
            IArrowTypeVisitor<DurationType>,
            IArrowTypeVisitor<Int8Type>,
            IArrowTypeVisitor<Int16Type>,
            IArrowTypeVisitor<Int32Type>,
            IArrowTypeVisitor<Int64Type>,
            IArrowTypeVisitor<UInt8Type>,
            IArrowTypeVisitor<UInt16Type>,
            IArrowTypeVisitor<UInt32Type>,
            IArrowTypeVisitor<UInt64Type>,
            IArrowTypeVisitor<FloatType>,
            IArrowTypeVisitor<DoubleType>,
            IArrowTypeVisitor<TimestampType>,
            IArrowTypeVisitor<StringType>,
            IArrowTypeVisitor<ListType>,
            IArrowTypeVisitor<FixedSizeListType>,
            IArrowTypeVisitor<StructType>,
            IArrowTypeVisitor<UnionType>,
            IArrowTypeVisitor<Decimal128Type>,
            IArrowTypeVisitor<Decimal256Type>,
            IArrowTypeVisitor<DictionaryType>,
            IArrowTypeVisitor<FixedSizeBinaryType>,
            IArrowTypeVisitor<MapType>,
<<<<<<< HEAD
            IArrowTypeVisitor<IntervalType>,
=======
>>>>>>> 20e120b2
            IArrowTypeVisitor<NullType>
        {
            private int Length { get; }
            public IArrowArray Array { get; private set; }

            public ArrayCreator(int length)
            {
                Length = length;
            }

            public void Visit(BooleanType type) => GenerateArray(new BooleanArray.Builder(), x => x % 2 == 0);
            public void Visit(Int8Type type) => GenerateArray(new Int8Array.Builder(), x => (sbyte)x);
            public void Visit(Int16Type type) => GenerateArray(new Int16Array.Builder(), x => (short)x);
            public void Visit(Int32Type type) => GenerateArray(new Int32Array.Builder(), x => x);
            public void Visit(Int64Type type) => GenerateArray(new Int64Array.Builder(), x => x);
            public void Visit(UInt8Type type) => GenerateArray(new UInt8Array.Builder(), x => (byte)x);
            public void Visit(UInt16Type type) => GenerateArray(new UInt16Array.Builder(), x => (ushort)x);
            public void Visit(UInt32Type type) => GenerateArray(new UInt32Array.Builder(), x => (uint)x);
            public void Visit(UInt64Type type) => GenerateArray(new UInt64Array.Builder(), x => (ulong)x);
            public void Visit(FloatType type) => GenerateArray(new FloatArray.Builder(), x => ((float)x / Length));
            public void Visit(DoubleType type) => GenerateArray(new DoubleArray.Builder(), x => ((double)x / Length));
            public void Visit(Decimal128Type type)
            {
                var builder = new Decimal128Array.Builder(type).Reserve(Length);

                for (var i = 0; i < Length; i++)
                {
                    builder.Append((decimal)i / Length);
                }

                Array = builder.Build();
            }

            public void Visit(Decimal256Type type)
            {
                var builder = new Decimal256Array.Builder(type).Reserve(Length);

                for (var i = 0; i < Length; i++)
                {
                    builder.Append((decimal)i / Length);
                }

                Array = builder.Build();
            }

            public void Visit(Date32Type type)
            {
                var builder = new Date32Array.Builder().Reserve(Length);

                // Length can be greater than the number of days since DateTime.MinValue.
                // Set a cap for how many days can be subtracted from now.
                int maxDays = Math.Min(Length, 100_000);
                var basis = DateTimeOffset.UtcNow.AddDays(-maxDays);

                for (var i = 0; i < Length; i++)
                {
                    builder.Append(basis.AddDays(i % maxDays));
                }

                Array = builder.Build();
            }

            public void Visit(Date64Type type)
            {
                var builder = new Date64Array.Builder().Reserve(Length);
                var basis = DateTimeOffset.UtcNow.AddSeconds(-Length);

                for (var i = 0; i < Length; i++)
                {
                    builder.Append(basis.AddSeconds(i));
                }

                Array = builder.Build();
            }

            public void Visit(Time32Type type)
            {
                var builder = new Time32Array.Builder(type).Reserve(Length);

                for (var i = 0; i < Length; i++)
                {
                    builder.Append(i);
                }

                Array = builder.Build();
            }

            public void Visit(Time64Type type)
            {
                var builder = new Time64Array.Builder(type).Reserve(Length);

                for (var i = 0; i < Length; i++)
                {
                    builder.Append(i);
                }

                Array = builder.Build();
            }

            public void Visit(DurationType type)
            {
                var builder = new DurationArray.Builder(type).Reserve(Length);

                for (var i = 0; i < Length; i++)
                {
                    builder.Append(i);
                }

                Array = builder.Build();
            }

            public void Visit(TimestampType type)
            {
                var builder = new TimestampArray.Builder().Reserve(Length);
                var basis = DateTimeOffset.UtcNow.AddMilliseconds(-Length);

                for (var i = 0; i < Length; i++)
                {
                    builder.Append(basis.AddMilliseconds(i));
                }

                Array = builder.Build();
            }

            public void Visit(StringType type)
            {
                var str = "hello";
                var builder = new StringArray.Builder();

                for (var i = 0; i < Length; i++)
                {
                    builder.Append(str);
                }

                Array = builder.Build();
            }

            public void Visit(ListType type)
            {
                var builder = new ListArray.Builder(type.ValueField).Reserve(Length);

                var valueBuilder = (Int64Array.Builder)builder.ValueBuilder.Reserve(Length + 1);

                for (var i = 0; i < Length; i++)
                {
                    builder.Append();
                    valueBuilder.Append(i);
                }
                //Add a value to check if Values.Length can exceed ListArray.Length
                valueBuilder.Append(0);

                Array = builder.Build();
            }

            public void Visit(FixedSizeListType type)
            {
                var builder = new FixedSizeListArray.Builder(type.ValueField, type.ListSize).Reserve(Length);

                var valueBuilder = (Int32Array.Builder)builder.ValueBuilder;

                for (var i = 0; i < Length; i++)
                {
                    if (type.Fields[0].IsNullable && (i % 3) == 0)
                    {
                        builder.AppendNull();
                    }
                    else
                    {
                        builder.Append();
                        for (var j = 0; j < type.ListSize; j++)
                        {
                            valueBuilder.Append(i * type.ListSize + j);
                        }
                    }
                }

                Array = builder.Build();
            }

            public void Visit(StructType type)
            {
                IArrowArray[] childArrays = new IArrowArray[type.Fields.Count];
                for (int i = 0; i < childArrays.Length; i++)
                {
                    childArrays[i] = CreateArray(type.Fields[i], Length);
                }

                ArrowBuffer.BitmapBuilder nullBitmap = new ArrowBuffer.BitmapBuilder();
                for (int i = 0; i < Length; i++)
                {
                    nullBitmap.Append(true);
                }

                Array = new StructArray(type, Length, childArrays, nullBitmap.Build());
            }

            public void Visit(UnionType type)
            {
                int[] lengths = new int[type.Fields.Count];
                if (type.Mode == UnionMode.Sparse)
                {
                    for (int i = 0; i < lengths.Length; i++)
                    {
                        lengths[i] = Length;
                    }
                }
                else
                {
                    int totalLength = Length;
                    int oneLength = Length / lengths.Length;
                    for (int i = 1; i < lengths.Length; i++)
                    {
                        lengths[i] = oneLength;
                        totalLength -= oneLength;
                    }
                    lengths[0] = totalLength;
                }

                ArrayData[] childArrays = new ArrayData[type.Fields.Count];
                for (int i = 0; i < childArrays.Length; i++)
                {
                    childArrays[i] = CreateArray(type.Fields[i], lengths[i]).Data;
                }

                ArrowBuffer.Builder<byte> typeIdBuilder = new ArrowBuffer.Builder<byte>(Length);
                byte index = 0;
                for (int i = 0; i < Length; i++)
                {
                    typeIdBuilder.Append(index);
                    index++;
                    if (index == lengths.Length)
                    {
                        index = 0;
                    }
                }

                ArrowBuffer[] buffers;
                if (type.Mode == UnionMode.Sparse)
                {
                    buffers = new ArrowBuffer[1];
                }
                else
                {
                    ArrowBuffer.Builder<int> offsetBuilder = new ArrowBuffer.Builder<int>(Length);
                    for (int i = 0; i < Length; i++)
                    {
                        offsetBuilder.Append(i / lengths.Length);
                    }

                    buffers = new ArrowBuffer[2];
                    buffers[1] = offsetBuilder.Build();
                }
                buffers[0] = typeIdBuilder.Build();

                Array = UnionArray.Create(new ArrayData(type, Length, 0, 0, buffers, childArrays));
            }

            public void Visit(DictionaryType type)
            {
                Int32Array.Builder indicesBuilder = new Int32Array.Builder().Reserve(Length);
                StringArray.Builder valueBuilder = new StringArray.Builder().Reserve(Length);

                for (int i = 0; i < Length; i++)
                {
                    indicesBuilder.Append(i);
                    valueBuilder.Append($"{i}");
                }

                Array = new DictionaryArray(type, indicesBuilder.Build(), valueBuilder.Build());
            }

            public void Visit(FixedSizeBinaryType type)
            {
                ArrowBuffer.Builder<byte> valueBuilder = new ArrowBuffer.Builder<byte>();

                int valueSize = type.BitWidth;
                for (int i = 0; i < Length; i++)
                {
                    valueBuilder.Append(Enumerable.Repeat((byte)i, valueSize).ToArray());
                }

                ArrowBuffer validityBuffer = ArrowBuffer.Empty;
                ArrowBuffer valueBuffer = valueBuilder.Build(default);

                ArrayData arrayData = new ArrayData(type, Length, 0, 0, new[] { validityBuffer, valueBuffer });
                Array = new FixedSizeBinaryArray(arrayData);
            }

            public void Visit(MapType type)
            {
                MapArray.Builder builder = new MapArray.Builder(type).Reserve(Length);
                var keyBuilder = builder.KeyBuilder.Reserve(Length + 1) as StringArray.Builder;
                var valueBuilder = builder.ValueBuilder.Reserve(Length + 1) as Int32Array.Builder;

                for (var i = 0; i < Length; i++)
                {
                    builder.Append();
                    keyBuilder.Append(i.ToString());
                    valueBuilder.Append(i);
                }
                //Add a value to check if Values.Length can exceed MapArray.Length
                keyBuilder.Append("0");
                valueBuilder.Append(0);

                Array = builder.Build();
            }

<<<<<<< HEAD
            public void Visit(IntervalType type)
            {
#if TODO
                var builder = new IntervalArray.Builder(type).Reserve(Length);
                var basis = DateTimeOffset.UtcNow.AddMilliseconds(-Length);

                for (var i = 0; i < Length; i++)
                {
                    builder.Append(basis.AddMilliseconds(i));
                }

                Array = builder.Build();
#endif
            }

=======
>>>>>>> 20e120b2
            public void Visit(NullType type)
            {
                Array = new NullArray(Length);
            }

            private void GenerateArray<T, TArray, TArrayBuilder>(IArrowArrayBuilder<T, TArray, TArrayBuilder> builder, Func<int, T> generator)
                where TArrayBuilder : IArrowArrayBuilder<T, TArray, TArrayBuilder>
                where TArray : IArrowArray
                where T : struct
            {
                for (var i = 0; i < Length; i++)
                {
                    if (i == Length - 2)
                    {
                        builder.AppendNull();
                    }
                    else
                    {
                        var value = generator(i);
                        builder.Append(value);
                    }
                }

                Array = builder.Build(default);
            }

            public void Visit(IArrowType type)
            {
                throw new NotImplementedException();
            }
        }
    }
}<|MERGE_RESOLUTION|>--- conflicted
+++ resolved
@@ -135,10 +135,7 @@
             IArrowTypeVisitor<DictionaryType>,
             IArrowTypeVisitor<FixedSizeBinaryType>,
             IArrowTypeVisitor<MapType>,
-<<<<<<< HEAD
             IArrowTypeVisitor<IntervalType>,
-=======
->>>>>>> 20e120b2
             IArrowTypeVisitor<NullType>
         {
             private int Length { get; }
@@ -446,7 +443,6 @@
                 Array = builder.Build();
             }
 
-<<<<<<< HEAD
             public void Visit(IntervalType type)
             {
 #if TODO
@@ -462,8 +458,6 @@
 #endif
             }
 
-=======
->>>>>>> 20e120b2
             public void Visit(NullType type)
             {
                 Array = new NullArray(Length);
