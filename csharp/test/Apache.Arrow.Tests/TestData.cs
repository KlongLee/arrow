﻿// Licensed to the Apache Software Foundation (ASF) under one or more
// contributor license agreements. See the NOTICE file distributed with
// this work for additional information regarding copyright ownership.
// The ASF licenses this file to You under the Apache License, Version 2.0
// (the "License"); you may not use this file except in compliance with
// the License.  You may obtain a copy of the License at
//
//     http://www.apache.org/licenses/LICENSE-2.0
//
// Unless required by applicable law or agreed to in writing, software
// distributed under the License is distributed on an "AS IS" BASIS,
// WITHOUT WARRANTIES OR CONDITIONS OF ANY KIND, either express or implied.
// See the License for the specific language governing permissions and
// limitations under the License.

using Apache.Arrow.Arrays;
using Apache.Arrow.Types;
using System;
using System.Collections.Generic;
using System.Linq;

namespace Apache.Arrow.Tests
{
    public static class TestData
    {
        public static RecordBatch CreateSampleRecordBatch(int length, bool createDictionaryArray = false)
        {
            return CreateSampleRecordBatch(length, columnSetCount: 1, createDictionaryArray);
        }

        public static RecordBatch CreateSampleRecordBatch(int length, int columnSetCount, bool createAdvancedTypeArrays)
        {
            Schema.Builder builder = new Schema.Builder();
            for (int i = 0; i < columnSetCount; i++)
            {
                builder.Field(CreateField(new ListType(Int64Type.Default), i));
                builder.Field(CreateField(BooleanType.Default, i));
                builder.Field(CreateField(UInt8Type.Default, i));
                builder.Field(CreateField(Int8Type.Default, i));
                builder.Field(CreateField(UInt16Type.Default, i));
                builder.Field(CreateField(Int16Type.Default, i));
                builder.Field(CreateField(UInt32Type.Default, i));
                builder.Field(CreateField(Int32Type.Default, i));
                builder.Field(CreateField(UInt64Type.Default, i));
                builder.Field(CreateField(Int64Type.Default, i));
                builder.Field(CreateField(FloatType.Default, i));
                builder.Field(CreateField(DoubleType.Default, i));
                builder.Field(CreateField(Date32Type.Default, i));
                builder.Field(CreateField(Date64Type.Default, i));
                builder.Field(CreateField(Time32Type.Default, i));
                builder.Field(CreateField(Time64Type.Default, i));
                builder.Field(CreateField(TimestampType.Default, i));
                builder.Field(CreateField(StringType.Default, i));
                builder.Field(CreateField(new StructType(new List<Field> { CreateField(StringType.Default, i), CreateField(Int32Type.Default, i) }), i));
                builder.Field(CreateField(new Decimal128Type(10, 6), i));
                builder.Field(CreateField(new Decimal256Type(16, 8), i));

                if (createAdvancedTypeArrays)
                {
                    builder.Field(CreateField(new DictionaryType(Int32Type.Default, StringType.Default, false), i));
                    builder.Field(CreateField(new FixedSizeBinaryType(16), i));
<<<<<<< HEAD
                    builder.Field(CreateField(new UnionType(new[] { CreateField(StringType.Default, i), CreateField(Int32Type.Default, i) }, new[] { 0, 1 }, UnionMode.Sparse), i));
                    builder.Field(CreateField(new UnionType(new[] { CreateField(StringType.Default, i), CreateField(Int32Type.Default, i) }, new[] { 0, 1 }, UnionMode.Dense), -i));
=======
                    builder.Field(CreateField(new FixedSizeListType(Int32Type.Default, 3), i));
>>>>>>> a0ffa91b
                }

                //builder.Field(CreateField(HalfFloatType.Default));
                //builder.Field(CreateField(StringType.Default));
            }

            Schema schema = builder.Build();

            return CreateSampleRecordBatch(schema, length);
        }

        public static RecordBatch CreateSampleRecordBatch(Schema schema, int length)
        {
            IEnumerable<IArrowArray> arrays = CreateArrays(schema, length);

            return new RecordBatch(schema, arrays, length);
        }

        private static Field CreateField(ArrowType type, int iteration)
        {
            return new Field(type.Name + iteration, type, nullable: false);
        }

        public static IEnumerable<IArrowArray> CreateArrays(Schema schema, int length)
        {
            int fieldCount = schema.FieldsList.Count;
            List<IArrowArray> arrays = new List<IArrowArray>(fieldCount);
            for (int i = 0; i < fieldCount; i++)
            {
                Field field = schema.GetFieldByIndex(i);
                arrays.Add(CreateArray(field, length));
            }
            return arrays;
        }

        private static IArrowArray CreateArray(Field field, int length)
        {
            var creator = new ArrayCreator(length);

            field.DataType.Accept(creator);

            return creator.Array;
        }

        private class ArrayCreator :
            IArrowTypeVisitor<BooleanType>,
            IArrowTypeVisitor<Date32Type>,
            IArrowTypeVisitor<Date64Type>,
            IArrowTypeVisitor<Time32Type>,
            IArrowTypeVisitor<Time64Type>,
            IArrowTypeVisitor<Int8Type>,
            IArrowTypeVisitor<Int16Type>,
            IArrowTypeVisitor<Int32Type>,
            IArrowTypeVisitor<Int64Type>,
            IArrowTypeVisitor<UInt8Type>,
            IArrowTypeVisitor<UInt16Type>,
            IArrowTypeVisitor<UInt32Type>,
            IArrowTypeVisitor<UInt64Type>,
            IArrowTypeVisitor<FloatType>,
            IArrowTypeVisitor<DoubleType>,
            IArrowTypeVisitor<TimestampType>,
            IArrowTypeVisitor<StringType>,
            IArrowTypeVisitor<ListType>,
            IArrowTypeVisitor<FixedSizeListType>,
            IArrowTypeVisitor<StructType>,
            IArrowTypeVisitor<UnionType>,
            IArrowTypeVisitor<Decimal128Type>,
            IArrowTypeVisitor<Decimal256Type>,
            IArrowTypeVisitor<DictionaryType>,
            IArrowTypeVisitor<FixedSizeBinaryType>,
            IArrowTypeVisitor<NullType>
        {
            private int Length { get; }
            public IArrowArray Array { get; private set; }

            public ArrayCreator(int length)
            {
                Length = length;
            }

            public void Visit(BooleanType type) => GenerateArray(new BooleanArray.Builder(), x => x % 2 == 0);
            public void Visit(Int8Type type) => GenerateArray(new Int8Array.Builder(), x => (sbyte)x);
            public void Visit(Int16Type type) => GenerateArray(new Int16Array.Builder(), x => (short)x);
            public void Visit(Int32Type type) => GenerateArray(new Int32Array.Builder(), x => x);
            public void Visit(Int64Type type) => GenerateArray(new Int64Array.Builder(), x => x);
            public void Visit(UInt8Type type) => GenerateArray(new UInt8Array.Builder(), x => (byte)x);
            public void Visit(UInt16Type type) => GenerateArray(new UInt16Array.Builder(), x => (ushort)x);
            public void Visit(UInt32Type type) => GenerateArray(new UInt32Array.Builder(), x => (uint)x);
            public void Visit(UInt64Type type) => GenerateArray(new UInt64Array.Builder(), x => (ulong)x);
            public void Visit(FloatType type) => GenerateArray(new FloatArray.Builder(), x => ((float)x / Length));
            public void Visit(DoubleType type) => GenerateArray(new DoubleArray.Builder(), x => ((double)x / Length));
            public void Visit(Decimal128Type type)
            {
                var builder = new Decimal128Array.Builder(type).Reserve(Length);

                for (var i = 0; i < Length; i++)
                {
                    builder.Append((decimal)i / Length);
                }

                Array = builder.Build();
            }

            public void Visit(Decimal256Type type)
            {
                var builder = new Decimal256Array.Builder(type).Reserve(Length);

                for (var i = 0; i < Length; i++)
                {
                    builder.Append((decimal)i / Length);
                }

                Array = builder.Build();
            }

            public void Visit(Date32Type type)
            {
                var builder = new Date32Array.Builder().Reserve(Length);

                // Length can be greater than the number of days since DateTime.MinValue.
                // Set a cap for how many days can be subtracted from now.
                int maxDays = Math.Min(Length, 100_000);
                var basis = DateTimeOffset.UtcNow.AddDays(-maxDays);

                for (var i = 0; i < Length; i++)
                {
                    builder.Append(basis.AddDays(i % maxDays));
                }

                Array = builder.Build();
            }

            public void Visit(Date64Type type)
            {
                var builder = new Date64Array.Builder().Reserve(Length);
                var basis = DateTimeOffset.UtcNow.AddSeconds(-Length);

                for (var i = 0; i < Length; i++)
                {
                    builder.Append(basis.AddSeconds(i));
                }

                Array = builder.Build();
            }

            public void Visit(Time32Type type)
            {
                var builder = new Time32Array.Builder(type).Reserve(Length);

                for (var i = 0; i < Length; i++)
                {
                    builder.Append(i);
                }

                Array = builder.Build();
            }

            public void Visit(Time64Type type)
            {
                var builder = new Time64Array.Builder(type).Reserve(Length);

                for (var i = 0; i < Length; i++)
                {
                    builder.Append(i);
                }

                Array = builder.Build();
            }

            public void Visit(TimestampType type)
            {
                var builder = new TimestampArray.Builder().Reserve(Length);
                var basis = DateTimeOffset.UtcNow.AddMilliseconds(-Length);

                for (var i = 0; i < Length; i++)
                {
                    builder.Append(basis.AddMilliseconds(i));
                }

                Array = builder.Build();
            }

            public void Visit(StringType type)
            {
                var str = "hello";
                var builder = new StringArray.Builder();

                for (var i = 0; i < Length; i++)
                {
                    builder.Append(str);
                }

                Array = builder.Build();
            }

            public void Visit(ListType type)
            {
                var builder = new ListArray.Builder(type.ValueField).Reserve(Length);

                //Todo : Support various types
                var valueBuilder = (Int64Array.Builder)builder.ValueBuilder.Reserve(Length + 1);

                for (var i = 0; i < Length; i++)
                {
                    builder.Append();
                    valueBuilder.Append(i);
                }
                //Add a value to check if Values.Length can exceed ListArray.Length
                valueBuilder.Append(0);

                Array = builder.Build();
            }

            public void Visit(FixedSizeListType type)
            {
                var builder = new FixedSizeListArray.Builder(type.ValueField, type.ListSize).Reserve(Length);

                //Todo : Support various types
                var valueBuilder = (Int32Array.Builder)builder.ValueBuilder;

                for (var i = 0; i < Length; i++)
                {
                    if (type.Fields[0].IsNullable && (i % 3) == 0)
                    {
                        builder.AppendNull();
                    }
                    else
                    {
                        builder.Append();
                        for (var j = 0; j < type.ListSize; j++)
                        {
                            valueBuilder.Append(i * type.ListSize + j);
                        }
                    }
                }

                Array = builder.Build();
            }

            public void Visit(StructType type)
            {
                IArrowArray[] childArrays = new IArrowArray[type.Fields.Count];
                for (int i = 0; i < childArrays.Length; i++)
                {
                    childArrays[i] = CreateArray(type.Fields[i], Length);
                }

                ArrowBuffer.BitmapBuilder nullBitmap = new ArrowBuffer.BitmapBuilder();
                for (int i = 0; i < Length; i++)
                {
                    nullBitmap.Append(true);
                }

                Array = new StructArray(type, Length, childArrays, nullBitmap.Build());
            }

            public void Visit(UnionType type)
            {
                int[] lengths = new int[type.Fields.Count];
                if (type.Mode == UnionMode.Sparse)
                {
                    for (int i = 0; i < lengths.Length; i++)
                    {
                        lengths[i] = Length;
                    }
                }
                else
                {
                    int totalLength = Length;
                    int oneLength = Length / lengths.Length;
                    for (int i = 1; i < lengths.Length; i++)
                    {
                        lengths[i] = oneLength;
                        totalLength -= oneLength;
                    }
                    lengths[0] = totalLength;
                }

                ArrayData[] childArrays = new ArrayData[type.Fields.Count];
                for (int i = 0; i < childArrays.Length; i++)
                {
                    childArrays[i] = CreateArray(type.Fields[i], lengths[i]).Data;
                }

                ArrowBuffer.Builder<byte> typeIdBuilder = new ArrowBuffer.Builder<byte>(Length);
                byte index = 0;
                for (int i = 0; i < Length; i++)
                {
                    typeIdBuilder.Append(index);
                    index++;
                    if (index == lengths.Length)
                    {
                        index = 0;
                    }
                }

                ArrowBuffer[] buffers;
                if (type.Mode == UnionMode.Sparse)
                {
                    buffers = new ArrowBuffer[1];
                }
                else
                {
                    ArrowBuffer.Builder<int> offsetBuilder = new ArrowBuffer.Builder<int>(Length);
                    for (int i = 0; i < Length; i++)
                    {
                        offsetBuilder.Append(i / lengths.Length);
                    }

                    buffers = new ArrowBuffer[2];
                    buffers[1] = offsetBuilder.Build();
                }
                buffers[0] = typeIdBuilder.Build();

                Array = UnionArray.Create(new ArrayData(type, Length, 0, 0, buffers, childArrays));
            }

            public void Visit(DictionaryType type)
            {
                Int32Array.Builder indicesBuilder = new Int32Array.Builder().Reserve(Length);
                StringArray.Builder valueBuilder = new StringArray.Builder().Reserve(Length);

                for (int i = 0; i < Length; i++)
                {
                    indicesBuilder.Append(i);
                    valueBuilder.Append($"{i}");
                }

                Array = new DictionaryArray(type, indicesBuilder.Build(), valueBuilder.Build());
            }

            public void Visit(FixedSizeBinaryType type)
            {
                ArrowBuffer.Builder<byte> valueBuilder = new ArrowBuffer.Builder<byte>();

                int valueSize = type.BitWidth;
                for (int i = 0; i < Length; i++)
                {
                    valueBuilder.Append(Enumerable.Repeat((byte)i, valueSize).ToArray());
                }

                ArrowBuffer validityBuffer = ArrowBuffer.Empty;
                ArrowBuffer valueBuffer = valueBuilder.Build(default);

                ArrayData arrayData = new ArrayData(type, Length, 0, 0, new[] { validityBuffer, valueBuffer });
                Array = new FixedSizeBinaryArray(arrayData);
            }

            public void Visit(NullType type)
            {
                Array = new NullArray(Length);
            }

            private void GenerateArray<T, TArray, TArrayBuilder>(IArrowArrayBuilder<T, TArray, TArrayBuilder> builder, Func<int, T> generator)
                where TArrayBuilder : IArrowArrayBuilder<T, TArray, TArrayBuilder>
                where TArray : IArrowArray
                where T : struct
            {
                for (var i = 0; i < Length; i++)
                {
                    if (i == Length - 2)
                    {
                        builder.AppendNull();
                    }
                    else
                    {
                        var value = generator(i);
                        builder.Append(value);
                    }
                }

                Array = builder.Build(default);
            }

            public void Visit(IArrowType type)
            {
                throw new NotImplementedException();
            }
        }
    }
}<|MERGE_RESOLUTION|>--- conflicted
+++ resolved
@@ -59,12 +59,9 @@
                 {
                     builder.Field(CreateField(new DictionaryType(Int32Type.Default, StringType.Default, false), i));
                     builder.Field(CreateField(new FixedSizeBinaryType(16), i));
-<<<<<<< HEAD
+                    builder.Field(CreateField(new FixedSizeListType(Int32Type.Default, 3), i));
                     builder.Field(CreateField(new UnionType(new[] { CreateField(StringType.Default, i), CreateField(Int32Type.Default, i) }, new[] { 0, 1 }, UnionMode.Sparse), i));
                     builder.Field(CreateField(new UnionType(new[] { CreateField(StringType.Default, i), CreateField(Int32Type.Default, i) }, new[] { 0, 1 }, UnionMode.Dense), -i));
-=======
-                    builder.Field(CreateField(new FixedSizeListType(Int32Type.Default, 3), i));
->>>>>>> a0ffa91b
                 }
 
                 //builder.Field(CreateField(HalfFloatType.Default));
