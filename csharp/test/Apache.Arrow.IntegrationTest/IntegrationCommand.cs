--- conflicted
+++ resolved
@@ -117,620 +117,6 @@
             return 0;
         }
 
-<<<<<<< HEAD
-        private RecordBatch CreateRecordBatch(Schema schema, JsonRecordBatch jsonRecordBatch)
-        {
-            if (schema.FieldsList.Count != jsonRecordBatch.Columns.Count)
-            {
-                throw new NotSupportedException($"jsonRecordBatch.Columns.Count '{jsonRecordBatch.Columns.Count}' doesn't match schema field count '{schema.FieldsList.Count}'");
-            }
-
-            List<IArrowArray> arrays = new List<IArrowArray>(jsonRecordBatch.Columns.Count);
-            for (int i = 0; i < jsonRecordBatch.Columns.Count; i++)
-            {
-                JsonFieldData data = jsonRecordBatch.Columns[i];
-                Field field = schema.FieldsList[i];
-                ArrayCreator creator = new ArrayCreator(data);
-                field.DataType.Accept(creator);
-                arrays.Add(creator.Array);
-            }
-
-            return new RecordBatch(schema, arrays, jsonRecordBatch.Count);
-        }
-
-        private static Schema CreateSchema(JsonSchema jsonSchema)
-        {
-            Schema.Builder builder = new Schema.Builder();
-            for (int i = 0; i < jsonSchema.Fields.Count; i++)
-            {
-                builder.Field(f => CreateField(f, jsonSchema.Fields[i]));
-            }
-            return builder.Build();
-        }
-
-        private static void CreateField(Field.Builder builder, JsonField jsonField)
-        {
-            Field[] children = null;
-            if (jsonField.Children?.Count > 0)
-            {
-                children = new Field[jsonField.Children.Count];
-                for (int i = 0; i < jsonField.Children.Count; i++)
-                {
-                    Field.Builder field = new Field.Builder();
-                    CreateField(field, jsonField.Children[i]);
-                    children[i] = field.Build();
-                }
-            }
-
-            builder.Name(jsonField.Name)
-                .DataType(ToArrowType(jsonField.Type, children))
-                .Nullable(jsonField.Nullable);
-
-            if (jsonField.Metadata != null)
-            {
-                builder.Metadata(jsonField.Metadata);
-            }
-        }
-
-        private static IArrowType ToArrowType(JsonArrowType type, Field[] children)
-        {
-            return type.Name switch
-            {
-                "bool" => BooleanType.Default,
-                "int" => ToIntArrowType(type),
-                "floatingpoint" => ToFloatingPointArrowType(type),
-                "decimal" => ToDecimalArrowType(type),
-                "binary" => BinaryType.Default,
-                "utf8" => StringType.Default,
-                "fixedsizebinary" => new FixedSizeBinaryType(type.ByteWidth),
-                "date" => ToDateArrowType(type),
-                "time" => ToTimeArrowType(type),
-                "timestamp" => ToTimestampArrowType(type),
-                "list" => ToListArrowType(type, children),
-                "fixedsizelist" => ToFixedSizeListArrowType(type, children),
-                "struct" => ToStructArrowType(type, children),
-                "union" => ToUnionArrowType(type, children),
-                "map" => ToMapArrowType(type, children),
-                "null" => NullType.Default,
-                _ => throw new NotSupportedException($"JsonArrowType not supported: {type.Name}")
-            };
-        }
-
-        private static IArrowType ToIntArrowType(JsonArrowType type)
-        {
-            return (type.BitWidth, type.IsSigned) switch
-            {
-                (8, true) => Int8Type.Default,
-                (8, false) => UInt8Type.Default,
-                (16, true) => Int16Type.Default,
-                (16, false) => UInt16Type.Default,
-                (32, true) => Int32Type.Default,
-                (32, false) => UInt32Type.Default,
-                (64, true) => Int64Type.Default,
-                (64, false) => UInt64Type.Default,
-                _ => throw new NotSupportedException($"Int type not supported: {type.BitWidth}, {type.IsSigned}")
-            };
-        }
-
-        private static IArrowType ToFloatingPointArrowType(JsonArrowType type)
-        {
-            return type.FloatingPointPrecision switch
-            {
-                "SINGLE" => FloatType.Default,
-                "DOUBLE" => DoubleType.Default,
-                _ => throw new NotSupportedException($"FloatingPoint type not supported: {type.FloatingPointPrecision}")
-            };
-        }
-
-        private static IArrowType ToDecimalArrowType(JsonArrowType type)
-        {
-            return type.BitWidth switch
-            {
-                256 => new Decimal256Type(type.DecimalPrecision, type.Scale),
-                _ => new Decimal128Type(type.DecimalPrecision, type.Scale),
-            };
-        }
-
-        private static IArrowType ToDateArrowType(JsonArrowType type)
-        {
-            return type.Unit switch
-            {
-                "DAY" => Date32Type.Default,
-                "MILLISECOND" => Date64Type.Default,
-                _ => throw new NotSupportedException($"Date type not supported: {type.Unit}")
-            };
-        }
-
-        private static IArrowType ToTimeArrowType(JsonArrowType type)
-        {
-            return (type.Unit, type.BitWidth) switch
-            {
-                ("SECOND", 32) => new Time32Type(TimeUnit.Second),
-                ("SECOND", 64) => new Time64Type(TimeUnit.Second),
-                ("MILLISECOND", 32) => new Time32Type(TimeUnit.Millisecond),
-                ("MILLISECOND", 64) => new Time64Type(TimeUnit.Millisecond),
-                ("MICROSECOND", 32) => new Time32Type(TimeUnit.Microsecond),
-                ("MICROSECOND", 64) => new Time64Type(TimeUnit.Microsecond),
-                ("NANOSECOND", 32) => new Time32Type(TimeUnit.Nanosecond),
-                ("NANOSECOND", 64) => new Time64Type(TimeUnit.Nanosecond),
-                _ => throw new NotSupportedException($"Time type not supported: {type.Unit}, {type.BitWidth}")
-            };
-        }
-
-        private static IArrowType ToTimestampArrowType(JsonArrowType type)
-        {
-            return type.Unit switch
-            {
-                "SECOND" => new TimestampType(TimeUnit.Second, type.Timezone),
-                "MILLISECOND" => new TimestampType(TimeUnit.Millisecond, type.Timezone),
-                "MICROSECOND" => new TimestampType(TimeUnit.Microsecond, type.Timezone),
-                "NANOSECOND" => new TimestampType(TimeUnit.Nanosecond, type.Timezone),
-                _ => throw new NotSupportedException($"Time type not supported: {type.Unit}, {type.BitWidth}")
-            };
-        }
-
-        private static IArrowType ToListArrowType(JsonArrowType type, Field[] children)
-        {
-            return new ListType(children[0]);
-        }
-
-        private static IArrowType ToMapArrowType(JsonArrowType type, Field[] children)
-        {
-            return new MapType(children[0], type.KeysSorted);
-        }
-
-        private static IArrowType ToFixedSizeListArrowType(JsonArrowType type, Field[] children)
-        {
-            return new FixedSizeListType(children[0], type.ListSize);
-        }
-
-        private static IArrowType ToStructArrowType(JsonArrowType type, Field[] children)
-        {
-            return new StructType(children);
-        }
-
-        private static IArrowType ToUnionArrowType(JsonArrowType type, Field[] children)
-        {
-            UnionMode mode = type.Mode switch
-            {
-                "SPARSE" => UnionMode.Sparse,
-                "DENSE" => UnionMode.Dense,
-                _ => throw new NotSupportedException($"Union mode not supported: {type.Mode}"),
-            };
-            return new UnionType(children, type.TypeIds, mode);
-        }
-
-        private class ArrayCreator :
-            IArrowTypeVisitor<BooleanType>,
-            IArrowTypeVisitor<Int8Type>,
-            IArrowTypeVisitor<Int16Type>,
-            IArrowTypeVisitor<Int32Type>,
-            IArrowTypeVisitor<Int64Type>,
-            IArrowTypeVisitor<UInt8Type>,
-            IArrowTypeVisitor<UInt16Type>,
-            IArrowTypeVisitor<UInt32Type>,
-            IArrowTypeVisitor<UInt64Type>,
-            IArrowTypeVisitor<FloatType>,
-            IArrowTypeVisitor<DoubleType>,
-            IArrowTypeVisitor<Decimal128Type>,
-            IArrowTypeVisitor<Decimal256Type>,
-            IArrowTypeVisitor<Date32Type>,
-            IArrowTypeVisitor<Date64Type>,
-            IArrowTypeVisitor<Time32Type>,
-            IArrowTypeVisitor<Time64Type>,
-            IArrowTypeVisitor<TimestampType>,
-            IArrowTypeVisitor<StringType>,
-            IArrowTypeVisitor<BinaryType>,
-            IArrowTypeVisitor<FixedSizeBinaryType>,
-            IArrowTypeVisitor<ListType>,
-            IArrowTypeVisitor<FixedSizeListType>,
-            IArrowTypeVisitor<StructType>,
-            IArrowTypeVisitor<UnionType>,
-            IArrowTypeVisitor<MapType>,
-            IArrowTypeVisitor<NullType>
-        {
-            private JsonFieldData JsonFieldData { get; set; }
-            public IArrowArray Array { get; private set; }
-
-            public ArrayCreator(JsonFieldData jsonFieldData)
-            {
-                JsonFieldData = jsonFieldData;
-            }
-
-            public void Visit(BooleanType type)
-            {
-                ArrowBuffer validityBuffer = GetValidityBuffer(out int nullCount);
-                ArrowBuffer.BitmapBuilder valueBuilder = new ArrowBuffer.BitmapBuilder(validityBuffer.Length);
-
-                var json = JsonFieldData.Data.GetRawText();
-                bool[] values = JsonSerializer.Deserialize<bool[]>(json);
-
-                foreach (bool value in values)
-                {
-                    valueBuilder.Append(value);
-                }
-                ArrowBuffer valueBuffer = valueBuilder.Build();
-
-                Array = new BooleanArray(
-                    valueBuffer, validityBuffer,
-                    JsonFieldData.Count, nullCount, 0);
-            }
-
-            public void Visit(Int8Type type) => GenerateArray<sbyte, Int8Array>((v, n, c, nc, o) => new Int8Array(v, n, c, nc, o));
-            public void Visit(Int16Type type) => GenerateArray<short, Int16Array>((v, n, c, nc, o) => new Int16Array(v, n, c, nc, o));
-            public void Visit(Int32Type type) => GenerateArray<int, Int32Array>((v, n, c, nc, o) => new Int32Array(v, n, c, nc, o));
-            public void Visit(Int64Type type) => GenerateLongArray<long, Int64Array>((v, n, c, nc, o) => new Int64Array(v, n, c, nc, o), s => long.Parse(s));
-            public void Visit(UInt8Type type) => GenerateArray<byte, UInt8Array>((v, n, c, nc, o) => new UInt8Array(v, n, c, nc, o));
-            public void Visit(UInt16Type type) => GenerateArray<ushort, UInt16Array>((v, n, c, nc, o) => new UInt16Array(v, n, c, nc, o));
-            public void Visit(UInt32Type type) => GenerateArray<uint, UInt32Array>((v, n, c, nc, o) => new UInt32Array(v, n, c, nc, o));
-            public void Visit(UInt64Type type) => GenerateLongArray<ulong, UInt64Array>((v, n, c, nc, o) => new UInt64Array(v, n, c, nc, o), s => ulong.Parse(s));
-            public void Visit(FloatType type) => GenerateArray<float, FloatArray>((v, n, c, nc, o) => new FloatArray(v, n, c, nc, o));
-            public void Visit(DoubleType type) => GenerateArray<double, DoubleArray>((v, n, c, nc, o) => new DoubleArray(v, n, c, nc, o));
-            public void Visit(Time32Type type) => GenerateArray<int, Time32Array>((v, n, c, nc, o) => new Time32Array(type, v, n, c, nc, o));
-            public void Visit(Time64Type type) => GenerateLongArray<long, Time64Array>((v, n, c, nc, o) => new Time64Array(type, v, n, c, nc, o), s => long.Parse(s));
-
-            public void Visit(Decimal128Type type)
-            {
-                Array = new Decimal128Array(GetDecimalArrayData(type));
-            }
-
-            public void Visit(Decimal256Type type)
-            {
-                Array = new Decimal256Array(GetDecimalArrayData(type));
-            }
-
-            public void Visit(NullType type)
-            {
-                Array = new NullArray(JsonFieldData.Count);
-            }
-
-            private ArrayData GetDecimalArrayData(FixedSizeBinaryType type)
-            {
-                ArrowBuffer validityBuffer = GetValidityBuffer(out int nullCount);
-
-                var json = JsonFieldData.Data.GetRawText();
-                string[] values = JsonSerializer.Deserialize<string[]>(json, s_options);
-
-                Span<byte> buffer = stackalloc byte[type.ByteWidth];
-
-                ArrowBuffer.Builder<byte> valueBuilder = new ArrowBuffer.Builder<byte>();
-                foreach (string value in values)
-                {
-                    buffer.Fill(0);
-
-                    BigInteger bigInteger = BigInteger.Parse(value);
-                    if (!bigInteger.TryWriteBytes(buffer, out int bytesWritten, false, !BitConverter.IsLittleEndian))
-                    {
-                        throw new InvalidDataException($"Decimal data was too big to fit into {type.BitWidth} bits.");
-                    }
-
-                    if (bigInteger.Sign == -1)
-                    {
-                        buffer.Slice(bytesWritten).Fill(255);
-                    }
-
-                    valueBuilder.Append(buffer);
-                }
-                ArrowBuffer valueBuffer = valueBuilder.Build(default);
-
-                return new ArrayData(type, JsonFieldData.Count, nullCount, 0, new[] { validityBuffer, valueBuffer });
-            }
-
-            public void Visit(Date32Type type)
-            {
-                ArrowBuffer validityBuffer = GetValidityBuffer(out int nullCount);
-
-                ArrowBuffer.Builder<int> valueBuilder = new ArrowBuffer.Builder<int>(JsonFieldData.Count);
-                var json = JsonFieldData.Data.GetRawText();
-                int[] values = JsonSerializer.Deserialize<int[]>(json, s_options);
-
-                foreach (int value in values)
-                {
-                    valueBuilder.Append(value);
-                }
-                ArrowBuffer valueBuffer = valueBuilder.Build();
-
-                Array = new Date32Array(
-                    valueBuffer, validityBuffer,
-                    JsonFieldData.Count, nullCount, 0);
-            }
-
-            public void Visit(Date64Type type)
-            {
-                ArrowBuffer validityBuffer = GetValidityBuffer(out int nullCount);
-
-                ArrowBuffer.Builder<long> valueBuilder = new ArrowBuffer.Builder<long>(JsonFieldData.Count);
-                var json = JsonFieldData.Data.GetRawText();
-                string[] values = JsonSerializer.Deserialize<string[]>(json, s_options);
-
-                foreach (string value in values)
-                {
-                    valueBuilder.Append(long.Parse(value));
-                }
-                ArrowBuffer valueBuffer = valueBuilder.Build();
-
-                Array = new Date64Array(
-                    valueBuffer, validityBuffer,
-                    JsonFieldData.Count, nullCount, 0);
-            }
-
-            public void Visit(TimestampType type)
-            {
-                ArrowBuffer validityBuffer = GetValidityBuffer(out int nullCount);
-
-                ArrowBuffer.Builder<long> valueBuilder = new ArrowBuffer.Builder<long>(JsonFieldData.Count);
-                var json = JsonFieldData.Data.GetRawText();
-                string[] values = JsonSerializer.Deserialize<string[]>(json, s_options);
-
-                foreach (string value in values)
-                {
-                    valueBuilder.Append(long.Parse(value));
-                }
-                ArrowBuffer valueBuffer = valueBuilder.Build();
-
-                Array = new TimestampArray(
-                    type, valueBuffer, validityBuffer,
-                    JsonFieldData.Count, nullCount, 0);
-            }
-
-            public void Visit(StringType type)
-            {
-                ArrowBuffer validityBuffer = GetValidityBuffer(out int nullCount);
-                ArrowBuffer offsetBuffer = GetOffsetBuffer();
-
-                var json = JsonFieldData.Data.GetRawText();
-                string[] values = JsonSerializer.Deserialize<string[]>(json, s_options);
-
-                ArrowBuffer.Builder<byte> valueBuilder = new ArrowBuffer.Builder<byte>();
-                foreach (string value in values)
-                {
-                    valueBuilder.Append(Encoding.UTF8.GetBytes(value));
-                }
-                ArrowBuffer valueBuffer = valueBuilder.Build(default);
-
-                Array = new StringArray(JsonFieldData.Count, offsetBuffer, valueBuffer, validityBuffer, nullCount);
-            }
-
-            public void Visit(BinaryType type)
-            {
-                ArrowBuffer validityBuffer = GetValidityBuffer(out int nullCount);
-                ArrowBuffer offsetBuffer = GetOffsetBuffer();
-
-                var json = JsonFieldData.Data.GetRawText();
-                string[] values = JsonSerializer.Deserialize<string[]>(json, s_options);
-
-                ArrowBuffer.Builder<byte> valueBuilder = new ArrowBuffer.Builder<byte>();
-                foreach (string value in values)
-                {
-                    valueBuilder.Append(ConvertHexStringToByteArray(value));
-                }
-                ArrowBuffer valueBuffer = valueBuilder.Build(default);
-
-                ArrayData arrayData = new ArrayData(type, JsonFieldData.Count, nullCount, 0, new[] { validityBuffer, offsetBuffer, valueBuffer });
-                Array = new BinaryArray(arrayData);
-            }
-
-            public void Visit(FixedSizeBinaryType type)
-            {
-                ArrowBuffer validityBuffer = GetValidityBuffer(out int nullCount);
-
-                var json = JsonFieldData.Data.GetRawText();
-                string[] values = JsonSerializer.Deserialize<string[]>(json, s_options);
-
-                ArrowBuffer.Builder<byte> valueBuilder = new ArrowBuffer.Builder<byte>();
-                foreach (string value in values)
-                {
-                    valueBuilder.Append(ConvertHexStringToByteArray(value));
-                }
-                ArrowBuffer valueBuffer = valueBuilder.Build(default);
-
-                ArrayData arrayData = new ArrayData(type, JsonFieldData.Count, nullCount, 0, new[] { validityBuffer, valueBuffer });
-                Array = new FixedSizeBinaryArray(arrayData);
-            }
-
-            public void Visit(ListType type)
-            {
-                ArrowBuffer validityBuffer = GetValidityBuffer(out int nullCount);
-                ArrowBuffer offsetBuffer = GetOffsetBuffer();
-
-                var data = JsonFieldData;
-                JsonFieldData = data.Children[0];
-                type.ValueDataType.Accept(this);
-                JsonFieldData = data;
-
-                ArrayData arrayData = new ArrayData(type, JsonFieldData.Count, nullCount, 0,
-                    new[] { validityBuffer, offsetBuffer }, new[] { Array.Data });
-                Array = new ListArray(arrayData);
-            }
-
-            public void Visit(FixedSizeListType type)
-            {
-                ArrowBuffer validityBuffer = GetValidityBuffer(out int nullCount);
-
-                var data = JsonFieldData;
-                JsonFieldData = data.Children[0];
-                type.ValueDataType.Accept(this);
-                JsonFieldData = data;
-
-                ArrayData arrayData = new ArrayData(type, JsonFieldData.Count, nullCount, 0,
-                    new[] { validityBuffer }, new[] { Array.Data });
-                Array = new FixedSizeListArray(arrayData);
-            }
-
-            public void Visit(StructType type)
-            {
-                ArrowBuffer validityBuffer = GetValidityBuffer(out int nullCount);
-
-                ArrayData[] children = new ArrayData[type.Fields.Count];
-
-                var data = JsonFieldData;
-                for (int i = 0; i < children.Length; i++)
-                {
-                    JsonFieldData = data.Children[i];
-                    type.Fields[i].DataType.Accept(this);
-                    children[i] = Array.Data;
-                }
-                JsonFieldData = data;
-
-                ArrayData arrayData = new ArrayData(type, JsonFieldData.Count, nullCount, 0,
-                    new[] { validityBuffer }, children);
-                Array = new StructArray(arrayData);
-            }
-
-            public void Visit(UnionType type)
-            {
-                ArrowBuffer[] buffers;
-                if (type.Mode == UnionMode.Dense)
-                {
-                    buffers = new ArrowBuffer[2];
-                    buffers[1] = GetOffsetBuffer();
-                }
-                else
-                {
-                    buffers = new ArrowBuffer[1];
-                }
-                buffers[0] = GetTypeIdBuffer();
-
-                ArrayData[] children = GetChildren(type);
-
-                int nullCount = 0;
-                ArrayData arrayData = new ArrayData(type, JsonFieldData.Count, nullCount, 0, buffers, children);
-                Array = UnionArray.Create(arrayData);
-            }
-
-            public void Visit(MapType type)
-            {
-                ArrowBuffer validityBuffer = GetValidityBuffer(out int nullCount);
-                ArrowBuffer offsetBuffer = GetOffsetBuffer();
-
-                var data = JsonFieldData;
-                JsonFieldData = data.Children[0];
-                type.KeyValueType.Accept(this);
-                JsonFieldData = data;
-
-                ArrayData arrayData = new ArrayData(type, JsonFieldData.Count, nullCount, 0,
-                    new[] { validityBuffer, offsetBuffer }, new[] { Array.Data });
-                Array = new MapArray(arrayData);
-            }
-
-            private ArrayData[] GetChildren(NestedType type)
-            {
-                ArrayData[] children = new ArrayData[type.Fields.Count];
-
-                var data = JsonFieldData;
-                for (int i = 0; i < children.Length; i++)
-                {
-                    JsonFieldData = data.Children[i];
-                    type.Fields[i].DataType.Accept(this);
-                    children[i] = Array.Data;
-                }
-                JsonFieldData = data;
-
-                return children;
-            }
-
-            private static byte[] ConvertHexStringToByteArray(string hexString)
-            {
-                byte[] data = new byte[hexString.Length / 2];
-                for (int index = 0; index < data.Length; index++)
-                {
-                    data[index] = byte.Parse(hexString.AsSpan(index * 2, 2), NumberStyles.HexNumber, CultureInfo.InvariantCulture);
-                }
-
-                return data;
-            }
-
-            private static readonly JsonSerializerOptions s_options = new JsonSerializerOptions()
-            {
-                Converters =
-                {
-                    new ByteArrayConverter()
-                }
-            };
-
-            private void GenerateArray<T, TArray>(Func<ArrowBuffer, ArrowBuffer, int, int, int, TArray> createArray)
-                where TArray : PrimitiveArray<T>
-                where T : struct
-            {
-                ArrowBuffer validityBuffer = GetValidityBuffer(out int nullCount);
-
-                ArrowBuffer.Builder<T> valueBuilder = new ArrowBuffer.Builder<T>(JsonFieldData.Count);
-                var json = JsonFieldData.Data.GetRawText();
-                T[] values = JsonSerializer.Deserialize<T[]>(json, s_options);
-
-                foreach (T value in values)
-                {
-                    valueBuilder.Append(value);
-                }
-                ArrowBuffer valueBuffer = valueBuilder.Build();
-
-                Array = createArray(
-                    valueBuffer, validityBuffer,
-                    JsonFieldData.Count, nullCount, 0);
-            }
-
-            private void GenerateLongArray<T, TArray>(Func<ArrowBuffer, ArrowBuffer, int, int, int, TArray> createArray, Func<string, T> parse)
-                where TArray : PrimitiveArray<T>
-                where T : struct
-            {
-                ArrowBuffer validityBuffer = GetValidityBuffer(out int nullCount);
-
-                ArrowBuffer.Builder<T> valueBuilder = new ArrowBuffer.Builder<T>(JsonFieldData.Count);
-                var json = JsonFieldData.Data.GetRawText();
-                string[] values = JsonSerializer.Deserialize<string[]>(json);
-
-                foreach (string value in values)
-                {
-                    valueBuilder.Append(parse(value));
-                }
-                ArrowBuffer valueBuffer = valueBuilder.Build();
-
-                Array = createArray(
-                    valueBuffer, validityBuffer,
-                    JsonFieldData.Count, nullCount, 0);
-            }
-
-            private ArrowBuffer GetOffsetBuffer()
-            {
-                if (JsonFieldData.Count == 0) { return ArrowBuffer.Empty; }
-                ArrowBuffer.Builder<int> valueOffsets = new ArrowBuffer.Builder<int>(JsonFieldData.Offset.Length);
-                valueOffsets.AppendRange(JsonFieldData.Offset);
-                return valueOffsets.Build(default);
-            }
-
-            private ArrowBuffer GetTypeIdBuffer()
-            {
-                ArrowBuffer.Builder<byte> typeIds = new ArrowBuffer.Builder<byte>(JsonFieldData.TypeId.Length);
-                for (int i = 0; i < JsonFieldData.TypeId.Length; i++)
-                {
-                    typeIds.Append(checked((byte)JsonFieldData.TypeId[i]));
-                }
-                return typeIds.Build(default);
-            }
-
-            private ArrowBuffer GetValidityBuffer(out int nullCount)
-            {
-                if (JsonFieldData.Validity == null)
-                {
-                    nullCount = 0;
-                    return ArrowBuffer.Empty;
-                }
-
-                ArrowBuffer.BitmapBuilder validityBuilder = new ArrowBuffer.BitmapBuilder(JsonFieldData.Validity.Length);
-                validityBuilder.AppendRange(JsonFieldData.Validity);
-
-                nullCount = validityBuilder.UnsetBitCount;
-                return validityBuilder.Build();
-            }
-
-            public void Visit(IArrowType type)
-            {
-                throw new NotImplementedException($"{type.Name} not implemented");
-            }
-        }
-
-=======
->>>>>>> 7667b81b
         private async Task<int> StreamToFile()
         {
             using ArrowStreamReader reader = new ArrowStreamReader(Console.OpenStandardInput());
