# Licensed to the Apache Software Foundation (ASF) under one
# or more contributor license agreements.  See the NOTICE file
# distributed with this work for additional information
# regarding copyright ownership.  The ASF licenses this file
# to you under the Apache License, Version 2.0 (the
# "License"); you may not use this file except in compliance
# with the License.  You may obtain a copy of the License at
#
#   http://www.apache.org/licenses/LICENSE-2.0
#
# Unless required by applicable law or agreed to in writing,
# software distributed under the License is distributed on an
# "AS IS" BASIS, WITHOUT WARRANTIES OR CONDITIONS OF ANY
# KIND, either express or implied.  See the License for the
# specific language governing permissions and limitations
# under the License.

include(ProcessorCount)
processorcount(NPROC)

add_custom_target(rapidjson)
add_custom_target(toolchain)
add_custom_target(toolchain-benchmarks)
add_custom_target(toolchain-tests)

# Accumulate all bundled targets and we will splice them together later as
# libarrow_dependencies.a so that third party libraries have something usable
# to create statically-linked builds with some BUNDLED dependencies, including
# allocators like jemalloc and mimalloc
set(ARROW_BUNDLED_STATIC_LIBS)

# Accumulate all system dependencies to provide suitable static link
# parameters to the third party libraries.
set(ARROW_SYSTEM_DEPENDENCIES)

# ----------------------------------------------------------------------
# Toolchain linkage options

set(ARROW_RE2_LINKAGE
    "static"
    CACHE STRING "How to link the re2 library. static|shared (default static)")

if(ARROW_PROTOBUF_USE_SHARED)
  set(Protobuf_USE_STATIC_LIBS OFF)
else()
  set(Protobuf_USE_STATIC_LIBS ON)
endif()

# ----------------------------------------------------------------------
# Resolve the dependencies

set(ARROW_THIRDPARTY_DEPENDENCIES
    AWSSDK
    benchmark
    Boost
    Brotli
    BZip2
    c-ares
    gflags
    GLOG
    google_cloud_cpp_storage
    gRPC
    GTest
    LLVM
    lz4
    nlohmann_json
    opentelemetry-cpp
    ORC
    re2
    Protobuf
    RapidJSON
    Snappy
    Substrait
    Thrift
    ucx
    utf8proc
    xsimd
    ZLIB
    zstd)

# For backward compatibility. We use "BOOST_SOURCE" if "Boost_SOURCE"
# isn't specified and "BOOST_SOURCE" is specified.
# We renamed "BOOST" dependency name to "Boost" in 3.0.0 because
# upstreams (CMake and Boost) use "Boost" not "BOOST" as package name.
if("${Boost_SOURCE}" STREQUAL "" AND NOT "${BOOST_SOURCE}" STREQUAL "")
  set(Boost_SOURCE ${BOOST_SOURCE})
endif()

# For backward compatibility. We use "RE2_SOURCE" if "re2_SOURCE"
# isn't specified and "RE2_SOURCE" is specified.
# We renamed "RE2" dependency name to "re2" in 3.0.0 because
# upstream uses "re2" not "RE2" as package name.
if("${re2_SOURCE}" STREQUAL "" AND NOT "${RE2_SOURCE}" STREQUAL "")
  set(re2_SOURCE ${RE2_SOURCE})
endif()

# For backward compatibility. We use "Lz4_SOURCE" if "lz4_SOURCE"
# isn't specified and "lz4_SOURCE" is specified.
# We renamed "Lz4" dependency name to "lz4" in 9.0.0 because
# upstream uses "lz4" not "Lz4" as package name.
if("${lz4_SOURCE}" STREQUAL "" AND NOT "${Lz4_SOURCE}" STREQUAL "")
  set(lz4_SOURCE ${Lz4_SOURCE})
endif()

message(STATUS "Using ${ARROW_DEPENDENCY_SOURCE} approach to find dependencies")

if(ARROW_DEPENDENCY_SOURCE STREQUAL "CONDA")
  if(MSVC)
    set(ARROW_PACKAGE_PREFIX "$ENV{CONDA_PREFIX}/Library")
  else()
    set(ARROW_PACKAGE_PREFIX $ENV{CONDA_PREFIX})
  endif()
  set(ARROW_ACTUAL_DEPENDENCY_SOURCE "SYSTEM")
  message(STATUS "Using CONDA_PREFIX for ARROW_PACKAGE_PREFIX: ${ARROW_PACKAGE_PREFIX}")
else()
  set(ARROW_ACTUAL_DEPENDENCY_SOURCE "${ARROW_DEPENDENCY_SOURCE}")
endif()

if(ARROW_PACKAGE_PREFIX)
  message(STATUS "Setting (unset) dependency *_ROOT variables: ${ARROW_PACKAGE_PREFIX}")
  set(ENV{PKG_CONFIG_PATH} "${ARROW_PACKAGE_PREFIX}/lib/pkgconfig/")

  if(NOT ENV{BOOST_ROOT})
    set(ENV{BOOST_ROOT} ${ARROW_PACKAGE_PREFIX})
  endif()
  if(NOT ENV{Boost_ROOT})
    set(ENV{Boost_ROOT} ${ARROW_PACKAGE_PREFIX})
  endif()
endif()

# For each dependency, set dependency source to global default, if unset
foreach(DEPENDENCY ${ARROW_THIRDPARTY_DEPENDENCIES})
  if("${${DEPENDENCY}_SOURCE}" STREQUAL "")
    set(${DEPENDENCY}_SOURCE ${ARROW_ACTUAL_DEPENDENCY_SOURCE})
    # If no ROOT was supplied and we have a global prefix, use it
    if(NOT ${DEPENDENCY}_ROOT AND ARROW_PACKAGE_PREFIX)
      set(${DEPENDENCY}_ROOT ${ARROW_PACKAGE_PREFIX})
    endif()
  endif()
endforeach()

macro(build_dependency DEPENDENCY_NAME)
  if("${DEPENDENCY_NAME}" STREQUAL "AWSSDK")
    build_awssdk()
  elseif("${DEPENDENCY_NAME}" STREQUAL "benchmark")
    build_benchmark()
  elseif("${DEPENDENCY_NAME}" STREQUAL "Boost")
    build_boost()
  elseif("${DEPENDENCY_NAME}" STREQUAL "Brotli")
    build_brotli()
  elseif("${DEPENDENCY_NAME}" STREQUAL "BZip2")
    build_bzip2()
  elseif("${DEPENDENCY_NAME}" STREQUAL "c-ares")
    build_cares()
  elseif("${DEPENDENCY_NAME}" STREQUAL "gflags")
    build_gflags()
  elseif("${DEPENDENCY_NAME}" STREQUAL "GLOG")
    build_glog()
  elseif("${DEPENDENCY_NAME}" STREQUAL "google_cloud_cpp_storage")
    build_google_cloud_cpp_storage()
  elseif("${DEPENDENCY_NAME}" STREQUAL "gRPC")
    build_grpc()
  elseif("${DEPENDENCY_NAME}" STREQUAL "GTest")
    build_gtest()
  elseif("${DEPENDENCY_NAME}" STREQUAL "lz4")
    build_lz4()
  elseif("${DEPENDENCY_NAME}" STREQUAL "nlohmann_json")
    build_nlohmann_json()
  elseif("${DEPENDENCY_NAME}" STREQUAL "opentelemetry-cpp")
    build_opentelemetry()
  elseif("${DEPENDENCY_NAME}" STREQUAL "ORC")
    build_orc()
  elseif("${DEPENDENCY_NAME}" STREQUAL "Protobuf")
    build_protobuf()
  elseif("${DEPENDENCY_NAME}" STREQUAL "RapidJSON")
    build_rapidjson()
  elseif("${DEPENDENCY_NAME}" STREQUAL "re2")
    build_re2()
  elseif("${DEPENDENCY_NAME}" STREQUAL "Snappy")
    build_snappy()
  elseif("${DEPENDENCY_NAME}" STREQUAL "Substrait")
    build_substrait()
  elseif("${DEPENDENCY_NAME}" STREQUAL "Thrift")
    build_thrift()
  elseif("${DEPENDENCY_NAME}" STREQUAL "ucx")
    build_ucx()
  elseif("${DEPENDENCY_NAME}" STREQUAL "utf8proc")
    build_utf8proc()
  elseif("${DEPENDENCY_NAME}" STREQUAL "xsimd")
    build_xsimd()
  elseif("${DEPENDENCY_NAME}" STREQUAL "ZLIB")
    build_zlib()
  elseif("${DEPENDENCY_NAME}" STREQUAL "zstd")
    build_zstd()
  else()
    message(FATAL_ERROR "Unknown thirdparty dependency to build: ${DEPENDENCY_NAME}")
  endif()
endmacro()

# Find modules are needed by the consumer in case of a static build, or if the
# linkage is PUBLIC or INTERFACE.
macro(provide_find_module PACKAGE_NAME)
  set(module_ "${CMAKE_SOURCE_DIR}/cmake_modules/Find${PACKAGE_NAME}.cmake")
  if(EXISTS "${module_}")
    message(STATUS "Providing CMake module for ${PACKAGE_NAME}")
    install(FILES "${module_}" DESTINATION "${ARROW_CMAKE_INSTALL_DIR}")
  endif()
  unset(module_)
endmacro()

macro(resolve_dependency DEPENDENCY_NAME)
  set(options)
  set(one_value_args HAVE_ALT IS_RUNTIME_DEPENDENCY REQUIRED_VERSION USE_CONFIG)
  set(multi_value_args COMPONENTS PC_PACKAGE_NAMES)
  cmake_parse_arguments(ARG
                        "${options}"
                        "${one_value_args}"
                        "${multi_value_args}"
                        ${ARGN})
  if(ARG_UNPARSED_ARGUMENTS)
    message(SEND_ERROR "Error: unrecognized arguments: ${ARG_UNPARSED_ARGUMENTS}")
  endif()
  if("${ARG_IS_RUNTIME_DEPENDENCY}" STREQUAL "")
    set(ARG_IS_RUNTIME_DEPENDENCY TRUE)
  endif()

  if(ARG_HAVE_ALT)
    set(PACKAGE_NAME "${DEPENDENCY_NAME}Alt")
  else()
    set(PACKAGE_NAME ${DEPENDENCY_NAME})
  endif()
  set(FIND_PACKAGE_ARGUMENTS ${PACKAGE_NAME})
  if(ARG_REQUIRED_VERSION)
    list(APPEND FIND_PACKAGE_ARGUMENTS ${ARG_REQUIRED_VERSION})
  endif()
  if(ARG_USE_CONFIG)
    list(APPEND FIND_PACKAGE_ARGUMENTS CONFIG)
  endif()
  if(ARG_COMPONENTS)
    list(APPEND FIND_PACKAGE_ARGUMENTS COMPONENTS ${ARG_COMPONENTS})
  endif()
  if(${DEPENDENCY_NAME}_SOURCE STREQUAL "AUTO")
    find_package(${FIND_PACKAGE_ARGUMENTS})
    if(${${PACKAGE_NAME}_FOUND})
      set(${DEPENDENCY_NAME}_SOURCE "SYSTEM")
    else()
      build_dependency(${DEPENDENCY_NAME})
      set(${DEPENDENCY_NAME}_SOURCE "BUNDLED")
    endif()
  elseif(${DEPENDENCY_NAME}_SOURCE STREQUAL "BUNDLED")
    build_dependency(${DEPENDENCY_NAME})
  elseif(${DEPENDENCY_NAME}_SOURCE STREQUAL "SYSTEM")
    find_package(${FIND_PACKAGE_ARGUMENTS} REQUIRED)
  endif()
  if(${DEPENDENCY_NAME}_SOURCE STREQUAL "SYSTEM" AND ARG_IS_RUNTIME_DEPENDENCY)
    provide_find_module(${PACKAGE_NAME})
    list(APPEND ARROW_SYSTEM_DEPENDENCIES ${PACKAGE_NAME})
    find_package(PkgConfig QUIET)
    foreach(ARG_PC_PACKAGE_NAME ${ARG_PC_PACKAGE_NAMES})
      pkg_check_modules(${ARG_PC_PACKAGE_NAME}_PC
                        ${ARG_PC_PACKAGE_NAME}
                        NO_CMAKE_PATH
                        NO_CMAKE_ENVIRONMENT_PATH
                        QUIET)
      if(${${ARG_PC_PACKAGE_NAME}_PC_FOUND})
        string(APPEND ARROW_PC_REQUIRES_PRIVATE " ${ARG_PC_PACKAGE_NAME}")
      endif()
    endforeach()
  endif()
endmacro()

# ----------------------------------------------------------------------
# Thirdparty versions, environment variables, source URLs

set(THIRDPARTY_DIR "${arrow_SOURCE_DIR}/thirdparty")

add_library(arrow::flatbuffers INTERFACE IMPORTED)
if(CMAKE_VERSION VERSION_LESS 3.11)
  set_target_properties(arrow::flatbuffers
                        PROPERTIES INTERFACE_INCLUDE_DIRECTORIES
                                   "${THIRDPARTY_DIR}/flatbuffers/include")
else()
  target_include_directories(arrow::flatbuffers
                             INTERFACE "${THIRDPARTY_DIR}/flatbuffers/include")
endif()

# ----------------------------------------------------------------------
# Some EP's require other EP's

if(PARQUET_REQUIRE_ENCRYPTION)
  set(ARROW_JSON ON)
endif()

if(ARROW_WITH_OPENTELEMETRY)
  set(ARROW_WITH_NLOHMANN_JSON ON)
  set(ARROW_WITH_PROTOBUF ON)
endif()

if(ARROW_THRIFT)
  set(ARROW_WITH_ZLIB ON)
endif()

if(ARROW_HIVESERVER2 OR ARROW_PARQUET)
  set(ARROW_WITH_THRIFT ON)
  if(ARROW_HIVESERVER2)
    set(ARROW_THRIFT_REQUIRED_COMPONENTS COMPILER)
  else()
    set(ARROW_THRIFT_REQUIRED_COMPONENTS)
  endif()
else()
  set(ARROW_WITH_THRIFT OFF)
endif()

if(ARROW_FLIGHT)
  set(ARROW_WITH_GRPC ON)
endif()

if(ARROW_WITH_GRPC)
  set(ARROW_WITH_RE2 ON)
  set(ARROW_WITH_ZLIB ON)
endif()

if(ARROW_GCS)
  set(ARROW_WITH_GOOGLE_CLOUD_CPP ON)
  set(ARROW_WITH_NLOHMANN_JSON ON)
endif()

if(ARROW_JSON)
  set(ARROW_WITH_RAPIDJSON ON)
endif()

if(ARROW_ORC
   OR ARROW_FLIGHT
   OR ARROW_GANDIVA)
  set(ARROW_WITH_PROTOBUF ON)
endif()

if(ARROW_SUBSTRAIT)
  set(ARROW_WITH_PROTOBUF ON)
endif()

if(ARROW_S3)
  set(ARROW_WITH_ZLIB ON)
endif()

if((NOT ARROW_COMPUTE) AND (NOT ARROW_GANDIVA))
  set(ARROW_WITH_UTF8PROC OFF)
endif()

if((NOT ARROW_COMPUTE)
   AND (NOT ARROW_GANDIVA)
   AND (NOT ARROW_WITH_GRPC))
  set(ARROW_WITH_RE2 OFF)
endif()

# ----------------------------------------------------------------------
# Versions and URLs for toolchain builds, which also can be used to configure
# offline builds
# Note: We should not use the Apache dist server for build dependencies

macro(set_urls URLS)
  set(${URLS} ${ARGN})
  if(CMAKE_VERSION VERSION_LESS 3.7)
    # ExternalProject doesn't support backup URLs;
    # Feature only available starting in 3.7
    list(GET ${URLS} 0 ${URLS})
  endif()
endmacro()

# Read toolchain versions from cpp/thirdparty/versions.txt
file(STRINGS "${THIRDPARTY_DIR}/versions.txt" TOOLCHAIN_VERSIONS_TXT)
foreach(_VERSION_ENTRY ${TOOLCHAIN_VERSIONS_TXT})
  # Exclude comments
  if(NOT ((_VERSION_ENTRY MATCHES "^[^#][A-Za-z0-9-_]+_VERSION=")
          OR (_VERSION_ENTRY MATCHES "^[^#][A-Za-z0-9-_]+_CHECKSUM=")))
    continue()
  endif()

  string(REGEX MATCH "^[^=]*" _VARIABLE_NAME ${_VERSION_ENTRY})
  string(REPLACE "${_VARIABLE_NAME}=" "" _VARIABLE_VALUE ${_VERSION_ENTRY})

  # Skip blank or malformed lines
  if(_VARIABLE_VALUE STREQUAL "")
    continue()
  endif()

  # For debugging
  message(STATUS "${_VARIABLE_NAME}: ${_VARIABLE_VALUE}")

  set(${_VARIABLE_NAME} ${_VARIABLE_VALUE})
endforeach()

set(THIRDPARTY_MIRROR_URL "https://apache.jfrog.io/artifactory/arrow/thirdparty/7.0.0")

if(DEFINED ENV{ARROW_ABSL_URL})
  set(ABSL_SOURCE_URL "$ENV{ARROW_ABSL_URL}")
else()
  set_urls(ABSL_SOURCE_URL
           "https://github.com/abseil/abseil-cpp/archive/${ARROW_ABSL_BUILD_VERSION}.tar.gz"
  )
endif()

if(DEFINED ENV{ARROW_AWS_C_COMMON_URL})
  set(AWS_C_COMMON_SOURCE_URL "$ENV{ARROW_AWS_C_COMMON_URL}")
else()
  set_urls(AWS_C_COMMON_SOURCE_URL
           "https://github.com/awslabs/aws-c-common/archive/${ARROW_AWS_C_COMMON_BUILD_VERSION}.tar.gz"
  )
endif()

if(DEFINED ENV{ARROW_AWS_CHECKSUMS_URL})
  set(AWS_CHECKSUMS_SOURCE_URL "$ENV{ARROW_AWS_CHECKSUMS_URL}")
else()
  set_urls(AWS_CHECKSUMS_SOURCE_URL
           "https://github.com/awslabs/aws-checksums/archive/${ARROW_AWS_CHECKSUMS_BUILD_VERSION}.tar.gz"
  )
endif()

if(DEFINED ENV{ARROW_AWS_C_EVENT_STREAM_URL})
  set(AWS_C_EVENT_STREAM_SOURCE_URL "$ENV{ARROW_AWS_C_EVENT_STREAM_URL}")
else()
  set_urls(AWS_C_EVENT_STREAM_SOURCE_URL
           "https://github.com/awslabs/aws-c-event-stream/archive/${ARROW_AWS_C_EVENT_STREAM_BUILD_VERSION}.tar.gz"
  )
endif()

if(DEFINED ENV{ARROW_AWSSDK_URL})
  set(AWSSDK_SOURCE_URL "$ENV{ARROW_AWSSDK_URL}")
else()
  set_urls(AWSSDK_SOURCE_URL
           "https://github.com/aws/aws-sdk-cpp/archive/${ARROW_AWSSDK_BUILD_VERSION}.tar.gz"
           "${THIRDPARTY_MIRROR_URL}/aws-sdk-cpp-${ARROW_AWSSDK_BUILD_VERSION}.tar.gz")
endif()

if(DEFINED ENV{ARROW_AZURE_CORE_URL})
  set(AZURE_CORE_SOURCE_URL "$ENV{ARROW_AZURE_CORE_URL}")
else()
  set_urls(AZURE_CORE_SOURCE_URL
           "https://github.com/Azure/azure-sdk-for-cpp/archive/azure-core_${ARROW_AZURE_CORE_BUILD_VERSION}.tar.gz"
  )
endif()

if(DEFINED ENV{ARROW_AZURE_IDENTITY_URL})
  set(AZURE_IDENTITY_SOURCE_URL "$ENV{ARROW_AZURE_IDENTITY_URL}")
else()
  set_urls(AZURE_IDENTITY_SOURCE_URL
           "https://github.com/Azure/azure-sdk-for-cpp/archive/azure-identity_${ARROW_AZURE_IDENTITY_BUILD_VERSION}.tar.gz"
  )
endif()

if(DEFINED ENV{ARROW_AZURE_STORAGE_BLOB_URL})
  set(AZURE_STORAGE_BLOB_SOURCE_URL "$ENV{ARROW_AZURE_STORAGE_BLOB_URL}")
else()
  set_urls(AZURE_STORAGE_BLOB_SOURCE_URL
           "https://github.com/Azure/azure-sdk-for-cpp/archive/azure-storage-blobs_${ARROW_AZURE_STORAGE_BLOB_BUILD_VERSION}.tar.gz"
  )
endif()

if(DEFINED ENV{ARROW_AZURE_STORAGE_COMMON_URL})
  set(AZURE_STORAGE_COMMON_SOURCE_URL "$ENV{ARROW_AZURE_STORAGE_COMMON_URL}")
else()
  set_urls(AZURE_STORAGE_COMMON_SOURCE_URL
           "https://github.com/Azure/azure-sdk-for-cpp/archive/azure-storage-common_${ARROW_AZURE_STORAGE_COMMON_BUILD_VERSION}.tar.gz"
  )
endif()

if(DEFINED ENV{ARROW_AZURE_STORAGE_FILES_DATALAKE_URL})
  set(AZURE_STORAGE_FILES_DATALAKE_SOURCE_URL "$ENV{ARROW_AZURE_STORAGE_FILES_DATALAKE_URL}")
else()
  set_urls(AZURE_STORAGE_FILES_DATALAKE_SOURCE_URL
           "https://github.com/Azure/azure-sdk-for-cpp/archive/azure-storage-files-datalake_${ARROW_AZURE_STORAGE_FILES_DATALAKE_BUILD_VERSION}.tar.gz"
  )
endif()

if(DEFINED ENV{ARROW_BOOST_URL})
  set(BOOST_SOURCE_URL "$ENV{ARROW_BOOST_URL}")
else()
  string(REPLACE "." "_" ARROW_BOOST_BUILD_VERSION_UNDERSCORES
                 ${ARROW_BOOST_BUILD_VERSION})
  set_urls(BOOST_SOURCE_URL
           # These are trimmed boost bundles we maintain.
           # See cpp/build-support/trim-boost.sh
           # FIXME(ARROW-6407) automate uploading this archive to ensure it reflects
           # our currently used packages and doesn't fall out of sync with
           # ${ARROW_BOOST_BUILD_VERSION_UNDERSCORES}
           "${THIRDPARTY_MIRROR_URL}/boost_${ARROW_BOOST_BUILD_VERSION_UNDERSCORES}.tar.gz"
           "https://boostorg.jfrog.io/artifactory/main/release/${ARROW_BOOST_BUILD_VERSION}/source/boost_${ARROW_BOOST_BUILD_VERSION_UNDERSCORES}.tar.gz"
           "https://sourceforge.net/projects/boost/files/boost/${ARROW_BOOST_BUILD_VERSION}/boost_${ARROW_BOOST_BUILD_VERSION_UNDERSCORES}.tar.gz"
  )
endif()

if(DEFINED ENV{ARROW_BROTLI_URL})
  set(BROTLI_SOURCE_URL "$ENV{ARROW_BROTLI_URL}")
else()
  set_urls(BROTLI_SOURCE_URL
           "https://github.com/google/brotli/archive/${ARROW_BROTLI_BUILD_VERSION}.tar.gz"
           "${THIRDPARTY_MIRROR_URL}/brotli-${ARROW_BROTLI_BUILD_VERSION}.tar.gz")
endif()

if(DEFINED ENV{ARROW_BZIP2_URL})
  set(ARROW_BZIP2_SOURCE_URL "$ENV{ARROW_BZIP2_URL}")
else()
  set_urls(ARROW_BZIP2_SOURCE_URL
           "https://sourceware.org/pub/bzip2/bzip2-${ARROW_BZIP2_BUILD_VERSION}.tar.gz"
           "${THIRDPARTY_MIRROR_URL}/bzip2-${ARROW_BZIP2_BUILD_VERSION}.tar.gz")
endif()

if(DEFINED ENV{ARROW_CARES_URL})
  set(CARES_SOURCE_URL "$ENV{ARROW_CARES_URL}")
else()
  set_urls(CARES_SOURCE_URL
           "https://c-ares.haxx.se/download/c-ares-${ARROW_CARES_BUILD_VERSION}.tar.gz"
           "${THIRDPARTY_MIRROR_URL}/cares-${ARROW_CARES_BUILD_VERSION}.tar.gz")
endif()

if(DEFINED ENV{ARROW_CRC32C_URL})
  set(CRC32C_URL "$ENV{ARROW_CRC32C_URL}")
else()
  set_urls(CRC32C_SOURCE_URL
           "https://github.com/google/crc32c/archive/${ARROW_CRC32C_BUILD_VERSION}.tar.gz"
  )
endif()

if(DEFINED ENV{ARROW_GBENCHMARK_URL})
  set(GBENCHMARK_SOURCE_URL "$ENV{ARROW_GBENCHMARK_URL}")
else()
  set_urls(GBENCHMARK_SOURCE_URL
           "https://github.com/google/benchmark/archive/${ARROW_GBENCHMARK_BUILD_VERSION}.tar.gz"
           "${THIRDPARTY_MIRROR_URL}/gbenchmark-${ARROW_GBENCHMARK_BUILD_VERSION}.tar.gz")
endif()

if(DEFINED ENV{ARROW_GFLAGS_URL})
  set(GFLAGS_SOURCE_URL "$ENV{ARROW_GFLAGS_URL}")
else()
  set_urls(GFLAGS_SOURCE_URL
           "https://github.com/gflags/gflags/archive/${ARROW_GFLAGS_BUILD_VERSION}.tar.gz"
           "${THIRDPARTY_MIRROR_URL}/gflags-${ARROW_GFLAGS_BUILD_VERSION}.tar.gz")
endif()

if(DEFINED ENV{ARROW_GLOG_URL})
  set(GLOG_SOURCE_URL "$ENV{ARROW_GLOG_URL}")
else()
  set_urls(GLOG_SOURCE_URL
           "https://github.com/google/glog/archive/${ARROW_GLOG_BUILD_VERSION}.tar.gz"
           "${THIRDPARTY_MIRROR_URL}/glog-${ARROW_GLOG_BUILD_VERSION}.tar.gz")
endif()

if(DEFINED ENV{ARROW_GOOGLE_CLOUD_CPP_URL})
  set(google_cloud_cpp_storage_SOURCE_URL "$ENV{ARROW_GOOGLE_CLOUD_CPP_URL}")
else()
  set_urls(google_cloud_cpp_storage_SOURCE_URL
           "https://github.com/googleapis/google-cloud-cpp/archive/${ARROW_GOOGLE_CLOUD_CPP_BUILD_VERSION}.tar.gz"
  )
endif()

if(DEFINED ENV{ARROW_GRPC_URL})
  set(GRPC_SOURCE_URL "$ENV{ARROW_GRPC_URL}")
else()
  set_urls(GRPC_SOURCE_URL
           "https://github.com/grpc/grpc/archive/${ARROW_GRPC_BUILD_VERSION}.tar.gz"
           "${THIRDPARTY_MIRROR_URL}/grpc-${ARROW_GRPC_BUILD_VERSION}.tar.gz")
endif()

if(DEFINED ENV{ARROW_GTEST_URL})
  set(GTEST_SOURCE_URL "$ENV{ARROW_GTEST_URL}")
else()
  set_urls(GTEST_SOURCE_URL
           "https://github.com/google/googletest/archive/release-${ARROW_GTEST_BUILD_VERSION}.tar.gz"
           "https://chromium.googlesource.com/external/github.com/google/googletest/+archive/release-${ARROW_GTEST_BUILD_VERSION}.tar.gz"
           "${THIRDPARTY_MIRROR_URL}/gtest-${ARROW_GTEST_BUILD_VERSION}.tar.gz")
endif()

if(DEFINED ENV{ARROW_JEMALLOC_URL})
  set(JEMALLOC_SOURCE_URL "$ENV{ARROW_JEMALLOC_URL}")
else()
  set_urls(JEMALLOC_SOURCE_URL
           "https://github.com/jemalloc/jemalloc/releases/download/${ARROW_JEMALLOC_BUILD_VERSION}/jemalloc-${ARROW_JEMALLOC_BUILD_VERSION}.tar.bz2"
           "${THIRDPARTY_MIRROR_URL}/jemalloc-${ARROW_JEMALLOC_BUILD_VERSION}.tar.bz2")
endif()

if(DEFINED ENV{ARROW_MIMALLOC_URL})
  set(MIMALLOC_SOURCE_URL "$ENV{ARROW_MIMALLOC_URL}")
else()
  set_urls(MIMALLOC_SOURCE_URL
           "https://github.com/microsoft/mimalloc/archive/${ARROW_MIMALLOC_BUILD_VERSION}.tar.gz"
           "${THIRDPARTY_MIRROR_URL}/mimalloc-${ARROW_MIMALLOC_BUILD_VERSION}.tar.gz")
endif()

if(DEFINED ENV{ARROW_NLOHMANN_JSON_URL})
  set(NLOHMANN_JSON_SOURCE_URL "$ENV{ARROW_NLOHMANN_JSON_URL}")
else()
  set_urls(NLOHMANN_JSON_SOURCE_URL
           "https://github.com/nlohmann/json/archive/${ARROW_NLOHMANN_JSON_BUILD_VERSION}.tar.gz"
  )
endif()

if(DEFINED ENV{ARROW_LZ4_URL})
  set(LZ4_SOURCE_URL "$ENV{ARROW_LZ4_URL}")
else()
  set_urls(LZ4_SOURCE_URL
           "https://github.com/lz4/lz4/archive/${ARROW_LZ4_BUILD_VERSION}.tar.gz"
           "${THIRDPARTY_MIRROR_URL}/lz4-${ARROW_LZ4_BUILD_VERSION}.tar.gz")
endif()

if(DEFINED ENV{ARROW_ORC_URL})
  set(ORC_SOURCE_URL "$ENV{ARROW_ORC_URL}")
else()
  set_urls(ORC_SOURCE_URL
           "https://www.apache.org/dyn/closer.cgi?action=download&filename=/orc/orc-${ARROW_ORC_BUILD_VERSION}/orc-${ARROW_ORC_BUILD_VERSION}.tar.gz"
           "https://downloads.apache.org/orc/orc-${ARROW_ORC_BUILD_VERSION}/orc-${ARROW_ORC_BUILD_VERSION}.tar.gz"
           "https://github.com/apache/orc/archive/rel/release-${ARROW_ORC_BUILD_VERSION}.tar.gz"
  )
endif()

if(DEFINED ENV{ARROW_OPENTELEMETRY_URL})
  set(OPENTELEMETRY_SOURCE_URL "$ENV{ARROW_OPENTELEMETRY_URL}")
else()
  # TODO: add mirror
  set_urls(OPENTELEMETRY_SOURCE_URL
           "https://github.com/open-telemetry/opentelemetry-cpp/archive/refs/tags/${ARROW_OPENTELEMETRY_BUILD_VERSION}.tar.gz"
  )
endif()

if(DEFINED ENV{ARROW_OPENTELEMETRY_PROTO_URL})
  set(OPENTELEMETRY_PROTO_SOURCE_URL "$ENV{ARROW_OPENTELEMETRY_PROTO_URL}")
else()
  # TODO: add mirror
  # N.B. upstream pins to particular commits, not tags
  set_urls(OPENTELEMETRY_PROTO_SOURCE_URL
           "https://github.com/open-telemetry/opentelemetry-proto/archive/${ARROW_OPENTELEMETRY_PROTO_BUILD_VERSION}.tar.gz"
  )
endif()

if(DEFINED ENV{ARROW_PROTOBUF_URL})
  set(PROTOBUF_SOURCE_URL "$ENV{ARROW_PROTOBUF_URL}")
else()
  string(SUBSTRING ${ARROW_PROTOBUF_BUILD_VERSION} 1 -1
                   ARROW_PROTOBUF_STRIPPED_BUILD_VERSION)
  # strip the leading `v`
  set_urls(PROTOBUF_SOURCE_URL
           "https://github.com/protocolbuffers/protobuf/releases/download/${ARROW_PROTOBUF_BUILD_VERSION}/protobuf-all-${ARROW_PROTOBUF_STRIPPED_BUILD_VERSION}.tar.gz"
           "${THIRDPARTY_MIRROR_URL}/protobuf-${ARROW_PROTOBUF_BUILD_VERSION}.tar.gz")
endif()

if(DEFINED ENV{ARROW_RE2_URL})
  set(RE2_SOURCE_URL "$ENV{ARROW_RE2_URL}")
else()
  set_urls(RE2_SOURCE_URL
           "https://github.com/google/re2/archive/${ARROW_RE2_BUILD_VERSION}.tar.gz"
           "${THIRDPARTY_MIRROR_URL}/re2-${ARROW_RE2_BUILD_VERSION}.tar.gz")
endif()

if(DEFINED ENV{ARROW_RAPIDJSON_URL})
  set(RAPIDJSON_SOURCE_URL "$ENV{ARROW_RAPIDJSON_URL}")
else()
  set_urls(RAPIDJSON_SOURCE_URL
           "https://github.com/miloyip/rapidjson/archive/${ARROW_RAPIDJSON_BUILD_VERSION}.tar.gz"
           "${THIRDPARTY_MIRROR_URL}/rapidjson-${ARROW_RAPIDJSON_BUILD_VERSION}.tar.gz")
endif()

if(DEFINED ENV{ARROW_SNAPPY_URL})
  set(SNAPPY_SOURCE_URL "$ENV{ARROW_SNAPPY_URL}")
else()
  if(CMAKE_CXX_COMPILER_ID STREQUAL "GNU" AND CMAKE_CXX_COMPILER_VERSION VERSION_LESS
                                              "4.9")
    # There is a bug in GCC < 4.9 with Snappy 1.1.9, so revert to 1.1.8 "SNAPPY_OLD" for those (ARROW-14661)
    set_urls(SNAPPY_SOURCE_URL
             "https://github.com/google/snappy/archive/${ARROW_SNAPPY_OLD_BUILD_VERSION}.tar.gz"
             "${THIRDPARTY_MIRROR_URL}/snappy-${ARROW_SNAPPY_OLD_BUILD_VERSION}.tar.gz")
    set(ARROW_SNAPPY_BUILD_SHA256_CHECKSUM ${ARROW_SNAPPY_OLD_BUILD_SHA256_CHECKSUM})
  else()
    set_urls(SNAPPY_SOURCE_URL
             "https://github.com/google/snappy/archive/${ARROW_SNAPPY_BUILD_VERSION}.tar.gz"
             "${THIRDPARTY_MIRROR_URL}/snappy-${ARROW_SNAPPY_BUILD_VERSION}.tar.gz")
  endif()
endif()

if(DEFINED ENV{ARROW_SUBSTRAIT_URL})
  set(SUBSTRAIT_SOURCE_URL "$ENV{ARROW_SUBSTRAIT_URL}")
else()
  set_urls(SUBSTRAIT_SOURCE_URL
           "https://github.com/substrait-io/substrait/archive/${ARROW_SUBSTRAIT_BUILD_VERSION}.tar.gz"
  )
endif()

if(DEFINED ENV{ARROW_THRIFT_URL})
  set(THRIFT_SOURCE_URL "$ENV{ARROW_THRIFT_URL}")
else()
  set_urls(THRIFT_SOURCE_URL
           "https://www.apache.org/dyn/closer.cgi?action=download&filename=/thrift/${ARROW_THRIFT_BUILD_VERSION}/thrift-${ARROW_THRIFT_BUILD_VERSION}.tar.gz"
           "https://downloads.apache.org/thrift/${ARROW_THRIFT_BUILD_VERSION}/thrift-${ARROW_THRIFT_BUILD_VERSION}.tar.gz"
           "https://github.com/apache/thrift/archive/v${ARROW_THRIFT_BUILD_VERSION}.tar.gz"
           "https://apache.claz.org/thrift/${ARROW_THRIFT_BUILD_VERSION}/thrift-${ARROW_THRIFT_BUILD_VERSION}.tar.gz"
           "https://apache.cs.utah.edu/thrift/${ARROW_THRIFT_BUILD_VERSION}/thrift-${ARROW_THRIFT_BUILD_VERSION}.tar.gz"
           "https://apache.mirrors.lucidnetworks.net/thrift/${ARROW_THRIFT_BUILD_VERSION}/thrift-${ARROW_THRIFT_BUILD_VERSION}.tar.gz"
           "https://apache.osuosl.org/thrift/${ARROW_THRIFT_BUILD_VERSION}/thrift-${ARROW_THRIFT_BUILD_VERSION}.tar.gz"
           "https://ftp.wayne.edu/apache/thrift/${ARROW_THRIFT_BUILD_VERSION}/thrift-${ARROW_THRIFT_BUILD_VERSION}.tar.gz"
           "https://mirror.olnevhost.net/pub/apache/thrift/${ARROW_THRIFT_BUILD_VERSION}/thrift-${ARROW_THRIFT_BUILD_VERSION}.tar.gz"
           "https://mirrors.gigenet.com/apache/thrift/${ARROW_THRIFT_BUILD_VERSION}/thrift-${ARROW_THRIFT_BUILD_VERSION}.tar.gz"
           "https://mirrors.koehn.com/apache/thrift/${ARROW_THRIFT_BUILD_VERSION}/thrift-${ARROW_THRIFT_BUILD_VERSION}.tar.gz"
           "https://mirrors.ocf.berkeley.edu/apache/thrift/${ARROW_THRIFT_BUILD_VERSION}/thrift-${ARROW_THRIFT_BUILD_VERSION}.tar.gz"
           "https://mirrors.sonic.net/apache/thrift/${ARROW_THRIFT_BUILD_VERSION}/thrift-${ARROW_THRIFT_BUILD_VERSION}.tar.gz"
           "https://us.mirrors.quenda.co/apache/thrift/${ARROW_THRIFT_BUILD_VERSION}/thrift-${ARROW_THRIFT_BUILD_VERSION}.tar.gz"
           "${THIRDPARTY_MIRROR_URL}/thrift-${ARROW_THRIFT_BUILD_VERSION}.tar.gz")
endif()

if(DEFINED ENV{ARROW_UCX_URL})
  set(ARROW_UCX_SOURCE_URL "$ENV{ARROW_UCX_URL}")
else()
  set_urls(ARROW_UCX_SOURCE_URL
           "https://github.com/openucx/ucx/archive/v${ARROW_UCX_BUILD_VERSION}.tar.gz")
endif()

if(DEFINED ENV{ARROW_UTF8PROC_URL})
  set(ARROW_UTF8PROC_SOURCE_URL "$ENV{ARROW_UTF8PROC_URL}")
else()
  set_urls(ARROW_UTF8PROC_SOURCE_URL
           "https://github.com/JuliaStrings/utf8proc/archive/${ARROW_UTF8PROC_BUILD_VERSION}.tar.gz"
  )
endif()

if(DEFINED ENV{ARROW_XSIMD_URL})
  set(XSIMD_SOURCE_URL "$ENV{ARROW_XSIMD_URL}")
else()
  set_urls(XSIMD_SOURCE_URL
           "https://github.com/xtensor-stack/xsimd/archive/${ARROW_XSIMD_BUILD_VERSION}.tar.gz"
  )
endif()

if(DEFINED ENV{ARROW_ZLIB_URL})
  set(ZLIB_SOURCE_URL "$ENV{ARROW_ZLIB_URL}")
else()
  set_urls(ZLIB_SOURCE_URL
           "https://zlib.net/fossils/zlib-${ARROW_ZLIB_BUILD_VERSION}.tar.gz"
           "${THIRDPARTY_MIRROR_URL}/zlib-${ARROW_ZLIB_BUILD_VERSION}.tar.gz")
endif()

if(DEFINED ENV{ARROW_ZSTD_URL})
  set(ZSTD_SOURCE_URL "$ENV{ARROW_ZSTD_URL}")
else()
  set_urls(ZSTD_SOURCE_URL
           "https://github.com/facebook/zstd/archive/${ARROW_ZSTD_BUILD_VERSION}.tar.gz")
endif()

# ----------------------------------------------------------------------
# ExternalProject options

set(EP_CXX_FLAGS
    "${CMAKE_CXX_COMPILER_ARG1} ${CMAKE_CXX_FLAGS} ${CMAKE_CXX_FLAGS_${UPPERCASE_BUILD_TYPE}}"
)
set(EP_C_FLAGS
    "${CMAKE_C_COMPILER_ARG1} ${CMAKE_C_FLAGS} ${CMAKE_C_FLAGS_${UPPERCASE_BUILD_TYPE}}")

if(NOT MSVC_TOOLCHAIN)
  # Set -fPIC on all external projects
  set(EP_CXX_FLAGS "${EP_CXX_FLAGS} -fPIC")
  set(EP_C_FLAGS "${EP_C_FLAGS} -fPIC")
endif()

# CC/CXX environment variables are captured on the first invocation of the
# builder (e.g make or ninja) instead of when CMake is invoked into to build
# directory. This leads to issues if the variables are exported in a subshell
# and the invocation of make/ninja is in distinct subshell without the same
# environment (CC/CXX).
set(EP_COMMON_TOOLCHAIN -DCMAKE_C_COMPILER=${CMAKE_C_COMPILER}
                        -DCMAKE_CXX_COMPILER=${CMAKE_CXX_COMPILER})

if(CMAKE_AR)
  set(EP_COMMON_TOOLCHAIN ${EP_COMMON_TOOLCHAIN} -DCMAKE_AR=${CMAKE_AR})
endif()

if(CMAKE_RANLIB)
  set(EP_COMMON_TOOLCHAIN ${EP_COMMON_TOOLCHAIN} -DCMAKE_RANLIB=${CMAKE_RANLIB})
endif()

# External projects are still able to override the following declarations.
# cmake command line will favor the last defined variable when a duplicate is
# encountered. This requires that `EP_COMMON_CMAKE_ARGS` is always the first
# argument.
set(EP_COMMON_CMAKE_ARGS
    ${EP_COMMON_TOOLCHAIN}
    ${EP_COMMON_CMAKE_ARGS}
    -DCMAKE_BUILD_TYPE=${CMAKE_BUILD_TYPE}
    -DCMAKE_C_FLAGS=${EP_C_FLAGS}
    -DCMAKE_C_FLAGS_${UPPERCASE_BUILD_TYPE}=${EP_C_FLAGS}
    -DCMAKE_CXX_FLAGS=${EP_CXX_FLAGS}
    -DCMAKE_CXX_FLAGS_${UPPERCASE_BUILD_TYPE}=${EP_CXX_FLAGS}
    -DCMAKE_CXX_STANDARD=${CMAKE_CXX_STANDARD}
    -DCMAKE_EXPORT_NO_PACKAGE_REGISTRY=${CMAKE_EXPORT_NO_PACKAGE_REGISTRY}
    -DCMAKE_FIND_PACKAGE_NO_PACKAGE_REGISTRY=${CMAKE_FIND_PACKAGE_NO_PACKAGE_REGISTRY}
    -DCMAKE_VERBOSE_MAKEFILE=${CMAKE_VERBOSE_MAKEFILE})

if(NOT ARROW_VERBOSE_THIRDPARTY_BUILD)
  set(EP_LOG_OPTIONS
      LOG_CONFIGURE
      1
      LOG_BUILD
      1
      LOG_INSTALL
      1
      LOG_DOWNLOAD
      1
      LOG_OUTPUT_ON_FAILURE
      1)
  set(Boost_DEBUG FALSE)
else()
  set(EP_LOG_OPTIONS)
  set(Boost_DEBUG TRUE)
endif()

# Ensure that a default make is set
if("${MAKE}" STREQUAL "")
  if(NOT MSVC)
    find_program(MAKE make)
  endif()
endif()

# Using make -j in sub-make is fragile
# see discussion https://github.com/apache/arrow/pull/2779
if(${CMAKE_GENERATOR} MATCHES "Makefiles")
  set(MAKE_BUILD_ARGS "")
else()
  # limit the maximum number of jobs for ninja
  set(MAKE_BUILD_ARGS "-j${NPROC}")
endif()

# ----------------------------------------------------------------------
# Find pthreads

set(THREADS_PREFER_PTHREAD_FLAG ON)
find_package(Threads REQUIRED)

# ----------------------------------------------------------------------
# Add Boost dependencies (code adapted from Apache Kudu)

macro(build_boost)
  set(BOOST_PREFIX "${CMAKE_CURRENT_BINARY_DIR}/boost_ep-prefix/src/boost_ep")

  # This is needed by the thrift_ep build
  set(BOOST_ROOT ${BOOST_PREFIX})
  set(Boost_INCLUDE_DIR "${BOOST_PREFIX}")

  if(ARROW_BOOST_REQUIRE_LIBRARY)
    set(BOOST_LIB_DIR "${BOOST_PREFIX}/stage/lib")
    set(BOOST_BUILD_LINK "static")
    if("${CMAKE_BUILD_TYPE}" STREQUAL "DEBUG")
      set(BOOST_BUILD_VARIANT "debug")
    else()
      set(BOOST_BUILD_VARIANT "release")
    endif()
    if(MSVC)
      set(BOOST_CONFIGURE_COMMAND ".\\\\bootstrap.bat")
    else()
      set(BOOST_CONFIGURE_COMMAND "./bootstrap.sh")
    endif()

    set(BOOST_BUILD_WITH_LIBRARIES "filesystem" "system")
    string(REPLACE ";" "," BOOST_CONFIGURE_LIBRARIES "${BOOST_BUILD_WITH_LIBRARIES}")
    list(APPEND BOOST_CONFIGURE_COMMAND "--prefix=${BOOST_PREFIX}"
         "--with-libraries=${BOOST_CONFIGURE_LIBRARIES}")
    set(BOOST_BUILD_COMMAND "./b2" "-j${NPROC}" "link=${BOOST_BUILD_LINK}"
                            "variant=${BOOST_BUILD_VARIANT}")
    if(MSVC)
      string(REGEX REPLACE "([0-9])$" ".\\1" BOOST_TOOLSET_MSVC_VERSION
                           ${MSVC_TOOLSET_VERSION})
      list(APPEND BOOST_BUILD_COMMAND "toolset=msvc-${BOOST_TOOLSET_MSVC_VERSION}")
      set(BOOST_BUILD_WITH_LIBRARIES_MSVC)
      foreach(_BOOST_LIB ${BOOST_BUILD_WITH_LIBRARIES})
        list(APPEND BOOST_BUILD_WITH_LIBRARIES_MSVC "--with-${_BOOST_LIB}")
      endforeach()
      list(APPEND BOOST_BUILD_COMMAND ${BOOST_BUILD_WITH_LIBRARIES_MSVC})
    else()
      list(APPEND BOOST_BUILD_COMMAND "cxxflags=-fPIC")
    endif()

    if(MSVC)
      string(REGEX
             REPLACE "^([0-9]+)\\.([0-9]+)\\.[0-9]+$" "\\1_\\2"
                     ARROW_BOOST_BUILD_VERSION_NO_MICRO_UNDERSCORE
                     ${ARROW_BOOST_BUILD_VERSION})
      set(BOOST_LIBRARY_SUFFIX "-vc${MSVC_TOOLSET_VERSION}-mt")
      if(BOOST_BUILD_VARIANT STREQUAL "debug")
        set(BOOST_LIBRARY_SUFFIX "${BOOST_LIBRARY_SUFFIX}-gd")
      endif()
      set(BOOST_LIBRARY_SUFFIX
          "${BOOST_LIBRARY_SUFFIX}-x64-${ARROW_BOOST_BUILD_VERSION_NO_MICRO_UNDERSCORE}")
    else()
      set(BOOST_LIBRARY_SUFFIX "")
    endif()
    set(BOOST_STATIC_SYSTEM_LIBRARY
        "${BOOST_LIB_DIR}/libboost_system${BOOST_LIBRARY_SUFFIX}${CMAKE_STATIC_LIBRARY_SUFFIX}"
    )
    set(BOOST_STATIC_FILESYSTEM_LIBRARY
        "${BOOST_LIB_DIR}/libboost_filesystem${BOOST_LIBRARY_SUFFIX}${CMAKE_STATIC_LIBRARY_SUFFIX}"
    )
    set(BOOST_SYSTEM_LIBRARY boost_system_static)
    set(BOOST_FILESYSTEM_LIBRARY boost_filesystem_static)
    set(BOOST_BUILD_PRODUCTS ${BOOST_STATIC_SYSTEM_LIBRARY}
                             ${BOOST_STATIC_FILESYSTEM_LIBRARY})

    add_thirdparty_lib(Boost::system
                       STATIC
                       "${BOOST_STATIC_SYSTEM_LIBRARY}"
                       INCLUDE_DIRECTORIES
                       "${Boost_INCLUDE_DIR}")
    add_thirdparty_lib(Boost::filesystem
                       STATIC
                       "${BOOST_STATIC_FILESYSTEM_LIBRARY}"
                       INCLUDE_DIRECTORIES
                       "${Boost_INCLUDE_DIR}")

    externalproject_add(boost_ep
                        URL ${BOOST_SOURCE_URL}
                        URL_HASH "SHA256=${ARROW_BOOST_BUILD_SHA256_CHECKSUM}"
                        BUILD_BYPRODUCTS ${BOOST_BUILD_PRODUCTS}
                        BUILD_IN_SOURCE 1
                        CONFIGURE_COMMAND ${BOOST_CONFIGURE_COMMAND}
                        BUILD_COMMAND ${BOOST_BUILD_COMMAND}
                        INSTALL_COMMAND "" ${EP_LOG_OPTIONS})
    add_dependencies(Boost::system boost_ep)
    add_dependencies(Boost::filesystem boost_ep)
  else()
    externalproject_add(boost_ep
                        ${EP_LOG_OPTIONS}
                        BUILD_COMMAND ""
                        CONFIGURE_COMMAND ""
                        INSTALL_COMMAND ""
                        URL ${BOOST_SOURCE_URL}
                        URL_HASH "SHA256=${ARROW_BOOST_BUILD_SHA256_CHECKSUM}")
  endif()
  add_library(Boost::headers INTERFACE IMPORTED)
  if(CMAKE_VERSION VERSION_LESS 3.11)
    set_target_properties(Boost::headers PROPERTIES INTERFACE_INCLUDE_DIRECTORIES
                                                    "${Boost_INCLUDE_DIR}")
  else()
    target_include_directories(Boost::headers INTERFACE "${Boost_INCLUDE_DIR}")
  endif()
  add_dependencies(Boost::headers boost_ep)
  # If Boost is found but one of system or filesystem components aren't found,
  # Boost::disable_autolinking and Boost::dynamic_linking are already defined.
  if(NOT TARGET Boost::disable_autolinking)
    add_library(Boost::disable_autolinking INTERFACE IMPORTED)
    if(WIN32)
      target_compile_definitions(Boost::disable_autolinking INTERFACE "BOOST_ALL_NO_LIB")
    endif()
  endif()
  if(NOT TARGET Boost::dynamic_linking)
    # This doesn't add BOOST_ALL_DYN_LINK because bundled Boost is a static library.
    add_library(Boost::dynamic_linking INTERFACE IMPORTED)
    add_dependencies(toolchain boost_ep)
  endif()
  set(BOOST_VENDORED TRUE)
endmacro()

if(ARROW_FLIGHT AND ARROW_BUILD_TESTS)
  set(ARROW_BOOST_REQUIRED_VERSION "1.64")
else()
  set(ARROW_BOOST_REQUIRED_VERSION "1.58")
endif()

set(Boost_USE_MULTITHREADED ON)
if(MSVC AND ARROW_USE_STATIC_CRT)
  set(Boost_USE_STATIC_RUNTIME ON)
endif()
set(Boost_ADDITIONAL_VERSIONS
    "1.75.0"
    "1.75"
    "1.74.0"
    "1.74"
    "1.73.0"
    "1.73"
    "1.72.0"
    "1.72"
    "1.71.0"
    "1.71"
    "1.70.0"
    "1.70"
    "1.69.0"
    "1.69"
    "1.68.0"
    "1.68"
    "1.67.0"
    "1.67"
    "1.66.0"
    "1.66"
    "1.65.0"
    "1.65"
    "1.64.0"
    "1.64"
    "1.63.0"
    "1.63"
    "1.62.0"
    "1.61"
    "1.61.0"
    "1.62"
    "1.60.0"
    "1.60")

# Thrift needs Boost if we're building the bundled version with version < 0.13,
# so we first need to determine whether we're building it
if(ARROW_WITH_THRIFT AND Thrift_SOURCE STREQUAL "AUTO")
  find_package(Thrift 0.11.0 MODULE COMPONENTS ${ARROW_THRIFT_REQUIRED_COMPONENTS})
  if(Thrift_FOUND)
    find_package(PkgConfig QUIET)
    pkg_check_modules(THRIFT_PC
                      thrift
                      NO_CMAKE_PATH
                      NO_CMAKE_ENVIRONMENT_PATH
                      QUIET)
    if(THRIFT_PC_FOUND)
      string(APPEND ARROW_PC_REQUIRES_PRIVATE " thrift")
    endif()
  else()
    set(Thrift_SOURCE "BUNDLED")
  endif()
endif()

# Thrift < 0.13 has a compile-time header dependency on boost
if(Thrift_SOURCE STREQUAL "BUNDLED" AND ARROW_THRIFT_BUILD_VERSION VERSION_LESS "0.13")
  set(THRIFT_REQUIRES_BOOST TRUE)
elseif(THRIFT_VERSION VERSION_LESS "0.13")
  set(THRIFT_REQUIRES_BOOST TRUE)
else()
  set(THRIFT_REQUIRES_BOOST FALSE)
endif()

# Compilers that don't support int128_t have a compile-time
# (header-only) dependency on Boost for int128_t.
if(ARROW_USE_UBSAN)
  # NOTE: Avoid native int128_t on clang with UBSan as it produces linker errors
  # (such as "undefined reference to '__muloti4'")
  set(ARROW_USE_NATIVE_INT128 FALSE)
else()
  include(CheckCXXSymbolExists)
  check_cxx_symbol_exists("_M_ARM64" "" WIN32_ARM64_TARGET)
  if(WIN32_ARM64_TARGET AND CMAKE_CXX_COMPILER_ID MATCHES "Clang")
    # NOTE: For clang/win-arm64, native int128_t produce linker errors
    set(ARROW_USE_NATIVE_INT128 FALSE)
  else()
    check_cxx_symbol_exists("__SIZEOF_INT128__" "" ARROW_USE_NATIVE_INT128)
  endif()
endif()

# - Gandiva has a compile-time (header-only) dependency on Boost, not runtime.
# - Tests need Boost at runtime.
# - S3FS and Flight benchmarks need Boost at runtime.
if(ARROW_BUILD_INTEGRATION
   OR ARROW_BUILD_TESTS
   OR (ARROW_FLIGHT AND ARROW_BUILD_BENCHMARKS)
   OR (ARROW_S3 AND ARROW_BUILD_BENCHMARKS))
  set(ARROW_USE_BOOST TRUE)
  set(ARROW_BOOST_REQUIRE_LIBRARY TRUE)
elseif(ARROW_GANDIVA
       OR (ARROW_WITH_THRIFT AND THRIFT_REQUIRES_BOOST)
       OR (NOT ARROW_USE_NATIVE_INT128))
  set(ARROW_USE_BOOST TRUE)
  set(ARROW_BOOST_REQUIRE_LIBRARY FALSE)
else()
  set(ARROW_USE_BOOST FALSE)
endif()

if(ARROW_USE_BOOST)
  if(ARROW_BOOST_USE_SHARED)
    # Find shared Boost libraries.
    set(Boost_USE_STATIC_LIBS OFF)
    set(BUILD_SHARED_LIBS_KEEP ${BUILD_SHARED_LIBS})
    set(BUILD_SHARED_LIBS ON)
  else()
    # Find static boost headers and libs
    set(Boost_USE_STATIC_LIBS ON)
  endif()
  resolve_dependency(Boost
                     REQUIRED_VERSION
                     ${ARROW_BOOST_REQUIRED_VERSION}
                     COMPONENTS
                     system
                     filesystem
                     IS_RUNTIME_DEPENDENCY
                     # libarrow.so doesn't depend on libboost*.
                     FALSE)
  if(ARROW_BOOST_USE_SHARED)
    set(BUILD_SHARED_LIBS ${BUILD_SHARED_LIBS_KEEP})
    unset(BUILD_SHARED_LIBS_KEEP)
  endif()

  # For CMake < 3.15
  if(NOT TARGET Boost::headers)
    add_library(Boost::headers INTERFACE IMPORTED)
    if(CMAKE_VERSION VERSION_LESS 3.11)
      set_target_properties(Boost::headers PROPERTIES INTERFACE_INCLUDE_DIRECTORIES
                                                      "${Boost_INCLUDE_DIR}")
    else()
      target_include_directories(Boost::headers INTERFACE "${Boost_INCLUDE_DIR}")
    endif()
  endif()

  foreach(BOOST_LIBRARY Boost::headers Boost::filesystem Boost::system)
    if(NOT TARGET ${BOOST_LIBRARY})
      continue()
    endif()
    if(CMAKE_VERSION VERSION_LESS 3.11)
      set_target_properties(${BOOST_LIBRARY} PROPERTIES INTERFACE_LINK_LIBRARIES
                                                        Boost::disable_autolinking)
    else()
      target_link_libraries(${BOOST_LIBRARY} INTERFACE Boost::disable_autolinking)
    endif()
    if(ARROW_BOOST_USE_SHARED)
      if(CMAKE_VERSION VERSION_LESS 3.11)
        set_target_properties(${BOOST_LIBRARY} PROPERTIES INTERFACE_LINK_LIBRARIES
                                                          Boost::dynamic_linking)
      else()
        target_link_libraries(${BOOST_LIBRARY} INTERFACE Boost::dynamic_linking)
      endif()
    endif()
  endforeach()

  if(WIN32 AND CMAKE_CXX_COMPILER_ID STREQUAL "GNU")
    # boost/process/detail/windows/handle_workaround.hpp doesn't work
    # without BOOST_USE_WINDOWS_H with MinGW because MinGW doesn't
    # provide __kernel_entry without winternl.h.
    #
    # See also:
    # https://github.com/boostorg/process/blob/develop/include/boost/process/detail/windows/handle_workaround.hpp
    target_compile_definitions(Boost::headers INTERFACE "BOOST_USE_WINDOWS_H=1")
  endif()

  message(STATUS "Boost include dir: ${Boost_INCLUDE_DIR}")
endif()

# ----------------------------------------------------------------------
# cURL

macro(find_curl)
  if(NOT TARGET CURL::libcurl)
    find_package(CURL REQUIRED)
    if(NOT TARGET CURL::libcurl)
      # For CMake 3.11 or older
      add_library(CURL::libcurl UNKNOWN IMPORTED)
      set_target_properties(CURL::libcurl
                            PROPERTIES INTERFACE_INCLUDE_DIRECTORIES
                                       "${CURL_INCLUDE_DIRS}" IMPORTED_LOCATION
                                                              "${CURL_LIBRARIES}")
    endif()
  endif()
endmacro()

# ----------------------------------------------------------------------
# Snappy

macro(build_snappy)
  message(STATUS "Building snappy from source")
  set(SNAPPY_PREFIX "${CMAKE_CURRENT_BINARY_DIR}/snappy_ep/src/snappy_ep-install")
  set(SNAPPY_STATIC_LIB_NAME snappy)
  set(SNAPPY_STATIC_LIB
      "${SNAPPY_PREFIX}/lib/${CMAKE_STATIC_LIBRARY_PREFIX}${SNAPPY_STATIC_LIB_NAME}${CMAKE_STATIC_LIBRARY_SUFFIX}"
  )

  set(SNAPPY_CMAKE_ARGS
      ${EP_COMMON_CMAKE_ARGS}
      -DCMAKE_INSTALL_LIBDIR=lib
      -DSNAPPY_BUILD_TESTS=OFF
      -DSNAPPY_BUILD_BENCHMARKS=OFF
      "-DCMAKE_INSTALL_PREFIX=${SNAPPY_PREFIX}")

  externalproject_add(snappy_ep
                      ${EP_LOG_OPTIONS}
                      BUILD_IN_SOURCE 1
                      INSTALL_DIR ${SNAPPY_PREFIX}
                      URL ${SNAPPY_SOURCE_URL}
                      URL_HASH "SHA256=${ARROW_SNAPPY_BUILD_SHA256_CHECKSUM}"
                      CMAKE_ARGS ${SNAPPY_CMAKE_ARGS}
                      BUILD_BYPRODUCTS "${SNAPPY_STATIC_LIB}")

  file(MAKE_DIRECTORY "${SNAPPY_PREFIX}/include")

  add_library(Snappy::snappy STATIC IMPORTED)
  set_target_properties(Snappy::snappy
                        PROPERTIES IMPORTED_LOCATION "${SNAPPY_STATIC_LIB}"
                                   INTERFACE_INCLUDE_DIRECTORIES
                                   "${SNAPPY_PREFIX}/include")
  add_dependencies(toolchain snappy_ep)
  add_dependencies(Snappy::snappy snappy_ep)

  list(APPEND ARROW_BUNDLED_STATIC_LIBS Snappy::snappy)
endmacro()

if(ARROW_WITH_SNAPPY)
  resolve_dependency(Snappy PC_PACKAGE_NAMES snappy)
  if(${Snappy_SOURCE} STREQUAL "SYSTEM" AND NOT snappy_PC_FOUND)
    get_target_property(SNAPPY_LIB Snappy::snappy IMPORTED_LOCATION)
    string(APPEND ARROW_PC_LIBS_PRIVATE " ${SNAPPY_LIB}")
  endif()
endif()

# ----------------------------------------------------------------------
# Brotli

macro(build_brotli)
  message(STATUS "Building brotli from source")
  set(BROTLI_PREFIX "${CMAKE_CURRENT_BINARY_DIR}/brotli_ep/src/brotli_ep-install")
  set(BROTLI_INCLUDE_DIR "${BROTLI_PREFIX}/include")
  set(BROTLI_LIB_DIR lib)
  set(BROTLI_STATIC_LIBRARY_ENC
      "${BROTLI_PREFIX}/${BROTLI_LIB_DIR}/${CMAKE_STATIC_LIBRARY_PREFIX}brotlienc-static${CMAKE_STATIC_LIBRARY_SUFFIX}"
  )
  set(BROTLI_STATIC_LIBRARY_DEC
      "${BROTLI_PREFIX}/${BROTLI_LIB_DIR}/${CMAKE_STATIC_LIBRARY_PREFIX}brotlidec-static${CMAKE_STATIC_LIBRARY_SUFFIX}"
  )
  set(BROTLI_STATIC_LIBRARY_COMMON
      "${BROTLI_PREFIX}/${BROTLI_LIB_DIR}/${CMAKE_STATIC_LIBRARY_PREFIX}brotlicommon-static${CMAKE_STATIC_LIBRARY_SUFFIX}"
  )
  set(BROTLI_CMAKE_ARGS ${EP_COMMON_CMAKE_ARGS} "-DCMAKE_INSTALL_PREFIX=${BROTLI_PREFIX}"
                        -DCMAKE_INSTALL_LIBDIR=${BROTLI_LIB_DIR})

  externalproject_add(brotli_ep
                      URL ${BROTLI_SOURCE_URL}
                      URL_HASH "SHA256=${ARROW_BROTLI_BUILD_SHA256_CHECKSUM}"
                      BUILD_BYPRODUCTS "${BROTLI_STATIC_LIBRARY_ENC}"
                                       "${BROTLI_STATIC_LIBRARY_DEC}"
                                       "${BROTLI_STATIC_LIBRARY_COMMON}"
                                       ${BROTLI_BUILD_BYPRODUCTS}
                                       ${EP_LOG_OPTIONS}
                      CMAKE_ARGS ${BROTLI_CMAKE_ARGS}
                      STEP_TARGETS headers_copy)

  add_dependencies(toolchain brotli_ep)
  file(MAKE_DIRECTORY "${BROTLI_INCLUDE_DIR}")

  add_library(Brotli::brotlicommon STATIC IMPORTED)
  set_target_properties(Brotli::brotlicommon
                        PROPERTIES IMPORTED_LOCATION "${BROTLI_STATIC_LIBRARY_COMMON}"
                                   INTERFACE_INCLUDE_DIRECTORIES "${BROTLI_INCLUDE_DIR}")
  add_dependencies(Brotli::brotlicommon brotli_ep)

  add_library(Brotli::brotlienc STATIC IMPORTED)
  set_target_properties(Brotli::brotlienc
                        PROPERTIES IMPORTED_LOCATION "${BROTLI_STATIC_LIBRARY_ENC}"
                                   INTERFACE_INCLUDE_DIRECTORIES "${BROTLI_INCLUDE_DIR}")
  add_dependencies(Brotli::brotlienc brotli_ep)

  add_library(Brotli::brotlidec STATIC IMPORTED)
  set_target_properties(Brotli::brotlidec
                        PROPERTIES IMPORTED_LOCATION "${BROTLI_STATIC_LIBRARY_DEC}"
                                   INTERFACE_INCLUDE_DIRECTORIES "${BROTLI_INCLUDE_DIR}")
  add_dependencies(Brotli::brotlidec brotli_ep)

  list(APPEND
       ARROW_BUNDLED_STATIC_LIBS
       Brotli::brotlicommon
       Brotli::brotlienc
       Brotli::brotlidec)
endmacro()

if(ARROW_WITH_BROTLI)
  resolve_dependency(Brotli PC_PACKAGE_NAMES libbrotlidec libbrotlienc)
endif()

if(PARQUET_REQUIRE_ENCRYPTION AND NOT ARROW_PARQUET)
  set(PARQUET_REQUIRE_ENCRYPTION OFF)
endif()
set(ARROW_OPENSSL_REQUIRED_VERSION "1.0.2")
if(BREW_BIN AND NOT OPENSSL_ROOT_DIR)
  execute_process(COMMAND ${BREW_BIN} --prefix "openssl@1.1"
                  OUTPUT_VARIABLE OPENSSL11_BREW_PREFIX
                  OUTPUT_STRIP_TRAILING_WHITESPACE)
  if(OPENSSL11_BREW_PREFIX)
    set(OPENSSL_ROOT_DIR ${OPENSSL11_BREW_PREFIX})
  else()
    execute_process(COMMAND ${BREW_BIN} --prefix "openssl"
                    OUTPUT_VARIABLE OPENSSL_BREW_PREFIX
                    OUTPUT_STRIP_TRAILING_WHITESPACE)
    if(OPENSSL_BREW_PREFIX)
      set(OPENSSL_ROOT_DIR ${OPENSSL_BREW_PREFIX})
    endif()
  endif()
endif()

set(ARROW_USE_OPENSSL OFF)
if(PARQUET_REQUIRE_ENCRYPTION
   OR ARROW_FLIGHT
   OR ARROW_S3)
  # OpenSSL is required
  if(ARROW_OPENSSL_USE_SHARED)
    # Find shared OpenSSL libraries.
    set(OpenSSL_USE_STATIC_LIBS OFF)
    # Seems that different envs capitalize this differently?
    set(OPENSSL_USE_STATIC_LIBS OFF)
    set(BUILD_SHARED_LIBS_KEEP ${BUILD_SHARED_LIBS})
    set(BUILD_SHARED_LIBS ON)

    find_package(OpenSSL ${ARROW_OPENSSL_REQUIRED_VERSION} REQUIRED)
    set(BUILD_SHARED_LIBS ${BUILD_SHARED_LIBS_KEEP})
    unset(BUILD_SHARED_LIBS_KEEP)
  else()
    # Find static OpenSSL headers and libs
    set(OpenSSL_USE_STATIC_LIBS ON)
    set(OPENSSL_USE_STATIC_LIBS ON)
    find_package(OpenSSL ${ARROW_OPENSSL_REQUIRED_VERSION} REQUIRED)
  endif()
  set(ARROW_USE_OPENSSL ON)
endif()

if(ARROW_USE_OPENSSL)
  message(STATUS "Found OpenSSL Crypto Library: ${OPENSSL_CRYPTO_LIBRARY}")
  message(STATUS "Building with OpenSSL (Version: ${OPENSSL_VERSION}) support")

  list(APPEND ARROW_SYSTEM_DEPENDENCIES OpenSSL)
else()
  message(STATUS "Building without OpenSSL support. Minimum OpenSSL version ${ARROW_OPENSSL_REQUIRED_VERSION} required."
  )
endif()

# ----------------------------------------------------------------------
# GLOG

macro(build_glog)
  message(STATUS "Building glog from source")
  set(GLOG_BUILD_DIR "${CMAKE_CURRENT_BINARY_DIR}/glog_ep-prefix/src/glog_ep")
  set(GLOG_INCLUDE_DIR "${GLOG_BUILD_DIR}/include")
  if(${UPPERCASE_BUILD_TYPE} STREQUAL "DEBUG")
    set(GLOG_LIB_SUFFIX "d")
  else()
    set(GLOG_LIB_SUFFIX "")
  endif()
  set(GLOG_STATIC_LIB
      "${GLOG_BUILD_DIR}/lib/${CMAKE_STATIC_LIBRARY_PREFIX}glog${GLOG_LIB_SUFFIX}${CMAKE_STATIC_LIBRARY_SUFFIX}"
  )
  set(GLOG_CMAKE_CXX_FLAGS "${CMAKE_CXX_FLAGS} -fPIC")
  set(GLOG_CMAKE_C_FLAGS "${EP_C_FLAGS} -fPIC")
  if(CMAKE_THREAD_LIBS_INIT)
    set(GLOG_CMAKE_CXX_FLAGS "${CMAKE_CXX_FLAGS} ${CMAKE_THREAD_LIBS_INIT}")
    set(GLOG_CMAKE_C_FLAGS "${EP_C_FLAGS} ${CMAKE_THREAD_LIBS_INIT}")
  endif()

  if(APPLE)
    # If we don't set this flag, the binary built with 10.13 cannot be used in 10.12.
    set(GLOG_CMAKE_CXX_FLAGS "${GLOG_CMAKE_CXX_FLAGS} -mmacosx-version-min=10.9")
  endif()

  set(GLOG_CMAKE_ARGS
      ${EP_COMMON_CMAKE_ARGS}
      "-DCMAKE_INSTALL_PREFIX=${GLOG_BUILD_DIR}"
      -DBUILD_SHARED_LIBS=OFF
      -DBUILD_TESTING=OFF
      -DWITH_GFLAGS=OFF
      -DCMAKE_CXX_FLAGS_${UPPERCASE_BUILD_TYPE}=${GLOG_CMAKE_CXX_FLAGS}
      -DCMAKE_C_FLAGS_${UPPERCASE_BUILD_TYPE}=${GLOG_CMAKE_C_FLAGS}
      -DCMAKE_CXX_FLAGS=${GLOG_CMAKE_CXX_FLAGS})
  externalproject_add(glog_ep
                      URL ${GLOG_SOURCE_URL}
                      URL_HASH "SHA256=${ARROW_GLOG_BUILD_SHA256_CHECKSUM}"
                      BUILD_IN_SOURCE 1
                      BUILD_BYPRODUCTS "${GLOG_STATIC_LIB}"
                      CMAKE_ARGS ${GLOG_CMAKE_ARGS} ${EP_LOG_OPTIONS})

  add_dependencies(toolchain glog_ep)
  file(MAKE_DIRECTORY "${GLOG_INCLUDE_DIR}")

  add_library(glog::glog STATIC IMPORTED)
  set_target_properties(glog::glog
                        PROPERTIES IMPORTED_LOCATION "${GLOG_STATIC_LIB}"
                                   INTERFACE_INCLUDE_DIRECTORIES "${GLOG_INCLUDE_DIR}")
  add_dependencies(glog::glog glog_ep)

  list(APPEND ARROW_BUNDLED_STATIC_LIBS glog::glog)
endmacro()

if(ARROW_USE_GLOG)
  resolve_dependency(GLOG PC_PACKAGE_NAMES libglog)
endif()

# ----------------------------------------------------------------------
# gflags

if(ARROW_BUILD_TESTS
   OR ARROW_BUILD_BENCHMARKS
   OR ARROW_BUILD_INTEGRATION
   OR ARROW_PLASMA
   OR ARROW_USE_GLOG
   OR ARROW_WITH_GRPC)
  set(ARROW_NEED_GFLAGS 1)
else()
  set(ARROW_NEED_GFLAGS 0)
endif()

macro(build_gflags)
  message(STATUS "Building gflags from source")

  set(GFLAGS_PREFIX "${CMAKE_CURRENT_BINARY_DIR}/gflags_ep-prefix/src/gflags_ep")
  set(GFLAGS_INCLUDE_DIR "${GFLAGS_PREFIX}/include")
  if(${UPPERCASE_BUILD_TYPE} STREQUAL "DEBUG")
    set(GFLAGS_LIB_SUFFIX "_debug")
  else()
    set(GFLAGS_LIB_SUFFIX "")
  endif()
  if(MSVC)
    set(GFLAGS_STATIC_LIB "${GFLAGS_PREFIX}/lib/gflags_static${GFLAGS_LIB_SUFFIX}.lib")
  else()
    set(GFLAGS_STATIC_LIB "${GFLAGS_PREFIX}/lib/libgflags${GFLAGS_LIB_SUFFIX}.a")
  endif()
  set(GFLAGS_CMAKE_ARGS
      ${EP_COMMON_CMAKE_ARGS}
      "-DCMAKE_INSTALL_PREFIX=${GFLAGS_PREFIX}"
      -DBUILD_SHARED_LIBS=OFF
      -DBUILD_STATIC_LIBS=ON
      -DBUILD_PACKAGING=OFF
      -DBUILD_TESTING=OFF
      -DBUILD_CONFIG_TESTS=OFF
      -DINSTALL_HEADERS=ON)

  file(MAKE_DIRECTORY "${GFLAGS_INCLUDE_DIR}")
  externalproject_add(gflags_ep
                      URL ${GFLAGS_SOURCE_URL} ${EP_LOG_OPTIONS}
                      URL_HASH "SHA256=${ARROW_GFLAGS_BUILD_SHA256_CHECKSUM}"
                      BUILD_IN_SOURCE 1
                      BUILD_BYPRODUCTS "${GFLAGS_STATIC_LIB}"
                      CMAKE_ARGS ${GFLAGS_CMAKE_ARGS})

  add_dependencies(toolchain gflags_ep)

  add_thirdparty_lib(gflags::gflags_static STATIC ${GFLAGS_STATIC_LIB})
  set(GFLAGS_LIBRARY gflags::gflags_static)
  set_target_properties(${GFLAGS_LIBRARY}
                        PROPERTIES INTERFACE_COMPILE_DEFINITIONS "GFLAGS_IS_A_DLL=0"
                                   INTERFACE_INCLUDE_DIRECTORIES "${GFLAGS_INCLUDE_DIR}")
  if(MSVC)
    set_target_properties(${GFLAGS_LIBRARY} PROPERTIES INTERFACE_LINK_LIBRARIES
                                                       "shlwapi.lib")
  endif()
  set(GFLAGS_LIBRARIES ${GFLAGS_LIBRARY})

  set(GFLAGS_VENDORED TRUE)

  list(APPEND ARROW_BUNDLED_STATIC_LIBS gflags::gflags_static)
endmacro()

if(ARROW_NEED_GFLAGS)
  set(ARROW_GFLAGS_REQUIRED_VERSION "2.1.0")
  resolve_dependency(gflags
                     HAVE_ALT
                     TRUE
                     REQUIRED_VERSION
                     ${ARROW_GFLAGS_REQUIRED_VERSION}
                     IS_RUNTIME_DEPENDENCY
                     FALSE)

  if(NOT TARGET ${GFLAGS_LIBRARIES})
    if(TARGET gflags::gflags_shared)
      set(GFLAGS_LIBRARIES gflags::gflags_shared)
    elseif(TARGET gflags-shared)
      set(GFLAGS_LIBRARIES gflags-shared)
    elseif(TARGET gflags_shared)
      set(GFLAGS_LIBRARIES gflags_shared)
    endif()
  endif()
endif()

# ----------------------------------------------------------------------
# Thrift

macro(build_thrift)
  if(CMAKE_VERSION VERSION_LESS 3.10)
    message(FATAL_ERROR "Building thrift using ExternalProject requires at least CMake 3.10"
    )
  endif()
  message("Building Apache Thrift from source")
  set(THRIFT_PREFIX "${CMAKE_CURRENT_BINARY_DIR}/thrift_ep-install")
  set(THRIFT_INCLUDE_DIR "${THRIFT_PREFIX}/include")
  set(THRIFT_CMAKE_ARGS
      ${EP_COMMON_CMAKE_ARGS}
      "-DCMAKE_INSTALL_PREFIX=${THRIFT_PREFIX}"
      "-DCMAKE_INSTALL_RPATH=${THRIFT_PREFIX}/lib"
      # Work around https://gitlab.kitware.com/cmake/cmake/issues/18865
      -DBoost_NO_BOOST_CMAKE=ON
      -DBUILD_COMPILER=OFF
      -DBUILD_EXAMPLES=OFF
      -DBUILD_SHARED_LIBS=OFF
      -DBUILD_TESTING=OFF
      -DBUILD_TUTORIALS=OFF
      -DCMAKE_DEBUG_POSTFIX=
      -DWITH_AS3=OFF
      -DWITH_CPP=ON
      -DWITH_C_GLIB=OFF
      -DWITH_JAVA=OFF
      -DWITH_JAVASCRIPT=OFF
      -DWITH_LIBEVENT=OFF
      -DWITH_NODEJS=OFF
      -DWITH_PYTHON=OFF
      -DWITH_QT5=OFF
      -DWITH_ZLIB=OFF)

  # Thrift also uses boost. Forward important boost settings if there were ones passed.
  if(DEFINED BOOST_ROOT)
    list(APPEND THRIFT_CMAKE_ARGS "-DBOOST_ROOT=${BOOST_ROOT}")
  endif()
  if(DEFINED Boost_NAMESPACE)
    list(APPEND THRIFT_CMAKE_ARGS "-DBoost_NAMESPACE=${Boost_NAMESPACE}")
  endif()

  if(MSVC)
    if(ARROW_USE_STATIC_CRT)
      set(THRIFT_LIB_SUFFIX "mt")
      list(APPEND THRIFT_CMAKE_ARGS "-DWITH_MT=ON")
    else()
      set(THRIFT_LIB_SUFFIX "md")
      list(APPEND THRIFT_CMAKE_ARGS "-DWITH_MT=OFF")
    endif()
    set(THRIFT_LIB
        "${THRIFT_PREFIX}/bin/${CMAKE_IMPORT_LIBRARY_PREFIX}thrift${THRIFT_LIB_SUFFIX}${CMAKE_IMPORT_LIBRARY_SUFFIX}"
    )
  else()
    set(THRIFT_LIB
        "${THRIFT_PREFIX}/lib/${CMAKE_STATIC_LIBRARY_PREFIX}thrift${CMAKE_STATIC_LIBRARY_SUFFIX}"
    )
  endif()

  if(BOOST_VENDORED)
    set(THRIFT_DEPENDENCIES ${THRIFT_DEPENDENCIES} boost_ep)
  endif()

  externalproject_add(thrift_ep
                      URL ${THRIFT_SOURCE_URL}
                      URL_HASH "SHA256=${ARROW_THRIFT_BUILD_SHA256_CHECKSUM}"
                      BUILD_BYPRODUCTS "${THRIFT_LIB}"
                      CMAKE_ARGS ${THRIFT_CMAKE_ARGS}
                      DEPENDS ${THRIFT_DEPENDENCIES} ${EP_LOG_OPTIONS})

  add_library(thrift::thrift STATIC IMPORTED)
  # The include directory must exist before it is referenced by a target.
  file(MAKE_DIRECTORY "${THRIFT_INCLUDE_DIR}")
  set_target_properties(thrift::thrift
                        PROPERTIES IMPORTED_LOCATION "${THRIFT_LIB}"
                                   INTERFACE_INCLUDE_DIRECTORIES "${THRIFT_INCLUDE_DIR}")
  if(CMAKE_VERSION VERSION_LESS 3.11)
    set_target_properties(${BOOST_LIBRARY} PROPERTIES INTERFACE_LINK_LIBRARIES
                                                      Boost::headers)
  else()
    target_link_libraries(thrift::thrift INTERFACE Boost::headers)
  endif()
  add_dependencies(toolchain thrift_ep)
  add_dependencies(thrift::thrift thrift_ep)
  set(THRIFT_VERSION ${ARROW_THRIFT_BUILD_VERSION})

  list(APPEND ARROW_BUNDLED_STATIC_LIBS thrift::thrift)
endmacro()

if(ARROW_WITH_THRIFT)
  # We already may have looked for Thrift earlier, when considering whether
  # to build Boost, so don't look again if already found.
  if(NOT Thrift_FOUND)
    # Thrift c++ code generated by 0.13 requires 0.11 or greater
    resolve_dependency(Thrift
                       REQUIRED_VERSION
                       0.11.0
                       PC_PACKAGE_NAMES
                       thrift)
  endif()

  string(REPLACE "." ";" VERSION_LIST ${THRIFT_VERSION})
  list(GET VERSION_LIST 0 THRIFT_VERSION_MAJOR)
  list(GET VERSION_LIST 1 THRIFT_VERSION_MINOR)
  list(GET VERSION_LIST 2 THRIFT_VERSION_PATCH)
endif()

# ----------------------------------------------------------------------
# Protocol Buffers (required for ORC, Flight, Gandiva and Substrait libraries)

macro(build_protobuf)
  message("Building Protocol Buffers from source")
  set(PROTOBUF_VENDORED TRUE)
  set(PROTOBUF_PREFIX "${CMAKE_CURRENT_BINARY_DIR}/protobuf_ep-install")
  set(PROTOBUF_INCLUDE_DIR "${PROTOBUF_PREFIX}/include")
  # This flag is based on what the user initially requested but if
  # we've fallen back to building protobuf we always build it statically
  # so we need to reset the flag so that we can link against it correctly
  # later.
  set(Protobuf_USE_STATIC_LIBS ON)
  # Newer protobuf releases always have a lib prefix independent from CMAKE_STATIC_LIBRARY_PREFIX
  set(PROTOBUF_STATIC_LIB
      "${PROTOBUF_PREFIX}/lib/libprotobuf${CMAKE_STATIC_LIBRARY_SUFFIX}")
  set(PROTOC_STATIC_LIB "${PROTOBUF_PREFIX}/lib/libprotoc${CMAKE_STATIC_LIBRARY_SUFFIX}")
  set(Protobuf_PROTOC_LIBRARY "${PROTOC_STATIC_LIB}")
  set(PROTOBUF_COMPILER "${PROTOBUF_PREFIX}/bin/protoc")

  if(CMAKE_VERSION VERSION_LESS 3.7)
    set(PROTOBUF_CONFIGURE_ARGS
        "AR=${CMAKE_AR}"
        "RANLIB=${CMAKE_RANLIB}"
        "CC=${CMAKE_C_COMPILER}"
        "CXX=${CMAKE_CXX_COMPILER}"
        "--disable-shared"
        "--prefix=${PROTOBUF_PREFIX}"
        "CFLAGS=${EP_C_FLAGS}"
        "CXXFLAGS=${EP_CXX_FLAGS}")
    set(PROTOBUF_BUILD_COMMAND ${MAKE} ${MAKE_BUILD_ARGS})
    if(CMAKE_OSX_SYSROOT)
      list(APPEND PROTOBUF_CONFIGURE_ARGS "SDKROOT=${CMAKE_OSX_SYSROOT}")
      list(APPEND PROTOBUF_BUILD_COMMAND "SDKROOT=${CMAKE_OSX_SYSROOT}")
    endif()
    set(PROTOBUF_EXTERNAL_PROJECT_ADD_ARGS
        CONFIGURE_COMMAND
        "./configure"
        ${PROTOBUF_CONFIGURE_ARGS}
        BUILD_COMMAND
        ${PROTOBUF_BUILD_COMMAND})
  else()
    # Strip lto flags (which may be added by dh_auto_configure)
    # See https://github.com/protocolbuffers/protobuf/issues/7092
    set(PROTOBUF_C_FLAGS ${EP_C_FLAGS})
    set(PROTOBUF_CXX_FLAGS ${EP_CXX_FLAGS})
    string(REPLACE "-flto=auto" "" PROTOBUF_C_FLAGS "${PROTOBUF_C_FLAGS}")
    string(REPLACE "-ffat-lto-objects" "" PROTOBUF_C_FLAGS "${PROTOBUF_C_FLAGS}")
    string(REPLACE "-flto=auto" "" PROTOBUF_CXX_FLAGS "${PROTOBUF_CXX_FLAGS}")
    string(REPLACE "-ffat-lto-objects" "" PROTOBUF_CXX_FLAGS "${PROTOBUF_CXX_FLAGS}")
    set(PROTOBUF_CMAKE_ARGS
        ${EP_COMMON_CMAKE_ARGS}
        -DBUILD_SHARED_LIBS=OFF
        -DCMAKE_INSTALL_LIBDIR=lib
        "-DCMAKE_INSTALL_PREFIX=${PROTOBUF_PREFIX}"
        -Dprotobuf_BUILD_TESTS=OFF
        -Dprotobuf_DEBUG_POSTFIX=
        "-DCMAKE_C_FLAGS=${PROTOBUF_C_FLAGS}"
        "-DCMAKE_CXX_FLAGS=${PROTOBUF_CXX_FLAGS}"
        "-DCMAKE_C_FLAGS_${UPPERCASE_BUILD_TYPE}=${PROTOBUF_C_FLAGS}"
        "-DCMAKE_CXX_FLAGS_${UPPERCASE_BUILD_TYPE}=${PROTOBUF_CXX_FLAGS}")
    if(MSVC AND NOT ARROW_USE_STATIC_CRT)
      list(APPEND PROTOBUF_CMAKE_ARGS "-Dprotobuf_MSVC_STATIC_RUNTIME=OFF")
    endif()
    if(ZLIB_ROOT)
      list(APPEND PROTOBUF_CMAKE_ARGS "-DZLIB_ROOT=${ZLIB_ROOT}")
    endif()
    set(PROTOBUF_EXTERNAL_PROJECT_ADD_ARGS CMAKE_ARGS ${PROTOBUF_CMAKE_ARGS}
                                           SOURCE_SUBDIR "cmake")
  endif()

  externalproject_add(protobuf_ep
                      ${PROTOBUF_EXTERNAL_PROJECT_ADD_ARGS}
                      BUILD_BYPRODUCTS "${PROTOBUF_STATIC_LIB}" "${PROTOBUF_COMPILER}"
                                       ${EP_LOG_OPTIONS}
                      BUILD_IN_SOURCE 1
                      URL ${PROTOBUF_SOURCE_URL}
                      URL_HASH "SHA256=${ARROW_PROTOBUF_BUILD_SHA256_CHECKSUM}")

  file(MAKE_DIRECTORY "${PROTOBUF_INCLUDE_DIR}")
  # For compatibility of CMake's FindProtobuf.cmake.
  set(Protobuf_INCLUDE_DIRS "${PROTOBUF_INCLUDE_DIR}")

  add_library(arrow::protobuf::libprotobuf STATIC IMPORTED)
  set_target_properties(arrow::protobuf::libprotobuf
                        PROPERTIES IMPORTED_LOCATION "${PROTOBUF_STATIC_LIB}"
                                   INTERFACE_INCLUDE_DIRECTORIES
                                   "${PROTOBUF_INCLUDE_DIR}")
  add_library(arrow::protobuf::libprotoc STATIC IMPORTED)
  set_target_properties(arrow::protobuf::libprotoc
                        PROPERTIES IMPORTED_LOCATION "${PROTOC_STATIC_LIB}"
                                   INTERFACE_INCLUDE_DIRECTORIES
                                   "${PROTOBUF_INCLUDE_DIR}")
  add_executable(arrow::protobuf::protoc IMPORTED)
  set_target_properties(arrow::protobuf::protoc PROPERTIES IMPORTED_LOCATION
                                                           "${PROTOBUF_COMPILER}")

  add_dependencies(toolchain protobuf_ep)
  add_dependencies(arrow::protobuf::libprotobuf protobuf_ep)
  add_dependencies(arrow::protobuf::protoc protobuf_ep)

  list(APPEND ARROW_BUNDLED_STATIC_LIBS arrow::protobuf::libprotobuf)
endmacro()

if(ARROW_WITH_PROTOBUF)
  if(ARROW_WITH_GRPC)
    # FlightSQL uses proto3 optionals, which require 3.15 or later.
    set(ARROW_PROTOBUF_REQUIRED_VERSION "3.15.0")
  elseif(ARROW_GANDIVA_JAVA)
    # google::protobuf::MessageLite::ByteSize() is deprecated since
    # Protobuf 3.4.0.
    set(ARROW_PROTOBUF_REQUIRED_VERSION "3.4.0")
  elseif(ARROW_SUBSTRAIT)
    # Substrait protobuf files use proto3 syntax
    set(ARROW_PROTOBUF_REQUIRED_VERSION "3.0.0")
  else()
    set(ARROW_PROTOBUF_REQUIRED_VERSION "2.6.1")
  endif()
  resolve_dependency(Protobuf
                     REQUIRED_VERSION
                     ${ARROW_PROTOBUF_REQUIRED_VERSION}
                     PC_PACKAGE_NAMES
                     protobuf)

  if(NOT Protobuf_USE_STATIC_LIBS AND MSVC_TOOLCHAIN)
    add_definitions(-DPROTOBUF_USE_DLLS)
  endif()

  if(TARGET arrow::protobuf::libprotobuf)
    set(ARROW_PROTOBUF_LIBPROTOBUF arrow::protobuf::libprotobuf)
  else()
    # CMake 3.8 or older don't define the targets
    if(NOT TARGET protobuf::libprotobuf)
      add_library(protobuf::libprotobuf UNKNOWN IMPORTED)
      set_target_properties(protobuf::libprotobuf
                            PROPERTIES IMPORTED_LOCATION "${PROTOBUF_LIBRARY}"
                                       INTERFACE_INCLUDE_DIRECTORIES
                                       "${PROTOBUF_INCLUDE_DIR}")
    endif()
    set(ARROW_PROTOBUF_LIBPROTOBUF protobuf::libprotobuf)
  endif()
  if(TARGET arrow::protobuf::libprotoc)
    set(ARROW_PROTOBUF_LIBPROTOC arrow::protobuf::libprotoc)
  else()
    # CMake 3.8 or older don't define the targets
    if(NOT TARGET protobuf::libprotoc)
      if(PROTOBUF_PROTOC_LIBRARY AND NOT Protobuf_PROTOC_LIBRARY)
        # Old CMake versions have a different casing.
        set(Protobuf_PROTOC_LIBRARY ${PROTOBUF_PROTOC_LIBRARY})
      endif()
      if(NOT Protobuf_PROTOC_LIBRARY)
        message(FATAL_ERROR "libprotoc was set to ${Protobuf_PROTOC_LIBRARY}")
      endif()
      add_library(protobuf::libprotoc UNKNOWN IMPORTED)
      set_target_properties(protobuf::libprotoc
                            PROPERTIES IMPORTED_LOCATION "${Protobuf_PROTOC_LIBRARY}"
                                       INTERFACE_INCLUDE_DIRECTORIES
                                       "${PROTOBUF_INCLUDE_DIR}")
    endif()
    set(ARROW_PROTOBUF_LIBPROTOC protobuf::libprotoc)
  endif()
  if(TARGET arrow::protobuf::protoc)
    set(ARROW_PROTOBUF_PROTOC arrow::protobuf::protoc)
  else()
    if(NOT TARGET protobuf::protoc)
      add_executable(protobuf::protoc IMPORTED)
      set_target_properties(protobuf::protoc PROPERTIES IMPORTED_LOCATION
                                                        "${PROTOBUF_PROTOC_EXECUTABLE}")
    endif()
    set(ARROW_PROTOBUF_PROTOC protobuf::protoc)
  endif()

  # Log protobuf paths as we often see issues with mixed sources for
  # the libraries and protoc.
  get_target_property(PROTOBUF_PROTOC_EXECUTABLE ${ARROW_PROTOBUF_PROTOC}
                      IMPORTED_LOCATION)
  message(STATUS "Found protoc: ${PROTOBUF_PROTOC_EXECUTABLE}")
  # Protobuf_PROTOC_LIBRARY is set by all versions of FindProtobuf.cmake
  message(STATUS "Found libprotoc: ${Protobuf_PROTOC_LIBRARY}")
  get_target_property(PROTOBUF_LIBRARY ${ARROW_PROTOBUF_LIBPROTOBUF} IMPORTED_LOCATION)
  message(STATUS "Found libprotobuf: ${PROTOBUF_LIBRARY}")
  message(STATUS "Found protobuf headers: ${PROTOBUF_INCLUDE_DIR}")
endif()

# ----------------------------------------------------------------------
# Substrait (required by compute engine)

macro(build_substrait)
  message("Building Substrait from source")

  set(SUBSTRAIT_PROTOS
      capabilities
      expression
      extensions/extensions
      function
      parameterized_types
      plan
      relations
      type
      type_expressions)

  externalproject_add(substrait_ep
                      CONFIGURE_COMMAND ""
                      BUILD_COMMAND ""
                      INSTALL_COMMAND ""
                      URL ${SUBSTRAIT_SOURCE_URL}
                      URL_HASH "SHA256=${ARROW_SUBSTRAIT_BUILD_SHA256_CHECKSUM}")

  externalproject_get_property(substrait_ep SOURCE_DIR)
  set(SUBSTRAIT_LOCAL_DIR ${SOURCE_DIR})

  set(SUBSTRAIT_CPP_DIR "${CMAKE_CURRENT_BINARY_DIR}/substrait_ep-generated")
  file(MAKE_DIRECTORY ${SUBSTRAIT_CPP_DIR})

  set(SUBSTRAIT_SUPPRESSED_WARNINGS)
  if(MSVC)
    # Protobuf generated files trigger some spurious warnings on MSVC.

    # Implicit conversion from uint64_t to uint32_t:
    list(APPEND SUBSTRAIT_SUPPRESSED_WARNINGS "/wd4244")

    # Missing dll-interface:
    list(APPEND SUBSTRAIT_SUPPRESSED_WARNINGS "/wd4251")
  endif()

  set(SUBSTRAIT_SOURCES)
  set(SUBSTRAIT_PROTO_GEN_ALL)
  foreach(SUBSTRAIT_PROTO ${SUBSTRAIT_PROTOS})
    set(SUBSTRAIT_PROTO_GEN "${SUBSTRAIT_CPP_DIR}/substrait/${SUBSTRAIT_PROTO}.pb")

    foreach(EXT h cc)
      set_source_files_properties("${SUBSTRAIT_PROTO_GEN}.${EXT}"
                                  PROPERTIES COMPILE_OPTIONS
                                             "${SUBSTRAIT_SUPPRESSED_WARNINGS}"
                                             GENERATED TRUE
                                             SKIP_UNITY_BUILD_INCLUSION TRUE)
      list(APPEND SUBSTRAIT_PROTO_GEN_ALL "${SUBSTRAIT_PROTO_GEN}.${EXT}")
    endforeach()
    add_custom_command(OUTPUT "${SUBSTRAIT_PROTO_GEN}.cc" "${SUBSTRAIT_PROTO_GEN}.h"
                       COMMAND ${ARROW_PROTOBUF_PROTOC} "-I${SUBSTRAIT_LOCAL_DIR}/proto"
                               "--cpp_out=${SUBSTRAIT_CPP_DIR}"
                               "${SUBSTRAIT_LOCAL_DIR}/proto/substrait/${SUBSTRAIT_PROTO}.proto"
                       DEPENDS ${PROTO_DEPENDS} substrait_ep)

    list(APPEND SUBSTRAIT_SOURCES "${SUBSTRAIT_PROTO_GEN}.cc")
  endforeach()

  add_custom_target(substrait_gen ALL DEPENDS ${SUBSTRAIT_PROTO_GEN_ALL})

  set(SUBSTRAIT_INCLUDES ${SUBSTRAIT_CPP_DIR} ${PROTOBUF_INCLUDE_DIR})

  add_library(substrait STATIC ${SUBSTRAIT_SOURCES})
  set_target_properties(substrait PROPERTIES POSITION_INDEPENDENT_CODE ON)
  target_include_directories(substrait PUBLIC ${SUBSTRAIT_INCLUDES})
  target_link_libraries(substrait INTERFACE ${ARROW_PROTOBUF_LIBPROTOBUF})
  add_dependencies(substrait substrait_gen)

  list(APPEND ARROW_BUNDLED_STATIC_LIBS substrait)
endmacro()

if(ARROW_SUBSTRAIT)
  # Currently, we can only build Substrait from source.
  set(Substrait_SOURCE "BUNDLED")
  resolve_dependency(Substrait)
endif()

# ----------------------------------------------------------------------
# jemalloc - Unix-only high-performance allocator

if(ARROW_JEMALLOC)
  message(STATUS "Building (vendored) jemalloc from source")
  # We only use a vendored jemalloc as we want to control its version.
  # Also our build of jemalloc is specially prefixed so that it will not
  # conflict with the default allocator as well as other jemalloc
  # installations.
  # find_package(jemalloc)

  set(ARROW_JEMALLOC_USE_SHARED OFF)
  set(JEMALLOC_PREFIX
      "${CMAKE_CURRENT_BINARY_DIR}/jemalloc_ep-prefix/src/jemalloc_ep/dist/")
  set(JEMALLOC_LIB_DIR "${JEMALLOC_PREFIX}/lib")
  set(JEMALLOC_STATIC_LIB
      "${JEMALLOC_LIB_DIR}/libjemalloc_pic${CMAKE_STATIC_LIBRARY_SUFFIX}")
  set(JEMALLOC_CONFIGURE_COMMAND ./configure "AR=${CMAKE_AR}" "CC=${CMAKE_C_COMPILER}")
  if(CMAKE_OSX_SYSROOT)
    list(APPEND JEMALLOC_CONFIGURE_COMMAND "SDKROOT=${CMAKE_OSX_SYSROOT}")
  endif()
  if(DEFINED ARROW_JEMALLOC_LG_PAGE)
    # Used for arm64 manylinux wheels in order to make the wheel work on both
    # 4k and 64k page arm64 systems.
    list(APPEND JEMALLOC_CONFIGURE_COMMAND "--with-lg-page=${ARROW_JEMALLOC_LG_PAGE}")
  endif()
  list(APPEND
       JEMALLOC_CONFIGURE_COMMAND
       "--prefix=${JEMALLOC_PREFIX}"
       "--libdir=${JEMALLOC_LIB_DIR}"
       "--with-jemalloc-prefix=je_arrow_"
       "--with-private-namespace=je_arrow_private_"
       "--without-export"
       "--disable-shared"
       # Don't override operator new()
       "--disable-cxx"
       "--disable-libdl"
       # See https://github.com/jemalloc/jemalloc/issues/1237
       "--disable-initial-exec-tls"
       ${EP_LOG_OPTIONS})
  if(${UPPERCASE_BUILD_TYPE} STREQUAL "DEBUG")
    # Enable jemalloc debug checks when Arrow itself has debugging enabled
    list(APPEND JEMALLOC_CONFIGURE_COMMAND "--enable-debug")
  endif()
  set(JEMALLOC_BUILD_COMMAND ${MAKE} ${MAKE_BUILD_ARGS})
  if(CMAKE_OSX_SYSROOT)
    list(APPEND JEMALLOC_BUILD_COMMAND "SDKROOT=${CMAKE_OSX_SYSROOT}")
  endif()
  externalproject_add(jemalloc_ep
                      URL ${JEMALLOC_SOURCE_URL}
                      URL_HASH "SHA256=${ARROW_JEMALLOC_BUILD_SHA256_CHECKSUM}"
                      PATCH_COMMAND touch doc/jemalloc.3 doc/jemalloc.html
                                    # The prefix "je_arrow_" must be kept in sync with the value in memory_pool.cc
                      CONFIGURE_COMMAND ${JEMALLOC_CONFIGURE_COMMAND}
                      BUILD_IN_SOURCE 1
                      BUILD_COMMAND ${JEMALLOC_BUILD_COMMAND}
                      BUILD_BYPRODUCTS "${JEMALLOC_STATIC_LIB}"
                      INSTALL_COMMAND ${MAKE} -j1 install)

  # Don't use the include directory directly so that we can point to a path
  # that is unique to our codebase.
  set(JEMALLOC_INCLUDE_DIR "${CMAKE_CURRENT_BINARY_DIR}/jemalloc_ep-prefix/src/")
  # The include directory must exist before it is referenced by a target.
  file(MAKE_DIRECTORY "${JEMALLOC_INCLUDE_DIR}")
  add_library(jemalloc::jemalloc STATIC IMPORTED)
  set_target_properties(jemalloc::jemalloc
                        PROPERTIES INTERFACE_LINK_LIBRARIES Threads::Threads
                                   IMPORTED_LOCATION "${JEMALLOC_STATIC_LIB}"
                                   INTERFACE_INCLUDE_DIRECTORIES
                                   "${JEMALLOC_INCLUDE_DIR}")
  add_dependencies(jemalloc::jemalloc jemalloc_ep)

  list(APPEND ARROW_BUNDLED_STATIC_LIBS jemalloc::jemalloc)
endif()

# ----------------------------------------------------------------------
# mimalloc - Cross-platform high-performance allocator, from Microsoft

if(ARROW_MIMALLOC)
  message(STATUS "Building (vendored) mimalloc from source")
  # We only use a vendored mimalloc as we want to control its build options.

  set(MIMALLOC_LIB_BASE_NAME "mimalloc")
  if(WIN32)
    set(MIMALLOC_LIB_BASE_NAME "${MIMALLOC_LIB_BASE_NAME}-static")
  endif()
  if(${UPPERCASE_BUILD_TYPE} STREQUAL "DEBUG")
    set(MIMALLOC_LIB_BASE_NAME "${MIMALLOC_LIB_BASE_NAME}-${LOWERCASE_BUILD_TYPE}")
  endif()

  set(MIMALLOC_PREFIX "${CMAKE_CURRENT_BINARY_DIR}/mimalloc_ep/src/mimalloc_ep")
  set(MIMALLOC_INCLUDE_DIR "${MIMALLOC_PREFIX}/include/mimalloc-1.7")
  set(MIMALLOC_STATIC_LIB
      "${MIMALLOC_PREFIX}/lib/mimalloc-1.7/${CMAKE_STATIC_LIBRARY_PREFIX}${MIMALLOC_LIB_BASE_NAME}${CMAKE_STATIC_LIBRARY_SUFFIX}"
  )

  set(MIMALLOC_CMAKE_ARGS
      ${EP_COMMON_CMAKE_ARGS}
      "-DCMAKE_INSTALL_PREFIX=${MIMALLOC_PREFIX}"
      -DMI_OVERRIDE=OFF
      -DMI_LOCAL_DYNAMIC_TLS=ON
      -DMI_BUILD_OBJECT=OFF
      -DMI_BUILD_SHARED=OFF
      -DMI_BUILD_TESTS=OFF)

  externalproject_add(mimalloc_ep
                      URL ${MIMALLOC_SOURCE_URL}
                      URL_HASH "SHA256=${ARROW_MIMALLOC_BUILD_SHA256_CHECKSUM}"
                      CMAKE_ARGS ${MIMALLOC_CMAKE_ARGS}
                      BUILD_BYPRODUCTS "${MIMALLOC_STATIC_LIB}")

  file(MAKE_DIRECTORY ${MIMALLOC_INCLUDE_DIR})

  add_library(mimalloc::mimalloc STATIC IMPORTED)
  set_target_properties(mimalloc::mimalloc
                        PROPERTIES INTERFACE_LINK_LIBRARIES Threads::Threads
                                   IMPORTED_LOCATION "${MIMALLOC_STATIC_LIB}"
                                   INTERFACE_INCLUDE_DIRECTORIES
                                   "${MIMALLOC_INCLUDE_DIR}")
  if(WIN32)
    set_property(TARGET mimalloc::mimalloc
                 APPEND
                 PROPERTY INTERFACE_LINK_LIBRARIES "bcrypt.lib" "psapi.lib")
  endif()
  add_dependencies(mimalloc::mimalloc mimalloc_ep)
  add_dependencies(toolchain mimalloc_ep)

  list(APPEND ARROW_BUNDLED_STATIC_LIBS mimalloc::mimalloc)
endif()

# ----------------------------------------------------------------------
# Google gtest

macro(build_gtest)
  message(STATUS "Building gtest from source")
  set(GTEST_VENDORED TRUE)
  set(GTEST_CMAKE_CXX_FLAGS ${EP_CXX_FLAGS})

  if(CMAKE_BUILD_TYPE MATCHES DEBUG)
    set(CMAKE_GTEST_DEBUG_EXTENSION "d")
  else()
    set(CMAKE_GTEST_DEBUG_EXTENSION "")
  endif()

  if(APPLE)
    set(GTEST_CMAKE_CXX_FLAGS ${GTEST_CMAKE_CXX_FLAGS} -DGTEST_USE_OWN_TR1_TUPLE=1
                              -Wno-unused-value -Wno-ignored-attributes)
  endif()

  if(MSVC)
    set(GTEST_CMAKE_CXX_FLAGS "${GTEST_CMAKE_CXX_FLAGS} -DGTEST_CREATE_SHARED_LIBRARY=1")
  endif()

  set(GTEST_PREFIX "${CMAKE_CURRENT_BINARY_DIR}/googletest_ep-prefix")
  set(GTEST_INCLUDE_DIR "${GTEST_PREFIX}/include")

  set(_GTEST_LIBRARY_DIR "${GTEST_PREFIX}/lib")

  if(MSVC)
    set(_GTEST_IMPORTED_TYPE IMPORTED_IMPLIB)
    set(_GTEST_LIBRARY_SUFFIX
        "${CMAKE_GTEST_DEBUG_EXTENSION}${CMAKE_IMPORT_LIBRARY_SUFFIX}")
  else()
    set(_GTEST_IMPORTED_TYPE IMPORTED_LOCATION)
    set(_GTEST_LIBRARY_SUFFIX
        "${CMAKE_GTEST_DEBUG_EXTENSION}${CMAKE_SHARED_LIBRARY_SUFFIX}")

  endif()

  set(GTEST_SHARED_LIB
      "${_GTEST_LIBRARY_DIR}/${CMAKE_SHARED_LIBRARY_PREFIX}gtest${_GTEST_LIBRARY_SUFFIX}")
  set(GMOCK_SHARED_LIB
      "${_GTEST_LIBRARY_DIR}/${CMAKE_SHARED_LIBRARY_PREFIX}gmock${_GTEST_LIBRARY_SUFFIX}")
  set(GTEST_MAIN_SHARED_LIB
      "${_GTEST_LIBRARY_DIR}/${CMAKE_SHARED_LIBRARY_PREFIX}gtest_main${_GTEST_LIBRARY_SUFFIX}"
  )
  set(GTEST_INSTALL_NAME_DIR "$<INSTALL_PREFIX$<ANGLE-R>/lib")
  # Fix syntax highlighting mess introduced by unclosed bracket above
  set(dummy ">")

  set(GTEST_CMAKE_ARGS
      ${EP_COMMON_TOOLCHAIN}
      -DBUILD_SHARED_LIBS=ON
      -DCMAKE_BUILD_TYPE=${CMAKE_BUILD_TYPE}
      -DCMAKE_CXX_FLAGS=${GTEST_CMAKE_CXX_FLAGS}
      -DCMAKE_CXX_FLAGS_${UPPERCASE_BUILD_TYPE}=${GTEST_CMAKE_CXX_FLAGS}
      -DCMAKE_INSTALL_LIBDIR=lib
      -DCMAKE_INSTALL_NAME_DIR=${GTEST_INSTALL_NAME_DIR}
      -DCMAKE_INSTALL_PREFIX=${GTEST_PREFIX}
      -DCMAKE_MACOSX_RPATH=OFF)
  set(GMOCK_INCLUDE_DIR "${GTEST_PREFIX}/include")

  if(MSVC AND NOT ARROW_USE_STATIC_CRT)
    set(GTEST_CMAKE_ARGS ${GTEST_CMAKE_ARGS} -Dgtest_force_shared_crt=ON)
  endif()

  externalproject_add(googletest_ep
                      URL ${GTEST_SOURCE_URL}
                      URL_HASH "SHA256=${ARROW_GTEST_BUILD_SHA256_CHECKSUM}"
                      BUILD_BYPRODUCTS ${GTEST_SHARED_LIB} ${GTEST_MAIN_SHARED_LIB}
                                       ${GMOCK_SHARED_LIB}
                      CMAKE_ARGS ${GTEST_CMAKE_ARGS} ${EP_LOG_OPTIONS})
  if(WIN32)
    # Copy the built shared libraries to the same directory as our
    # test programs because Windows doesn't provided rpath (run-time
    # search path) feature. We need to put these shared libraries to
    # the same directory as our test programs or add
    # _GTEST_LIBRARY_DIR to PATH when we run our test programs. We
    # choose the former because the latter may be forgotten.
    set(_GTEST_RUNTIME_DIR "${GTEST_PREFIX}/bin")
    set(_GTEST_RUNTIME_SUFFIX
        "${CMAKE_GTEST_DEBUG_EXTENSION}${CMAKE_SHARED_LIBRARY_SUFFIX}")
    set(_GTEST_RUNTIME_LIB
        "${_GTEST_RUNTIME_DIR}/${CMAKE_SHARED_LIBRARY_PREFIX}gtest${_GTEST_RUNTIME_SUFFIX}"
    )
    set(_GMOCK_RUNTIME_LIB
        "${_GTEST_RUNTIME_DIR}/${CMAKE_SHARED_LIBRARY_PREFIX}gmock${_GTEST_RUNTIME_SUFFIX}"
    )
    set(_GTEST_MAIN_RUNTIME_LIB
        "${_GTEST_RUNTIME_DIR}/${CMAKE_SHARED_LIBRARY_PREFIX}gtest_main${_GTEST_RUNTIME_SUFFIX}"
    )
    if(CMAKE_VERSION VERSION_LESS 3.9)
      message(FATAL_ERROR "Building GoogleTest from source on Windows requires at least CMake 3.9"
      )
    endif()
    get_property(_GENERATOR_IS_MULTI_CONFIG GLOBAL PROPERTY GENERATOR_IS_MULTI_CONFIG)
    if(_GENERATOR_IS_MULTI_CONFIG)
      set(_GTEST_RUNTIME_OUTPUT_DIR "${BUILD_OUTPUT_ROOT_DIRECTORY}/${CMAKE_BUILD_TYPE}")
    else()
      set(_GTEST_RUNTIME_OUTPUT_DIR ${BUILD_OUTPUT_ROOT_DIRECTORY})
    endif()
    externalproject_add_step(googletest_ep copy
                             COMMAND ${CMAKE_COMMAND} -E make_directory
                                     ${_GTEST_RUNTIME_OUTPUT_DIR}
                             COMMAND ${CMAKE_COMMAND} -E copy ${_GTEST_RUNTIME_LIB}
                                     ${_GTEST_RUNTIME_OUTPUT_DIR}
                             COMMAND ${CMAKE_COMMAND} -E copy ${_GMOCK_RUNTIME_LIB}
                                     ${_GTEST_RUNTIME_OUTPUT_DIR}
                             COMMAND ${CMAKE_COMMAND} -E copy ${_GTEST_MAIN_RUNTIME_LIB}
                                     ${_GTEST_RUNTIME_OUTPUT_DIR}
                             DEPENDEES install)
  endif()

  # The include directory must exist before it is referenced by a target.
  file(MAKE_DIRECTORY "${GTEST_INCLUDE_DIR}")

  add_library(GTest::gtest SHARED IMPORTED)
  set_target_properties(GTest::gtest
                        PROPERTIES ${_GTEST_IMPORTED_TYPE} "${GTEST_SHARED_LIB}"
                                   INTERFACE_COMPILE_DEFINITIONS
                                   "GTEST_LINKED_AS_SHARED_LIBRARY=1"
                                   INTERFACE_INCLUDE_DIRECTORIES "${GTEST_INCLUDE_DIR}")

  add_library(GTest::gtest_main SHARED IMPORTED)
  set_target_properties(GTest::gtest_main
                        PROPERTIES ${_GTEST_IMPORTED_TYPE} "${GTEST_MAIN_SHARED_LIB}"
                                   INTERFACE_INCLUDE_DIRECTORIES "${GTEST_INCLUDE_DIR}")

  add_library(GTest::gmock SHARED IMPORTED)
  set_target_properties(GTest::gmock
                        PROPERTIES ${_GTEST_IMPORTED_TYPE} "${GMOCK_SHARED_LIB}"
                                   INTERFACE_COMPILE_DEFINITIONS
                                   "GMOCK_LINKED_AS_SHARED_LIBRARY=1"
                                   INTERFACE_INCLUDE_DIRECTORIES "${GTEST_INCLUDE_DIR}")
  add_dependencies(toolchain-tests googletest_ep)
  add_dependencies(GTest::gtest googletest_ep)
  add_dependencies(GTest::gtest_main googletest_ep)
  add_dependencies(GTest::gmock googletest_ep)
endmacro()

if(ARROW_TESTING)
  if(CMAKE_VERSION VERSION_LESS 3.23)
    set(GTEST_USE_CONFIG TRUE)
  else()
    set(GTEST_USE_CONFIG FALSE)
  endif()
  # We can't find shred library version of GoogleTest on Windows with
  # Conda's gtest package because it doesn't provide GTestConfig.cmake
  # provided by GoogleTest and CMake's built-in FindGTtest.cmake
  # doesn't support gtest_dll.dll.
  resolve_dependency(GTest
                     REQUIRED_VERSION
                     1.10.0
                     USE_CONFIG
                     ${GTEST_USE_CONFIG})
endif()

macro(build_benchmark)
  message(STATUS "Building benchmark from source")
  if(CMAKE_VERSION VERSION_LESS 3.6)
    message(FATAL_ERROR "Building gbenchmark from source requires at least CMake 3.6")
  endif()

  if(NOT MSVC)
    set(GBENCHMARK_CMAKE_CXX_FLAGS "${EP_CXX_FLAGS} -std=c++11")
  endif()

  if(APPLE AND (CMAKE_CXX_COMPILER_ID STREQUAL "AppleClang" OR CMAKE_CXX_COMPILER_ID
                                                               STREQUAL "Clang"))
    set(GBENCHMARK_CMAKE_CXX_FLAGS "${GBENCHMARK_CMAKE_CXX_FLAGS} -stdlib=libc++")
  endif()

  set(GBENCHMARK_PREFIX
      "${CMAKE_CURRENT_BINARY_DIR}/gbenchmark_ep/src/gbenchmark_ep-install")
  set(GBENCHMARK_INCLUDE_DIR "${GBENCHMARK_PREFIX}/include")
  set(GBENCHMARK_STATIC_LIB
      "${GBENCHMARK_PREFIX}/lib/${CMAKE_STATIC_LIBRARY_PREFIX}benchmark${CMAKE_STATIC_LIBRARY_SUFFIX}"
  )
  set(GBENCHMARK_MAIN_STATIC_LIB
      "${GBENCHMARK_PREFIX}/lib/${CMAKE_STATIC_LIBRARY_PREFIX}benchmark_main${CMAKE_STATIC_LIBRARY_SUFFIX}"
  )
  set(GBENCHMARK_CMAKE_ARGS
      ${EP_COMMON_CMAKE_ARGS}
      "-DCMAKE_INSTALL_PREFIX=${GBENCHMARK_PREFIX}"
      -DCMAKE_INSTALL_LIBDIR=lib
      -DBENCHMARK_ENABLE_TESTING=OFF
      -DCMAKE_CXX_FLAGS=${GBENCHMARK_CMAKE_CXX_FLAGS})
  if(APPLE)
    set(GBENCHMARK_CMAKE_ARGS ${GBENCHMARK_CMAKE_ARGS} "-DBENCHMARK_USE_LIBCXX=ON")
  endif()

  externalproject_add(gbenchmark_ep
                      URL ${GBENCHMARK_SOURCE_URL}
                      URL_HASH "SHA256=${ARROW_GBENCHMARK_BUILD_SHA256_CHECKSUM}"
                      BUILD_BYPRODUCTS "${GBENCHMARK_STATIC_LIB}"
                                       "${GBENCHMARK_MAIN_STATIC_LIB}"
                      CMAKE_ARGS ${GBENCHMARK_CMAKE_ARGS} ${EP_LOG_OPTIONS})

  # The include directory must exist before it is referenced by a target.
  file(MAKE_DIRECTORY "${GBENCHMARK_INCLUDE_DIR}")

  add_library(benchmark::benchmark STATIC IMPORTED)
  set_target_properties(benchmark::benchmark
                        PROPERTIES IMPORTED_LOCATION "${GBENCHMARK_STATIC_LIB}"
                                   INTERFACE_INCLUDE_DIRECTORIES
                                   "${GBENCHMARK_INCLUDE_DIR}")

  add_library(benchmark::benchmark_main STATIC IMPORTED)
  set_target_properties(benchmark::benchmark_main
                        PROPERTIES IMPORTED_LOCATION "${GBENCHMARK_MAIN_STATIC_LIB}"
                                   INTERFACE_INCLUDE_DIRECTORIES
                                   "${GBENCHMARK_INCLUDE_DIR}")

  add_dependencies(toolchain-benchmarks gbenchmark_ep)
  add_dependencies(benchmark::benchmark gbenchmark_ep)
  add_dependencies(benchmark::benchmark_main gbenchmark_ep)
endmacro()

if(ARROW_BUILD_BENCHMARKS)
  set(BENCHMARK_REQUIRED_VERSION 1.6.0)
  resolve_dependency(benchmark
                     REQUIRED_VERSION
                     ${BENCHMARK_REQUIRED_VERSION}
                     IS_RUNTIME_DEPENDENCY
                     FALSE)
endif()

macro(build_rapidjson)
  message(STATUS "Building RapidJSON from source")
  set(RAPIDJSON_PREFIX
      "${CMAKE_CURRENT_BINARY_DIR}/rapidjson_ep/src/rapidjson_ep-install")
  set(RAPIDJSON_CMAKE_ARGS
      ${EP_COMMON_CMAKE_ARGS}
      -DRAPIDJSON_BUILD_DOC=OFF
      -DRAPIDJSON_BUILD_EXAMPLES=OFF
      -DRAPIDJSON_BUILD_TESTS=OFF
      "-DCMAKE_INSTALL_PREFIX=${RAPIDJSON_PREFIX}")

  externalproject_add(rapidjson_ep
                      ${EP_LOG_OPTIONS}
                      PREFIX "${CMAKE_BINARY_DIR}"
                      URL ${RAPIDJSON_SOURCE_URL}
                      URL_HASH "SHA256=${ARROW_RAPIDJSON_BUILD_SHA256_CHECKSUM}"
                      CMAKE_ARGS ${RAPIDJSON_CMAKE_ARGS})

  set(RAPIDJSON_INCLUDE_DIR "${RAPIDJSON_PREFIX}/include")
  # The include directory must exist before it is referenced by a target.
  file(MAKE_DIRECTORY "${RAPIDJSON_INCLUDE_DIR}")

  add_dependencies(toolchain rapidjson_ep)
  add_dependencies(toolchain-tests rapidjson_ep)
  add_dependencies(rapidjson rapidjson_ep)

  set(RAPIDJSON_VENDORED TRUE)
endmacro()

if(ARROW_WITH_RAPIDJSON)
  set(ARROW_RAPIDJSON_REQUIRED_VERSION "1.1.0")
  resolve_dependency(RapidJSON
                     HAVE_ALT
                     TRUE
                     REQUIRED_VERSION
                     ${ARROW_RAPIDJSON_REQUIRED_VERSION}
                     IS_RUNTIME_DEPENDENCY
                     FALSE)

  if(RapidJSON_INCLUDE_DIR)
    set(RAPIDJSON_INCLUDE_DIR "${RapidJSON_INCLUDE_DIR}")
  endif()
  if(WIN32 AND "${RAPIDJSON_INCLUDE_DIR}" MATCHES "^/")
    # MSYS2
    execute_process(COMMAND "cygpath" "--windows" "${RAPIDJSON_INCLUDE_DIR}"
                    OUTPUT_VARIABLE RAPIDJSON_INCLUDE_DIR
                    OUTPUT_STRIP_TRAILING_WHITESPACE)
  endif()

  add_library(rapidjson::rapidjson INTERFACE IMPORTED)
  if(CMAKE_VERSION VERSION_LESS 3.11)
    set_target_properties(rapidjson::rapidjson PROPERTIES INTERFACE_INCLUDE_DIRECTORIES
                                                          "${RAPIDJSON_INCLUDE_DIR}")
  else()
    target_include_directories(rapidjson::rapidjson INTERFACE "${RAPIDJSON_INCLUDE_DIR}")
  endif()
endif()

macro(build_xsimd)
  message(STATUS "Building xsimd from source")
  set(XSIMD_PREFIX "${CMAKE_CURRENT_BINARY_DIR}/xsimd_ep/src/xsimd_ep-install")
  set(XSIMD_CMAKE_ARGS ${EP_COMMON_CMAKE_ARGS} "-DCMAKE_INSTALL_PREFIX=${XSIMD_PREFIX}")

  externalproject_add(xsimd_ep
                      ${EP_LOG_OPTIONS}
                      PREFIX "${CMAKE_BINARY_DIR}"
                      URL ${XSIMD_SOURCE_URL}
                      URL_HASH "SHA256=${ARROW_XSIMD_BUILD_SHA256_CHECKSUM}"
                      CMAKE_ARGS ${XSIMD_CMAKE_ARGS})

  set(XSIMD_INCLUDE_DIR "${XSIMD_PREFIX}/include")
  # The include directory must exist before it is referenced by a target.
  file(MAKE_DIRECTORY "${XSIMD_INCLUDE_DIR}")

  add_dependencies(toolchain xsimd_ep)
  add_dependencies(toolchain-tests xsimd_ep)

  set(XSIMD_VENDORED TRUE)
endmacro()

if((NOT ARROW_SIMD_LEVEL STREQUAL "NONE") OR (NOT ARROW_RUNTIME_SIMD_LEVEL STREQUAL "NONE"
                                             ))
  set(ARROW_USE_XSIMD TRUE)
else()
  set(ARROW_USE_XSIMD FALSE)
endif()
if(ARROW_USE_XSIMD)
  set(xsimd_SOURCE "BUNDLED")
  resolve_dependency(xsimd)

  add_library(xsimd INTERFACE IMPORTED)
  if(CMAKE_VERSION VERSION_LESS 3.11)
    set_target_properties(xsimd PROPERTIES INTERFACE_INCLUDE_DIRECTORIES
                                           "${XSIMD_INCLUDE_DIR}")
  else()
    target_include_directories(xsimd INTERFACE "${XSIMD_INCLUDE_DIR}")
  endif()
endif()

macro(build_zlib)
  message(STATUS "Building ZLIB from source")
  set(ZLIB_PREFIX "${CMAKE_CURRENT_BINARY_DIR}/zlib_ep/src/zlib_ep-install")
  if(MSVC)
    if(${UPPERCASE_BUILD_TYPE} STREQUAL "DEBUG")
      set(ZLIB_STATIC_LIB_NAME zlibstaticd.lib)
    else()
      set(ZLIB_STATIC_LIB_NAME zlibstatic.lib)
    endif()
  else()
    set(ZLIB_STATIC_LIB_NAME libz.a)
  endif()
  set(ZLIB_STATIC_LIB "${ZLIB_PREFIX}/lib/${ZLIB_STATIC_LIB_NAME}")
  set(ZLIB_CMAKE_ARGS ${EP_COMMON_CMAKE_ARGS} "-DCMAKE_INSTALL_PREFIX=${ZLIB_PREFIX}"
                      -DBUILD_SHARED_LIBS=OFF)

  externalproject_add(zlib_ep
                      URL ${ZLIB_SOURCE_URL} ${EP_LOG_OPTIONS}
                      URL_HASH "SHA256=${ARROW_ZLIB_BUILD_SHA256_CHECKSUM}"
                      BUILD_BYPRODUCTS "${ZLIB_STATIC_LIB}"
                      CMAKE_ARGS ${ZLIB_CMAKE_ARGS})

  file(MAKE_DIRECTORY "${ZLIB_PREFIX}/include")

  add_library(ZLIB::ZLIB STATIC IMPORTED)
  set(ZLIB_LIBRARIES ${ZLIB_STATIC_LIB})
  set(ZLIB_INCLUDE_DIRS "${ZLIB_PREFIX}/include")
  set_target_properties(ZLIB::ZLIB
                        PROPERTIES IMPORTED_LOCATION ${ZLIB_LIBRARIES}
                                   INTERFACE_INCLUDE_DIRECTORIES ${ZLIB_INCLUDE_DIRS})

  add_dependencies(toolchain zlib_ep)
  add_dependencies(ZLIB::ZLIB zlib_ep)

  list(APPEND ARROW_BUNDLED_STATIC_LIBS ZLIB::ZLIB)
endmacro()

if(ARROW_WITH_ZLIB)
  resolve_dependency(ZLIB PC_PACKAGE_NAMES zlib)
endif()

macro(build_lz4)
  message(STATUS "Building lz4 from source")
  set(LZ4_BUILD_DIR "${CMAKE_CURRENT_BINARY_DIR}/lz4_ep-prefix/src/lz4_ep")
  set(LZ4_PREFIX "${CMAKE_CURRENT_BINARY_DIR}/lz4_ep-prefix")

  if(MSVC)
    if(ARROW_USE_STATIC_CRT)
      if(${UPPERCASE_BUILD_TYPE} STREQUAL "DEBUG")
        set(LZ4_RUNTIME_LIBRARY_LINKAGE "/p:RuntimeLibrary=MultiThreadedDebug")
      else()
        set(LZ4_RUNTIME_LIBRARY_LINKAGE "/p:RuntimeLibrary=MultiThreaded")
      endif()
    endif()
    set(LZ4_STATIC_LIB
        "${LZ4_BUILD_DIR}/build/VS2010/bin/x64_${CMAKE_BUILD_TYPE}/liblz4_static.lib")
    set(LZ4_BUILD_COMMAND
        BUILD_COMMAND msbuild.exe /m /p:Configuration=${CMAKE_BUILD_TYPE} /p:Platform=x64
        /p:PlatformToolset=v140 ${LZ4_RUNTIME_LIBRARY_LINKAGE} /t:Build
        ${LZ4_BUILD_DIR}/build/VS2010/lz4.sln)
  else()
    set(LZ4_STATIC_LIB "${LZ4_BUILD_DIR}/lib/liblz4.a")
    # Must explicitly invoke sh on MinGW
    set(LZ4_BUILD_COMMAND
        BUILD_COMMAND sh "${CMAKE_CURRENT_SOURCE_DIR}/build-support/build-lz4-lib.sh"
        "AR=${CMAKE_AR}" "OS=${CMAKE_SYSTEM_NAME}")
  endif()

  # We need to copy the header in lib to directory outside of the build
  externalproject_add(lz4_ep
                      URL ${LZ4_SOURCE_URL} ${EP_LOG_OPTIONS}
                      URL_HASH "SHA256=${ARROW_LZ4_BUILD_SHA256_CHECKSUM}"
                      UPDATE_COMMAND ${CMAKE_COMMAND} -E copy_directory
                                     "${LZ4_BUILD_DIR}/lib" "${LZ4_PREFIX}/include"
                                     ${LZ4_PATCH_COMMAND}
                      CONFIGURE_COMMAND ""
                      INSTALL_COMMAND ""
                      BINARY_DIR ${LZ4_BUILD_DIR}
                      BUILD_BYPRODUCTS ${LZ4_STATIC_LIB} ${LZ4_BUILD_COMMAND})

  file(MAKE_DIRECTORY "${LZ4_PREFIX}/include")
  add_library(lz4::lz4 STATIC IMPORTED)
  set_target_properties(lz4::lz4
                        PROPERTIES IMPORTED_LOCATION "${LZ4_STATIC_LIB}"
                                   INTERFACE_INCLUDE_DIRECTORIES "${LZ4_PREFIX}/include")
  add_dependencies(toolchain lz4_ep)
  add_dependencies(lz4::lz4 lz4_ep)

  list(APPEND ARROW_BUNDLED_STATIC_LIBS lz4::lz4)
endmacro()

if(ARROW_WITH_LZ4)
  resolve_dependency(lz4
                     HAVE_ALT
                     TRUE
                     PC_PACKAGE_NAMES
                     liblz4)
endif()

macro(build_zstd)
  message(STATUS "Building zstd from source")
  set(ZSTD_PREFIX "${CMAKE_CURRENT_BINARY_DIR}/zstd_ep-install")

  set(ZSTD_CMAKE_ARGS
      ${EP_COMMON_TOOLCHAIN}
      "-DCMAKE_INSTALL_PREFIX=${ZSTD_PREFIX}"
      -DCMAKE_BUILD_TYPE=${CMAKE_BUILD_TYPE}
      -DCMAKE_INSTALL_LIBDIR=${CMAKE_INSTALL_LIBDIR}
      -DZSTD_BUILD_PROGRAMS=off
      -DZSTD_BUILD_SHARED=off
      -DZSTD_BUILD_STATIC=on
      -DZSTD_MULTITHREAD_SUPPORT=off)

  if(MSVC)
    set(ZSTD_STATIC_LIB "${ZSTD_PREFIX}/${CMAKE_INSTALL_LIBDIR}/zstd_static.lib")
    if(ARROW_USE_STATIC_CRT)
      set(ZSTD_CMAKE_ARGS ${ZSTD_CMAKE_ARGS} "-DZSTD_USE_STATIC_RUNTIME=on")
    endif()
  else()
    set(ZSTD_STATIC_LIB "${ZSTD_PREFIX}/${CMAKE_INSTALL_LIBDIR}/libzstd.a")
    # Only pass our C flags on Unix as on MSVC it leads to a
    # "incompatible command-line options" error
    set(ZSTD_CMAKE_ARGS
        ${ZSTD_CMAKE_ARGS}
        -DCMAKE_C_COMPILER=${CMAKE_C_COMPILER}
        -DCMAKE_CXX_COMPILER=${CMAKE_CXX_COMPILER}
        -DCMAKE_C_FLAGS=${EP_C_FLAGS}
        -DCMAKE_CXX_FLAGS=${EP_CXX_FLAGS})
  endif()

  if(CMAKE_VERSION VERSION_LESS 3.7)
    message(FATAL_ERROR "Building zstd using ExternalProject requires at least CMake 3.7")
  endif()

  externalproject_add(zstd_ep
                      ${EP_LOG_OPTIONS}
                      CMAKE_ARGS ${ZSTD_CMAKE_ARGS}
                      SOURCE_SUBDIR "build/cmake"
                      INSTALL_DIR ${ZSTD_PREFIX}
                      URL ${ZSTD_SOURCE_URL}
                      URL_HASH "SHA256=${ARROW_ZSTD_BUILD_SHA256_CHECKSUM}"
                      BUILD_BYPRODUCTS "${ZSTD_STATIC_LIB}")

  file(MAKE_DIRECTORY "${ZSTD_PREFIX}/include")

  add_library(zstd::libzstd STATIC IMPORTED)
  set_target_properties(zstd::libzstd
                        PROPERTIES IMPORTED_LOCATION "${ZSTD_STATIC_LIB}"
                                   INTERFACE_INCLUDE_DIRECTORIES "${ZSTD_PREFIX}/include")

  add_dependencies(toolchain zstd_ep)
  add_dependencies(zstd::libzstd zstd_ep)

  list(APPEND ARROW_BUNDLED_STATIC_LIBS zstd::libzstd)
endmacro()

if(ARROW_WITH_ZSTD)
  # ARROW-13384: ZSTD_minCLevel was added in v1.4.0, required by ARROW-13091
  resolve_dependency(zstd
                     PC_PACKAGE_NAMES
                     libzstd
                     REQUIRED_VERSION
                     1.4.0)

  if(TARGET zstd::libzstd)
    set(ARROW_ZSTD_LIBZSTD zstd::libzstd)
  else()
    # "SYSTEM" source will prioritize cmake config, which exports
    # zstd::libzstd_{static,shared}
    if(ARROW_ZSTD_USE_SHARED)
      if(TARGET zstd::libzstd_shared)
        set(ARROW_ZSTD_LIBZSTD zstd::libzstd_shared)
      endif()
    else()
      if(TARGET zstd::libzstd_static)
        set(ARROW_ZSTD_LIBZSTD zstd::libzstd_static)
      endif()
    endif()
  endif()
endif()

# ----------------------------------------------------------------------
# RE2 (required for Gandiva)

macro(build_re2)
  message(STATUS "Building RE2 from source")
  set(RE2_PREFIX "${CMAKE_CURRENT_BINARY_DIR}/re2_ep-install")
  set(RE2_STATIC_LIB
      "${RE2_PREFIX}/lib/${CMAKE_STATIC_LIBRARY_PREFIX}re2${CMAKE_STATIC_LIBRARY_SUFFIX}")

  set(RE2_CMAKE_ARGS ${EP_COMMON_CMAKE_ARGS} "-DCMAKE_INSTALL_PREFIX=${RE2_PREFIX}"
                     -DCMAKE_INSTALL_LIBDIR=lib)

  externalproject_add(re2_ep
                      ${EP_LOG_OPTIONS}
                      INSTALL_DIR ${RE2_PREFIX}
                      URL ${RE2_SOURCE_URL}
                      URL_HASH "SHA256=${ARROW_RE2_BUILD_SHA256_CHECKSUM}"
                      CMAKE_ARGS ${RE2_CMAKE_ARGS}
                      BUILD_BYPRODUCTS "${RE2_STATIC_LIB}")

  file(MAKE_DIRECTORY "${RE2_PREFIX}/include")
  add_library(re2::re2 STATIC IMPORTED)
  set_target_properties(re2::re2
                        PROPERTIES IMPORTED_LOCATION "${RE2_STATIC_LIB}"
                                   INTERFACE_INCLUDE_DIRECTORIES "${RE2_PREFIX}/include")

  add_dependencies(toolchain re2_ep)
  add_dependencies(re2::re2 re2_ep)
  set(RE2_VENDORED TRUE)
  # Set values so that FindRE2 finds this too
  set(RE2_LIB ${RE2_STATIC_LIB})
  set(RE2_INCLUDE_DIR "${RE2_PREFIX}/include")

  list(APPEND ARROW_BUNDLED_STATIC_LIBS re2::re2)
endmacro()

if(ARROW_WITH_RE2)
  # Don't specify "PC_PACKAGE_NAMES re2" here because re2.pc may
  # include -std=c++11. It's not compatible with C source and C++
  # source not uses C++ 11.
  resolve_dependency(re2 HAVE_ALT TRUE)
  if(${re2_SOURCE} STREQUAL "SYSTEM")
    get_target_property(RE2_LIB re2::re2 IMPORTED_LOCATION_${UPPERCASE_BUILD_TYPE})
    if(NOT RE2_LIB)
      get_target_property(RE2_LIB re2::re2 IMPORTED_LOCATION_RELEASE)
    endif()
    if(NOT RE2_LIB)
      get_target_property(RE2_LIB re2::re2 IMPORTED_LOCATION)
    endif()

    string(APPEND ARROW_PC_LIBS_PRIVATE " ${RE2_LIB}")
  endif()
  add_definitions(-DARROW_WITH_RE2)
endif()

macro(build_bzip2)
  message(STATUS "Building BZip2 from source")
  set(BZIP2_PREFIX "${CMAKE_CURRENT_BINARY_DIR}/bzip2_ep-install")
  set(BZIP2_STATIC_LIB
      "${BZIP2_PREFIX}/lib/${CMAKE_STATIC_LIBRARY_PREFIX}bz2${CMAKE_STATIC_LIBRARY_SUFFIX}"
  )

  set(BZIP2_EXTRA_ARGS "CC=${CMAKE_C_COMPILER}" "CFLAGS=${EP_C_FLAGS}")

  if(CMAKE_OSX_SYSROOT)
    list(APPEND BZIP2_EXTRA_ARGS "SDKROOT=${CMAKE_OSX_SYSROOT}")
  endif()

  if(CMAKE_AR)
    list(APPEND BZIP2_EXTRA_ARGS AR=${CMAKE_AR})
  endif()

  if(CMAKE_RANLIB)
    list(APPEND BZIP2_EXTRA_ARGS RANLIB=${CMAKE_RANLIB})
  endif()

  externalproject_add(bzip2_ep
                      ${EP_LOG_OPTIONS}
                      CONFIGURE_COMMAND ""
                      BUILD_IN_SOURCE 1
                      BUILD_COMMAND ${MAKE} libbz2.a ${MAKE_BUILD_ARGS}
                                    ${BZIP2_EXTRA_ARGS}
                      INSTALL_COMMAND ${MAKE} install PREFIX=${BZIP2_PREFIX}
                                      ${BZIP2_EXTRA_ARGS}
                      INSTALL_DIR ${BZIP2_PREFIX}
                      URL ${ARROW_BZIP2_SOURCE_URL}
                      URL_HASH "SHA256=${ARROW_BZIP2_BUILD_SHA256_CHECKSUM}"
                      BUILD_BYPRODUCTS "${BZIP2_STATIC_LIB}")

  file(MAKE_DIRECTORY "${BZIP2_PREFIX}/include")
  add_library(BZip2::BZip2 STATIC IMPORTED)
  set_target_properties(BZip2::BZip2
                        PROPERTIES IMPORTED_LOCATION "${BZIP2_STATIC_LIB}"
                                   INTERFACE_INCLUDE_DIRECTORIES
                                   "${BZIP2_PREFIX}/include")
  set(BZIP2_INCLUDE_DIR "${BZIP2_PREFIX}/include")

  add_dependencies(toolchain bzip2_ep)
  add_dependencies(BZip2::BZip2 bzip2_ep)

  list(APPEND ARROW_BUNDLED_STATIC_LIBS BZip2::BZip2)
endmacro()

if(ARROW_WITH_BZ2)
  resolve_dependency(BZip2)
  if(${BZip2_SOURCE} STREQUAL "SYSTEM")
    string(APPEND ARROW_PC_LIBS_PRIVATE " ${BZIP2_LIBRARIES}")
  endif()

  if(NOT TARGET BZip2::BZip2)
    add_library(BZip2::BZip2 UNKNOWN IMPORTED)
    set_target_properties(BZip2::BZip2
                          PROPERTIES IMPORTED_LOCATION "${BZIP2_LIBRARIES}"
                                     INTERFACE_INCLUDE_DIRECTORIES "${BZIP2_INCLUDE_DIR}")
  endif()
endif()

macro(build_utf8proc)
  message(STATUS "Building utf8proc from source")
  set(UTF8PROC_PREFIX "${CMAKE_CURRENT_BINARY_DIR}/utf8proc_ep-install")
  if(MSVC)
    set(UTF8PROC_STATIC_LIB "${UTF8PROC_PREFIX}/lib/utf8proc_static.lib")
  else()
    set(UTF8PROC_STATIC_LIB
        "${UTF8PROC_PREFIX}/lib/${CMAKE_STATIC_LIBRARY_PREFIX}utf8proc${CMAKE_STATIC_LIBRARY_SUFFIX}"
    )
  endif()

  set(UTF8PROC_CMAKE_ARGS
      ${EP_COMMON_TOOLCHAIN}
      "-DCMAKE_INSTALL_PREFIX=${UTF8PROC_PREFIX}"
      -DCMAKE_BUILD_TYPE=${CMAKE_BUILD_TYPE}
      -DCMAKE_INSTALL_LIBDIR=lib
      -DBUILD_SHARED_LIBS=OFF)

  externalproject_add(utf8proc_ep
                      ${EP_LOG_OPTIONS}
                      CMAKE_ARGS ${UTF8PROC_CMAKE_ARGS}
                      INSTALL_DIR ${UTF8PROC_PREFIX}
                      URL ${ARROW_UTF8PROC_SOURCE_URL}
                      URL_HASH "SHA256=${ARROW_UTF8PROC_BUILD_SHA256_CHECKSUM}"
                      BUILD_BYPRODUCTS "${UTF8PROC_STATIC_LIB}")

  file(MAKE_DIRECTORY "${UTF8PROC_PREFIX}/include")
  add_library(utf8proc::utf8proc STATIC IMPORTED)
  set_target_properties(utf8proc::utf8proc
                        PROPERTIES IMPORTED_LOCATION "${UTF8PROC_STATIC_LIB}"
                                   INTERFACE_COMPILE_DEFINITIONS "UTF8PROC_STATIC"
                                   INTERFACE_INCLUDE_DIRECTORIES
                                   "${UTF8PROC_PREFIX}/include")

  add_dependencies(toolchain utf8proc_ep)
  add_dependencies(utf8proc::utf8proc utf8proc_ep)

  list(APPEND ARROW_BUNDLED_STATIC_LIBS utf8proc::utf8proc)
endmacro()

if(ARROW_WITH_UTF8PROC)
  resolve_dependency(utf8proc
                     REQUIRED_VERSION
                     "2.2.0"
                     PC_PACKAGE_NAMES
                     libutf8proc)
  add_definitions(-DARROW_WITH_UTF8PROC)
endif()

macro(build_cares)
  message(STATUS "Building c-ares from source")
  set(CARES_PREFIX "${CMAKE_CURRENT_BINARY_DIR}/cares_ep-install")
  set(CARES_INCLUDE_DIR "${CARES_PREFIX}/include")

  # If you set -DCARES_SHARED=ON then the build system names the library
  # libcares_static.a
  set(CARES_STATIC_LIB
      "${CARES_PREFIX}/lib/${CMAKE_STATIC_LIBRARY_PREFIX}cares${CMAKE_STATIC_LIBRARY_SUFFIX}"
  )

  set(CARES_CMAKE_ARGS
      "${EP_COMMON_CMAKE_ARGS}"
      -DCARES_STATIC=ON
      -DCARES_SHARED=OFF
      -DCMAKE_INSTALL_LIBDIR=lib
      "-DCMAKE_INSTALL_PREFIX=${CARES_PREFIX}")

  externalproject_add(cares_ep
                      ${EP_LOG_OPTIONS}
                      URL ${CARES_SOURCE_URL}
                      URL_HASH "SHA256=${ARROW_CARES_BUILD_SHA256_CHECKSUM}"
                      CMAKE_ARGS ${CARES_CMAKE_ARGS}
                      BUILD_BYPRODUCTS "${CARES_STATIC_LIB}")

  file(MAKE_DIRECTORY ${CARES_INCLUDE_DIR})

  add_dependencies(toolchain cares_ep)
  add_library(c-ares::cares STATIC IMPORTED)
  set_target_properties(c-ares::cares
                        PROPERTIES IMPORTED_LOCATION "${CARES_STATIC_LIB}"
                                   INTERFACE_INCLUDE_DIRECTORIES "${CARES_INCLUDE_DIR}")
  add_dependencies(c-ares::cares cares_ep)

  if(APPLE)
    # libresolv must be linked from c-ares version 1.16.1
    find_library(LIBRESOLV_LIBRARY NAMES resolv libresolv REQUIRED)
    set_target_properties(c-ares::cares PROPERTIES INTERFACE_LINK_LIBRARIES
                                                   "${LIBRESOLV_LIBRARY}")
  endif()

  set(CARES_VENDORED TRUE)

  list(APPEND ARROW_BUNDLED_STATIC_LIBS c-ares::cares)
endmacro()

# ----------------------------------------------------------------------
# Dependencies for Arrow Flight RPC

macro(resolve_dependency_absl)
  # Choose one of built absl::* targets
  if(NOT TARGET absl::algorithm)
    message(STATUS "Building Abseil-cpp from source")
    set(ABSL_PREFIX "${CMAKE_CURRENT_BINARY_DIR}/absl_ep-install")
    set(ABSL_INCLUDE_DIR "${ABSL_PREFIX}/include")
    set(ABSL_CMAKE_ARGS
        "${EP_COMMON_CMAKE_ARGS}" -DABSL_RUN_TESTS=OFF -DCMAKE_INSTALL_LIBDIR=lib
        "-DCMAKE_INSTALL_PREFIX=${ABSL_PREFIX}")
    set(ABSL_BUILD_BYPRODUCTS)
    set(ABSL_LIBRARIES)

    # Abseil produces the following libraries, each is fairly small, but there
    # are (as you can see), many of them. We need to add the libraries first,
    # and then describe how they depend on each other. The list can be
    # refreshed using:
    #   ls -1 $PREFIX/lib/libabsl_*.a | sed -e 's/.*libabsl_//' -e 's/.a$//'
    set(_ABSL_LIBS
        bad_any_cast_impl
        bad_optional_access
        bad_variant_access
        base
        city
        civil_time
        cord
        debugging_internal
        demangle_internal
        examine_stack
        exponential_biased
        failure_signal_handler
        flags
        flags_commandlineflag
        flags_commandlineflag_internal
        flags_config
        flags_internal
        flags_marshalling
        flags_parse
        flags_private_handle_accessor
        flags_program_name
        flags_reflection
        flags_usage
        flags_usage_internal
        graphcycles_internal
        hash
        hashtablez_sampler
        int128
        leak_check
        leak_check_disable
        log_severity
        malloc_internal
        periodic_sampler
        random_distributions
        random_internal_distribution_test_util
        random_internal_platform
        random_internal_pool_urbg
        random_internal_randen
        random_internal_randen_hwaes
        random_internal_randen_hwaes_impl
        random_internal_randen_slow
        random_internal_seed_material
        random_seed_gen_exception
        random_seed_sequences
        raw_hash_set
        raw_logging_internal
        scoped_set_env
        spinlock_wait
        stacktrace
        status
        statusor
        strerror
        str_format_internal
        strings
        strings_internal
        symbolize
        synchronization
        throw_delegate
        time
        time_zone
        wyhash)
    # Abseil creates a number of header-only targets, which are needed to resolve dependencies.
    # The list can be refreshed using:
    #   comm -13 <(ls -l $PREFIX/lib/libabsl_*.a | sed -e 's/.*libabsl_//' -e 's/.a$//' | sort -u) \
    #            <(ls -1 $PREFIX/lib/pkgconfig/absl_*.pc | sed -e 's/.*absl_//' -e 's/.pc$//' | sort -u)
    set(_ABSL_INTERFACE_LIBS
        algorithm
        algorithm_container
        any
        atomic_hook
        bad_any_cast
        base_internal
        bind_front
        bits
        btree
        cleanup
        cleanup_internal
        compare
        compressed_tuple
        config
        container_common
        container_memory
        core_headers
        counting_allocator
        debugging
        dynamic_annotations
        endian
        errno_saver
        fast_type_id
        fixed_array
        flags_path_util
        flat_hash_map
        flat_hash_set
        function_ref
        hash_function_defaults
        hash_policy_traits
        hashtable_debug
        hashtable_debug_hooks
        have_sse
        inlined_vector
        inlined_vector_internal
        kernel_timeout_internal
        layout
        memory
        meta
        node_hash_map
        node_hash_policy
        node_hash_set
        numeric
        numeric_representation
        optional
        pretty_function
        random_bit_gen_ref
        random_internal_distribution_caller
        random_internal_fastmath
        random_internal_fast_uniform_bits
        random_internal_generate_real
        random_internal_iostream_state_saver
        random_internal_mock_helpers
        random_internal_nonsecure_base
        random_internal_pcg_engine
        random_internal_randen_engine
        random_internal_salted_seed_seq
        random_internal_traits
        random_internal_uniform_helper
        random_internal_wide_multiply
        random_random
        raw_hash_map
        span
        str_format
        type_traits
        utility
        variant)

    foreach(_ABSL_LIB ${_ABSL_LIBS})
      set(_ABSL_STATIC_LIBRARY
          "${ABSL_PREFIX}/lib/${CMAKE_STATIC_LIBRARY_PREFIX}absl_${_ABSL_LIB}${CMAKE_STATIC_LIBRARY_SUFFIX}"
      )
      add_library(absl::${_ABSL_LIB} STATIC IMPORTED)
      set_target_properties(absl::${_ABSL_LIB}
                            PROPERTIES IMPORTED_LOCATION ${_ABSL_STATIC_LIBRARY}
                                       INTERFACE_INCLUDE_DIRECTORIES
                                       "${ABSL_INCLUDE_DIR}")
      list(APPEND ABSL_BUILD_BYPRODUCTS ${_ABSL_STATIC_LIBRARY})
    endforeach()
    foreach(_ABSL_LIB ${_ABSL_INTERFACE_LIBS})
      add_library(absl::${_ABSL_LIB} INTERFACE IMPORTED)
      set_target_properties(absl::${_ABSL_LIB} PROPERTIES INTERFACE_INCLUDE_DIRECTORIES
                                                          "${ABSL_INCLUDE_DIR}")
    endforeach()

    # Extracted the dependency information using the Abseil pkg-config files:
    #   grep Requires $PREFIX/pkgconfig/absl_*.pc | \
    #   sed -e 's;.*/absl_;set_property(TARGET absl::;' \
    #       -e 's/.pc:Requires:/ PROPERTY INTERFACE_LINK_LIBRARIES /' \
    #       -e 's/ = 20210324,//g' \
    #       -e 's/ = 20210324//g' \
    #       -e 's/absl_/absl::/g' \
    #       -e 's/$/)/'  | \
    #   grep -v 'INTERFACE_LINK_LIBRARIES[ ]*)'
    set_property(TARGET absl::algorithm_container
                 PROPERTY INTERFACE_LINK_LIBRARIES absl::algorithm absl::core_headers
                          absl::meta)
    set_property(TARGET absl::algorithm PROPERTY INTERFACE_LINK_LIBRARIES absl::config)
    set_property(TARGET absl::any
                 PROPERTY INTERFACE_LINK_LIBRARIES
                          absl::bad_any_cast
                          absl::config
                          absl::core_headers
                          absl::fast_type_id
                          absl::type_traits
                          absl::utility)
    set_property(TARGET absl::atomic_hook PROPERTY INTERFACE_LINK_LIBRARIES absl::config
                                                   absl::core_headers)
    set_property(TARGET absl::bad_any_cast_impl
                 PROPERTY INTERFACE_LINK_LIBRARIES absl::config
                          absl::raw_logging_internal)
    set_property(TARGET absl::bad_any_cast PROPERTY INTERFACE_LINK_LIBRARIES
                                                    absl::bad_any_cast_impl absl::config)
    set_property(TARGET absl::bad_optional_access
                 PROPERTY INTERFACE_LINK_LIBRARIES absl::config
                          absl::raw_logging_internal)
    set_property(TARGET absl::bad_variant_access
                 PROPERTY INTERFACE_LINK_LIBRARIES absl::config
                          absl::raw_logging_internal)
    set_property(TARGET absl::base_internal PROPERTY INTERFACE_LINK_LIBRARIES
                                                     absl::config absl::type_traits)
    set_property(TARGET absl::base
                 PROPERTY INTERFACE_LINK_LIBRARIES
                          absl::atomic_hook
                          absl::base_internal
                          absl::config
                          absl::core_headers
                          absl::dynamic_annotations
                          absl::log_severity
                          absl::raw_logging_internal
                          absl::spinlock_wait
                          absl::type_traits)
    set_property(TARGET absl::bind_front
                 PROPERTY INTERFACE_LINK_LIBRARIES absl::base_internal
                          absl::compressed_tuple)
    set_property(TARGET absl::bits PROPERTY INTERFACE_LINK_LIBRARIES absl::core_headers)
    set_property(TARGET absl::btree
                 PROPERTY INTERFACE_LINK_LIBRARIES
                          absl::container_common
                          absl::compare
                          absl::compressed_tuple
                          absl::container_memory
                          absl::cord
                          absl::core_headers
                          absl::layout
                          absl::memory
                          absl::strings
                          absl::throw_delegate
                          absl::type_traits
                          absl::utility)
    set_property(TARGET absl::city PROPERTY INTERFACE_LINK_LIBRARIES absl::config
                                            absl::core_headers absl::endian)
    set_property(TARGET absl::cleanup_internal
                 PROPERTY INTERFACE_LINK_LIBRARIES absl::base_internal absl::core_headers
                          absl::utility)
    set_property(TARGET absl::cleanup
                 PROPERTY INTERFACE_LINK_LIBRARIES absl::cleanup_internal absl::config
                          absl::core_headers)
    set_property(TARGET absl::compare PROPERTY INTERFACE_LINK_LIBRARIES
                                               absl::core_headers absl::type_traits)
    set_property(TARGET absl::compressed_tuple PROPERTY INTERFACE_LINK_LIBRARIES
                                                        absl::utility)
    set_property(TARGET absl::container_common PROPERTY INTERFACE_LINK_LIBRARIES
                                                        absl::type_traits)
    set_property(TARGET absl::container_memory
                 PROPERTY INTERFACE_LINK_LIBRARIES
                          absl::config
                          absl::memory
                          absl::type_traits
                          absl::utility)
    set_property(TARGET absl::cord
                 PROPERTY INTERFACE_LINK_LIBRARIES
                          absl::base
                          absl::base_internal
                          absl::compressed_tuple
                          absl::config
                          absl::core_headers
                          absl::endian
                          absl::fixed_array
                          absl::function_ref
                          absl::inlined_vector
                          absl::optional
                          absl::raw_logging_internal
                          absl::strings
                          absl::strings_internal
                          absl::throw_delegate
                          absl::type_traits)
    set_property(TARGET absl::core_headers PROPERTY INTERFACE_LINK_LIBRARIES absl::config)
    set_property(TARGET absl::counting_allocator PROPERTY INTERFACE_LINK_LIBRARIES
                                                          absl::config)
    set_property(TARGET absl::debugging_internal
                 PROPERTY INTERFACE_LINK_LIBRARIES
                          absl::core_headers
                          absl::config
                          absl::dynamic_annotations
                          absl::errno_saver
                          absl::raw_logging_internal)
    set_property(TARGET absl::debugging PROPERTY INTERFACE_LINK_LIBRARIES
                                                 absl::stacktrace absl::leak_check)
    set_property(TARGET absl::demangle_internal PROPERTY INTERFACE_LINK_LIBRARIES
                                                         absl::base absl::core_headers)
    set_property(TARGET absl::dynamic_annotations PROPERTY INTERFACE_LINK_LIBRARIES
                                                           absl::config)
    set_property(TARGET absl::endian PROPERTY INTERFACE_LINK_LIBRARIES absl::base
                                              absl::config absl::core_headers)
    set_property(TARGET absl::errno_saver PROPERTY INTERFACE_LINK_LIBRARIES absl::config)
    set_property(TARGET absl::examine_stack
                 PROPERTY INTERFACE_LINK_LIBRARIES
                          absl::stacktrace
                          absl::symbolize
                          absl::config
                          absl::core_headers
                          absl::raw_logging_internal)
    set_property(TARGET absl::exponential_biased PROPERTY INTERFACE_LINK_LIBRARIES
                                                          absl::config absl::core_headers)
    set_property(TARGET absl::failure_signal_handler
                 PROPERTY INTERFACE_LINK_LIBRARIES
                          absl::examine_stack
                          absl::stacktrace
                          absl::base
                          absl::config
                          absl::core_headers
                          absl::errno_saver
                          absl::raw_logging_internal)
    set_property(TARGET absl::fast_type_id PROPERTY INTERFACE_LINK_LIBRARIES absl::config)
    set_property(TARGET absl::fixed_array
                 PROPERTY INTERFACE_LINK_LIBRARIES
                          absl::compressed_tuple
                          absl::algorithm
                          absl::config
                          absl::core_headers
                          absl::dynamic_annotations
                          absl::throw_delegate
                          absl::memory)
    set_property(TARGET absl::flags_commandlineflag_internal
                 PROPERTY INTERFACE_LINK_LIBRARIES absl::config absl::fast_type_id)
    set_property(TARGET absl::flags_commandlineflag
                 PROPERTY INTERFACE_LINK_LIBRARIES
                          absl::config
                          absl::fast_type_id
                          absl::flags_commandlineflag_internal
                          absl::optional
                          absl::strings)
    set_property(TARGET absl::flags_config
                 PROPERTY INTERFACE_LINK_LIBRARIES
                          absl::config
                          absl::flags_path_util
                          absl::flags_program_name
                          absl::core_headers
                          absl::strings
                          absl::synchronization)
    set_property(TARGET absl::flags_internal
                 PROPERTY INTERFACE_LINK_LIBRARIES
                          absl::base
                          absl::config
                          absl::flags_commandlineflag
                          absl::flags_commandlineflag_internal
                          absl::flags_config
                          absl::flags_marshalling
                          absl::synchronization
                          absl::meta
                          absl::utility)
    set_property(TARGET absl::flags_marshalling
                 PROPERTY INTERFACE_LINK_LIBRARIES
                          absl::config
                          absl::core_headers
                          absl::log_severity
                          absl::strings
                          absl::str_format)
    set_property(TARGET absl::flags_parse
                 PROPERTY INTERFACE_LINK_LIBRARIES
                          absl::config
                          absl::core_headers
                          absl::flags_config
                          absl::flags
                          absl::flags_commandlineflag
                          absl::flags_commandlineflag_internal
                          absl::flags_internal
                          absl::flags_private_handle_accessor
                          absl::flags_program_name
                          absl::flags_reflection
                          absl::flags_usage
                          absl::strings
                          absl::synchronization)
    set_property(TARGET absl::flags_path_util PROPERTY INTERFACE_LINK_LIBRARIES
                                                       absl::config absl::strings)
    set_property(TARGET absl::flags
                 PROPERTY INTERFACE_LINK_LIBRARIES
                          absl::config
                          absl::flags_commandlineflag
                          absl::flags_config
                          absl::flags_internal
                          absl::flags_reflection
                          absl::base
                          absl::core_headers
                          absl::strings)
    set_property(TARGET absl::flags_private_handle_accessor
                 PROPERTY INTERFACE_LINK_LIBRARIES
                          absl::config
                          absl::flags_commandlineflag
                          absl::flags_commandlineflag_internal
                          absl::strings)
    set_property(TARGET absl::flags_program_name
                 PROPERTY INTERFACE_LINK_LIBRARIES
                          absl::config
                          absl::core_headers
                          absl::flags_path_util
                          absl::strings
                          absl::synchronization)
    set_property(TARGET absl::flags_reflection
                 PROPERTY INTERFACE_LINK_LIBRARIES
                          absl::config
                          absl::flags_commandlineflag
                          absl::flags_private_handle_accessor
                          absl::flags_config
                          absl::strings
                          absl::synchronization
                          absl::flat_hash_map)
    set_property(TARGET absl::flags_usage_internal
                 PROPERTY INTERFACE_LINK_LIBRARIES
                          absl::config
                          absl::flags_config
                          absl::flags
                          absl::flags_commandlineflag
                          absl::flags_internal
                          absl::flags_path_util
                          absl::flags_private_handle_accessor
                          absl::flags_program_name
                          absl::flags_reflection
                          absl::strings
                          absl::synchronization)
    set_property(TARGET absl::flags_usage
                 PROPERTY INTERFACE_LINK_LIBRARIES
                          absl::config
                          absl::core_headers
                          absl::flags_usage_internal
                          absl::strings
                          absl::synchronization)
    set_property(TARGET absl::flat_hash_map
                 PROPERTY INTERFACE_LINK_LIBRARIES
                          absl::container_memory
                          absl::hash_function_defaults
                          absl::raw_hash_map
                          absl::algorithm_container
                          absl::memory)
    set_property(TARGET absl::flat_hash_set
                 PROPERTY INTERFACE_LINK_LIBRARIES
                          absl::container_memory
                          absl::hash_function_defaults
                          absl::raw_hash_set
                          absl::algorithm_container
                          absl::core_headers
                          absl::memory)
    set_property(TARGET absl::function_ref PROPERTY INTERFACE_LINK_LIBRARIES
                                                    absl::base_internal absl::meta)
    set_property(TARGET absl::graphcycles_internal
                 PROPERTY INTERFACE_LINK_LIBRARIES
                          absl::base
                          absl::base_internal
                          absl::config
                          absl::core_headers
                          absl::malloc_internal
                          absl::raw_logging_internal)
    set_property(TARGET absl::hash_function_defaults
                 PROPERTY INTERFACE_LINK_LIBRARIES
                          absl::config
                          absl::cord
                          absl::hash
                          absl::strings)
    set_property(TARGET absl::hash
                 PROPERTY INTERFACE_LINK_LIBRARIES
                          absl::city
                          absl::config
                          absl::core_headers
                          absl::endian
                          absl::fixed_array
                          absl::meta
                          absl::int128
                          absl::strings
                          absl::optional
                          absl::variant
                          absl::utility
                          absl::wyhash)
    set_property(TARGET absl::hash_policy_traits PROPERTY INTERFACE_LINK_LIBRARIES
                                                          absl::meta)
    set_property(TARGET absl::hashtable_debug_hooks PROPERTY INTERFACE_LINK_LIBRARIES
                                                             absl::config)
    set_property(TARGET absl::hashtable_debug PROPERTY INTERFACE_LINK_LIBRARIES
                                                       absl::hashtable_debug_hooks)
    set_property(TARGET absl::hashtablez_sampler
                 PROPERTY INTERFACE_LINK_LIBRARIES
                          absl::base
                          absl::exponential_biased
                          absl::have_sse
                          absl::synchronization)
    set_property(TARGET absl::inlined_vector_internal
                 PROPERTY INTERFACE_LINK_LIBRARIES
                          absl::compressed_tuple
                          absl::core_headers
                          absl::memory
                          absl::span
                          absl::type_traits)
    set_property(TARGET absl::inlined_vector
                 PROPERTY INTERFACE_LINK_LIBRARIES
                          absl::algorithm
                          absl::core_headers
                          absl::inlined_vector_internal
                          absl::throw_delegate
                          absl::memory)
    set_property(TARGET absl::int128 PROPERTY INTERFACE_LINK_LIBRARIES absl::config
                                              absl::core_headers absl::bits)
    set_property(TARGET absl::kernel_timeout_internal
                 PROPERTY INTERFACE_LINK_LIBRARIES absl::core_headers
                          absl::raw_logging_internal absl::time)
    set_property(TARGET absl::layout
                 PROPERTY INTERFACE_LINK_LIBRARIES
                          absl::config
                          absl::core_headers
                          absl::meta
                          absl::strings
                          absl::span
                          absl::utility)
    set_property(TARGET absl::leak_check PROPERTY INTERFACE_LINK_LIBRARIES absl::config
                                                  absl::core_headers)
    set_property(TARGET absl::log_severity PROPERTY INTERFACE_LINK_LIBRARIES
                                                    absl::core_headers)
    set_property(TARGET absl::malloc_internal
                 PROPERTY INTERFACE_LINK_LIBRARIES
                          absl::base
                          absl::base_internal
                          absl::config
                          absl::core_headers
                          absl::dynamic_annotations
                          absl::raw_logging_internal)
    set_property(TARGET absl::memory PROPERTY INTERFACE_LINK_LIBRARIES absl::core_headers
                                              absl::meta)
    set_property(TARGET absl::meta PROPERTY INTERFACE_LINK_LIBRARIES absl::type_traits)
    set_property(TARGET absl::node_hash_map
                 PROPERTY INTERFACE_LINK_LIBRARIES
                          absl::container_memory
                          absl::hash_function_defaults
                          absl::node_hash_policy
                          absl::raw_hash_map
                          absl::algorithm_container
                          absl::memory)
    set_property(TARGET absl::node_hash_policy PROPERTY INTERFACE_LINK_LIBRARIES
                                                        absl::config)
    set_property(TARGET absl::node_hash_set
                 PROPERTY INTERFACE_LINK_LIBRARIES
                          absl::hash_function_defaults
                          absl::node_hash_policy
                          absl::raw_hash_set
                          absl::algorithm_container
                          absl::memory)
    set_property(TARGET absl::numeric PROPERTY INTERFACE_LINK_LIBRARIES absl::int128)
    set_property(TARGET absl::numeric_representation PROPERTY INTERFACE_LINK_LIBRARIES
                                                              absl::config)
    set_property(TARGET absl::optional
                 PROPERTY INTERFACE_LINK_LIBRARIES
                          absl::bad_optional_access
                          absl::base_internal
                          absl::config
                          absl::core_headers
                          absl::memory
                          absl::type_traits
                          absl::utility)
    set_property(TARGET absl::periodic_sampler
                 PROPERTY INTERFACE_LINK_LIBRARIES absl::core_headers
                          absl::exponential_biased)
    set_property(TARGET absl::random_bit_gen_ref
                 PROPERTY INTERFACE_LINK_LIBRARIES
                          absl::core_headers
                          absl::random_internal_distribution_caller
                          absl::random_internal_fast_uniform_bits
                          absl::type_traits)
    set_property(TARGET absl::random_distributions
                 PROPERTY INTERFACE_LINK_LIBRARIES
                          absl::base_internal
                          absl::config
                          absl::core_headers
                          absl::random_internal_generate_real
                          absl::random_internal_distribution_caller
                          absl::random_internal_fast_uniform_bits
                          absl::random_internal_fastmath
                          absl::random_internal_iostream_state_saver
                          absl::random_internal_traits
                          absl::random_internal_uniform_helper
                          absl::random_internal_wide_multiply
                          absl::strings
                          absl::type_traits)
    set_property(TARGET absl::random_internal_distribution_caller
                 PROPERTY INTERFACE_LINK_LIBRARIES absl::config absl::utility
                          absl::fast_type_id)
    set_property(TARGET absl::random_internal_distribution_test_util
                 PROPERTY INTERFACE_LINK_LIBRARIES
                          absl::config
                          absl::core_headers
                          absl::raw_logging_internal
                          absl::strings
                          absl::str_format
                          absl::span)
    set_property(TARGET absl::random_internal_fastmath PROPERTY INTERFACE_LINK_LIBRARIES
                                                                absl::bits)
    set_property(TARGET absl::random_internal_fast_uniform_bits
                 PROPERTY INTERFACE_LINK_LIBRARIES absl::config)
    set_property(TARGET absl::random_internal_generate_real
                 PROPERTY INTERFACE_LINK_LIBRARIES
                          absl::bits
                          absl::random_internal_fastmath
                          absl::random_internal_traits
                          absl::type_traits)
    set_property(TARGET absl::random_internal_iostream_state_saver
                 PROPERTY INTERFACE_LINK_LIBRARIES absl::int128 absl::type_traits)
    set_property(TARGET absl::random_internal_mock_helpers
                 PROPERTY INTERFACE_LINK_LIBRARIES absl::fast_type_id absl::optional)
    set_property(TARGET absl::random_internal_nonsecure_base
                 PROPERTY INTERFACE_LINK_LIBRARIES
                          absl::core_headers
                          absl::optional
                          absl::random_internal_pool_urbg
                          absl::random_internal_salted_seed_seq
                          absl::random_internal_seed_material
                          absl::span
                          absl::type_traits)
    set_property(TARGET absl::random_internal_pcg_engine
                 PROPERTY INTERFACE_LINK_LIBRARIES
                          absl::config
                          absl::int128
                          absl::random_internal_fastmath
                          absl::random_internal_iostream_state_saver
                          absl::type_traits)
    set_property(TARGET absl::random_internal_platform PROPERTY INTERFACE_LINK_LIBRARIES
                                                                absl::config)
    set_property(TARGET absl::random_internal_pool_urbg
                 PROPERTY INTERFACE_LINK_LIBRARIES
                          absl::base
                          absl::config
                          absl::core_headers
                          absl::endian
                          absl::random_internal_randen
                          absl::random_internal_seed_material
                          absl::random_internal_traits
                          absl::random_seed_gen_exception
                          absl::raw_logging_internal
                          absl::span)
    set_property(TARGET absl::random_internal_randen_engine
                 PROPERTY INTERFACE_LINK_LIBRARIES
                          absl::endian
                          absl::random_internal_iostream_state_saver
                          absl::random_internal_randen
                          absl::raw_logging_internal
                          absl::type_traits)
    set_property(TARGET absl::random_internal_randen_hwaes_impl
                 PROPERTY INTERFACE_LINK_LIBRARIES absl::random_internal_platform
                          absl::config)
    set_property(TARGET absl::random_internal_randen_hwaes
                 PROPERTY INTERFACE_LINK_LIBRARIES absl::random_internal_platform
                          absl::random_internal_randen_hwaes_impl absl::config)
    set_property(TARGET absl::random_internal_randen
                 PROPERTY INTERFACE_LINK_LIBRARIES absl::random_internal_platform
                          absl::random_internal_randen_hwaes
                          absl::random_internal_randen_slow)
    set_property(TARGET absl::random_internal_randen_slow
                 PROPERTY INTERFACE_LINK_LIBRARIES absl::random_internal_platform
                          absl::config)
    set_property(TARGET absl::random_internal_salted_seed_seq
                 PROPERTY INTERFACE_LINK_LIBRARIES
                          absl::inlined_vector
                          absl::optional
                          absl::span
                          absl::random_internal_seed_material
                          absl::type_traits)
    set_property(TARGET absl::random_internal_seed_material
                 PROPERTY INTERFACE_LINK_LIBRARIES
                          absl::core_headers
                          absl::optional
                          absl::random_internal_fast_uniform_bits
                          absl::raw_logging_internal
                          absl::span
                          absl::strings)
    set_property(TARGET absl::random_internal_traits PROPERTY INTERFACE_LINK_LIBRARIES
                                                              absl::config)
    set_property(TARGET absl::random_internal_uniform_helper
                 PROPERTY INTERFACE_LINK_LIBRARIES absl::config
                          absl::random_internal_traits absl::type_traits)
    set_property(TARGET absl::random_internal_wide_multiply
                 PROPERTY INTERFACE_LINK_LIBRARIES absl::bits absl::config absl::int128)
    set_property(TARGET absl::random_random
                 PROPERTY INTERFACE_LINK_LIBRARIES
                          absl::random_distributions
                          absl::random_internal_nonsecure_base
                          absl::random_internal_pcg_engine
                          absl::random_internal_pool_urbg
                          absl::random_internal_randen_engine
                          absl::random_seed_sequences)
    set_property(TARGET absl::random_seed_gen_exception PROPERTY INTERFACE_LINK_LIBRARIES
                                                                 absl::config)
    set_property(TARGET absl::random_seed_sequences
                 PROPERTY INTERFACE_LINK_LIBRARIES
                          absl::inlined_vector
                          absl::random_internal_nonsecure_base
                          absl::random_internal_pool_urbg
                          absl::random_internal_salted_seed_seq
                          absl::random_internal_seed_material
                          absl::random_seed_gen_exception
                          absl::span)
    set_property(TARGET absl::raw_hash_map
                 PROPERTY INTERFACE_LINK_LIBRARIES absl::container_memory
                          absl::raw_hash_set absl::throw_delegate)
    set_property(TARGET absl::raw_hash_set
                 PROPERTY INTERFACE_LINK_LIBRARIES
                          absl::bits
                          absl::compressed_tuple
                          absl::config
                          absl::container_common
                          absl::container_memory
                          absl::core_headers
                          absl::endian
                          absl::hash_policy_traits
                          absl::hashtable_debug_hooks
                          absl::have_sse
                          absl::layout
                          absl::memory
                          absl::meta
                          absl::optional
                          absl::utility
                          absl::hashtablez_sampler)
    set_property(TARGET absl::raw_logging_internal
                 PROPERTY INTERFACE_LINK_LIBRARIES
                          absl::atomic_hook
                          absl::config
                          absl::core_headers
                          absl::log_severity)
    set_property(TARGET absl::scoped_set_env
                 PROPERTY INTERFACE_LINK_LIBRARIES absl::config
                          absl::raw_logging_internal)
    set_property(TARGET absl::span
                 PROPERTY INTERFACE_LINK_LIBRARIES
                          absl::algorithm
                          absl::core_headers
                          absl::throw_delegate
                          absl::type_traits)
    set_property(TARGET absl::spinlock_wait
                 PROPERTY INTERFACE_LINK_LIBRARIES absl::base_internal absl::core_headers
                          absl::errno_saver)
    set_property(TARGET absl::stacktrace
                 PROPERTY INTERFACE_LINK_LIBRARIES absl::debugging_internal absl::config
                          absl::core_headers)
    set_property(TARGET absl::statusor
                 PROPERTY INTERFACE_LINK_LIBRARIES
                          absl::status
                          absl::core_headers
                          absl::raw_logging_internal
                          absl::type_traits
                          absl::strings
                          absl::utility
                          absl::variant)
    set_property(TARGET absl::status
                 PROPERTY INTERFACE_LINK_LIBRARIES
                          absl::atomic_hook
                          absl::config
                          absl::core_headers
                          absl::raw_logging_internal
                          absl::inlined_vector
                          absl::stacktrace
                          absl::symbolize
                          absl::strings
                          absl::cord
                          absl::str_format
                          absl::optional)
    set_property(TARGET absl::strerror PROPERTY INTERFACE_LINK_LIBRARIES absl::config
                                                absl::core_headers absl::errno_saver)
    set_property(TARGET absl::str_format_internal
                 PROPERTY INTERFACE_LINK_LIBRARIES
                          absl::bits
                          absl::strings
                          absl::config
                          absl::core_headers
                          absl::numeric_representation
                          absl::type_traits
                          absl::int128
                          absl::span)
    set_property(TARGET absl::str_format PROPERTY INTERFACE_LINK_LIBRARIES
                                                  absl::str_format_internal)
    set_property(TARGET absl::strings_internal
                 PROPERTY INTERFACE_LINK_LIBRARIES
                          absl::config
                          absl::core_headers
                          absl::endian
                          absl::raw_logging_internal
                          absl::type_traits)
    set_property(TARGET absl::strings
                 PROPERTY INTERFACE_LINK_LIBRARIES
                          absl::strings_internal
                          absl::base
                          absl::bits
                          absl::config
                          absl::core_headers
                          absl::endian
                          absl::int128
                          absl::memory
                          absl::raw_logging_internal
                          absl::throw_delegate
                          absl::type_traits)
    set_property(TARGET absl::symbolize
                 PROPERTY INTERFACE_LINK_LIBRARIES
                          absl::debugging_internal
                          absl::demangle_internal
                          absl::base
                          absl::config
                          absl::core_headers
                          absl::dynamic_annotations
                          absl::malloc_internal
                          absl::raw_logging_internal
                          absl::strings)
    set_property(TARGET absl::synchronization
                 PROPERTY INTERFACE_LINK_LIBRARIES
                          absl::graphcycles_internal
                          absl::kernel_timeout_internal
                          absl::atomic_hook
                          absl::base
                          absl::base_internal
                          absl::config
                          absl::core_headers
                          absl::dynamic_annotations
                          absl::malloc_internal
                          absl::raw_logging_internal
                          absl::stacktrace
                          absl::symbolize
                          absl::time)
    set_property(TARGET absl::throw_delegate
                 PROPERTY INTERFACE_LINK_LIBRARIES absl::config
                          absl::raw_logging_internal)
    set_property(TARGET absl::time
                 PROPERTY INTERFACE_LINK_LIBRARIES
                          absl::base
                          absl::civil_time
                          absl::core_headers
                          absl::int128
                          absl::raw_logging_internal
                          absl::strings
                          absl::time_zone)
    if(APPLE)
      # This is due to upstream absl::cctz issue
      # https://github.com/abseil/abseil-cpp/issues/283
      find_library(CoreFoundation CoreFoundation)
      set_property(TARGET absl::time
                   APPEND
                   PROPERTY INTERFACE_LINK_LIBRARIES ${CoreFoundation})
    endif()
    set_property(TARGET absl::type_traits PROPERTY INTERFACE_LINK_LIBRARIES absl::config)
    set_property(TARGET absl::utility
                 PROPERTY INTERFACE_LINK_LIBRARIES absl::base_internal absl::config
                          absl::type_traits)
    set_property(TARGET absl::variant
                 PROPERTY INTERFACE_LINK_LIBRARIES
                          absl::bad_variant_access
                          absl::base_internal
                          absl::config
                          absl::core_headers
                          absl::type_traits
                          absl::utility)
    set_property(TARGET absl::wyhash PROPERTY INTERFACE_LINK_LIBRARIES absl::config
                                              absl::endian absl::int128)

    externalproject_add(absl_ep
                        ${EP_LOG_OPTIONS}
                        URL ${ABSL_SOURCE_URL}
                        URL_HASH "SHA256=${ARROW_ABSL_BUILD_SHA256_CHECKSUM}"
                        CMAKE_ARGS ${ABSL_CMAKE_ARGS}
                        BUILD_BYPRODUCTS ${ABSL_BUILD_BYPRODUCTS})

    # Work around https://gitlab.kitware.com/cmake/cmake/issues/15052
    file(MAKE_DIRECTORY ${ABSL_INCLUDE_DIR})

    set(ABSL_VENDORED TRUE)
  endif()
endmacro()

macro(build_grpc)
  resolve_dependency(c-ares
                     HAVE_ALT
                     TRUE
                     PC_PACKAGE_NAMES
                     libcares)

  # First need Abseil
  resolve_dependency_absl()

  message(STATUS "Building gRPC from source")

  set(GRPC_BUILD_DIR "${CMAKE_CURRENT_BINARY_DIR}/grpc_ep-prefix/src/grpc_ep-build")
  set(GRPC_PREFIX "${CMAKE_CURRENT_BINARY_DIR}/grpc_ep-install")
  set(GRPC_HOME "${GRPC_PREFIX}")
  set(GRPC_INCLUDE_DIR "${GRPC_PREFIX}/include")

  set(GRPC_STATIC_LIBRARY_GPR
      "${GRPC_PREFIX}/lib/${CMAKE_STATIC_LIBRARY_PREFIX}gpr${CMAKE_STATIC_LIBRARY_SUFFIX}"
  )
  set(GRPC_STATIC_LIBRARY_GRPC
      "${GRPC_PREFIX}/lib/${CMAKE_STATIC_LIBRARY_PREFIX}grpc${CMAKE_STATIC_LIBRARY_SUFFIX}"
  )
  set(GRPC_STATIC_LIBRARY_GRPCPP
      "${GRPC_PREFIX}/lib/${CMAKE_STATIC_LIBRARY_PREFIX}grpc++${CMAKE_STATIC_LIBRARY_SUFFIX}"
  )
  set(GRPC_STATIC_LIBRARY_ADDRESS_SORTING
      "${GRPC_PREFIX}/lib/${CMAKE_STATIC_LIBRARY_PREFIX}address_sorting${CMAKE_STATIC_LIBRARY_SUFFIX}"
  )
  set(GRPC_STATIC_LIBRARY_GRPCPP_REFLECTION
      "${GRPC_PREFIX}/lib/${CMAKE_STATIC_LIBRARY_PREFIX}grpc++_reflection${CMAKE_STATIC_LIBRARY_SUFFIX}"
  )
  set(GRPC_STATIC_LIBRARY_UPB
      "${GRPC_PREFIX}/lib/${CMAKE_STATIC_LIBRARY_PREFIX}upb${CMAKE_STATIC_LIBRARY_SUFFIX}"
  )
  set(GRPC_CPP_PLUGIN "${GRPC_PREFIX}/bin/grpc_cpp_plugin${CMAKE_EXECUTABLE_SUFFIX}")

  set(GRPC_CMAKE_PREFIX)

  add_custom_target(grpc_dependencies)

  if(ABSL_VENDORED)
    add_dependencies(grpc_dependencies absl_ep)
  endif()
  if(CARES_VENDORED)
    add_dependencies(grpc_dependencies cares_ep)
  endif()

  if(GFLAGS_VENDORED)
    add_dependencies(grpc_dependencies gflags_ep)
  endif()

  if(RE2_VENDORED)
    add_dependencies(grpc_dependencies re2_ep)
  endif()

  add_dependencies(grpc_dependencies ${ARROW_PROTOBUF_LIBPROTOBUF} c-ares::cares
                   ZLIB::ZLIB)

  get_target_property(GRPC_PROTOBUF_INCLUDE_DIR ${ARROW_PROTOBUF_LIBPROTOBUF}
                      INTERFACE_INCLUDE_DIRECTORIES)
  get_filename_component(GRPC_PB_ROOT "${GRPC_PROTOBUF_INCLUDE_DIR}" DIRECTORY)
  get_target_property(GRPC_Protobuf_PROTOC_LIBRARY ${ARROW_PROTOBUF_LIBPROTOC}
                      IMPORTED_LOCATION)
  get_target_property(GRPC_CARES_INCLUDE_DIR c-ares::cares INTERFACE_INCLUDE_DIRECTORIES)
  get_filename_component(GRPC_CARES_ROOT "${GRPC_CARES_INCLUDE_DIR}" DIRECTORY)
  get_target_property(GRPC_GFLAGS_INCLUDE_DIR ${GFLAGS_LIBRARIES}
                      INTERFACE_INCLUDE_DIRECTORIES)
  get_filename_component(GRPC_GFLAGS_ROOT "${GRPC_GFLAGS_INCLUDE_DIR}" DIRECTORY)
  get_target_property(GRPC_RE2_INCLUDE_DIR re2::re2 INTERFACE_INCLUDE_DIRECTORIES)
  get_filename_component(GRPC_RE2_ROOT "${GRPC_RE2_INCLUDE_DIR}" DIRECTORY)

  set(GRPC_CMAKE_PREFIX "${GRPC_CMAKE_PREFIX};${GRPC_PB_ROOT}")
  set(GRPC_CMAKE_PREFIX "${GRPC_CMAKE_PREFIX};${GRPC_GFLAGS_ROOT}")
  set(GRPC_CMAKE_PREFIX "${GRPC_CMAKE_PREFIX};${GRPC_CARES_ROOT}")
  set(GRPC_CMAKE_PREFIX "${GRPC_CMAKE_PREFIX};${GRPC_RE2_ROOT}")

  # ZLIB is never vendored
  set(GRPC_CMAKE_PREFIX "${GRPC_CMAKE_PREFIX};${ZLIB_ROOT}")
  set(GRPC_CMAKE_PREFIX "${GRPC_CMAKE_PREFIX};${ABSL_PREFIX}")

  if(RAPIDJSON_VENDORED)
    add_dependencies(grpc_dependencies rapidjson_ep)
  endif()

  # Yuck, see https://stackoverflow.com/a/45433229/776560
  string(REPLACE ";" "|" GRPC_PREFIX_PATH_ALT_SEP "${GRPC_CMAKE_PREFIX}")

  set(GRPC_CMAKE_ARGS
      "${EP_COMMON_CMAKE_ARGS}"
      -DCMAKE_PREFIX_PATH='${GRPC_PREFIX_PATH_ALT_SEP}'
      -DgRPC_ABSL_PROVIDER=package
      -DgRPC_BUILD_CSHARP_EXT=OFF
      -DgRPC_BUILD_GRPC_CSHARP_PLUGIN=OFF
      -DgRPC_BUILD_GRPC_NODE_PLUGIN=OFF
      -DgRPC_BUILD_GRPC_OBJECTIVE_C_PLUGIN=OFF
      -DgRPC_BUILD_GRPC_PHP_PLUGIN=OFF
      -DgRPC_BUILD_GRPC_PYTHON_PLUGIN=OFF
      -DgRPC_BUILD_GRPC_RUBY_PLUGIN=OFF
      -DgRPC_BUILD_TESTS=OFF
      -DgRPC_CARES_PROVIDER=package
      -DgRPC_GFLAGS_PROVIDER=package
      -DgRPC_MSVC_STATIC_RUNTIME=${ARROW_USE_STATIC_CRT}
      -DgRPC_PROTOBUF_PROVIDER=package
      -DgRPC_RE2_PROVIDER=package
      -DgRPC_SSL_PROVIDER=package
      -DgRPC_ZLIB_PROVIDER=package
      -DCMAKE_INSTALL_PREFIX=${GRPC_PREFIX}
      -DCMAKE_INSTALL_LIBDIR=lib
      -DBUILD_SHARED_LIBS=OFF)
  if(PROTOBUF_VENDORED)
    list(APPEND GRPC_CMAKE_ARGS -DgRPC_PROTOBUF_PACKAGE_TYPE=CONFIG)
  endif()
  if(OPENSSL_ROOT_DIR)
    list(APPEND GRPC_CMAKE_ARGS -DOPENSSL_ROOT_DIR=${OPENSSL_ROOT_DIR})
  endif()

  # XXX the gRPC git checkout is huge and takes a long time
  # Ideally, we should be able to use the tarballs, but they don't contain
  # vendored dependencies such as c-ares...
  externalproject_add(grpc_ep
                      URL ${GRPC_SOURCE_URL}
                      URL_HASH "SHA256=${ARROW_GRPC_BUILD_SHA256_CHECKSUM}"
                      LIST_SEPARATOR |
                      BUILD_BYPRODUCTS ${GRPC_STATIC_LIBRARY_GPR}
                                       ${GRPC_STATIC_LIBRARY_GRPC}
                                       ${GRPC_STATIC_LIBRARY_GRPCPP}
                                       ${GRPC_STATIC_LIBRARY_ADDRESS_SORTING}
                                       ${GRPC_STATIC_LIBRARY_GRPCPP_REFLECTION}
                                       ${GRPC_STATIC_LIBRARY_UPB}
                                       ${GRPC_CPP_PLUGIN}
                      CMAKE_ARGS ${GRPC_CMAKE_ARGS} ${EP_LOG_OPTIONS}
                      DEPENDS ${grpc_dependencies})

  # Work around https://gitlab.kitware.com/cmake/cmake/issues/15052
  file(MAKE_DIRECTORY ${GRPC_INCLUDE_DIR})

  add_library(gRPC::upb STATIC IMPORTED)
  set_target_properties(gRPC::upb
                        PROPERTIES IMPORTED_LOCATION "${GRPC_STATIC_LIBRARY_UPB}"
                                   INTERFACE_INCLUDE_DIRECTORIES "${GRPC_INCLUDE_DIR}")

  set(GRPC_GPR_ABSL_LIBRARIES
      absl::bad_optional_access
      absl::base
      absl::cord
      absl::debugging_internal
      absl::demangle_internal
      absl::graphcycles_internal
      absl::int128
      absl::malloc_internal
      absl::raw_logging_internal
      absl::spinlock_wait
      absl::stacktrace
      absl::status
      absl::statusor
      absl::strings
      absl::strings_internal
      absl::str_format_internal
      absl::symbolize
      absl::synchronization
      absl::throw_delegate
      absl::time
      absl::time_zone)

  add_library(gRPC::gpr STATIC IMPORTED)
  set_target_properties(gRPC::gpr
                        PROPERTIES IMPORTED_LOCATION "${GRPC_STATIC_LIBRARY_GPR}"
                                   INTERFACE_INCLUDE_DIRECTORIES "${GRPC_INCLUDE_DIR}"
                                   INTERFACE_LINK_LIBRARIES "${GRPC_GPR_ABSL_LIBRARIES}")

  add_library(gRPC::address_sorting STATIC IMPORTED)
  set_target_properties(gRPC::address_sorting
                        PROPERTIES IMPORTED_LOCATION
                                   "${GRPC_STATIC_LIBRARY_ADDRESS_SORTING}"
                                   INTERFACE_INCLUDE_DIRECTORIES "${GRPC_INCLUDE_DIR}")

  add_library(gRPC::grpc++_reflection STATIC IMPORTED)
  set_target_properties(gRPC::grpc++_reflection
                        PROPERTIES IMPORTED_LOCATION
                                   "${GRPC_STATIC_LIBRARY_GRPCPP_REFLECTION}"
                                   INTERFACE_INCLUDE_DIRECTORIES "${GRPC_INCLUDE_DIR}")

  add_library(gRPC::grpc STATIC IMPORTED)
  set(GRPC_LINK_LIBRARIES
      gRPC::gpr
      gRPC::upb
      gRPC::address_sorting
      re2::re2
      c-ares::cares
      ZLIB::ZLIB
      OpenSSL::SSL
      Threads::Threads)
  set_target_properties(gRPC::grpc
                        PROPERTIES IMPORTED_LOCATION "${GRPC_STATIC_LIBRARY_GRPC}"
                                   INTERFACE_INCLUDE_DIRECTORIES "${GRPC_INCLUDE_DIR}"
                                   INTERFACE_LINK_LIBRARIES "${GRPC_LINK_LIBRARIES}")

  add_library(gRPC::grpc++ STATIC IMPORTED)
  set(GRPCPP_LINK_LIBRARIES gRPC::grpc ${ARROW_PROTOBUF_LIBPROTOBUF})
  set_target_properties(gRPC::grpc++
                        PROPERTIES IMPORTED_LOCATION "${GRPC_STATIC_LIBRARY_GRPCPP}"
                                   INTERFACE_INCLUDE_DIRECTORIES "${GRPC_INCLUDE_DIR}"
                                   INTERFACE_LINK_LIBRARIES "${GRPCPP_LINK_LIBRARIES}")

  add_executable(gRPC::grpc_cpp_plugin IMPORTED)
  set_target_properties(gRPC::grpc_cpp_plugin PROPERTIES IMPORTED_LOCATION
                                                         ${GRPC_CPP_PLUGIN})

  add_dependencies(grpc_ep grpc_dependencies)
  add_dependencies(toolchain grpc_ep)
  add_dependencies(gRPC::grpc++ grpc_ep)
  add_dependencies(gRPC::grpc_cpp_plugin grpc_ep)
  set(GRPC_VENDORED TRUE)

  # ar -M rejects with the "libgrpc++.a" filename because "+" is a line
  # continuation character in these scripts, so we have to create a copy of the
  # static lib that we will bundle later

  set(GRPC_STATIC_LIBRARY_GRPCPP_FOR_AR
      "${CMAKE_CURRENT_BINARY_DIR}/${CMAKE_STATIC_LIBRARY_PREFIX}grpcpp${CMAKE_STATIC_LIBRARY_SUFFIX}"
  )
  add_custom_command(OUTPUT ${GRPC_STATIC_LIBRARY_GRPCPP_FOR_AR}
                     COMMAND ${CMAKE_COMMAND} -E copy $<TARGET_FILE:gRPC::grpc++>
                             ${GRPC_STATIC_LIBRARY_GRPCPP_FOR_AR}
                     DEPENDS grpc_ep)
  add_library(gRPC::grpcpp_for_bundling STATIC IMPORTED)
  set_target_properties(gRPC::grpcpp_for_bundling
                        PROPERTIES IMPORTED_LOCATION
                                   "${GRPC_STATIC_LIBRARY_GRPCPP_FOR_AR}")

  set_source_files_properties("${GRPC_STATIC_LIBRARY_GRPCPP_FOR_AR}" PROPERTIES GENERATED
                                                                                TRUE)
  add_custom_target(grpc_copy_grpc++ ALL DEPENDS "${GRPC_STATIC_LIBRARY_GRPCPP_FOR_AR}")
  add_dependencies(gRPC::grpcpp_for_bundling grpc_copy_grpc++)

  list(APPEND
       ARROW_BUNDLED_STATIC_LIBS
       ${GRPC_GPR_ABSL_LIBRARIES}
       gRPC::address_sorting
       gRPC::gpr
       gRPC::grpc
       gRPC::grpcpp_for_bundling
       gRPC::upb)
endmacro()

if(ARROW_WITH_GRPC)
  set(ARROW_GRPC_REQUIRED_VERSION "1.17.0")
  if(NOT Protobuf_SOURCE STREQUAL gRPC_SOURCE)
    # ARROW-15495: Protobuf/gRPC must come from the same source
    message(STATUS "Forcing gRPC_SOURCE to Protobuf_SOURCE (${Protobuf_SOURCE})")
    set(gRPC_SOURCE "${Protobuf_SOURCE}")
  endif()
  resolve_dependency(gRPC
                     HAVE_ALT
                     TRUE
                     REQUIRED_VERSION
                     ${ARROW_GRPC_REQUIRED_VERSION}
                     PC_PACKAGE_NAMES
                     grpc++)

  if(GRPC_VENDORED)
    set(GRPCPP_PP_INCLUDE TRUE)
    # Examples need to link to static Arrow if we're using static gRPC
    set(ARROW_GRPC_USE_SHARED OFF)
  else()
    # grpc++ headers may reside in ${GRPC_INCLUDE_DIR}/grpc++ or ${GRPC_INCLUDE_DIR}/grpcpp
    # depending on the gRPC version.
    get_target_property(GRPC_INCLUDE_DIR gRPC::grpc++ INTERFACE_INCLUDE_DIRECTORIES)
    if(EXISTS "${GRPC_INCLUDE_DIR}/grpcpp/impl/codegen/config_protobuf.h")
      set(GRPCPP_PP_INCLUDE TRUE)
    elseif(EXISTS "${GRPC_INCLUDE_DIR}/grpc++/impl/codegen/config_protobuf.h")
      set(GRPCPP_PP_INCLUDE FALSE)
    else()
      message(FATAL_ERROR "Cannot find grpc++ headers in ${GRPC_INCLUDE_DIR}")
    endif()
  endif()
endif()

# ----------------------------------------------------------------------
# GCS and dependencies

macro(build_crc32c_once)
  if(NOT TARGET crc32c_ep)
    message(STATUS "Building crc32c from source")
    # Build crc32c
    set(CRC32C_PREFIX "${CMAKE_CURRENT_BINARY_DIR}/crc32c_ep-install")
    set(CRC32C_INCLUDE_DIR "${CRC32C_PREFIX}/include")
    set(CRC32C_CMAKE_ARGS
        ${EP_COMMON_CMAKE_ARGS}
        -DCMAKE_INSTALL_LIBDIR=lib
        "-DCMAKE_INSTALL_PREFIX=<INSTALL_DIR>"
        -DCRC32C_BUILD_TESTS=OFF
        -DCRC32C_BUILD_BENCHMARKS=OFF
        -DCRC32C_USE_GLOG=OFF)

    set(_CRC32C_STATIC_LIBRARY
        "${CRC32C_PREFIX}/lib/${CMAKE_STATIC_LIBRARY_PREFIX}crc32c${CMAKE_STATIC_LIBRARY_SUFFIX}"
    )
    set(CRC32C_BUILD_BYPRODUCTS ${_CRC32C_STATIC_LIBRARY})
    set(CRC32C_LIBRARIES crc32c)

    externalproject_add(crc32c_ep
                        ${EP_LOG_OPTIONS}
                        INSTALL_DIR ${CRC32C_PREFIX}
                        URL ${CRC32C_SOURCE_URL}
                        URL_HASH "SHA256=${ARROW_CRC32C_BUILD_SHA256_CHECKSUM}"
                        CMAKE_ARGS ${CRC32C_CMAKE_ARGS}
                        BUILD_BYPRODUCTS ${CRC32C_BUILD_BYPRODUCTS})
    # Work around https://gitlab.kitware.com/cmake/cmake/issues/15052
    file(MAKE_DIRECTORY "${CRC32C_INCLUDE_DIR}")
    add_library(Crc32c::crc32c STATIC IMPORTED)
    set_target_properties(Crc32c::crc32c
                          PROPERTIES IMPORTED_LOCATION ${_CRC32C_STATIC_LIBRARY}
                                     INTERFACE_INCLUDE_DIRECTORIES
                                     "${CRC32C_INCLUDE_DIR}")
    add_dependencies(Crc32c::crc32c crc32c_ep)
  endif()
endmacro()

macro(build_nlohmann_json)
  message(STATUS "Building nlohmann-json from source")
  # "Build" nlohmann-json
  set(NLOHMANN_JSON_PREFIX "${CMAKE_CURRENT_BINARY_DIR}/nlohmann_json_ep-install")
  set(NLOHMANN_JSON_INCLUDE_DIR "${NLOHMANN_JSON_PREFIX}/include")
  set(NLOHMANN_JSON_CMAKE_ARGS
      ${EP_COMMON_CMAKE_ARGS} "-DCMAKE_INSTALL_PREFIX=<INSTALL_DIR>" -DBUILD_TESTING=OFF
      -DJSON_BuildTests=OFF)

  set(NLOHMANN_JSON_BUILD_BYPRODUCTS ${NLOHMANN_JSON_PREFIX}/include/nlohmann/json.hpp)

  externalproject_add(nlohmann_json_ep
                      ${EP_LOG_OPTIONS}
                      INSTALL_DIR ${NLOHMANN_JSON_PREFIX}
                      URL ${NLOHMANN_JSON_SOURCE_URL}
                      URL_HASH "SHA256=${ARROW_NLOHMANN_JSON_BUILD_SHA256_CHECKSUM}"
                      CMAKE_ARGS ${NLOHMANN_JSON_CMAKE_ARGS}
                      BUILD_BYPRODUCTS ${NLOHMANN_JSON_BUILD_BYPRODUCTS})

  # Work around https://gitlab.kitware.com/cmake/cmake/issues/15052
  file(MAKE_DIRECTORY ${NLOHMANN_JSON_INCLUDE_DIR})

  add_library(nlohmann_json::nlohmann_json INTERFACE IMPORTED)
  set_target_properties(nlohmann_json::nlohmann_json
                        PROPERTIES INTERFACE_INCLUDE_DIRECTORIES
                                   "${NLOHMANN_JSON_INCLUDE_DIR}")
  add_dependencies(nlohmann_json::nlohmann_json nlohmann_json_ep)
endmacro()
if(ARROW_WITH_NLOHMANN_JSON)
  resolve_dependency(nlohmann_json)
  get_target_property(nlohmann_json_INCLUDE_DIR nlohmann_json::nlohmann_json
                      INTERFACE_INCLUDE_DIRECTORIES)
  message(STATUS "Found nlohmann_json headers: ${nlohmann_json_INCLUDE_DIR}")
endif()

macro(build_google_cloud_cpp_storage)
  message(STATUS "Building google-cloud-cpp from source")
  message(STATUS "Only building the google-cloud-cpp::storage component")

  # List of dependencies taken from https://github.com/googleapis/google-cloud-cpp/blob/master/doc/packaging.md
  resolve_dependency_absl()
  build_crc32c_once()

  # Curl is required on all platforms, but building it internally might also trip over S3's copy.
  # For now, force its inclusion from the underlying system or fail.
  find_curl()
  find_package(OpenSSL ${ARROW_OPENSSL_REQUIRED_VERSION} REQUIRED)

  # Build google-cloud-cpp, with only storage_client

  # Inject vendored packages via CMAKE_PREFIX_PATH
  if(ABSL_VENDORED)
    list(APPEND GOOGLE_CLOUD_CPP_PREFIX_PATH_LIST ${ABSL_PREFIX})
  endif()
  list(APPEND GOOGLE_CLOUD_CPP_PREFIX_PATH_LIST ${CRC32C_PREFIX})
  list(APPEND GOOGLE_CLOUD_CPP_PREFIX_PATH_LIST ${NLOHMANN_JSON_PREFIX})

  set(GOOGLE_CLOUD_CPP_PREFIX_PATH_LIST_SEP_CHAR "|")
  # JOIN is CMake >=3.12 only
  string(REPLACE ";" ${GOOGLE_CLOUD_CPP_PREFIX_PATH_LIST_SEP_CHAR}
                 GOOGLE_CLOUD_CPP_PREFIX_PATH "${GOOGLE_CLOUD_CPP_PREFIX_PATH_LIST}")

  set(GOOGLE_CLOUD_CPP_INSTALL_PREFIX
      "${CMAKE_CURRENT_BINARY_DIR}/google_cloud_cpp_ep-install")
  set(GOOGLE_CLOUD_CPP_INCLUDE_DIR "${GOOGLE_CLOUD_CPP_INSTALL_PREFIX}/include")
  set(GOOGLE_CLOUD_CPP_CMAKE_ARGS
      ${EP_COMMON_CMAKE_ARGS}
      -DBUILD_TESTING=OFF
      -DCMAKE_INSTALL_LIBDIR=lib
      "-DCMAKE_INSTALL_PREFIX=<INSTALL_DIR>"
      -DCMAKE_INSTALL_RPATH=$ORIGIN
      -DCMAKE_PREFIX_PATH=${GOOGLE_CLOUD_CPP_PREFIX_PATH}
      # Compile only the storage library and its dependencies. To enable
      # other services (Spanner, Bigtable, etc.) add them (as a list) to this
      # parameter. Each has its own `google-cloud-cpp::*` library.
      -DGOOGLE_CLOUD_CPP_ENABLE=storage
      # We need this to build with OpenSSL 3.0.
      # See also: https://github.com/googleapis/google-cloud-cpp/issues/8544
      -DGOOGLE_CLOUD_CPP_ENABLE_WERROR=OFF)
  if(OPENSSL_ROOT_DIR)
    list(APPEND GOOGLE_CLOUD_CPP_CMAKE_ARGS -DOPENSSL_ROOT_DIR=${OPENSSL_ROOT_DIR})
  endif()

  add_custom_target(google_cloud_cpp_dependencies)

  if(ABSL_VENDORED)
    add_dependencies(google_cloud_cpp_dependencies absl_ep)
  endif()
  add_dependencies(google_cloud_cpp_dependencies crc32c_ep)
  add_dependencies(google_cloud_cpp_dependencies nlohmann_json::nlohmann_json)

  set(GOOGLE_CLOUD_CPP_STATIC_LIBRARY_STORAGE
      "${GOOGLE_CLOUD_CPP_INSTALL_PREFIX}/lib/${CMAKE_STATIC_LIBRARY_PREFIX}google_cloud_cpp_storage${CMAKE_STATIC_LIBRARY_SUFFIX}"
  )

  set(GOOGLE_CLOUD_CPP_STATIC_LIBRARY_COMMON
      "${GOOGLE_CLOUD_CPP_INSTALL_PREFIX}/lib/${CMAKE_STATIC_LIBRARY_PREFIX}google_cloud_cpp_common${CMAKE_STATIC_LIBRARY_SUFFIX}"
  )

  externalproject_add(google_cloud_cpp_ep
                      ${EP_LOG_OPTIONS}
                      LIST_SEPARATOR ${GOOGLE_CLOUD_CPP_PREFIX_PATH_LIST_SEP_CHAR}
                      INSTALL_DIR ${GOOGLE_CLOUD_CPP_INSTALL_PREFIX}
                      URL ${google_cloud_cpp_storage_SOURCE_URL}
                      URL_HASH "SHA256=${ARROW_GOOGLE_CLOUD_CPP_BUILD_SHA256_CHECKSUM}"
                      CMAKE_ARGS ${GOOGLE_CLOUD_CPP_CMAKE_ARGS}
                      BUILD_BYPRODUCTS ${GOOGLE_CLOUD_CPP_STATIC_LIBRARY_STORAGE}
                                       ${GOOGLE_CLOUD_CPP_STATIC_LIBRARY_COMMON}
                      DEPENDS google_cloud_cpp_dependencies)

  # Work around https://gitlab.kitware.com/cmake/cmake/issues/15052
  file(MAKE_DIRECTORY ${GOOGLE_CLOUD_CPP_INCLUDE_DIR})

  add_dependencies(toolchain google_cloud_cpp_ep)

  add_library(google-cloud-cpp::common STATIC IMPORTED)
  set_target_properties(google-cloud-cpp::common
                        PROPERTIES IMPORTED_LOCATION
                                   "${GOOGLE_CLOUD_CPP_STATIC_LIBRARY_COMMON}"
                                   INTERFACE_INCLUDE_DIRECTORIES
                                   "${GOOGLE_CLOUD_CPP_INCLUDE_DIR}")
  set_property(TARGET google-cloud-cpp::common
               PROPERTY INTERFACE_LINK_LIBRARIES
                        absl::any
                        absl::flat_hash_map
                        absl::memory
                        absl::optional
                        absl::time
                        Threads::Threads
                        OpenSSL::Crypto)

  add_library(google-cloud-cpp::storage STATIC IMPORTED)
  set_target_properties(google-cloud-cpp::storage
                        PROPERTIES IMPORTED_LOCATION
                                   "${GOOGLE_CLOUD_CPP_STATIC_LIBRARY_STORAGE}"
                                   INTERFACE_INCLUDE_DIRECTORIES
                                   "${GOOGLE_CLOUD_CPP_INCLUDE_DIR}")
  set_property(TARGET google-cloud-cpp::storage
               PROPERTY INTERFACE_LINK_LIBRARIES
                        google-cloud-cpp::common
                        absl::memory
                        absl::strings
                        absl::str_format
                        absl::time
                        absl::variant
                        nlohmann_json::nlohmann_json
                        Crc32c::crc32c
                        CURL::libcurl
                        Threads::Threads
                        OpenSSL::SSL
                        OpenSSL::Crypto)
  add_dependencies(google-cloud-cpp::storage google_cloud_cpp_ep)

  list(APPEND ARROW_BUNDLED_STATIC_LIBS google-cloud-cpp::storage
       google-cloud-cpp::common)
endmacro()

if(ARROW_WITH_GOOGLE_CLOUD_CPP)
  resolve_dependency(google_cloud_cpp_storage)
  get_target_property(google_cloud_cpp_storage_INCLUDE_DIR google-cloud-cpp::storage
                      INTERFACE_INCLUDE_DIRECTORIES)
  message(STATUS "Found google-cloud-cpp::storage headers: ${google_cloud_cpp_storage_INCLUDE_DIR}"
  )
endif()

#
# HDFS thirdparty setup

if(DEFINED ENV{HADOOP_HOME})
  set(HADOOP_HOME $ENV{HADOOP_HOME})
  if(NOT EXISTS "${HADOOP_HOME}/include/hdfs.h")
    message(STATUS "Did not find hdfs.h in expected location, using vendored one")
    set(HADOOP_HOME "${THIRDPARTY_DIR}/hadoop")
  endif()
else()
  set(HADOOP_HOME "${THIRDPARTY_DIR}/hadoop")
endif()

set(HDFS_H_PATH "${HADOOP_HOME}/include/hdfs.h")
if(NOT EXISTS ${HDFS_H_PATH})
  message(FATAL_ERROR "Did not find hdfs.h at ${HDFS_H_PATH}")
endif()
message(STATUS "Found hdfs.h at: ${HDFS_H_PATH}")

add_library(arrow::hadoop INTERFACE IMPORTED)
if(CMAKE_VERSION VERSION_LESS 3.11)
  set_target_properties(arrow::hadoop PROPERTIES INTERFACE_INCLUDE_DIRECTORIES
                                                 "${HADOOP_HOME}/include")
else()
  target_include_directories(arrow::hadoop INTERFACE "${HADOOP_HOME}/include")
endif()

# ----------------------------------------------------------------------
# Apache ORC

macro(build_orc)
  message("Building Apache ORC from source")

  set(ORC_PREFIX "${CMAKE_CURRENT_BINARY_DIR}/orc_ep-install")
  set(ORC_HOME "${ORC_PREFIX}")
  set(ORC_INCLUDE_DIR "${ORC_PREFIX}/include")
  set(ORC_STATIC_LIB
      "${ORC_PREFIX}/lib/${CMAKE_STATIC_LIBRARY_PREFIX}orc${CMAKE_STATIC_LIBRARY_SUFFIX}")

  get_target_property(ORC_PROTOBUF_INCLUDE_DIR ${ARROW_PROTOBUF_LIBPROTOBUF}
                      INTERFACE_INCLUDE_DIRECTORIES)
  get_filename_component(ORC_PROTOBUF_ROOT "${ORC_PROTOBUF_INCLUDE_DIR}" DIRECTORY)

  get_target_property(ORC_PROTOBUF_LIBRARY ${ARROW_PROTOBUF_LIBPROTOBUF}
                      IMPORTED_LOCATION)

  get_target_property(ORC_SNAPPY_INCLUDE_DIR Snappy::snappy INTERFACE_INCLUDE_DIRECTORIES)
  get_filename_component(ORC_SNAPPY_ROOT "${ORC_SNAPPY_INCLUDE_DIR}" DIRECTORY)

  get_target_property(ORC_LZ4_ROOT lz4::lz4 INTERFACE_INCLUDE_DIRECTORIES)
  get_filename_component(ORC_LZ4_ROOT "${ORC_LZ4_ROOT}" DIRECTORY)

  # Weirdly passing in PROTOBUF_LIBRARY for PROTOC_LIBRARY still results in ORC finding
  # the protoc library.
  set(ORC_CMAKE_ARGS
      ${EP_COMMON_CMAKE_ARGS}
      "-DCMAKE_INSTALL_PREFIX=${ORC_PREFIX}"
      -DCMAKE_CXX_FLAGS=${EP_CXX_FLAGS}
      -DSTOP_BUILD_ON_WARNING=OFF
      -DBUILD_LIBHDFSPP=OFF
      -DBUILD_JAVA=OFF
      -DBUILD_TOOLS=OFF
      -DBUILD_CPP_TESTS=OFF
      -DINSTALL_VENDORED_LIBS=OFF
      "-DSNAPPY_HOME=${ORC_SNAPPY_ROOT}"
      "-DSNAPPY_INCLUDE_DIR=${ORC_SNAPPY_INCLUDE_DIR}"
      "-DPROTOBUF_HOME=${ORC_PROTOBUF_ROOT}"
      "-DPROTOBUF_INCLUDE_DIR=${ORC_PROTOBUF_INCLUDE_DIR}"
      "-DPROTOBUF_LIBRARY=${ORC_PROTOBUF_LIBRARY}"
      "-DPROTOC_LIBRARY=${ORC_PROTOBUF_LIBRARY}"
      "-DLZ4_HOME=${LZ4_HOME}"
      "-DZSTD_HOME=${ZSTD_HOME}")
  if(ORC_PROTOBUF_EXECUTABLE)
    set(ORC_CMAKE_ARGS ${ORC_CMAKE_ARGS}
                       "-DPROTOBUF_EXECUTABLE:FILEPATH=${ORC_PROTOBUF_EXECUTABLE}")
  endif()
  if(ZLIB_ROOT)
    set(ORC_CMAKE_ARGS ${ORC_CMAKE_ARGS} "-DZLIB_HOME=${ZLIB_ROOT}")
  endif()

  # Work around CMake bug
  file(MAKE_DIRECTORY ${ORC_INCLUDE_DIR})

  externalproject_add(orc_ep
                      URL ${ORC_SOURCE_URL}
                      URL_HASH "SHA256=${ARROW_ORC_BUILD_SHA256_CHECKSUM}"
                      BUILD_BYPRODUCTS ${ORC_STATIC_LIB}
                      CMAKE_ARGS ${ORC_CMAKE_ARGS} ${EP_LOG_OPTIONS})

  add_dependencies(toolchain orc_ep)

  set(ORC_VENDORED 1)
  add_dependencies(orc_ep ZLIB::ZLIB)
  add_dependencies(orc_ep lz4::lz4)
  add_dependencies(orc_ep Snappy::snappy)
  add_dependencies(orc_ep ${ARROW_PROTOBUF_LIBPROTOBUF})

  add_library(orc::liborc STATIC IMPORTED)
  set_target_properties(orc::liborc
                        PROPERTIES IMPORTED_LOCATION "${ORC_STATIC_LIB}"
                                   INTERFACE_INCLUDE_DIRECTORIES "${ORC_INCLUDE_DIR}")

  add_dependencies(toolchain orc_ep)
  add_dependencies(orc::liborc orc_ep)

  list(APPEND ARROW_BUNDLED_STATIC_LIBS orc::liborc)
endmacro()

if(ARROW_ORC)
  resolve_dependency(ORC)
  message(STATUS "Found ORC static library: ${ORC_STATIC_LIB}")
  message(STATUS "Found ORC headers: ${ORC_INCLUDE_DIR}")
endif()

# ----------------------------------------------------------------------
# OpenTelemetry C++

macro(build_opentelemetry)
  message(STATUS "Building OpenTelemetry from source")

  set(OPENTELEMETRY_PREFIX "${CMAKE_CURRENT_BINARY_DIR}/opentelemetry_ep-install")
  set(OPENTELEMETRY_INCLUDE_DIR "${OPENTELEMETRY_PREFIX}/include")
  set(OPENTELEMETRY_STATIC_LIB
      "${OPENTELEMETRY_PREFIX}/lib/${CMAKE_STATIC_LIBRARY_PREFIX}opentelemetry${CMAKE_STATIC_LIBRARY_SUFFIX}"
  )
  set(_OPENTELEMETRY_APIS api ext sdk)
  set(_OPENTELEMETRY_LIBS
      common
      http_client_curl
      ostream_span_exporter
      otlp_http_client
      otlp_http_exporter
      otlp_recordable
      proto
      resources
      trace
      version)
  set(OPENTELEMETRY_BUILD_BYPRODUCTS)
  set(OPENTELEMETRY_LIBRARIES)

  foreach(_OPENTELEMETRY_LIB ${_OPENTELEMETRY_APIS})
    add_library(opentelemetry-cpp::${_OPENTELEMETRY_LIB} INTERFACE IMPORTED)
    set_target_properties(opentelemetry-cpp::${_OPENTELEMETRY_LIB}
                          PROPERTIES INTERFACE_INCLUDE_DIRECTORIES
                                     "${OPENTELEMETRY_INCLUDE_DIR}")
  endforeach()
  foreach(_OPENTELEMETRY_LIB ${_OPENTELEMETRY_LIBS})
    # N.B. OTel targets and libraries don't follow any consistent naming scheme
    if(_OPENTELEMETRY_LIB STREQUAL "http_client_curl")
      set(_OPENTELEMETRY_STATIC_LIBRARY
          "${OPENTELEMETRY_PREFIX}/lib/${CMAKE_STATIC_LIBRARY_PREFIX}opentelemetry_${_OPENTELEMETRY_LIB}${CMAKE_STATIC_LIBRARY_SUFFIX}"
      )
    elseif(_OPENTELEMETRY_LIB STREQUAL "ostream_span_exporter")
      set(_OPENTELEMETRY_STATIC_LIBRARY
          "${OPENTELEMETRY_PREFIX}/lib/${CMAKE_STATIC_LIBRARY_PREFIX}opentelemetry_exporter_ostream_span${CMAKE_STATIC_LIBRARY_SUFFIX}"
      )
    elseif(_OPENTELEMETRY_LIB STREQUAL "otlp_http_client")
      set(_OPENTELEMETRY_STATIC_LIBRARY
          "${OPENTELEMETRY_PREFIX}/lib/${CMAKE_STATIC_LIBRARY_PREFIX}opentelemetry_exporter_otlp_http_client${CMAKE_STATIC_LIBRARY_SUFFIX}"
      )
    elseif(_OPENTELEMETRY_LIB STREQUAL "otlp_http_exporter")
      set(_OPENTELEMETRY_STATIC_LIBRARY
          "${OPENTELEMETRY_PREFIX}/lib/${CMAKE_STATIC_LIBRARY_PREFIX}opentelemetry_exporter_otlp_http${CMAKE_STATIC_LIBRARY_SUFFIX}"
      )
    else()
      set(_OPENTELEMETRY_STATIC_LIBRARY
          "${OPENTELEMETRY_PREFIX}/lib/${CMAKE_STATIC_LIBRARY_PREFIX}opentelemetry_${_OPENTELEMETRY_LIB}${CMAKE_STATIC_LIBRARY_SUFFIX}"
      )
    endif()
    add_library(opentelemetry-cpp::${_OPENTELEMETRY_LIB} STATIC IMPORTED)
    set_target_properties(opentelemetry-cpp::${_OPENTELEMETRY_LIB}
                          PROPERTIES IMPORTED_LOCATION ${_OPENTELEMETRY_STATIC_LIBRARY})
    list(APPEND OPENTELEMETRY_BUILD_BYPRODUCTS ${_OPENTELEMETRY_STATIC_LIBRARY})
    list(APPEND OPENTELEMETRY_LIBRARIES opentelemetry-cpp::${_OPENTELEMETRY_LIB})
  endforeach()

  set(OPENTELEMETRY_CMAKE_ARGS
      ${EP_COMMON_TOOLCHAIN}
      "-DCMAKE_INSTALL_PREFIX=${OPENTELEMETRY_PREFIX}"
      "-DCMAKE_BUILD_TYPE=${CMAKE_BUILD_TYPE}"
      -DCMAKE_INSTALL_LIBDIR=lib
      "-DCMAKE_CXX_FLAGS=${EP_CXX_FLAGS}"
      -DBUILD_TESTING=OFF
      -DWITH_EXAMPLES=OFF)

  set(OPENTELEMETRY_PREFIX_PATH_LIST)
  # Don't specify the DEPENDS unless we actually have dependencies, else
  # Ninja/other build systems may consider this target to always be dirty
  set(_OPENTELEMETRY_DEPENDENCIES)
  add_custom_target(opentelemetry_dependencies)

  set(_OPENTELEMETRY_DEPENDENCIES "opentelemetry_dependencies")
  list(APPEND ARROW_BUNDLED_STATIC_LIBS ${OPENTELEMETRY_LIBRARIES})
  list(APPEND OPENTELEMETRY_PREFIX_PATH_LIST ${NLOHMANN_JSON_PREFIX})

  get_target_property(OPENTELEMETRY_PROTOBUF_INCLUDE_DIR ${ARROW_PROTOBUF_LIBPROTOBUF}
                      INTERFACE_INCLUDE_DIRECTORIES)
  get_target_property(OPENTELEMETRY_PROTOBUF_LIBRARY ${ARROW_PROTOBUF_LIBPROTOBUF}
                      IMPORTED_LOCATION)
  get_target_property(OPENTELEMETRY_PROTOC_EXECUTABLE ${ARROW_PROTOBUF_PROTOC}
                      IMPORTED_LOCATION)
  list(APPEND
       OPENTELEMETRY_CMAKE_ARGS
       -DWITH_OTLP=ON
       -DWITH_OTLP_HTTP=ON
       -DWITH_OTLP_GRPC=OFF
       "-DProtobuf_INCLUDE_DIR=${OPENTELEMETRY_PROTOBUF_INCLUDE_DIR}"
       "-DProtobuf_LIBRARY=${OPENTELEMETRY_PROTOBUF_INCLUDE_DIR}"
       "-DProtobuf_PROTOC_EXECUTABLE=${OPENTELEMETRY_PROTOC_EXECUTABLE}")

  # OpenTelemetry with OTLP enabled requires Protobuf definitions from a
  # submodule. This submodule path is hardcoded into their CMake definitions,
  # and submodules are not included in their releases. Add a custom build step
  # to download and extract the Protobufs.

  # Adding such a step is rather complicated, so instead: create a separate
  # ExternalProject that just fetches the Protobufs, then add a custom step
  # to the main build to copy the Protobufs.
  externalproject_add(opentelemetry_proto_ep
                      ${EP_LOG_OPTIONS}
                      URL_HASH "SHA256=${ARROW_OPENTELEMETRY_PROTO_BUILD_SHA256_CHECKSUM}"
                      URL ${OPENTELEMETRY_PROTO_SOURCE_URL}
                      BUILD_COMMAND ""
                      CONFIGURE_COMMAND ""
                      INSTALL_COMMAND ""
                      EXCLUDE_FROM_ALL OFF)

  add_dependencies(opentelemetry_dependencies nlohmann_json::nlohmann_json
                   opentelemetry_proto_ep ${ARROW_PROTOBUF_LIBPROTOBUF})

  set(OPENTELEMETRY_PREFIX_PATH_LIST_SEP_CHAR "|")
  # JOIN is CMake >=3.12 only
  string(REPLACE ";" "${OPENTELEMETRY_PREFIX_PATH_LIST_SEP_CHAR}"
                 OPENTELEMETRY_PREFIX_PATH "${OPENTELEMETRY_PREFIX_PATH_LIST}")
  list(APPEND OPENTELEMETRY_CMAKE_ARGS "-DCMAKE_PREFIX_PATH=${OPENTELEMETRY_PREFIX_PATH}")

  if(CMAKE_SYSTEM_PROCESSOR STREQUAL "s390x")
    # OpenTelemetry tries to determine the processor arch for vcpkg, which fails
    # on s390x, even though it doesn't use vcpkg there. Tell it ARCH manually
    externalproject_add(opentelemetry_ep
                        ${EP_LOG_OPTIONS}
                        URL_HASH "SHA256=${ARROW_OPENTELEMETRY_BUILD_SHA256_CHECKSUM}"
                        LIST_SEPARATOR ${OPENTELEMETRY_PREFIX_PATH_LIST_SEP_CHAR}
                        CONFIGURE_COMMAND ${CMAKE_COMMAND} -E env ARCH=s390x
                                          ${CMAKE_COMMAND} -G ${CMAKE_GENERATOR}
                                          "<SOURCE_DIR><SOURCE_SUBDIR>"
                                          ${OPENTELEMETRY_CMAKE_ARGS}
                        BUILD_COMMAND ${CMAKE_COMMAND} --build "<BINARY_DIR>" --target all
                        INSTALL_COMMAND ${CMAKE_COMMAND} --build "<BINARY_DIR>" --target
                                        install
                        URL ${OPENTELEMETRY_SOURCE_URL}
                        BUILD_BYPRODUCTS ${OPENTELEMETRY_BUILD_BYPRODUCTS}
                        EXCLUDE_FROM_ALL NOT
                        ${ARROW_WITH_OPENTELEMETRY}
                        DEPENDS ${_OPENTELEMETRY_DEPENDENCIES})
  else()
    externalproject_add(opentelemetry_ep
                        ${EP_LOG_OPTIONS}
                        URL_HASH "SHA256=${ARROW_OPENTELEMETRY_BUILD_SHA256_CHECKSUM}"
                        LIST_SEPARATOR ${OPENTELEMETRY_PREFIX_PATH_LIST_SEP_CHAR}
                        CMAKE_ARGS ${OPENTELEMETRY_CMAKE_ARGS}
                        URL ${OPENTELEMETRY_SOURCE_URL}
                        BUILD_BYPRODUCTS ${OPENTELEMETRY_BUILD_BYPRODUCTS}
                        EXCLUDE_FROM_ALL NOT
                        ${ARROW_WITH_OPENTELEMETRY}
                        DEPENDS ${_OPENTELEMETRY_DEPENDENCIES})
  endif()

  externalproject_add_step(opentelemetry_ep download_proto
                           COMMAND ${CMAKE_COMMAND} -E copy_directory
                                   $<TARGET_PROPERTY:opentelemetry_proto_ep,_EP_SOURCE_DIR>/opentelemetry
                                   $<TARGET_PROPERTY:opentelemetry_ep,_EP_SOURCE_DIR>/third_party/opentelemetry-proto/opentelemetry
                           DEPENDEES download
                           DEPENDERS configure)

  add_dependencies(toolchain opentelemetry_ep)
  add_dependencies(toolchain-tests opentelemetry_ep)

  set(OPENTELEMETRY_VENDORED 1)

  set_target_properties(opentelemetry-cpp::common
                        PROPERTIES INTERFACE_LINK_LIBRARIES
                                   "opentelemetry-cpp::api;opentelemetry-cpp::sdk;Threads::Threads"
  )
  set_target_properties(opentelemetry-cpp::resources
                        PROPERTIES INTERFACE_LINK_LIBRARIES "opentelemetry-cpp::common")
  set_target_properties(opentelemetry-cpp::trace
                        PROPERTIES INTERFACE_LINK_LIBRARIES
                                   "opentelemetry-cpp::common;opentelemetry-cpp::resources"
  )
  set_target_properties(opentelemetry-cpp::http_client_curl
                        PROPERTIES INTERFACE_LINK_LIBRARIES
                                   "opentelemetry-cpp::ext;CURL::libcurl")
  set_target_properties(opentelemetry-cpp::proto
                        PROPERTIES INTERFACE_LINK_LIBRARIES
                                   "${ARROW_PROTOBUF_LIBPROTOBUF}")
  set_target_properties(opentelemetry-cpp::otlp_recordable
                        PROPERTIES INTERFACE_LINK_LIBRARIES
                                   "opentelemetry-cpp::trace;opentelemetry-cpp::resources;opentelemetry-cpp::proto"
  )
  set_target_properties(opentelemetry-cpp::otlp_http_client
                        PROPERTIES INTERFACE_LINK_LIBRARIES
                                   "opentelemetry-cpp::sdk;opentelemetry-cpp::proto;opentelemetry-cpp::http_client_curl;nlohmann_json::nlohmann_json"
  )
  set_target_properties(opentelemetry-cpp::otlp_http_exporter
                        PROPERTIES INTERFACE_LINK_LIBRARIES
                                   "opentelemetry-cpp::otlp_recordable;opentelemetry-cpp::otlp_http_client"
  )

  foreach(_OPENTELEMETRY_LIB ${_OPENTELEMETRY_LIBS})
    add_dependencies(opentelemetry-cpp::${_OPENTELEMETRY_LIB} opentelemetry_ep)
  endforeach()

  # Work around https://gitlab.kitware.com/cmake/cmake/issues/15052
  file(MAKE_DIRECTORY ${OPENTELEMETRY_INCLUDE_DIR})

endmacro()

if(ARROW_WITH_OPENTELEMETRY)
  # cURL is required whether we build from source or use an existing installation
  # (OTel's cmake files do not call find_curl for you)
  find_curl()
  set(opentelemetry-cpp_SOURCE "AUTO")
  resolve_dependency(opentelemetry-cpp)
  get_target_property(OPENTELEMETRY_INCLUDE_DIR opentelemetry-cpp::api
                      INTERFACE_INCLUDE_DIRECTORIES)
  message(STATUS "Found OpenTelemetry headers: ${OPENTELEMETRY_INCLUDE_DIR}")
endif()

# ----------------------------------------------------------------------
# AWS SDK for C++

macro(build_awssdk)
  message("Building AWS C++ SDK from source")
  if(CMAKE_CXX_COMPILER_ID STREQUAL "GNU" AND CMAKE_CXX_COMPILER_VERSION VERSION_LESS
                                              "4.9")
    message(FATAL_ERROR "AWS C++ SDK requires gcc >= 4.9")
  endif()
  set(AWSSDK_PREFIX "${CMAKE_CURRENT_BINARY_DIR}/awssdk_ep-install")
  set(AWSSDK_INCLUDE_DIR "${AWSSDK_PREFIX}/include")
  set(AWSSDK_LIB_DIR "lib")

  if(WIN32)
    # On Windows, need to match build types
    set(AWSSDK_BUILD_TYPE ${CMAKE_BUILD_TYPE})
  else()
    # Otherwise, always build in release mode.
    # Especially with gcc, debug builds can fail with "asm constraint" errors:
    # https://github.com/TileDB-Inc/TileDB/issues/1351
    set(AWSSDK_BUILD_TYPE release)
  endif()

  set(AWSSDK_COMMON_CMAKE_ARGS
      ${EP_COMMON_CMAKE_ARGS}
      -DBUILD_SHARED_LIBS=OFF
      -DCMAKE_BUILD_TYPE=${AWSSDK_BUILD_TYPE}
      -DCMAKE_INSTALL_LIBDIR=${AWSSDK_LIB_DIR}
      -DENABLE_TESTING=OFF
      -DENABLE_UNITY_BUILD=ON
      "-DCMAKE_INSTALL_PREFIX=${AWSSDK_PREFIX}"
      "-DCMAKE_PREFIX_PATH=${AWSSDK_PREFIX}")

  # provide hint for AWS SDK to link with the already located openssl
  get_filename_component(OPENSSL_ROOT_HINT "${OPENSSL_INCLUDE_DIR}" DIRECTORY)

  set(AWSSDK_CMAKE_ARGS
      ${AWSSDK_COMMON_CMAKE_ARGS}
      -DOPENSSL_ROOT_DIR=${OPENSSL_ROOT_HINT}
      -DBUILD_DEPS=OFF
      -DBUILD_ONLY=config\\$<SEMICOLON>s3\\$<SEMICOLON>transfer\\$<SEMICOLON>identity-management\\$<SEMICOLON>sts
      -DMINIMIZE_SIZE=ON)

  if(UNIX)
    # on Linux and macOS curl seems to be required
    find_curl()
    get_filename_component(CURL_ROOT_HINT "${CURL_INCLUDE_DIRS}" DIRECTORY)
    get_filename_component(ZLIB_ROOT_HINT "${ZLIB_INCLUDE_DIRS}" DIRECTORY)

    # provide hint for AWS SDK to link with the already located libcurl and zlib
    list(APPEND
         AWSSDK_CMAKE_ARGS
         -DCURL_LIBRARY=${CURL_ROOT_HINT}/lib
         -DCURL_INCLUDE_DIR=${CURL_ROOT_HINT}/include
         -DZLIB_LIBRARY=${ZLIB_ROOT_HINT}/lib
         -DZLIB_INCLUDE_DIR=${ZLIB_ROOT_HINT}/include)
  endif()

  file(MAKE_DIRECTORY ${AWSSDK_INCLUDE_DIR})

  # AWS C++ SDK related libraries to link statically
  set(_AWSSDK_LIBS
      aws-cpp-sdk-identity-management
      aws-cpp-sdk-sts
      aws-cpp-sdk-cognito-identity
      aws-cpp-sdk-s3
      aws-cpp-sdk-core
      aws-c-event-stream
      aws-checksums
      aws-c-common)
  set(AWSSDK_LIBRARIES)
  foreach(_AWSSDK_LIB ${_AWSSDK_LIBS})
    # aws-c-common -> AWS-C-COMMON
    string(TOUPPER ${_AWSSDK_LIB} _AWSSDK_LIB_UPPER)
    # AWS-C-COMMON -> AWS_C_COMMON
    string(REPLACE "-" "_" _AWSSDK_LIB_NAME_PREFIX ${_AWSSDK_LIB_UPPER})
    set(_AWSSDK_STATIC_LIBRARY
        "${AWSSDK_PREFIX}/${AWSSDK_LIB_DIR}/${CMAKE_STATIC_LIBRARY_PREFIX}${_AWSSDK_LIB}${CMAKE_STATIC_LIBRARY_SUFFIX}"
    )
    if(${_AWSSDK_LIB} MATCHES "^aws-cpp-sdk-")
      set(_AWSSDK_TARGET_NAME ${_AWSSDK_LIB})
    else()
      set(_AWSSDK_TARGET_NAME AWS::${_AWSSDK_LIB})
    endif()
    add_library(${_AWSSDK_TARGET_NAME} STATIC IMPORTED)
    set_target_properties(${_AWSSDK_TARGET_NAME}
                          PROPERTIES IMPORTED_LOCATION ${_AWSSDK_STATIC_LIBRARY}
                                     INTERFACE_INCLUDE_DIRECTORIES
                                     "${AWSSDK_INCLUDE_DIR}")
    set("${_AWSSDK_LIB_NAME_PREFIX}_STATIC_LIBRARY" ${_AWSSDK_STATIC_LIBRARY})
    list(APPEND AWSSDK_LIBRARIES ${_AWSSDK_TARGET_NAME})
  endforeach()

  externalproject_add(aws_c_common_ep
                      ${EP_LOG_OPTIONS}
                      URL ${AWS_C_COMMON_SOURCE_URL}
                      URL_HASH "SHA256=${ARROW_AWS_C_COMMON_BUILD_SHA256_CHECKSUM}"
                      CMAKE_ARGS ${AWSSDK_COMMON_CMAKE_ARGS}
                      BUILD_BYPRODUCTS ${AWS_C_COMMON_STATIC_LIBRARY})
  add_dependencies(AWS::aws-c-common aws_c_common_ep)

  externalproject_add(aws_checksums_ep
                      ${EP_LOG_OPTIONS}
                      URL ${AWS_CHECKSUMS_SOURCE_URL}
                      URL_HASH "SHA256=${ARROW_AWS_CHECKSUMS_BUILD_SHA256_CHECKSUM}"
                      CMAKE_ARGS ${AWSSDK_COMMON_CMAKE_ARGS}
                      BUILD_BYPRODUCTS ${AWS_CHECKSUMS_STATIC_LIBRARY}
                      DEPENDS aws_c_common_ep)
  add_dependencies(AWS::aws-checksums aws_checksums_ep)

  externalproject_add(aws_c_event_stream_ep
                      ${EP_LOG_OPTIONS}
                      URL ${AWS_C_EVENT_STREAM_SOURCE_URL}
                      URL_HASH "SHA256=${ARROW_AWS_C_EVENT_STREAM_BUILD_SHA256_CHECKSUM}"
                      CMAKE_ARGS ${AWSSDK_COMMON_CMAKE_ARGS}
                      BUILD_BYPRODUCTS ${AWS_C_EVENT_STREAM_STATIC_LIBRARY}
                      DEPENDS aws_checksums_ep)
  add_dependencies(AWS::aws-c-event-stream aws_c_event_stream_ep)

  set(AWSSDK_PATCH_COMMAND)
  if(CMAKE_CXX_COMPILER_ID STREQUAL "GNU" AND CMAKE_CXX_COMPILER_VERSION VERSION_GREATER
                                              "10")
    # Workaround for https://github.com/aws/aws-sdk-cpp/issues/1750
    set(AWSSDK_PATCH_COMMAND "sed" "-i.bak" "-e" "s/\"-Werror\"//g"
                             "<SOURCE_DIR>/cmake/compiler_settings.cmake")
  endif()

  externalproject_add(awssdk_ep
                      ${EP_LOG_OPTIONS}
                      URL ${AWSSDK_SOURCE_URL}
                      URL_HASH "SHA256=${ARROW_AWSSDK_BUILD_SHA256_CHECKSUM}"
                      CMAKE_ARGS ${AWSSDK_CMAKE_ARGS}
                      PATCH_COMMAND ${AWSSDK_PATCH_COMMAND}
                      BUILD_BYPRODUCTS ${AWS_CPP_SDK_COGNITO_IDENTITY_STATIC_LIBRARY}
                                       ${AWS_CPP_SDK_CORE_STATIC_LIBRARY}
                                       ${AWS_CPP_SDK_IDENTITY_MANAGEMENT_STATIC_LIBRARY}
                                       ${AWS_CPP_SDK_S3_STATIC_LIBRARY}
                                       ${AWS_CPP_SDK_STS_STATIC_LIBRARY}
                      DEPENDS aws_c_event_stream_ep)
  add_dependencies(toolchain awssdk_ep)
  foreach(_AWSSDK_LIB ${_AWSSDK_LIBS})
    if(${_AWSSDK_LIB} MATCHES "^aws-cpp-sdk-")
      add_dependencies(${_AWSSDK_LIB} awssdk_ep)
    endif()
  endforeach()

  set(AWSSDK_VENDORED TRUE)
  list(APPEND ARROW_BUNDLED_STATIC_LIBS ${AWSSDK_LIBRARIES})
  set(AWSSDK_LINK_LIBRARIES ${AWSSDK_LIBRARIES})
  if(UNIX)
    # on Linux and macOS curl seems to be required
    set_property(TARGET aws-cpp-sdk-core
                 APPEND
                 PROPERTY INTERFACE_LINK_LIBRARIES CURL::libcurl)
    set_property(TARGET CURL::libcurl
                 APPEND
                 PROPERTY INTERFACE_LINK_LIBRARIES OpenSSL::SSL)
    if(TARGET zlib_ep)
      set_property(TARGET aws-cpp-sdk-core
                   APPEND
                   PROPERTY INTERFACE_LINK_LIBRARIES ZLIB::ZLIB)
      add_dependencies(awssdk_ep zlib_ep)
    endif()
  elseif(WIN32)
    set_property(TARGET aws-cpp-sdk-core
                 APPEND
                 PROPERTY INTERFACE_LINK_LIBRARIES
                          "winhttp.lib"
                          "bcrypt.lib"
                          "wininet.lib"
                          "userenv.lib"
                          "version.lib")
  endif()

  # AWSSDK is static-only build
endmacro()

if(ARROW_S3)
  # See https://aws.amazon.com/blogs/developer/developer-experience-of-the-aws-sdk-for-c-now-simplified-by-cmake/

  # Workaround to force AWS CMake configuration to look for shared libraries
  if(DEFINED ENV{CONDA_PREFIX})
    if(DEFINED BUILD_SHARED_LIBS)
      set(BUILD_SHARED_LIBS_WAS_SET TRUE)
      set(BUILD_SHARED_LIBS_VALUE ${BUILD_SHARED_LIBS})
    else()
      set(BUILD_SHARED_LIBS_WAS_SET FALSE)
    endif()
    set(BUILD_SHARED_LIBS "ON")
  endif()

  # Need to customize the find_package() call, so cannot call resolve_dependency()
  if(AWSSDK_SOURCE STREQUAL "AUTO")
    find_package(AWSSDK
                 COMPONENTS config
                            s3
                            transfer
                            identity-management
                            sts)
    if(NOT AWSSDK_FOUND)
      build_awssdk()
    endif()
  elseif(AWSSDK_SOURCE STREQUAL "BUNDLED")
    build_awssdk()
  elseif(AWSSDK_SOURCE STREQUAL "SYSTEM")
    find_package(AWSSDK REQUIRED
                 COMPONENTS config
                            s3
                            transfer
                            identity-management
                            sts)
  endif()

  # Restore previous value of BUILD_SHARED_LIBS
  if(DEFINED ENV{CONDA_PREFIX})
    if(BUILD_SHARED_LIBS_WAS_SET)
      set(BUILD_SHARED_LIBS ${BUILD_SHARED_LIBS_VALUE})
    else()
      unset(BUILD_SHARED_LIBS)
    endif()
  endif()

  message(STATUS "Found AWS SDK headers: ${AWSSDK_INCLUDE_DIR}")
  message(STATUS "Found AWS SDK libraries: ${AWSSDK_LINK_LIBRARIES}")

  if(APPLE)
    # CoreFoundation's path is hardcoded in the CMake files provided by
    # aws-sdk-cpp to use the MacOSX SDK provided by XCode which makes
    # XCode a hard dependency. Command Line Tools is often used instead
    # of the full XCode suite, so let the linker to find it.
    set_target_properties(AWS::aws-c-common
                          PROPERTIES INTERFACE_LINK_LIBRARIES
                                     "-pthread;pthread;-framework CoreFoundation")
  endif()
endif()

<<<<<<< HEAD
macro(build_azuresdk)
  message(STATUS "Building Azure C++ SDK from source")

  set(AZURESDK_PREFIX "${CMAKE_CURRENT_BINARY_DIR}/azuresdk_ep-install")
  set(AZURESDK_INCLUDE_DIR "${AZURESDK_PREFIX}/include")

  set(AZURESDK_CMAKE_ARGS
      ${EP_COMMON_CMAKE_ARGS}
      -DBUILD_TESTING=OFF
      -DCMAKE_INSTALL_LIBDIR=lib
      "-DCMAKE_INSTALL_PREFIX=${AZURESDK_PREFIX}"
      -DCMAKE_PREFIX_PATH=${AZURESDK_PREFIX})

  file(MAKE_DIRECTORY ${AZURESDK_INCLUDE_DIR})

  # Azure C++ SDK related libraries to link statically
  set(_AZURESDK_LIBS
      azure-core
      azure-identity
      azure-storage-blobs
      azure-storage-common
      azure-storage-files-datalake)
  set(AZURESDK_LIBRARIES)
  set(AZURESDK_LIBRARIES_CPP)
  foreach(_AZURESDK_LIB ${_AZURESDK_LIBS})
    string(TOUPPER ${_AZURESDK_LIB} _AZURESDK_LIB_UPPER)
    string(REPLACE "-" "_" _AZURESDK_LIB_NAME_PREFIX ${_AZURESDK_LIB_UPPER})
    list(APPEND AZURESDK_LIBRARIES_CPP "${_AZURESDK_LIB}-cpp")
    set(_AZURESDK_TARGET_NAME Azure::${_AZURESDK_LIB})
    set(_AZURESDK_STATIC_LIBRARY
        "${AZURESDK_PREFIX}/lib/${CMAKE_STATIC_LIBRARY_PREFIX}${_AZURESDK_LIB}${CMAKE_STATIC_LIBRARY_SUFFIX}"
    )
    add_library(${_AZURESDK_TARGET_NAME} STATIC IMPORTED)
    set_target_properties(${_AZURESDK_TARGET_NAME}
                          PROPERTIES IMPORTED_LOCATION ${_AZURESDK_STATIC_LIBRARY}
                                     INTERFACE_INCLUDE_DIRECTORIES
                                     "${AZURESDK_INCLUDE_DIR}")
    set("${_AZURESDK_LIB_NAME_PREFIX}_STATIC_LIBRARY" ${_AZURESDK_STATIC_LIBRARY})
    list(APPEND AZURESDK_LIBRARIES ${_AZURESDK_TARGET_NAME})
  endforeach()

  externalproject_add(azure_core_ep
                      ${EP_LOG_OPTIONS}
                      URL ${AZURE_CORE_SOURCE_URL}
                      URL_HASH "SHA256=${ARROW_AZURE_CORE_BUILD_SHA256_CHECKSUM}"
                      CMAKE_ARGS ${AZURESDK_CMAKE_ARGS}
                      BUILD_BYPRODUCTS ${AZURE_CORE_STATIC_LIBRARY})
  add_dependencies(Azure::azure-core azure_core_ep)

  externalproject_add(azure_identity_ep
                      ${EP_LOG_OPTIONS}
                      URL ${AZURE_IDENTITY_SOURCE_URL}
                      URL_HASH "SHA256=${ARROW_AZURE_IDENTITY_BUILD_SHA256_CHECKSUM}"
                      CMAKE_ARGS ${AZURESDK_CMAKE_ARGS}
                      BUILD_BYPRODUCTS ${AZURE_IDENTITY_STATIC_LIBRARY})
  add_dependencies(Azure::azure-identity azure_identity_ep)

  externalproject_add(azure_storage_blobs_ep
                      ${EP_LOG_OPTIONS}
                      URL ${AZURE_STORAGE_BLOB_SOURCE_URL}
                      URL_HASH "SHA256=${ARROW_AZURE_STORAGE_BLOB_BUILD_SHA256_CHECKSUM}"
                      CMAKE_ARGS ${AZURESDK_CMAKE_ARGS}
                      BUILD_BYPRODUCTS ${AZURE_STORAGE_BLOBS_STATIC_LIBRARY})
  add_dependencies(Azure::azure-storage-blobs azure_storage_blobs_ep)

  externalproject_add(azure_storage_common_ep
                      ${EP_LOG_OPTIONS}
                      URL ${AZURE_STORAGE_COMMON_SOURCE_URL}
                      URL_HASH "SHA256=${ARROW_AZURE_STORAGE_COMMON_BUILD_SHA256_CHECKSUM}"
                      CMAKE_ARGS ${AZURESDK_CMAKE_ARGS}
                      BUILD_BYPRODUCTS ${AZURE_STORAGE_COMMON_STATIC_LIBRARY})
  add_dependencies(Azure::azure-storage-common azure_storage_common_ep)

  externalproject_add(azure_storage_files_datalake_ep
                      ${EP_LOG_OPTIONS}
                      URL ${AZURE_STORAGE_FILES_DATALAKE_SOURCE_URL}
                      URL_HASH "SHA256=${ARROW_AZURE_STORAGE_FILES_DATALAKE_BUILD_SHA256_CHECKSUM}"
                      CMAKE_ARGS ${AZURESDK_CMAKE_ARGS}
                      BUILD_BYPRODUCTS ${AZURE_STORAGE_FILES_DATALAKE_STATIC_LIBRARY})
  add_dependencies(Azure::azure-storage-files-datalake azure_storage_files_datalake_ep)

  set_property(TARGET Azure::azure-core
                APPEND
                PROPERTY INTERFACE_LINK_LIBRARIES CURL::libcurl LibXml2::LibXml2)

  set(AZURESDK_LINK_LIBRARIES ${AZURESDK_LIBRARIES})
endmacro()

if(ARROW_AZURE)
  # TODO - use resolve_dependency
  build_azuresdk()
  foreach(AZURESDK_LIBRARY_CPP ${AZURESDK_LIBRARIES_CPP})
    find_package(${AZURESDK_LIBRARY_CPP} CONFIG REQUIRED)
  endforeach()
  include_directories(SYSTEM ${AZURESDK_INCLUDE_DIR})
  message(STATUS "Found Azure SDK headers: ${AZURESDK_INCLUDE_DIR}")
  message(STATUS "Found Azure SDK libraries: ${AZURESDK_LINK_LIBRARIES}")
=======
# ----------------------------------------------------------------------
# ucx - communication framework for modern, high-bandwidth and low-latency networks

macro(build_ucx)
  message(STATUS "Building UCX from source")

  set(UCX_PREFIX "${CMAKE_CURRENT_BINARY_DIR}/ucx_ep-install")

  # link with static ucx libraries leads to test failures, use shared libs instead
  set(UCX_SHARED_LIB_UCP "${UCX_PREFIX}/lib/libucp${CMAKE_SHARED_LIBRARY_SUFFIX}")
  set(UCX_SHARED_LIB_UCT "${UCX_PREFIX}/lib/libuct${CMAKE_SHARED_LIBRARY_SUFFIX}")
  set(UCX_SHARED_LIB_UCS "${UCX_PREFIX}/lib/libucs${CMAKE_SHARED_LIBRARY_SUFFIX}")
  set(UCX_SHARED_LIB_UCM "${UCX_PREFIX}/lib/libucm${CMAKE_SHARED_LIBRARY_SUFFIX}")

  set(UCX_CONFIGURE_COMMAND ./autogen.sh COMMAND ./configure)
  list(APPEND
       UCX_CONFIGURE_COMMAND
       "CC=${CMAKE_C_COMPILER}"
       "CXX=${CMAKE_CXX_COMPILER}"
       "CFLAGS=${EP_C_FLAGS}"
       "CXXFLAGS=${EP_CXX_FLAGS}"
       "--prefix=${UCX_PREFIX}"
       "--enable-mt"
       "--enable-shared")
  if(${UPPERCASE_BUILD_TYPE} STREQUAL "DEBUG")
    list(APPEND
         UCX_CONFIGURE_COMMAND
         "--enable-profiling"
         "--enable-frame-pointer"
         "--enable-stats"
         "--enable-fault-injection"
         "--enable-debug-data")
  else()
    list(APPEND
         UCX_CONFIGURE_COMMAND
         "--disable-logging"
         "--disable-debug"
         "--disable-assertions"
         "--disable-params-check")
  endif()
  set(UCX_BUILD_COMMAND ${MAKE} ${MAKE_BUILD_ARGS})
  externalproject_add(ucx_ep
                      ${EP_LOG_OPTIONS}
                      URL ${ARROW_UCX_SOURCE_URL}
                      URL_HASH "SHA256=${ARROW_UCX_BUILD_SHA256_CHECKSUM}"
                      CONFIGURE_COMMAND ${UCX_CONFIGURE_COMMAND}
                      BUILD_IN_SOURCE 1
                      BUILD_COMMAND ${UCX_BUILD_COMMAND}
                      BUILD_BYPRODUCTS "${UCX_SHARED_LIB_UCP}" "${UCX_SHARED_LIB_UCT}"
                                       "${UCX_SHARED_LIB_UCS}" "${UCX_SHARED_LIB_UCM}"
                      INSTALL_COMMAND ${MAKE} install)

  # ucx cmake module sets UCX_INCLUDE_DIRS
  set(UCX_INCLUDE_DIRS "${UCX_PREFIX}/include")
  file(MAKE_DIRECTORY "${UCX_INCLUDE_DIRS}")

  add_library(ucx::ucp SHARED IMPORTED)
  set_target_properties(ucx::ucp PROPERTIES IMPORTED_LOCATION "${UCX_SHARED_LIB_UCP}")
  add_library(ucx::uct SHARED IMPORTED)
  set_target_properties(ucx::uct PROPERTIES IMPORTED_LOCATION "${UCX_SHARED_LIB_UCT}")
  add_library(ucx::ucs SHARED IMPORTED)
  set_target_properties(ucx::ucs PROPERTIES IMPORTED_LOCATION "${UCX_SHARED_LIB_UCS}")

  add_dependencies(toolchain ucx_ep)
  add_dependencies(ucx::ucp ucx_ep)
  add_dependencies(ucx::uct ucx_ep)
  add_dependencies(ucx::ucs ucx_ep)
endmacro()

if(ARROW_WITH_UCX)
  resolve_dependency(ucx PC_PACKAGE_NAMES ucx)
  add_library(ucx::ucx INTERFACE IMPORTED)
  target_include_directories(ucx::ucx INTERFACE "${UCX_INCLUDE_DIRS}")
  target_link_libraries(ucx::ucx INTERFACE ucx::ucp ucx::uct ucx::ucs)
>>>>>>> cf414db7
endif()

message(STATUS "All bundled static libraries: ${ARROW_BUNDLED_STATIC_LIBS}")

# Write out the package configurations.

configure_file("src/arrow/util/config.h.cmake" "src/arrow/util/config.h" ESCAPE_QUOTES)
install(FILES "${ARROW_BINARY_DIR}/src/arrow/util/config.h"
        DESTINATION "${CMAKE_INSTALL_INCLUDEDIR}/arrow/util")<|MERGE_RESOLUTION|>--- conflicted
+++ resolved
@@ -4593,7 +4593,6 @@
   endif()
 endif()
 
-<<<<<<< HEAD
 macro(build_azuresdk)
   message(STATUS "Building Azure C++ SDK from source")
 
@@ -4691,7 +4690,8 @@
   include_directories(SYSTEM ${AZURESDK_INCLUDE_DIR})
   message(STATUS "Found Azure SDK headers: ${AZURESDK_INCLUDE_DIR}")
   message(STATUS "Found Azure SDK libraries: ${AZURESDK_LINK_LIBRARIES}")
-=======
+endif()
+
 # ----------------------------------------------------------------------
 # ucx - communication framework for modern, high-bandwidth and low-latency networks
 
@@ -4766,7 +4766,6 @@
   add_library(ucx::ucx INTERFACE IMPORTED)
   target_include_directories(ucx::ucx INTERFACE "${UCX_INCLUDE_DIRS}")
   target_link_libraries(ucx::ucx INTERFACE ucx::ucp ucx::uct ucx::ucs)
->>>>>>> cf414db7
 endif()
 
 message(STATUS "All bundled static libraries: ${ARROW_BUNDLED_STATIC_LIBS}")
