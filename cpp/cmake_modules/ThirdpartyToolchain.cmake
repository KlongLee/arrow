--- conflicted
+++ resolved
@@ -1785,16 +1785,12 @@
 
   # Note: not all protos in Substrait actually matter to plan
   # consumption. No need to build the ones we don't need.
-<<<<<<< HEAD
-  set(SUBSTRAIT_PROTOS algebra extended_expression extensions/extensions plan type)
-=======
   set(SUBSTRAIT_PROTOS
       algebra
       extended_expression
       extensions/extensions
       plan
       type)
->>>>>>> e38e1c93
   set(ARROW_SUBSTRAIT_PROTOS extension_rels)
   set(ARROW_SUBSTRAIT_PROTOS_DIR "${CMAKE_SOURCE_DIR}/proto")
 
