# Licensed to the Apache Software Foundation (ASF) under one
# or more contributor license agreements.  See the NOTICE file
# distributed with this work for additional information
# regarding copyright ownership.  The ASF licenses this file
# to you under the Apache License, Version 2.0 (the
# "License"); you may not use this file except in compliance
# with the License.  You may obtain a copy of the License at
#
#   http://www.apache.org/licenses/LICENSE-2.0
#
# Unless required by applicable law or agreed to in writing,
# software distributed under the License is distributed on an
# "AS IS" BASIS, WITHOUT WARRANTIES OR CONDITIONS OF ANY
# KIND, either express or implied.  See the License for the
# specific language governing permissions and limitations
# under the License.

# Check if the target architecture and compiler supports some special
# instruction sets that would boost performance.
include(CheckCXXCompilerFlag)
include(CheckCXXSourceCompiles)
# Get cpu architecture

message(STATUS "System processor: ${CMAKE_SYSTEM_PROCESSOR}")

if(NOT DEFINED ARROW_CPU_FLAG)
  if(CMAKE_SYSTEM_PROCESSOR MATCHES "AMD64|X86|x86|i[3456]86")
    set(ARROW_CPU_FLAG "x86")
  elseif(CMAKE_SYSTEM_PROCESSOR MATCHES "aarch64|ARM64|arm64")
    set(ARROW_CPU_FLAG "armv8")
  elseif(CMAKE_SYSTEM_PROCESSOR MATCHES "armv7")
    set(ARROW_CPU_FLAG "armv7")
  elseif(CMAKE_SYSTEM_PROCESSOR MATCHES "powerpc|ppc")
    set(ARROW_CPU_FLAG "ppc")
  elseif(CMAKE_SYSTEM_PROCESSOR MATCHES "s390x")
    set(ARROW_CPU_FLAG "s390x")
  elseif(CMAKE_SYSTEM_PROCESSOR MATCHES "riscv64")
    set(ARROW_CPU_FLAG "riscv64")
  else()
    message(FATAL_ERROR "Unknown system processor")
  endif()
endif()

# Check architecture specific compiler flags
if(ARROW_CPU_FLAG STREQUAL "x86")
  # x86/amd64 compiler flags, msvc/gcc/clang
  if(MSVC)
    set(ARROW_SSE4_2_FLAG "")
    set(ARROW_AVX2_FLAG "/arch:AVX2")
    set(ARROW_AVX512_FLAG "/arch:AVX512")
    set(CXX_SUPPORTS_SSE4_2 TRUE)
  else()
    set(ARROW_SSE4_2_FLAG "-msse4.2")
    set(ARROW_AVX2_FLAG "-march=haswell")
    # skylake-avx512 consists of AVX512F,AVX512BW,AVX512VL,AVX512CD,AVX512DQ
    set(ARROW_AVX512_FLAG "-march=skylake-avx512 -mbmi2")
    # Append the avx2/avx512 subset option also, fix issue ARROW-9877 for homebrew-cpp
    set(ARROW_AVX2_FLAG "${ARROW_AVX2_FLAG} -mavx2")
    set(ARROW_AVX512_FLAG
        "${ARROW_AVX512_FLAG} -mavx512f -mavx512cd -mavx512vl -mavx512dq -mavx512bw")
    check_cxx_compiler_flag(${ARROW_SSE4_2_FLAG} CXX_SUPPORTS_SSE4_2)
  endif()
  check_cxx_compiler_flag(${ARROW_AVX2_FLAG} CXX_SUPPORTS_AVX2)
  if(MINGW)
    # https://gcc.gnu.org/bugzilla/show_bug.cgi?id=65782
    message(STATUS "Disable AVX512 support on MINGW for now")
  else()
    # Check for AVX512 support in the compiler.
    set(OLD_CMAKE_REQURED_FLAGS ${CMAKE_REQUIRED_FLAGS})
    set(CMAKE_REQUIRED_FLAGS "${CMAKE_REQUIRED_FLAGS} ${ARROW_AVX512_FLAG}")
    check_cxx_source_compiles("
      #ifdef _MSC_VER
      #include <intrin.h>
      #else
      #include <immintrin.h>
      #endif

      int main() {
        __m512i mask = _mm512_set1_epi32(0x1);
        char out[32];
        _mm512_storeu_si512(out, mask);
        return 0;
      }"
                              CXX_SUPPORTS_AVX512)
    set(CMAKE_REQUIRED_FLAGS ${OLD_CMAKE_REQURED_FLAGS})
  endif()
  # Runtime SIMD level it can get from compiler and ARROW_RUNTIME_SIMD_LEVEL
  if(CXX_SUPPORTS_SSE4_2 AND ARROW_RUNTIME_SIMD_LEVEL MATCHES
                             "^(SSE4_2|AVX2|AVX512|MAX)$")
    set(ARROW_HAVE_RUNTIME_SSE4_2 ON)
    add_definitions(-DARROW_HAVE_RUNTIME_SSE4_2)
  endif()
  if(CXX_SUPPORTS_AVX2 AND ARROW_RUNTIME_SIMD_LEVEL MATCHES "^(AVX2|AVX512|MAX)$")
    set(ARROW_HAVE_RUNTIME_AVX2 ON)
    add_definitions(-DARROW_HAVE_RUNTIME_AVX2 -DARROW_HAVE_RUNTIME_BMI2)
  endif()
  if(CXX_SUPPORTS_AVX512 AND ARROW_RUNTIME_SIMD_LEVEL MATCHES "^(AVX512|MAX)$")
    set(ARROW_HAVE_RUNTIME_AVX512 ON)
    add_definitions(-DARROW_HAVE_RUNTIME_AVX512 -DARROW_HAVE_RUNTIME_BMI2)
  endif()
  if(ARROW_SIMD_LEVEL STREQUAL "DEFAULT")
    set(ARROW_SIMD_LEVEL "SSE4_2")
  endif()
elseif(ARROW_CPU_FLAG STREQUAL "ppc")
  # power compiler flags, gcc/clang only
  set(ARROW_ALTIVEC_FLAG "-maltivec")
  check_cxx_compiler_flag(${ARROW_ALTIVEC_FLAG} CXX_SUPPORTS_ALTIVEC)
  if(ARROW_SIMD_LEVEL STREQUAL "DEFAULT")
    set(ARROW_SIMD_LEVEL "NONE")
  endif()
elseif(ARROW_CPU_FLAG STREQUAL "armv8")
  # Arm64 compiler flags, gcc/clang only
  set(ARROW_ARMV8_ARCH_FLAG "-march=${ARROW_ARMV8_ARCH}")
  check_cxx_compiler_flag(${ARROW_ARMV8_ARCH_FLAG} CXX_SUPPORTS_ARMV8_ARCH)
  if(ARROW_SIMD_LEVEL STREQUAL "DEFAULT")
    set(ARROW_SIMD_LEVEL "NEON")
  endif()
endif()

# Support C11
if("${CMAKE_C_STANDARD}" STREQUAL "")
  set(CMAKE_C_STANDARD 11)
endif()

<<<<<<< HEAD
# This ensures that things like c++11/c++14 get passed correctly
if("${CMAKE_CXX_STANDARD}" STREQUAL "")
  if(ARROW_AZURE)
    set(CMAKE_CXX_STANDARD 14)
  else()
    set(CMAKE_CXX_STANDARD 11)
  endif()
endif()

# We require a C++11/14 compliant compiler
=======
# This ensures that things like c++17 get passed correctly
if(NOT DEFINED CMAKE_CXX_STANDARD)
  set(CMAKE_CXX_STANDARD 17)
elseif(${CMAKE_CXX_STANDARD} VERSION_LESS 17)
  message(FATAL_ERROR "Cannot set a CMAKE_CXX_STANDARD smaller than 17")
endif()

# We require a C++17 compliant compiler
>>>>>>> 89c0214f
set(CMAKE_CXX_STANDARD_REQUIRED ON)

# ARROW-6848: Do not use GNU (or other CXX) extensions
set(CMAKE_CXX_EXTENSIONS OFF)

# Build with -fPIC so that can static link our libraries into other people's
# shared libraries
set(CMAKE_POSITION_INDEPENDENT_CODE ${ARROW_POSITION_INDEPENDENT_CODE})

string(TOUPPER ${CMAKE_BUILD_TYPE} CMAKE_BUILD_TYPE)

set(UNKNOWN_COMPILER_MESSAGE
    "Unknown compiler: ${CMAKE_CXX_COMPILER_ID} ${CMAKE_CXX_COMPILER_VERSION}")

# compiler flags that are common across debug/release builds
if(WIN32)
  # TODO(wesm): Change usages of C runtime functions that MSVC says are
  # insecure, like std::getenv
  add_definitions(-D_CRT_SECURE_NO_WARNINGS)

  # Disable static assertion in Microsoft C++ standard library.
  #
  # """[...]\include\type_traits(1271): error C2338:
  # You've instantiated std::aligned_storage<Len, Align> with an extended
  # alignment (in other words, Align > alignof(max_align_t)).
  # Before VS 2017 15.8, the member type would non-conformingly have an
  # alignment of only alignof(max_align_t). VS 2017 15.8 was fixed to handle
  # this correctly, but the fix inherently changes layout and breaks binary
  # compatibility (*only* for uses of aligned_storage with extended alignments).
  # Please define either (1) _ENABLE_EXTENDED_ALIGNED_STORAGE to acknowledge
  # that you understand this message and that you actually want a type with
  # an extended alignment, or (2) _DISABLE_EXTENDED_ALIGNED_STORAGE to silence
  # this message and get the old non-conformant behavior."""
  add_definitions(-D_ENABLE_EXTENDED_ALIGNED_STORAGE)

  if(MSVC)
    if(MSVC_VERSION VERSION_LESS 19)
      message(FATAL_ERROR "Only MSVC 2015 (Version 19.0) and later are supported
      by Arrow. Found version ${CMAKE_CXX_COMPILER_VERSION}.")
    endif()

    # ARROW-1931 See https://github.com/google/googletest/issues/1318
    #
    # This is added to CMAKE_CXX_FLAGS instead of CXX_COMMON_FLAGS since only the
    # former is passed into the external projects
    set(CMAKE_CXX_FLAGS "${CMAKE_CXX_FLAGS} /D_SILENCE_TR1_NAMESPACE_DEPRECATION_WARNING")

    if(CMAKE_CXX_COMPILER_ID STREQUAL "Clang")
      # clang-cl
      set(CXX_COMMON_FLAGS "-EHsc")
    else()
      # Fix annoying D9025 warning
      string(REPLACE "/W3" "" CMAKE_CXX_FLAGS "${CMAKE_CXX_FLAGS}")

      # Set desired warning level (e.g. set /W4 for more warnings)
      #
      # ARROW-2986: Without /EHsc we get C4530 warning
      set(CXX_COMMON_FLAGS "/W3 /EHsc")
    endif()

    # Disable C5105 (macro expansion producing 'defined' has undefined
    # behavior) warning because there are codes that produce this
    # warning in Windows Kits. e.g.:
    #
    #   #define _CRT_INTERNAL_NONSTDC_NAMES                                            \
    #        (                                                                          \
    #            ( defined _CRT_DECLARE_NONSTDC_NAMES && _CRT_DECLARE_NONSTDC_NAMES) || \
    #            (!defined _CRT_DECLARE_NONSTDC_NAMES && !__STDC__                 )    \
    #        )
    #
    # See also:
    # * C5105: https://docs.microsoft.com/en-US/cpp/error-messages/compiler-warnings/c5105
    # * Related reports:
    #   * https://developercommunity.visualstudio.com/content/problem/387684/c5105-with-stdioh-and-experimentalpreprocessor.html
    #   * https://developercommunity.visualstudio.com/content/problem/1249671/stdc17-generates-warning-compiling-windowsh.html
    set(CXX_COMMON_FLAGS "${CXX_COMMON_FLAGS} /wd5105")

    if(ARROW_USE_CCACHE)
      foreach(c_flag
              CMAKE_CXX_FLAGS
              CMAKE_CXX_FLAGS_RELEASE
              CMAKE_CXX_FLAGS_DEBUG
              CMAKE_CXX_FLAGS_MINSIZEREL
              CMAKE_CXX_FLAGS_RELWITHDEBINFO
              CMAKE_C_FLAGS
              CMAKE_C_FLAGS_RELEASE
              CMAKE_C_FLAGS_DEBUG
              CMAKE_C_FLAGS_MINSIZEREL
              CMAKE_C_FLAGS_RELWITHDEBINFO)
        # ccache doesn't work with /Zi.
        # See also: https://github.com/ccache/ccache/issues/1040
        string(REPLACE "/Zi" "/Z7" ${c_flag} "${${c_flag}}")
      endforeach()
    endif()

    if(ARROW_USE_STATIC_CRT)
      foreach(c_flag
              CMAKE_CXX_FLAGS
              CMAKE_CXX_FLAGS_RELEASE
              CMAKE_CXX_FLAGS_DEBUG
              CMAKE_CXX_FLAGS_MINSIZEREL
              CMAKE_CXX_FLAGS_RELWITHDEBINFO
              CMAKE_C_FLAGS
              CMAKE_C_FLAGS_RELEASE
              CMAKE_C_FLAGS_DEBUG
              CMAKE_C_FLAGS_MINSIZEREL
              CMAKE_C_FLAGS_RELWITHDEBINFO)
        string(REPLACE "/MD" "/MT" ${c_flag} "${${c_flag}}")
      endforeach()
    endif()

    # Support large object code
    set(CXX_COMMON_FLAGS "${CXX_COMMON_FLAGS} /bigobj")

    # We may use UTF-8 in source code such as
    # cpp/src/arrow/compute/kernels/scalar_string_test.cc
    set(CXX_COMMON_FLAGS "${CXX_COMMON_FLAGS} /utf-8")
  else()
    # MinGW
    check_cxx_compiler_flag(-Wa,-mbig-obj CXX_SUPPORTS_BIG_OBJ)
    if(CXX_SUPPORTS_BIG_OBJ)
      set(CXX_COMMON_FLAGS "${CXX_COMMON_FLAGS} -Wa,-mbig-obj")
    endif()
  endif(MSVC)
else()
  # Common flags set below with warning level
  set(CXX_COMMON_FLAGS "")
endif()

# BUILD_WARNING_LEVEL add warning/error compiler flags. The possible values are
# - PRODUCTION: Build with `-Wall` but do not add `-Werror`, so warnings do not
#   halt the build.
# - CHECKIN: Build with `-Wall` and `-Wextra`.  Also, add `-Werror` in debug mode
#   so that any important warnings fail the build.
# - EVERYTHING: Like `CHECKIN`, but possible extra flags depending on the
#               compiler, including `-Wextra`, `-Weverything`, `-pedantic`.
#               This is the most aggressive warning level.

# Defaults BUILD_WARNING_LEVEL to `CHECKIN`, unless CMAKE_BUILD_TYPE is
# `RELEASE`, then it will default to `PRODUCTION`. The goal of defaulting to
# `CHECKIN` is to avoid friction with long response time from CI.
if(NOT BUILD_WARNING_LEVEL)
  if("${CMAKE_BUILD_TYPE}" STREQUAL "RELEASE")
    set(BUILD_WARNING_LEVEL PRODUCTION)
  else()
    set(BUILD_WARNING_LEVEL CHECKIN)
  endif()
endif(NOT BUILD_WARNING_LEVEL)
string(TOUPPER ${BUILD_WARNING_LEVEL} BUILD_WARNING_LEVEL)

message(STATUS "Arrow build warning level: ${BUILD_WARNING_LEVEL}")

macro(arrow_add_werror_if_debug)
  if("${CMAKE_BUILD_TYPE}" STREQUAL "DEBUG")
    # Treat all compiler warnings as errors
    if(MSVC)
      set(CXX_COMMON_FLAGS "${CXX_COMMON_FLAGS} /WX")
    else()
      set(CXX_COMMON_FLAGS "${CXX_COMMON_FLAGS} -Werror")
    endif()
  endif()
endmacro()

if("${BUILD_WARNING_LEVEL}" STREQUAL "CHECKIN")
  # Pre-checkin builds
  if(MSVC)
    # https://docs.microsoft.com/en-us/cpp/error-messages/compiler-warnings/compiler-warnings-by-compiler-version
    set(CXX_COMMON_FLAGS "${CXX_COMMON_FLAGS} /W3")
    set(CXX_COMMON_FLAGS "${CXX_COMMON_FLAGS} /wd4365")
    set(CXX_COMMON_FLAGS "${CXX_COMMON_FLAGS} /wd4267")
    set(CXX_COMMON_FLAGS "${CXX_COMMON_FLAGS} /wd4838")
  elseif(CMAKE_CXX_COMPILER_ID STREQUAL "AppleClang" OR CMAKE_CXX_COMPILER_ID STREQUAL
                                                        "Clang")
    set(CXX_COMMON_FLAGS "${CXX_COMMON_FLAGS} -Wall")
    set(CXX_COMMON_FLAGS "${CXX_COMMON_FLAGS} -Wextra")
    set(CXX_COMMON_FLAGS "${CXX_COMMON_FLAGS} -Wdocumentation")
    set(CXX_COMMON_FLAGS "${CXX_COMMON_FLAGS} -Wshorten-64-to-32")
    set(CXX_COMMON_FLAGS "${CXX_COMMON_FLAGS} -Wno-missing-braces")
    set(CXX_COMMON_FLAGS "${CXX_COMMON_FLAGS} -Wno-unused-parameter")
    set(CXX_COMMON_FLAGS "${CXX_COMMON_FLAGS} -Wno-constant-logical-operand")
    set(CXX_COMMON_FLAGS "${CXX_COMMON_FLAGS} -Wno-return-stack-address")
  elseif(CMAKE_CXX_COMPILER_ID STREQUAL "GNU")
    set(CXX_COMMON_FLAGS "${CXX_COMMON_FLAGS} -Wall")
    set(CXX_COMMON_FLAGS "${CXX_COMMON_FLAGS} -Wno-conversion")
    set(CXX_COMMON_FLAGS "${CXX_COMMON_FLAGS} -Wno-sign-conversion")
    set(CXX_COMMON_FLAGS "${CXX_COMMON_FLAGS} -Wunused-result")
  elseif(CMAKE_CXX_COMPILER_ID STREQUAL "Intel")
    if(WIN32)
      set(CXX_COMMON_FLAGS "${CXX_COMMON_FLAGS} /Wall")
      set(CXX_COMMON_FLAGS "${CXX_COMMON_FLAGS} /Wno-deprecated")
    else()
      set(CXX_COMMON_FLAGS "${CXX_COMMON_FLAGS} -Wall")
      set(CXX_COMMON_FLAGS "${CXX_COMMON_FLAGS} -Wno-deprecated")
    endif()
  else()
    message(FATAL_ERROR "${UNKNOWN_COMPILER_MESSAGE}")
  endif()
  arrow_add_werror_if_debug()

elseif("${BUILD_WARNING_LEVEL}" STREQUAL "EVERYTHING")
  # Pedantic builds for fixing warnings
  if(MSVC)
    string(REPLACE "/W3" "" CXX_COMMON_FLAGS "${CXX_COMMON_FLAGS}")
    set(CXX_COMMON_FLAGS "${CXX_COMMON_FLAGS} /Wall")
    # https://docs.microsoft.com/en-us/cpp/build/reference/compiler-option-warning-level
    # /wdnnnn disables a warning where "nnnn" is a warning number
  elseif(CMAKE_CXX_COMPILER_ID STREQUAL "AppleClang" OR CMAKE_CXX_COMPILER_ID STREQUAL
                                                        "Clang")
    set(CXX_COMMON_FLAGS "${CXX_COMMON_FLAGS} -Weverything")
    set(CXX_COMMON_FLAGS "${CXX_COMMON_FLAGS} -Wno-c++98-compat")
    set(CXX_COMMON_FLAGS "${CXX_COMMON_FLAGS} -Wno-c++98-compat-pedantic")
  elseif(CMAKE_CXX_COMPILER_ID STREQUAL "GNU")
    set(CXX_COMMON_FLAGS "${CXX_COMMON_FLAGS} -Wall")
    set(CXX_COMMON_FLAGS "${CXX_COMMON_FLAGS} -Wpedantic")
    set(CXX_COMMON_FLAGS "${CXX_COMMON_FLAGS} -Wextra")
    set(CXX_COMMON_FLAGS "${CXX_COMMON_FLAGS} -Wno-unused-parameter")
    set(CXX_COMMON_FLAGS "${CXX_COMMON_FLAGS} -Wunused-result")
  elseif(CMAKE_CXX_COMPILER_ID STREQUAL "Intel")
    if(WIN32)
      set(CXX_COMMON_FLAGS "${CXX_COMMON_FLAGS} /Wall")
    else()
      set(CXX_COMMON_FLAGS "${CXX_COMMON_FLAGS} -Wall")
    endif()
  else()
    message(FATAL_ERROR "${UNKNOWN_COMPILER_MESSAGE}")
  endif()
  arrow_add_werror_if_debug()

else()
  # Production builds (warning are not treated as errors)
  if(MSVC)
    # https://docs.microsoft.com/en-us/cpp/build/reference/compiler-option-warning-level
    # TODO: Enable /Wall and disable individual warnings until build compiles without errors
    # /wdnnnn disables a warning where "nnnn" is a warning number
    string(REPLACE "/W3" "" CXX_COMMON_FLAGS "${CXX_COMMON_FLAGS}")
    set(CXX_COMMON_FLAGS "${CXX_COMMON_FLAGS} /W3")
  elseif(CMAKE_CXX_COMPILER_ID STREQUAL "AppleClang"
         OR CMAKE_CXX_COMPILER_ID STREQUAL "Clang"
         OR CMAKE_CXX_COMPILER_ID STREQUAL "GNU")
    set(CXX_COMMON_FLAGS "${CXX_COMMON_FLAGS} -Wall")
  elseif(CMAKE_CXX_COMPILER_ID STREQUAL "Intel")
    if(WIN32)
      set(CXX_COMMON_FLAGS "${CXX_COMMON_FLAGS} /Wall")
    else()
      set(CXX_COMMON_FLAGS "${CXX_COMMON_FLAGS} -Wall")
    endif()
  else()
    message(FATAL_ERROR "${UNKNOWN_COMPILER_MESSAGE}")
  endif()

endif()

if(MSVC)
  # Disable annoying "performance warning" about int-to-bool conversion
  set(CXX_COMMON_FLAGS "${CXX_COMMON_FLAGS} /wd4800")

  # Disable unchecked iterator warnings, equivalent to /D_SCL_SECURE_NO_WARNINGS
  set(CXX_COMMON_FLAGS "${CXX_COMMON_FLAGS} /wd4996")

  # Disable "switch statement contains 'default' but no 'case' labels" warning
  # (required for protobuf, see https://github.com/protocolbuffers/protobuf/issues/6885)
  set(CXX_COMMON_FLAGS "${CXX_COMMON_FLAGS} /wd4065")

elseif(CMAKE_CXX_COMPILER_ID STREQUAL "GNU")
  if(CMAKE_CXX_COMPILER_VERSION VERSION_EQUAL "7.0" OR CMAKE_CXX_COMPILER_VERSION
                                                       VERSION_GREATER "7.0")
    # Without this, gcc >= 7 warns related to changes in C++17
    set(CXX_ONLY_FLAGS "${CXX_ONLY_FLAGS} -Wno-noexcept-type")
  endif()

  if(CMAKE_CXX_COMPILER_VERSION VERSION_GREATER "5.2")
    # Disabling semantic interposition allows faster calling conventions
    # when calling global functions internally, and can also help inlining.
    # See https://stackoverflow.com/questions/35745543/new-option-in-gcc-5-3-fno-semantic-interposition
    set(CXX_COMMON_FLAGS "${CXX_COMMON_FLAGS} -fno-semantic-interposition")
  endif()

  if(CMAKE_CXX_COMPILER_VERSION VERSION_GREATER "4.9")
    # Add colors when paired with ninja
    set(CMAKE_CXX_FLAGS "${CMAKE_CXX_FLAGS} -fdiagnostics-color=always")
  endif()

  if(CMAKE_CXX_COMPILER_VERSION VERSION_LESS "6.0")
    # Work around https://gcc.gnu.org/bugzilla/show_bug.cgi?id=43407
    set(CXX_COMMON_FLAGS "${CXX_COMMON_FLAGS} -Wno-attributes")
  endif()

  if(CMAKE_UNITY_BUILD)
    # Work around issue similar to https://bugs.webkit.org/show_bug.cgi?id=176869
    set(CXX_ONLY_FLAGS "${CXX_ONLY_FLAGS} -Wno-subobject-linkage")
  endif()

elseif(CMAKE_CXX_COMPILER_ID STREQUAL "AppleClang" OR CMAKE_CXX_COMPILER_ID STREQUAL
                                                      "Clang")
  # Clang options for all builds

  # Using Clang with ccache causes a bunch of spurious warnings that are
  # purportedly fixed in the next version of ccache. See the following for details:
  #
  #   http://petereisentraut.blogspot.com/2011/05/ccache-and-clang.html
  #   http://petereisentraut.blogspot.com/2011/09/ccache-and-clang-part-2.html
  set(CMAKE_C_FLAGS "${CMAKE_C_FLAGS} -Qunused-arguments")
  set(CMAKE_CXX_FLAGS "${CMAKE_CXX_FLAGS} -Qunused-arguments")

  # Avoid error when an unknown warning flag is passed
  set(CXX_COMMON_FLAGS "${CXX_COMMON_FLAGS} -Wno-unknown-warning-option")
  # Add colors when paired with ninja
  set(CMAKE_CXX_FLAGS "${CMAKE_CXX_FLAGS} -fcolor-diagnostics")

  # Don't complain about optimization passes that were not possible
  set(CXX_COMMON_FLAGS "${CXX_COMMON_FLAGS} -Wno-pass-failed")

  # Avoid clang / libc++ error about C++17 aligned allocation on macOS.
  # See https://chromium.googlesource.com/chromium/src/+/eee44569858fc650b635779c4e34be5cb0c73186%5E%21/#F0
  # for details.
  if(APPLE)
    set(CXX_ONLY_FLAGS "${CXX_ONLY_FLAGS} -fno-aligned-new")
  endif()
endif()

# if build warning flags is set, add to CXX_COMMON_FLAGS
if(BUILD_WARNING_FLAGS)
  # Use BUILD_WARNING_FLAGS with BUILD_WARNING_LEVEL=everything to disable
  # warnings (use with Clang's -Weverything flag to find potential errors)
  set(CXX_COMMON_FLAGS "${CXX_COMMON_FLAGS} ${BUILD_WARNING_FLAGS}")
endif(BUILD_WARNING_FLAGS)

# Only enable additional instruction sets if they are supported
if(ARROW_CPU_FLAG STREQUAL "x86")
  if(MINGW)
    # Enable _xgetbv() intrinsic to query OS support for ZMM register saves
    set(CXX_COMMON_FLAGS "${CXX_COMMON_FLAGS} -mxsave")
  endif()
  if(ARROW_SIMD_LEVEL STREQUAL "AVX512")
    if(NOT CXX_SUPPORTS_AVX512)
      message(FATAL_ERROR "AVX512 required but compiler doesn't support it.")
    endif()
    set(CXX_COMMON_FLAGS "${CXX_COMMON_FLAGS} ${ARROW_AVX512_FLAG}")
    add_definitions(-DARROW_HAVE_AVX512 -DARROW_HAVE_AVX2 -DARROW_HAVE_BMI2
                    -DARROW_HAVE_SSE4_2)
  elseif(ARROW_SIMD_LEVEL STREQUAL "AVX2")
    if(NOT CXX_SUPPORTS_AVX2)
      message(FATAL_ERROR "AVX2 required but compiler doesn't support it.")
    endif()
    set(CXX_COMMON_FLAGS "${CXX_COMMON_FLAGS} ${ARROW_AVX2_FLAG}")
    add_definitions(-DARROW_HAVE_AVX2 -DARROW_HAVE_BMI2 -DARROW_HAVE_SSE4_2)
  elseif(ARROW_SIMD_LEVEL STREQUAL "SSE4_2")
    if(NOT CXX_SUPPORTS_SSE4_2)
      message(FATAL_ERROR "SSE4.2 required but compiler doesn't support it.")
    endif()
    set(CXX_COMMON_FLAGS "${CXX_COMMON_FLAGS} ${ARROW_SSE4_2_FLAG}")
    add_definitions(-DARROW_HAVE_SSE4_2)
  elseif(NOT ARROW_SIMD_LEVEL STREQUAL "NONE")
    message(WARNING "ARROW_SIMD_LEVEL=${ARROW_SIMD_LEVEL} not supported by x86.")
  endif()
endif()

if(ARROW_CPU_FLAG STREQUAL "ppc")
  if(CXX_SUPPORTS_ALTIVEC AND ARROW_ALTIVEC)
    set(CXX_COMMON_FLAGS "${CXX_COMMON_FLAGS} ${ARROW_ALTIVEC_FLAG}")
  endif()
endif()

if(ARROW_CPU_FLAG STREQUAL "armv8")
  if(ARROW_SIMD_LEVEL STREQUAL "NEON")
    set(ARROW_HAVE_NEON ON)

    if(NOT CXX_SUPPORTS_ARMV8_ARCH)
      message(FATAL_ERROR "Unsupported arch flag: ${ARROW_ARMV8_ARCH_FLAG}.")
    endif()
    if(ARROW_ARMV8_ARCH_FLAG MATCHES "native")
      message(FATAL_ERROR "native arch not allowed, please specify arch explicitly.")
    endif()
    set(CXX_COMMON_FLAGS "${CXX_COMMON_FLAGS} ${ARROW_ARMV8_ARCH_FLAG}")

    add_definitions(-DARROW_HAVE_NEON)

    if(CMAKE_CXX_COMPILER_ID STREQUAL "GNU" AND CMAKE_CXX_COMPILER_VERSION VERSION_LESS
                                                "5.4")
      message(WARNING "Disable Armv8 CRC and Crypto as compiler doesn't support them well."
      )
    else()
      if(ARROW_ARMV8_ARCH_FLAG MATCHES "\\+crypto")
        add_definitions(-DARROW_HAVE_ARMV8_CRYPTO)
      endif()
      # armv8.1+ implies crc support
      if(ARROW_ARMV8_ARCH_FLAG MATCHES "armv8\\.[1-9]|\\+crc")
        add_definitions(-DARROW_HAVE_ARMV8_CRC)
      endif()
    endif()
  elseif(NOT ARROW_SIMD_LEVEL STREQUAL "NONE")
    message(WARNING "ARROW_SIMD_LEVEL=${ARROW_SIMD_LEVEL} not supported by Arm.")
  endif()
endif()

# ----------------------------------------------------------------------
# Setup Gold linker, if available. Code originally from Apache Kudu

# Interrogates the linker version via the C++ compiler to determine whether
# we're using the gold linker, and if so, extracts its version.
#
# If the gold linker is being used, sets GOLD_VERSION in the parent scope with
# the extracted version.
#
# Any additional arguments are passed verbatim into the C++ compiler invocation.
function(GET_GOLD_VERSION)
  # The gold linker is only for ELF binaries, which macOS doesn't use.
  execute_process(COMMAND ${CMAKE_CXX_COMPILER} "-Wl,--version" ${ARGN}
                  ERROR_QUIET
                  OUTPUT_VARIABLE LINKER_OUTPUT)
  # We're expecting LINKER_OUTPUT to look like one of these:
  #   GNU gold (version 2.24) 1.11
  #   GNU gold (GNU Binutils for Ubuntu 2.30) 1.15
  if(LINKER_OUTPUT MATCHES "GNU gold")
    string(REGEX MATCH "GNU gold \\([^\\)]*\\) (([0-9]+\\.?)+)" _ "${LINKER_OUTPUT}")
    if(NOT CMAKE_MATCH_1)
      message(SEND_ERROR "Could not extract GNU gold version. "
                         "Linker version output: ${LINKER_OUTPUT}")
    endif()
    set(GOLD_VERSION
        "${CMAKE_MATCH_1}"
        PARENT_SCOPE)
  endif()
endfunction()

# Is the compiler hard-wired to use the gold linker?
if(NOT WIN32 AND NOT APPLE)
  get_gold_version()
  if(GOLD_VERSION)
    set(MUST_USE_GOLD 1)
  elseif(ARROW_USE_LD_GOLD)
    # Can the compiler optionally enable the gold linker?
    get_gold_version("-fuse-ld=gold")

    # We can't use the gold linker if it's inside devtoolset because the compiler
    # won't find it when invoked directly from make/ninja (which is typically
    # done outside devtoolset).
    execute_process(COMMAND which ld.gold
                    OUTPUT_VARIABLE GOLD_LOCATION
                    OUTPUT_STRIP_TRAILING_WHITESPACE ERROR_QUIET)
    if("${GOLD_LOCATION}" MATCHES "^/opt/rh/devtoolset")
      message(STATUS "Skipping optional gold linker (version ${GOLD_VERSION}) because "
                     "it's in devtoolset")
      set(GOLD_VERSION)
    endif()
  endif()

  if(GOLD_VERSION)
    # Older versions of the gold linker are vulnerable to a bug [1] which
    # prevents weak symbols from being overridden properly. This leads to
    # omitting of dependencies like tcmalloc (used in Kudu, where this
    # workaround was written originally)
    #
    # How we handle this situation depends on other factors:
    # - If gold is optional, we won't use it.
    # - If gold is required, we'll either:
    #   - Raise an error in RELEASE builds (we shouldn't release such a product), or
    #   - Drop tcmalloc in all other builds.
    #
    # 1. https://sourceware.org/bugzilla/show_bug.cgi?id=16979.
    if("${GOLD_VERSION}" VERSION_LESS "1.12")
      set(ARROW_BUGGY_GOLD 1)
    endif()
    if(MUST_USE_GOLD)
      message(STATUS "Using hard-wired gold linker (version ${GOLD_VERSION})")
      if(ARROW_BUGGY_GOLD)
        if("${ARROW_LINK}" STREQUAL "d" AND "${CMAKE_BUILD_TYPE}" STREQUAL "RELEASE")
          message(SEND_ERROR "Configured to use buggy gold with dynamic linking "
                             "in a RELEASE build")
        endif()
      endif()
    elseif(NOT ARROW_BUGGY_GOLD)
      # The Gold linker must be manually enabled.
      set(CMAKE_C_FLAGS "${CMAKE_C_FLAGS} -fuse-ld=gold")
      set(CMAKE_CXX_FLAGS "${CMAKE_CXX_FLAGS} -fuse-ld=gold")
      message(STATUS "Using optional gold linker (version ${GOLD_VERSION})")
    else()
      message(STATUS "Optional gold linker is buggy, using ld linker instead")
    endif()
  else()
    message(STATUS "Using ld linker")
  endif()
endif()

# compiler flags for different build types (run 'cmake -DCMAKE_BUILD_TYPE=<type> .')
# For all builds:
# For CMAKE_BUILD_TYPE=Debug
#   -ggdb: Enable gdb debugging
# For CMAKE_BUILD_TYPE=FastDebug
#   Same as Debug, except with some optimizations on.
# For CMAKE_BUILD_TYPE=Release
#   -O2: Enable all compiler optimizations
#   Debug symbols are stripped for reduced binary size.
# For CMAKE_BUILD_TYPE=RelWithDebInfo
#   Same as Release, except with debug symbols enabled.

if(NOT MSVC)
  string(REPLACE "-O3" "" CMAKE_CXX_FLAGS_RELEASE "${CMAKE_CXX_FLAGS_RELEASE}")
  string(REPLACE "-O3" "" CMAKE_CXX_FLAGS_RELWITHDEBINFO
                 "${CMAKE_CXX_FLAGS_RELWITHDEBINFO}")

  set(RELEASE_FLAGS "-O2 -DNDEBUG")
  if(CMAKE_CXX_COMPILER_ID STREQUAL "GNU")
    set(RELEASE_FLAGS "${RELEASE_FLAGS} -ftree-vectorize")
  endif()

  if(ARROW_GGDB_DEBUG)
    set(ARROW_DEBUG_SYMBOL_TYPE "gdb")
    set(C_FLAGS_DEBUG "-g${ARROW_DEBUG_SYMBOL_TYPE} -O0")
    set(C_FLAGS_FASTDEBUG "-g${ARROW_DEBUG_SYMBOL_TYPE} -O1")
    set(C_FLAGS_RELWITHDEBINFO "-g${ARROW_DEBUG_SYMBOL_TYPE} ${RELEASE_FLAGS}")
    set(CXX_FLAGS_DEBUG "-g${ARROW_DEBUG_SYMBOL_TYPE} -O0")
    set(CXX_FLAGS_FASTDEBUG "-g${ARROW_DEBUG_SYMBOL_TYPE} -O1")
    set(CXX_FLAGS_RELWITHDEBINFO "-g${ARROW_DEBUG_SYMBOL_TYPE} ${RELEASE_FLAGS}")
  else()
    set(C_FLAGS_DEBUG "-g -O0")
    set(C_FLAGS_FASTDEBUG "-g -O1")
    set(C_FLAGS_RELWITHDEBINFO "-g ${RELEASE_FLAGS}")
    set(CXX_FLAGS_DEBUG "-g -O0")
    set(CXX_FLAGS_FASTDEBUG "-g -O1")
    set(CXX_FLAGS_RELWITHDEBINFO "-g ${RELEASE_FLAGS}")
  endif()

  set(C_FLAGS_RELEASE "${RELEASE_FLAGS}")
  set(CXX_FLAGS_RELEASE "${RELEASE_FLAGS}")
endif()

set(C_FLAGS_PROFILE_GEN "${CXX_FLAGS_RELEASE} -fprofile-generate")
set(C_FLAGS_PROFILE_BUILD "${CXX_FLAGS_RELEASE} -fprofile-use")
set(CXX_FLAGS_PROFILE_GEN "${CXX_FLAGS_RELEASE} -fprofile-generate")
set(CXX_FLAGS_PROFILE_BUILD "${CXX_FLAGS_RELEASE} -fprofile-use")

# Set compile flags based on the build type.
message(STATUS "Configured for ${CMAKE_BUILD_TYPE} build (set with cmake -DCMAKE_BUILD_TYPE={release,debug,...})"
)
if("${CMAKE_BUILD_TYPE}" STREQUAL "DEBUG")
  set(CMAKE_C_FLAGS "${CMAKE_C_FLAGS} ${C_FLAGS_DEBUG}")
  set(CMAKE_CXX_FLAGS "${CMAKE_CXX_FLAGS} ${CXX_FLAGS_DEBUG}")
elseif("${CMAKE_BUILD_TYPE}" STREQUAL "RELWITHDEBINFO")
  set(CMAKE_C_FLAGS "${CMAKE_C_FLAGS} ${C_FLAGS_RELWITHDEBINFO}")
  set(CMAKE_CXX_FLAGS "${CMAKE_CXX_FLAGS} ${CXX_FLAGS_RELWITHDEBINFO}")
elseif("${CMAKE_BUILD_TYPE}" STREQUAL "FASTDEBUG")
  set(CMAKE_C_FLAGS "${CMAKE_C_FLAGS} ${C_FLAGS_FASTDEBUG}")
  set(CMAKE_CXX_FLAGS "${CMAKE_CXX_FLAGS} ${CXX_FLAGS_FASTDEBUG}")
elseif("${CMAKE_BUILD_TYPE}" STREQUAL "RELEASE")
  set(CMAKE_C_FLAGS "${CMAKE_C_FLAGS} ${C_FLAGS_RELEASE}")
  set(CMAKE_CXX_FLAGS "${CMAKE_CXX_FLAGS} ${CXX_FLAGS_RELEASE}")
elseif("${CMAKE_BUILD_TYPE}" STREQUAL "PROFILE_GEN")
  set(CMAKE_C_FLAGS "${CMAKE_C_FLAGS} ${C_FLAGS_PROFILE_GEN}")
  set(CMAKE_CXX_FLAGS "${CMAKE_CXX_FLAGS} ${CXX_FLAGS_PROFILE_GEN}")
elseif("${CMAKE_BUILD_TYPE}" STREQUAL "PROFILE_BUILD")
  set(CMAKE_C_FLAGS "${CMAKE_C_FLAGS} ${C_FLAGS_PROFILE_BUILD}")
  set(CMAKE_CXX_FLAGS "${CMAKE_CXX_FLAGS} ${CXX_FLAGS_PROFILE_BUILD}")
else()
  message(FATAL_ERROR "Unknown build type: ${CMAKE_BUILD_TYPE}")
endif()

message(STATUS "Build Type: ${CMAKE_BUILD_TYPE}")

# ----------------------------------------------------------------------
# MSVC-specific linker options

if(MSVC)
  set(MSVC_LINKER_FLAGS)
  if(MSVC_LINK_VERBOSE)
    set(MSVC_LINKER_FLAGS "${MSVC_LINKER_FLAGS} /VERBOSE:LIB")
  endif()
  if(NOT ARROW_USE_STATIC_CRT)
    set(MSVC_LINKER_FLAGS "${MSVC_LINKER_FLAGS} /NODEFAULTLIB:LIBCMT")
    set(CMAKE_EXE_LINKER_FLAGS "${CMAKE_EXE_LINKER_FLAGS} ${MSVC_LINKER_FLAGS}")
    set(CMAKE_MODULE_LINKER_FLAGS "${CMAKE_MODULE_LINKER_FLAGS} ${MSVC_LINKER_FLAGS}")
    set(CMAKE_SHARED_LINKER_FLAGS "${CMAKE_SHARED_LINKER_FLAGS} ${MSVC_LINKER_FLAGS}")
  endif()
endif()<|MERGE_RESOLUTION|>--- conflicted
+++ resolved
@@ -118,22 +118,10 @@
 endif()
 
 # Support C11
-if("${CMAKE_C_STANDARD}" STREQUAL "")
+if(NOT DEFINED CMAKE_C_STANDARD)
   set(CMAKE_C_STANDARD 11)
 endif()
 
-<<<<<<< HEAD
-# This ensures that things like c++11/c++14 get passed correctly
-if("${CMAKE_CXX_STANDARD}" STREQUAL "")
-  if(ARROW_AZURE)
-    set(CMAKE_CXX_STANDARD 14)
-  else()
-    set(CMAKE_CXX_STANDARD 11)
-  endif()
-endif()
-
-# We require a C++11/14 compliant compiler
-=======
 # This ensures that things like c++17 get passed correctly
 if(NOT DEFINED CMAKE_CXX_STANDARD)
   set(CMAKE_CXX_STANDARD 17)
@@ -142,7 +130,6 @@
 endif()
 
 # We require a C++17 compliant compiler
->>>>>>> 89c0214f
 set(CMAKE_CXX_STANDARD_REQUIRED ON)
 
 # ARROW-6848: Do not use GNU (or other CXX) extensions
