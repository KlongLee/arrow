--- conflicted
+++ resolved
@@ -59,15 +59,9 @@
 
     std::string plasma_directory =
         test_executable.substr(0, test_executable.find_last_of("/"));
-<<<<<<< HEAD
     std::string plasma_command =
-        plasma_directory + "/plasma_store_server -m 1000000000 -s " + store_socket_name_ +
+        plasma_directory + "/plasma_store_server -m 10000000 -s " + store_socket_name_ +
         " 1> /dev/null 2> /dev/null & " + "echo $! > " + store_socket_name_ + ".pid";
-=======
-    std::string plasma_command = plasma_directory +
-                                 "/plasma_store_server -m 10000000 -s " +
-                                 store_socket_name_ + " 1> /dev/null 2> /dev/null &";
->>>>>>> 072200f7
     system(plasma_command.c_str());
     ARROW_CHECK_OK(client_.Connect(store_socket_name_, ""));
     ARROW_CHECK_OK(client2_.Connect(store_socket_name_, ""));
