// Licensed to the Apache Software Foundation (ASF) under one
// or more contributor license agreements.  See the NOTICE file
// distributed with this work for additional information
// regarding copyright ownership.  The ASF licenses this file
// to you under the Apache License, Version 2.0 (the
// "License"); you may not use this file except in compliance
// with the License.  You may obtain a copy of the License at
//
//   http://www.apache.org/licenses/LICENSE-2.0
//
// Unless required by applicable law or agreed to in writing,
// software distributed under the License is distributed on an
// "AS IS" BASIS, WITHOUT WARRANTIES OR CONDITIONS OF ANY
// KIND, either express or implied.  See the License for the
// specific language governing permissions and limitations
// under the License.

#pragma once

#include <memory>
#include <string>
#include <unordered_map>
#include <unordered_set>
#include <utility>

#include "arrow/io/caching.h"
#include "arrow/type.h"
#include "arrow/util/compression.h"
#include "parquet/encryption/encryption.h"
#include "parquet/exception.h"
#include "parquet/parquet_version.h"
#include "parquet/platform.h"
#include "parquet/schema.h"
#include "parquet/type_fwd.h"
#include "parquet/types.h"

namespace parquet {

/// Controls serialization format of data pages.  parquet-format v2.0.0
/// introduced a new data page metadata type DataPageV2 and serialized page
/// structure (for example, encoded levels are no longer compressed). Prior to
/// the completion of PARQUET-457 in 2020, this library did not implement
/// DataPageV2 correctly, so if you use the V2 data page format, you may have
/// forward compatibility issues (older versions of the library will be unable
/// to read the files). Note that some Parquet implementations do not implement
/// DataPageV2 at all.
enum class ParquetDataPageVersion { V1, V2 };

/// Align the default buffer size to a small multiple of a page size.
constexpr int64_t kDefaultBufferSize = 4096 * 4;

constexpr int32_t kDefaultThriftStringSizeLimit = 100 * 1000 * 1000;
// Structs in the thrift definition are relatively large (at least 300 bytes).
// This limits total memory to the same order of magnitude as
// kDefaultStringSizeLimit.
constexpr int32_t kDefaultThriftContainerSizeLimit = 1000 * 1000;

class PARQUET_EXPORT ReaderProperties {
 public:
  explicit ReaderProperties(MemoryPool* pool = ::arrow::default_memory_pool())
      : pool_(pool) {}

  MemoryPool* memory_pool() const { return pool_; }

  std::shared_ptr<ArrowInputStream> GetStream(std::shared_ptr<ArrowInputFile> source,
                                              int64_t start, int64_t num_bytes);

  /// Buffered stream reading allows the user to control the memory usage of
  /// parquet readers. This ensure that all `RandomAccessFile::ReadAt` calls are
  /// wrapped in a buffered reader that uses a fix sized buffer (of size
  /// `buffer_size()`) instead of the full size of the ReadAt.
  ///
  /// The primary reason for this control knobs is for resource control and not
  /// performance.
  bool is_buffered_stream_enabled() const { return buffered_stream_enabled_; }
  /// Enable buffered stream reading.
  void enable_buffered_stream() { buffered_stream_enabled_ = true; }
  /// Disable buffered stream reading.
  void disable_buffered_stream() { buffered_stream_enabled_ = false; }

  /// Return the size of the buffered stream buffer.
  int64_t buffer_size() const { return buffer_size_; }
  /// Set the size of the buffered stream buffer in bytes.
  void set_buffer_size(int64_t size) { buffer_size_ = size; }

  /// \brief Return the size limit on thrift strings.
  ///
  /// This limit helps prevent space and time bombs in files, but may need to
  /// be increased in order to read files with especially large headers.
  int32_t thrift_string_size_limit() const { return thrift_string_size_limit_; }
  /// Set the size limit on thrift strings.
  void set_thrift_string_size_limit(int32_t size) { thrift_string_size_limit_ = size; }

  /// \brief Return the size limit on thrift containers.
  ///
  /// This limit helps prevent space and time bombs in files, but may need to
  /// be increased in order to read files with especially large headers.
  int32_t thrift_container_size_limit() const { return thrift_container_size_limit_; }
  /// Set the size limit on thrift containers.
  void set_thrift_container_size_limit(int32_t size) {
    thrift_container_size_limit_ = size;
  }

  /// Set the decryption properties.
  void file_decryption_properties(std::shared_ptr<FileDecryptionProperties> decryption) {
    file_decryption_properties_ = std::move(decryption);
  }
  /// Return the decryption properties.
  const std::shared_ptr<FileDecryptionProperties>& file_decryption_properties() const {
    return file_decryption_properties_;
  }

  bool data_page_checksum_verification() const {
    return data_page_checksum_verification_;
  }
  void set_data_page_checksum_verification(bool check_crc) {
    data_page_checksum_verification_ = check_crc;
  }

 private:
  MemoryPool* pool_;
  int64_t buffer_size_ = kDefaultBufferSize;
  int32_t thrift_string_size_limit_ = kDefaultThriftStringSizeLimit;
  int32_t thrift_container_size_limit_ = kDefaultThriftContainerSizeLimit;
  bool buffered_stream_enabled_ = false;
  bool data_page_checksum_verification_ = false;
  std::shared_ptr<FileDecryptionProperties> file_decryption_properties_;
};

ReaderProperties PARQUET_EXPORT default_reader_properties();

static constexpr int64_t kDefaultDataPageSize = 1024 * 1024;
static constexpr bool DEFAULT_IS_DICTIONARY_ENABLED = true;
static constexpr int64_t DEFAULT_DICTIONARY_PAGE_SIZE_LIMIT = kDefaultDataPageSize;
static constexpr int64_t DEFAULT_WRITE_BATCH_SIZE = 1024;
static constexpr int64_t DEFAULT_MAX_ROW_GROUP_LENGTH = 64 * 1024 * 1024;
static constexpr bool DEFAULT_ARE_STATISTICS_ENABLED = true;
static constexpr int64_t DEFAULT_MAX_STATISTICS_SIZE = 4096;
static constexpr Encoding::type DEFAULT_ENCODING = Encoding::PLAIN;
static const char DEFAULT_CREATED_BY[] = CREATED_BY_VERSION;
static constexpr Compression::type DEFAULT_COMPRESSION_TYPE = Compression::UNCOMPRESSED;

class PARQUET_EXPORT ColumnProperties {
 public:
  ColumnProperties(Encoding::type encoding = DEFAULT_ENCODING,
                   Compression::type codec = DEFAULT_COMPRESSION_TYPE,
                   bool dictionary_enabled = DEFAULT_IS_DICTIONARY_ENABLED,
                   bool statistics_enabled = DEFAULT_ARE_STATISTICS_ENABLED,
                   size_t max_stats_size = DEFAULT_MAX_STATISTICS_SIZE)
      : encoding_(encoding),
        codec_(codec),
        dictionary_enabled_(dictionary_enabled),
        statistics_enabled_(statistics_enabled),
        max_stats_size_(max_stats_size),
        compression_level_(Codec::UseDefaultCompressionLevel()) {}

  void set_encoding(Encoding::type encoding) { encoding_ = encoding; }

  void set_compression(Compression::type codec) { codec_ = codec; }

  void set_dictionary_enabled(bool dictionary_enabled) {
    dictionary_enabled_ = dictionary_enabled;
  }

  void set_statistics_enabled(bool statistics_enabled) {
    statistics_enabled_ = statistics_enabled;
  }

  void set_max_statistics_size(size_t max_stats_size) {
    max_stats_size_ = max_stats_size;
  }

  void set_compression_level(int compression_level) {
    compression_level_ = compression_level;
  }

  Encoding::type encoding() const { return encoding_; }

  Compression::type compression() const { return codec_; }

  bool dictionary_enabled() const { return dictionary_enabled_; }

  bool statistics_enabled() const { return statistics_enabled_; }

  size_t max_statistics_size() const { return max_stats_size_; }

  int compression_level() const { return compression_level_; }

 private:
  Encoding::type encoding_;
  Compression::type codec_;
  bool dictionary_enabled_;
  bool statistics_enabled_;
  size_t max_stats_size_;
  int compression_level_;
};

class PARQUET_EXPORT WriterProperties {
 public:
  class Builder {
   public:
    Builder()
        : pool_(::arrow::default_memory_pool()),
          dictionary_pagesize_limit_(DEFAULT_DICTIONARY_PAGE_SIZE_LIMIT),
          write_batch_size_(DEFAULT_WRITE_BATCH_SIZE),
          max_row_group_length_(DEFAULT_MAX_ROW_GROUP_LENGTH),
          pagesize_(kDefaultDataPageSize),
          version_(ParquetVersion::PARQUET_2_4),
          data_page_version_(ParquetDataPageVersion::V1),
          created_by_(DEFAULT_CREATED_BY),
<<<<<<< HEAD
          data_page_checksum_enabled_(false) {}
=======
          integer_annotate_decimal_(false) {}
>>>>>>> 252e1e04
    virtual ~Builder() {}

    /// Specify the memory pool for the writer. Default default_memory_pool.
    Builder* memory_pool(MemoryPool* pool) {
      pool_ = pool;
      return this;
    }

    /// Enable dictionary encoding in general for all columns. Default enabled.
    Builder* enable_dictionary() {
      default_column_properties_.set_dictionary_enabled(true);
      return this;
    }

    /// Disable dictionary encoding in general for all columns. Default enabled.
    Builder* disable_dictionary() {
      default_column_properties_.set_dictionary_enabled(false);
      return this;
    }

    /// Enable dictionary encoding for column specified by `path`. Default enabled.
    Builder* enable_dictionary(const std::string& path) {
      dictionary_enabled_[path] = true;
      return this;
    }

    /// Enable dictionary encoding for column specified by `path`. Default enabled.
    Builder* enable_dictionary(const std::shared_ptr<schema::ColumnPath>& path) {
      return this->enable_dictionary(path->ToDotString());
    }

    /// Disable dictionary encoding for column specified by `path`. Default enabled.
    Builder* disable_dictionary(const std::string& path) {
      dictionary_enabled_[path] = false;
      return this;
    }

    /// Disable dictionary encoding for column specified by `path`. Default enabled.
    Builder* disable_dictionary(const std::shared_ptr<schema::ColumnPath>& path) {
      return this->disable_dictionary(path->ToDotString());
    }

    /// Specify the dictionary page size limit per row group. Default 1MB.
    Builder* dictionary_pagesize_limit(int64_t dictionary_psize_limit) {
      dictionary_pagesize_limit_ = dictionary_psize_limit;
      return this;
    }

    /// Specify the write batch size while writing batches of Arrow values into Parquet.
    /// Default 1024.
    Builder* write_batch_size(int64_t write_batch_size) {
      write_batch_size_ = write_batch_size;
      return this;
    }

    /// Specify the max row group length.
    /// Default 64M.
    Builder* max_row_group_length(int64_t max_row_group_length) {
      max_row_group_length_ = max_row_group_length;
      return this;
    }

    /// Specify the data page size.
    /// Default 1MB.
    Builder* data_pagesize(int64_t pg_size) {
      pagesize_ = pg_size;
      return this;
    }

    /// Specify the data page version.
    /// Default V1.
    Builder* data_page_version(ParquetDataPageVersion data_page_version) {
      data_page_version_ = data_page_version;
      return this;
    }

    /// Specify the Parquet file version.
    /// Default PARQUET_2_4.
    Builder* version(ParquetVersion::type version) {
      version_ = version;
      return this;
    }

    Builder* created_by(const std::string& created_by) {
      created_by_ = created_by;
      return this;
    }

    Builder* enable_data_page_checksum() {
      data_page_checksum_enabled_ = true;
      return this;
    }

    Builder* disable_data_page_checksum() {
      data_page_checksum_enabled_ = false;
      return this;
    }

    /// \brief Define the encoding that is used when we don't utilise dictionary encoding.
    //
    /// This either apply if dictionary encoding is disabled or if we fallback
    /// as the dictionary grew too large.
    Builder* encoding(Encoding::type encoding_type) {
      if (encoding_type == Encoding::PLAIN_DICTIONARY ||
          encoding_type == Encoding::RLE_DICTIONARY) {
        throw ParquetException("Can't use dictionary encoding as fallback encoding");
      }

      default_column_properties_.set_encoding(encoding_type);
      return this;
    }

    /// \brief Define the encoding that is used when we don't utilise dictionary encoding.
    //
    /// This either apply if dictionary encoding is disabled or if we fallback
    /// as the dictionary grew too large.
    Builder* encoding(const std::string& path, Encoding::type encoding_type) {
      if (encoding_type == Encoding::PLAIN_DICTIONARY ||
          encoding_type == Encoding::RLE_DICTIONARY) {
        throw ParquetException("Can't use dictionary encoding as fallback encoding");
      }

      encodings_[path] = encoding_type;
      return this;
    }

    /// \brief Define the encoding that is used when we don't utilise dictionary encoding.
    //
    /// This either apply if dictionary encoding is disabled or if we fallback
    /// as the dictionary grew too large.
    Builder* encoding(const std::shared_ptr<schema::ColumnPath>& path,
                      Encoding::type encoding_type) {
      return this->encoding(path->ToDotString(), encoding_type);
    }

    /// Specify compression codec in general for all columns.
    /// Default UNCOMPRESSED.
    Builder* compression(Compression::type codec) {
      default_column_properties_.set_compression(codec);
      return this;
    }

    /// Specify max statistics size to store min max value.
    /// Default 4KB.
    Builder* max_statistics_size(size_t max_stats_sz) {
      default_column_properties_.set_max_statistics_size(max_stats_sz);
      return this;
    }

    /// Specify compression codec for the column specified by `path`.
    /// Default UNCOMPRESSED.
    Builder* compression(const std::string& path, Compression::type codec) {
      codecs_[path] = codec;
      return this;
    }

    /// Specify compression codec for the column specified by `path`.
    /// Default UNCOMPRESSED.
    Builder* compression(const std::shared_ptr<schema::ColumnPath>& path,
                         Compression::type codec) {
      return this->compression(path->ToDotString(), codec);
    }

    /// \brief Specify the default compression level for the compressor in
    /// every column.  In case a column does not have an explicitly specified
    /// compression level, the default one would be used.
    ///
    /// The provided compression level is compressor specific. The user would
    /// have to familiarize oneself with the available levels for the selected
    /// compressor.  If the compressor does not allow for selecting different
    /// compression levels, calling this function would not have any effect.
    /// Parquet and Arrow do not validate the passed compression level.  If no
    /// level is selected by the user or if the special
    /// std::numeric_limits<int>::min() value is passed, then Arrow selects the
    /// compression level.
    Builder* compression_level(int compression_level) {
      default_column_properties_.set_compression_level(compression_level);
      return this;
    }

    /// \brief Specify a compression level for the compressor for the column
    /// described by path.
    ///
    /// The provided compression level is compressor specific. The user would
    /// have to familiarize oneself with the available levels for the selected
    /// compressor.  If the compressor does not allow for selecting different
    /// compression levels, calling this function would not have any effect.
    /// Parquet and Arrow do not validate the passed compression level.  If no
    /// level is selected by the user or if the special
    /// std::numeric_limits<int>::min() value is passed, then Arrow selects the
    /// compression level.
    Builder* compression_level(const std::string& path, int compression_level) {
      codecs_compression_level_[path] = compression_level;
      return this;
    }

    /// \brief Specify a compression level for the compressor for the column
    /// described by path.
    ///
    /// The provided compression level is compressor specific. The user would
    /// have to familiarize oneself with the available levels for the selected
    /// compressor.  If the compressor does not allow for selecting different
    /// compression levels, calling this function would not have any effect.
    /// Parquet and Arrow do not validate the passed compression level.  If no
    /// level is selected by the user or if the special
    /// std::numeric_limits<int>::min() value is passed, then Arrow selects the
    /// compression level.
    Builder* compression_level(const std::shared_ptr<schema::ColumnPath>& path,
                               int compression_level) {
      return this->compression_level(path->ToDotString(), compression_level);
    }

    /// Define the file encryption properties.
    /// Default NULL.
    Builder* encryption(
        std::shared_ptr<FileEncryptionProperties> file_encryption_properties) {
      file_encryption_properties_ = std::move(file_encryption_properties);
      return this;
    }

    /// Enable statistics in general.
    /// Default enabled.
    Builder* enable_statistics() {
      default_column_properties_.set_statistics_enabled(true);
      return this;
    }

    /// Disable statistics in general.
    /// Default enabled.
    Builder* disable_statistics() {
      default_column_properties_.set_statistics_enabled(false);
      return this;
    }

    /// Enable statistics for the column specified by `path`.
    /// Default enabled.
    Builder* enable_statistics(const std::string& path) {
      statistics_enabled_[path] = true;
      return this;
    }

    /// Enable statistics for the column specified by `path`.
    /// Default enabled.
    Builder* enable_statistics(const std::shared_ptr<schema::ColumnPath>& path) {
      return this->enable_statistics(path->ToDotString());
    }

    /// Disable statistics for the column specified by `path`.
    /// Default enabled.
    Builder* disable_statistics(const std::string& path) {
      statistics_enabled_[path] = false;
      return this;
    }

    /// Disable statistics for the column specified by `path`.
    /// Default enabled.
    Builder* disable_statistics(const std::shared_ptr<schema::ColumnPath>& path) {
      return this->disable_statistics(path->ToDotString());
    }

    /// Enable integer type to annotate decimal type as below:
    ///   int32: 1 <= precision <= 9
    ///   int64: 10 <= precision <= 18
    /// Default disabled.
    Builder* enable_integer_annotate_decimal() {
      integer_annotate_decimal_ = true;
      return this;
    }

    /// Disable integer type to annotate decimal type.
    /// Default disabled.
    Builder* disable_integer_annotate_decimal() {
      integer_annotate_decimal_ = false;
      return this;
    }

    /// \brief Build the WriterProperties with the builder parameters.
    /// \return The WriterProperties defined by the builder.
    std::shared_ptr<WriterProperties> build() {
      std::unordered_map<std::string, ColumnProperties> column_properties;
      auto get = [&](const std::string& key) -> ColumnProperties& {
        auto it = column_properties.find(key);
        if (it == column_properties.end())
          return column_properties[key] = default_column_properties_;
        else
          return it->second;
      };

      for (const auto& item : encodings_) get(item.first).set_encoding(item.second);
      for (const auto& item : codecs_) get(item.first).set_compression(item.second);
      for (const auto& item : codecs_compression_level_)
        get(item.first).set_compression_level(item.second);
      for (const auto& item : dictionary_enabled_)
        get(item.first).set_dictionary_enabled(item.second);
      for (const auto& item : statistics_enabled_)
        get(item.first).set_statistics_enabled(item.second);

      return std::shared_ptr<WriterProperties>(new WriterProperties(
          pool_, dictionary_pagesize_limit_, write_batch_size_, max_row_group_length_,
<<<<<<< HEAD
          pagesize_, version_, created_by_, data_page_checksum_enabled_,
          std::move(file_encryption_properties_), default_column_properties_,
          column_properties, data_page_version_));
=======
          pagesize_, version_, created_by_, std::move(file_encryption_properties_),
          default_column_properties_, column_properties, data_page_version_,
          integer_annotate_decimal_));
>>>>>>> 252e1e04
    }

   private:
    MemoryPool* pool_;
    int64_t dictionary_pagesize_limit_;
    int64_t write_batch_size_;
    int64_t max_row_group_length_;
    int64_t pagesize_;
    ParquetVersion::type version_;
    ParquetDataPageVersion data_page_version_;
    std::string created_by_;
<<<<<<< HEAD
    bool data_page_checksum_enabled_;
=======
    bool integer_annotate_decimal_;
>>>>>>> 252e1e04

    std::shared_ptr<FileEncryptionProperties> file_encryption_properties_;

    // Settings used for each column unless overridden in any of the maps below
    ColumnProperties default_column_properties_;
    std::unordered_map<std::string, Encoding::type> encodings_;
    std::unordered_map<std::string, Compression::type> codecs_;
    std::unordered_map<std::string, int32_t> codecs_compression_level_;
    std::unordered_map<std::string, bool> dictionary_enabled_;
    std::unordered_map<std::string, bool> statistics_enabled_;
  };

  inline MemoryPool* memory_pool() const { return pool_; }

  inline int64_t dictionary_pagesize_limit() const { return dictionary_pagesize_limit_; }

  inline int64_t write_batch_size() const { return write_batch_size_; }

  inline int64_t max_row_group_length() const { return max_row_group_length_; }

  inline int64_t data_pagesize() const { return pagesize_; }

  inline ParquetDataPageVersion data_page_version() const {
    return parquet_data_page_version_;
  }

  inline ParquetVersion::type version() const { return parquet_version_; }

  inline std::string created_by() const { return parquet_created_by_; }

<<<<<<< HEAD
  inline bool data_page_checksum_enabled() const { return data_page_checksum_enabled_; }
=======
  inline bool integer_annotate_decimal() const { return integer_annotate_decimal_; }
>>>>>>> 252e1e04

  inline Encoding::type dictionary_index_encoding() const {
    if (parquet_version_ == ParquetVersion::PARQUET_1_0) {
      return Encoding::PLAIN_DICTIONARY;
    } else {
      return Encoding::RLE_DICTIONARY;
    }
  }

  inline Encoding::type dictionary_page_encoding() const {
    if (parquet_version_ == ParquetVersion::PARQUET_1_0) {
      return Encoding::PLAIN_DICTIONARY;
    } else {
      return Encoding::PLAIN;
    }
  }

  const ColumnProperties& column_properties(
      const std::shared_ptr<schema::ColumnPath>& path) const {
    auto it = column_properties_.find(path->ToDotString());
    if (it != column_properties_.end()) return it->second;
    return default_column_properties_;
  }

  Encoding::type encoding(const std::shared_ptr<schema::ColumnPath>& path) const {
    return column_properties(path).encoding();
  }

  Compression::type compression(const std::shared_ptr<schema::ColumnPath>& path) const {
    return column_properties(path).compression();
  }

  int compression_level(const std::shared_ptr<schema::ColumnPath>& path) const {
    return column_properties(path).compression_level();
  }

  bool dictionary_enabled(const std::shared_ptr<schema::ColumnPath>& path) const {
    return column_properties(path).dictionary_enabled();
  }

  bool statistics_enabled(const std::shared_ptr<schema::ColumnPath>& path) const {
    return column_properties(path).statistics_enabled();
  }

  size_t max_statistics_size(const std::shared_ptr<schema::ColumnPath>& path) const {
    return column_properties(path).max_statistics_size();
  }

  inline FileEncryptionProperties* file_encryption_properties() const {
    return file_encryption_properties_.get();
  }

  std::shared_ptr<ColumnEncryptionProperties> column_encryption_properties(
      const std::string& path) const {
    if (file_encryption_properties_) {
      return file_encryption_properties_->column_encryption_properties(path);
    } else {
      return NULLPTR;
    }
  }

 private:
  explicit WriterProperties(
      MemoryPool* pool, int64_t dictionary_pagesize_limit, int64_t write_batch_size,
      int64_t max_row_group_length, int64_t pagesize, ParquetVersion::type version,
      const std::string& created_by, bool page_write_checksum_enabled,
      std::shared_ptr<FileEncryptionProperties> file_encryption_properties,
      const ColumnProperties& default_column_properties,
      const std::unordered_map<std::string, ColumnProperties>& column_properties,
      ParquetDataPageVersion data_page_version, bool integer_annotate_decimal)
      : pool_(pool),
        dictionary_pagesize_limit_(dictionary_pagesize_limit),
        write_batch_size_(write_batch_size),
        max_row_group_length_(max_row_group_length),
        pagesize_(pagesize),
        parquet_data_page_version_(data_page_version),
        parquet_version_(version),
        parquet_created_by_(created_by),
<<<<<<< HEAD
        data_page_checksum_enabled_(page_write_checksum_enabled),
=======
        integer_annotate_decimal_(integer_annotate_decimal),
>>>>>>> 252e1e04
        file_encryption_properties_(file_encryption_properties),
        default_column_properties_(default_column_properties),
        column_properties_(column_properties) {}

  MemoryPool* pool_;
  int64_t dictionary_pagesize_limit_;
  int64_t write_batch_size_;
  int64_t max_row_group_length_;
  int64_t pagesize_;
  ParquetDataPageVersion parquet_data_page_version_;
  ParquetVersion::type parquet_version_;
  std::string parquet_created_by_;
<<<<<<< HEAD
  bool data_page_checksum_enabled_;
=======
  bool integer_annotate_decimal_;
>>>>>>> 252e1e04

  std::shared_ptr<FileEncryptionProperties> file_encryption_properties_;

  ColumnProperties default_column_properties_;
  std::unordered_map<std::string, ColumnProperties> column_properties_;
};

PARQUET_EXPORT const std::shared_ptr<WriterProperties>& default_writer_properties();

// ----------------------------------------------------------------------
// Properties specific to Apache Arrow columnar read and write

static constexpr bool kArrowDefaultUseThreads = false;

// Default number of rows to read when using ::arrow::RecordBatchReader
static constexpr int64_t kArrowDefaultBatchSize = 64 * 1024;

/// EXPERIMENTAL: Properties for configuring FileReader behavior.
class PARQUET_EXPORT ArrowReaderProperties {
 public:
  explicit ArrowReaderProperties(bool use_threads = kArrowDefaultUseThreads)
      : use_threads_(use_threads),
        read_dict_indices_(),
        batch_size_(kArrowDefaultBatchSize),
        pre_buffer_(false),
        cache_options_(::arrow::io::CacheOptions::Defaults()),
        coerce_int96_timestamp_unit_(::arrow::TimeUnit::NANO) {}

  /// \brief Set whether to use the IO thread pool to parse columns in parallel.
  ///
  /// Default is false.
  void set_use_threads(bool use_threads) { use_threads_ = use_threads; }
  /// Return whether will use multiple threads.
  bool use_threads() const { return use_threads_; }

  /// \brief Set whether to read a particular column as dictionary encoded.
  ///
  /// If the file metadata contains a serialized Arrow schema, then ...
  ////
  /// This is only supported for columns with a Parquet physical type of
  /// BYTE_ARRAY, such as string or binary types.
  void set_read_dictionary(int column_index, bool read_dict) {
    if (read_dict) {
      read_dict_indices_.insert(column_index);
    } else {
      read_dict_indices_.erase(column_index);
    }
  }
  /// Return whether the column at the index will be read as dictionary.
  bool read_dictionary(int column_index) const {
    if (read_dict_indices_.find(column_index) != read_dict_indices_.end()) {
      return true;
    } else {
      return false;
    }
  }

  /// \brief Set the maximum number of rows to read into a chunk or record batch.
  ///
  /// Will only be fewer rows when there are no more rows in the file.
  void set_batch_size(int64_t batch_size) { batch_size_ = batch_size; }
  /// Return the batch size.
  int64_t batch_size() const { return batch_size_; }

  /// Enable read coalescing (default false).
  ///
  /// When enabled, the Arrow reader will pre-buffer necessary regions
  /// of the file in-memory. This is intended to improve performance on
  /// high-latency filesystems (e.g. Amazon S3).
  void set_pre_buffer(bool pre_buffer) { pre_buffer_ = pre_buffer; }
  /// Return whether read coalescing is enabled.
  bool pre_buffer() const { return pre_buffer_; }

  /// Set options for read coalescing. This can be used to tune the
  /// implementation for characteristics of different filesystems.
  void set_cache_options(::arrow::io::CacheOptions options) { cache_options_ = options; }
  /// Return the options for read coalescing.
  const ::arrow::io::CacheOptions& cache_options() const { return cache_options_; }

  /// Set execution context for read coalescing.
  void set_io_context(const ::arrow::io::IOContext& ctx) { io_context_ = ctx; }
  /// Return the execution context used for read coalescing.
  const ::arrow::io::IOContext& io_context() const { return io_context_; }

  /// Set timestamp unit to use for deprecated INT96-encoded timestamps
  /// (default is NANO).
  void set_coerce_int96_timestamp_unit(::arrow::TimeUnit::type unit) {
    coerce_int96_timestamp_unit_ = unit;
  }

  ::arrow::TimeUnit::type coerce_int96_timestamp_unit() const {
    return coerce_int96_timestamp_unit_;
  }

 private:
  bool use_threads_;
  std::unordered_set<int> read_dict_indices_;
  int64_t batch_size_;
  bool pre_buffer_;
  ::arrow::io::IOContext io_context_;
  ::arrow::io::CacheOptions cache_options_;
  ::arrow::TimeUnit::type coerce_int96_timestamp_unit_;
};

/// EXPERIMENTAL: Constructs the default ArrowReaderProperties
PARQUET_EXPORT
ArrowReaderProperties default_arrow_reader_properties();

class PARQUET_EXPORT ArrowWriterProperties {
 public:
  enum EngineVersion {
    V1,  // Supports only nested lists.
    V2   // Full support for all nesting combinations
  };
  class Builder {
   public:
    Builder()
        : write_timestamps_as_int96_(false),
          coerce_timestamps_enabled_(false),
          coerce_timestamps_unit_(::arrow::TimeUnit::SECOND),
          truncated_timestamps_allowed_(false),
          store_schema_(false),
          // TODO: At some point we should flip this.
          compliant_nested_types_(false),
          engine_version_(V2) {}
    virtual ~Builder() = default;

    /// \brief Disable writing legacy int96 timestamps (default disabled).
    Builder* disable_deprecated_int96_timestamps() {
      write_timestamps_as_int96_ = false;
      return this;
    }

    /// \brief Enable writing legacy int96 timestamps (default disabled).
    ///
    /// May be turned on to write timestamps compatible with older Parquet writers.
    /// This takes precedent over coerce_timestamps.
    Builder* enable_deprecated_int96_timestamps() {
      write_timestamps_as_int96_ = true;
      return this;
    }

    /// \brief Coerce all timestamps to the specified time unit.
    /// \param unit time unit to truncate to.
    /// For Parquet versions 1.0 and 2.4, nanoseconds are casted to microseconds.
    Builder* coerce_timestamps(::arrow::TimeUnit::type unit) {
      coerce_timestamps_enabled_ = true;
      coerce_timestamps_unit_ = unit;
      return this;
    }

    /// \brief Allow loss of data when truncating timestamps.
    ///
    /// This is disallowed by default and an error will be returned.
    Builder* allow_truncated_timestamps() {
      truncated_timestamps_allowed_ = true;
      return this;
    }

    /// \brief Disallow loss of data when truncating timestamps (default).
    Builder* disallow_truncated_timestamps() {
      truncated_timestamps_allowed_ = false;
      return this;
    }

    /// \brief EXPERIMENTAL: Write binary serialized Arrow schema to the file,
    /// to enable certain read options (like "read_dictionary") to be set
    /// automatically
    Builder* store_schema() {
      store_schema_ = true;
      return this;
    }

    /// \brief When enabled, will not preserve Arrow field names for list types.
    ///
    /// Instead of using the field names Arrow uses for the values array of
    /// list types (default "item"), will use "entries", as is specified in
    /// the Parquet spec.
    ///
    /// This is disabled by default, but will be enabled by default in future.
    Builder* enable_compliant_nested_types() {
      compliant_nested_types_ = true;
      return this;
    }

    /// Preserve Arrow list field name (default behavior).
    Builder* disable_compliant_nested_types() {
      compliant_nested_types_ = false;
      return this;
    }

    /// Set the version of the Parquet writer engine.
    Builder* set_engine_version(EngineVersion version) {
      engine_version_ = version;
      return this;
    }

    /// Create the final properties.
    std::shared_ptr<ArrowWriterProperties> build() {
      return std::shared_ptr<ArrowWriterProperties>(new ArrowWriterProperties(
          write_timestamps_as_int96_, coerce_timestamps_enabled_, coerce_timestamps_unit_,
          truncated_timestamps_allowed_, store_schema_, compliant_nested_types_,
          engine_version_));
    }

   private:
    bool write_timestamps_as_int96_;

    bool coerce_timestamps_enabled_;
    ::arrow::TimeUnit::type coerce_timestamps_unit_;
    bool truncated_timestamps_allowed_;

    bool store_schema_;
    bool compliant_nested_types_;
    EngineVersion engine_version_;
  };

  bool support_deprecated_int96_timestamps() const { return write_timestamps_as_int96_; }

  bool coerce_timestamps_enabled() const { return coerce_timestamps_enabled_; }
  ::arrow::TimeUnit::type coerce_timestamps_unit() const {
    return coerce_timestamps_unit_;
  }

  bool truncated_timestamps_allowed() const { return truncated_timestamps_allowed_; }

  bool store_schema() const { return store_schema_; }

  /// \brief Enable nested type naming according to the parquet specification.
  ///
  /// Older versions of arrow wrote out field names for nested lists based on the name
  /// of the field.  According to the parquet specification they should always be
  /// "element".
  bool compliant_nested_types() const { return compliant_nested_types_; }

  /// \brief The underlying engine version to use when writing Arrow data.
  ///
  /// V2 is currently the latest V1 is considered deprecated but left in
  /// place in case there are bugs detected in V2.
  EngineVersion engine_version() const { return engine_version_; }

 private:
  explicit ArrowWriterProperties(bool write_nanos_as_int96,
                                 bool coerce_timestamps_enabled,
                                 ::arrow::TimeUnit::type coerce_timestamps_unit,
                                 bool truncated_timestamps_allowed, bool store_schema,
                                 bool compliant_nested_types,
                                 EngineVersion engine_version)
      : write_timestamps_as_int96_(write_nanos_as_int96),
        coerce_timestamps_enabled_(coerce_timestamps_enabled),
        coerce_timestamps_unit_(coerce_timestamps_unit),
        truncated_timestamps_allowed_(truncated_timestamps_allowed),
        store_schema_(store_schema),
        compliant_nested_types_(compliant_nested_types),
        engine_version_(engine_version) {}

  const bool write_timestamps_as_int96_;
  const bool coerce_timestamps_enabled_;
  const ::arrow::TimeUnit::type coerce_timestamps_unit_;
  const bool truncated_timestamps_allowed_;
  const bool store_schema_;
  const bool compliant_nested_types_;
  const EngineVersion engine_version_;
};

/// \brief State object used for writing Arrow data directly to a Parquet
/// column chunk. API possibly not stable
struct ArrowWriteContext {
  ArrowWriteContext(MemoryPool* memory_pool, ArrowWriterProperties* properties)
      : memory_pool(memory_pool),
        properties(properties),
        data_buffer(AllocateBuffer(memory_pool)),
        def_levels_buffer(AllocateBuffer(memory_pool)) {}

  template <typename T>
  ::arrow::Status GetScratchData(const int64_t num_values, T** out) {
    ARROW_RETURN_NOT_OK(this->data_buffer->Resize(num_values * sizeof(T), false));
    *out = reinterpret_cast<T*>(this->data_buffer->mutable_data());
    return ::arrow::Status::OK();
  }

  MemoryPool* memory_pool;
  const ArrowWriterProperties* properties;

  // Buffer used for storing the data of an array converted to the physical type
  // as expected by parquet-cpp.
  std::shared_ptr<ResizableBuffer> data_buffer;

  // We use the shared ownership of this buffer
  std::shared_ptr<ResizableBuffer> def_levels_buffer;
};

PARQUET_EXPORT
std::shared_ptr<ArrowWriterProperties> default_arrow_writer_properties();

}  // namespace parquet<|MERGE_RESOLUTION|>--- conflicted
+++ resolved
@@ -208,11 +208,8 @@
           version_(ParquetVersion::PARQUET_2_4),
           data_page_version_(ParquetDataPageVersion::V1),
           created_by_(DEFAULT_CREATED_BY),
-<<<<<<< HEAD
+          integer_annotate_decimal_(false),
           data_page_checksum_enabled_(false) {}
-=======
-          integer_annotate_decimal_(false) {}
->>>>>>> 252e1e04
     virtual ~Builder() {}
 
     /// Specify the memory pool for the writer. Default default_memory_pool.
@@ -512,15 +509,9 @@
 
       return std::shared_ptr<WriterProperties>(new WriterProperties(
           pool_, dictionary_pagesize_limit_, write_batch_size_, max_row_group_length_,
-<<<<<<< HEAD
           pagesize_, version_, created_by_, data_page_checksum_enabled_,
           std::move(file_encryption_properties_), default_column_properties_,
-          column_properties, data_page_version_));
-=======
-          pagesize_, version_, created_by_, std::move(file_encryption_properties_),
-          default_column_properties_, column_properties, data_page_version_,
-          integer_annotate_decimal_));
->>>>>>> 252e1e04
+          column_properties, data_page_version_, integer_annotate_decimal_));
     }
 
    private:
@@ -532,11 +523,8 @@
     ParquetVersion::type version_;
     ParquetDataPageVersion data_page_version_;
     std::string created_by_;
-<<<<<<< HEAD
+    bool integer_annotate_decimal_;
     bool data_page_checksum_enabled_;
-=======
-    bool integer_annotate_decimal_;
->>>>>>> 252e1e04
 
     std::shared_ptr<FileEncryptionProperties> file_encryption_properties_;
 
@@ -567,11 +555,9 @@
 
   inline std::string created_by() const { return parquet_created_by_; }
 
-<<<<<<< HEAD
+  inline bool integer_annotate_decimal() const { return integer_annotate_decimal_; }
+
   inline bool data_page_checksum_enabled() const { return data_page_checksum_enabled_; }
-=======
-  inline bool integer_annotate_decimal() const { return integer_annotate_decimal_; }
->>>>>>> 252e1e04
 
   inline Encoding::type dictionary_index_encoding() const {
     if (parquet_version_ == ParquetVersion::PARQUET_1_0) {
@@ -650,12 +636,9 @@
         parquet_data_page_version_(data_page_version),
         parquet_version_(version),
         parquet_created_by_(created_by),
-<<<<<<< HEAD
+        integer_annotate_decimal_(integer_annotate_decimal),
         data_page_checksum_enabled_(page_write_checksum_enabled),
-=======
-        integer_annotate_decimal_(integer_annotate_decimal),
->>>>>>> 252e1e04
-        file_encryption_properties_(file_encryption_properties),
+        file_encryption_properties_(std::move(file_encryption_properties)),
         default_column_properties_(default_column_properties),
         column_properties_(column_properties) {}
 
@@ -667,11 +650,8 @@
   ParquetDataPageVersion parquet_data_page_version_;
   ParquetVersion::type parquet_version_;
   std::string parquet_created_by_;
-<<<<<<< HEAD
+  bool integer_annotate_decimal_;
   bool data_page_checksum_enabled_;
-=======
-  bool integer_annotate_decimal_;
->>>>>>> 252e1e04
 
   std::shared_ptr<FileEncryptionProperties> file_encryption_properties_;
 
