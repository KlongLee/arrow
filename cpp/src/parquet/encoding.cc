// Licensed to the Apache Software Foundation (ASF) under one
// or more contributor license agreements.  See the NOTICE file
// distributed with this work for additional information
// regarding copyright ownership.  The ASF licenses this file
// to you under the Apache License, Version 2.0 (the
// "License"); you may not use this file except in compliance
// with the License.  You may obtain a copy of the License at
//
//   http://www.apache.org/licenses/LICENSE-2.0
//
// Unless required by applicable law or agreed to in writing,
// software distributed under the License is distributed on an
// "AS IS" BASIS, WITHOUT WARRANTIES OR CONDITIONS OF ANY
// KIND, either express or implied.  See the License for the
// specific language governing permissions and limitations
// under the License.

#include "parquet/encoding.h"

#include <algorithm>
#include <cstdint>
#include <cstdlib>
#include <limits>
#include <memory>
#include <string>
#include <utility>
#include <vector>

#include "arrow/array.h"
#include "arrow/array/builder_dict.h"
#include "arrow/stl_allocator.h"
#include "arrow/type_traits.h"
#include "arrow/util/bit_run_reader.h"
#include "arrow/util/bit_stream_utils.h"
#include "arrow/util/bit_util.h"
#include "arrow/util/bitmap_ops.h"
#include "arrow/util/bitmap_writer.h"
#include "arrow/util/byte_stream_split.h"
#include "arrow/util/checked_cast.h"
#include "arrow/util/hashing.h"
#include "arrow/util/logging.h"
#include "arrow/util/rle_encoding.h"
#include "arrow/util/ubsan.h"
#include "arrow/visitor_inline.h"
#include "parquet/exception.h"
#include "parquet/platform.h"
#include "parquet/schema.h"
#include "parquet/types.h"

namespace BitUtil = arrow::BitUtil;

using arrow::Status;
using arrow::VisitNullBitmapInline;
using arrow::internal::checked_cast;

template <typename T>
using ArrowPoolVector = std::vector<T, ::arrow::stl::allocator<T>>;

namespace parquet {
namespace {

constexpr int64_t kInMemoryDefaultCapacity = 1024;
// The Parquet spec isn't very clear whether ByteArray lengths are signed or
// unsigned, but the Java implementation uses signed ints.
constexpr size_t kMaxByteArraySize = std::numeric_limits<int32_t>::max();

class EncoderImpl : virtual public Encoder {
 public:
  EncoderImpl(const ColumnDescriptor* descr, Encoding::type encoding, MemoryPool* pool)
      : descr_(descr),
        encoding_(encoding),
        pool_(pool),
        type_length_(descr ? descr->type_length() : -1) {}

  Encoding::type encoding() const override { return encoding_; }

  MemoryPool* memory_pool() const override { return pool_; }

 protected:
  // For accessing type-specific metadata, like FIXED_LEN_BYTE_ARRAY
  const ColumnDescriptor* descr_;
  const Encoding::type encoding_;
  MemoryPool* pool_;

  /// Type length from descr
  int type_length_;
};

// ----------------------------------------------------------------------
// Plain encoder implementation

template <typename DType>
class PlainEncoder : public EncoderImpl, virtual public TypedEncoder<DType> {
 public:
  using T = typename DType::c_type;

  explicit PlainEncoder(const ColumnDescriptor* descr, MemoryPool* pool)
      : EncoderImpl(descr, Encoding::PLAIN, pool), sink_(pool) {}

  int64_t EstimatedDataEncodedSize() override { return sink_.length(); }

  std::shared_ptr<Buffer> FlushValues() override {
    std::shared_ptr<Buffer> buffer;
    PARQUET_THROW_NOT_OK(sink_.Finish(&buffer));
    return buffer;
  }

  using TypedEncoder<DType>::Put;

  void Put(const T* buffer, int num_values) override;

  void Put(const ::arrow::Array& values) override;

  void PutSpaced(const T* src, int num_values, const uint8_t* valid_bits,
                 int64_t valid_bits_offset) override {
    if (valid_bits != NULLPTR) {
      PARQUET_ASSIGN_OR_THROW(auto buffer, ::arrow::AllocateBuffer(num_values * sizeof(T),
                                                                   this->memory_pool()));
      T* data = reinterpret_cast<T*>(buffer->mutable_data());
      int num_valid_values = ::arrow::util::internal::SpacedCompress<T>(
          src, num_values, valid_bits, valid_bits_offset, data);
      Put(data, num_valid_values);
    } else {
      Put(src, num_values);
    }
  }

  void UnsafePutByteArray(const void* data, uint32_t length) {
    DCHECK(length == 0 || data != nullptr) << "Value ptr cannot be NULL";
    sink_.UnsafeAppend(&length, sizeof(uint32_t));
    sink_.UnsafeAppend(data, static_cast<int64_t>(length));
  }

  void Put(const ByteArray& val) {
    // Write the result to the output stream
    const int64_t increment = static_cast<int64_t>(val.len + sizeof(uint32_t));
    if (ARROW_PREDICT_FALSE(sink_.length() + increment > sink_.capacity())) {
      PARQUET_THROW_NOT_OK(sink_.Reserve(increment));
    }
    UnsafePutByteArray(val.ptr, val.len);
  }

 protected:
  template <typename ArrayType>
  void PutBinaryArray(const ArrayType& array) {
    const int64_t total_bytes =
        array.value_offset(array.length()) - array.value_offset(0);
    PARQUET_THROW_NOT_OK(sink_.Reserve(total_bytes + array.length() * sizeof(uint32_t)));

    PARQUET_THROW_NOT_OK(::arrow::VisitArrayDataInline<typename ArrayType::TypeClass>(
        *array.data(),
        [&](::arrow::util::string_view view) {
          if (ARROW_PREDICT_FALSE(view.size() > kMaxByteArraySize)) {
            return Status::Invalid("Parquet cannot store strings with size 2GB or more");
          }
          UnsafePutByteArray(view.data(), static_cast<uint32_t>(view.size()));
          return Status::OK();
        },
        []() { return Status::OK(); }));
  }

  ::arrow::BufferBuilder sink_;
};

template <typename DType>
void PlainEncoder<DType>::Put(const T* buffer, int num_values) {
  if (num_values > 0) {
    PARQUET_THROW_NOT_OK(sink_.Append(buffer, num_values * sizeof(T)));
  }
}

template <>
inline void PlainEncoder<ByteArrayType>::Put(const ByteArray* src, int num_values) {
  for (int i = 0; i < num_values; ++i) {
    Put(src[i]);
  }
}

template <typename ArrayType>
void DirectPutImpl(const ::arrow::Array& values, ::arrow::BufferBuilder* sink) {
  if (values.type_id() != ArrayType::TypeClass::type_id) {
    std::string type_name = ArrayType::TypeClass::type_name();
    throw ParquetException("direct put to " + type_name + " from " +
                           values.type()->ToString() + " not supported");
  }

  using value_type = typename ArrayType::value_type;
  constexpr auto value_size = sizeof(value_type);
  auto raw_values = checked_cast<const ArrayType&>(values).raw_values();

  if (values.null_count() == 0) {
    // no nulls, just dump the data
    PARQUET_THROW_NOT_OK(sink->Append(raw_values, values.length() * value_size));
  } else {
    PARQUET_THROW_NOT_OK(
        sink->Reserve((values.length() - values.null_count()) * value_size));

    for (int64_t i = 0; i < values.length(); i++) {
      if (values.IsValid(i)) {
        sink->UnsafeAppend(&raw_values[i], value_size);
      }
    }
  }
}

template <>
void PlainEncoder<Int32Type>::Put(const ::arrow::Array& values) {
  DirectPutImpl<::arrow::Int32Array>(values, &sink_);
}

template <>
void PlainEncoder<Int64Type>::Put(const ::arrow::Array& values) {
  DirectPutImpl<::arrow::Int64Array>(values, &sink_);
}

template <>
void PlainEncoder<Int96Type>::Put(const ::arrow::Array& values) {
  ParquetException::NYI("direct put to Int96");
}

template <>
void PlainEncoder<FloatType>::Put(const ::arrow::Array& values) {
  DirectPutImpl<::arrow::FloatArray>(values, &sink_);
}

template <>
void PlainEncoder<DoubleType>::Put(const ::arrow::Array& values) {
  DirectPutImpl<::arrow::DoubleArray>(values, &sink_);
}

template <typename DType>
void PlainEncoder<DType>::Put(const ::arrow::Array& values) {
  ParquetException::NYI("direct put of " + values.type()->ToString());
}

void AssertBaseBinary(const ::arrow::Array& values) {
  if (!::arrow::is_base_binary_like(values.type_id())) {
    throw ParquetException("Only BaseBinaryArray and subclasses supported");
  }
}

template <>
inline void PlainEncoder<ByteArrayType>::Put(const ::arrow::Array& values) {
  AssertBaseBinary(values);

  if (::arrow::is_binary_like(values.type_id())) {
    PutBinaryArray(checked_cast<const ::arrow::BinaryArray&>(values));
  } else {
    DCHECK(::arrow::is_large_binary_like(values.type_id()));
    PutBinaryArray(checked_cast<const ::arrow::LargeBinaryArray&>(values));
  }
}

void AssertFixedSizeBinary(const ::arrow::Array& values, int type_length) {
  if (values.type_id() != ::arrow::Type::FIXED_SIZE_BINARY &&
      values.type_id() != ::arrow::Type::DECIMAL) {
    throw ParquetException("Only FixedSizeBinaryArray and subclasses supported");
  }
  if (checked_cast<const ::arrow::FixedSizeBinaryType&>(*values.type()).byte_width() !=
      type_length) {
    throw ParquetException("Size mismatch: " + values.type()->ToString() +
                           " should have been " + std::to_string(type_length) + " wide");
  }
}

template <>
inline void PlainEncoder<FLBAType>::Put(const ::arrow::Array& values) {
  AssertFixedSizeBinary(values, descr_->type_length());
  const auto& data = checked_cast<const ::arrow::FixedSizeBinaryArray&>(values);

  if (data.null_count() == 0) {
    // no nulls, just dump the data
    PARQUET_THROW_NOT_OK(
        sink_.Append(data.raw_values(), data.length() * data.byte_width()));
  } else {
    const int64_t total_bytes =
        data.length() * data.byte_width() - data.null_count() * data.byte_width();
    PARQUET_THROW_NOT_OK(sink_.Reserve(total_bytes));
    for (int64_t i = 0; i < data.length(); i++) {
      if (data.IsValid(i)) {
        sink_.UnsafeAppend(data.Value(i), data.byte_width());
      }
    }
  }
}

template <>
inline void PlainEncoder<FLBAType>::Put(const FixedLenByteArray* src, int num_values) {
  if (descr_->type_length() == 0) {
    return;
  }
  for (int i = 0; i < num_values; ++i) {
    // Write the result to the output stream
    DCHECK(src[i].ptr != nullptr) << "Value ptr cannot be NULL";
    PARQUET_THROW_NOT_OK(sink_.Append(src[i].ptr, descr_->type_length()));
  }
}

template <>
class PlainEncoder<BooleanType> : public EncoderImpl, virtual public BooleanEncoder {
 public:
  explicit PlainEncoder(const ColumnDescriptor* descr, MemoryPool* pool)
      : EncoderImpl(descr, Encoding::PLAIN, pool),
        bits_available_(kInMemoryDefaultCapacity * 8),
        bits_buffer_(AllocateBuffer(pool, kInMemoryDefaultCapacity)),
        sink_(pool),
        bit_writer_(bits_buffer_->mutable_data(),
                    static_cast<int>(bits_buffer_->size())) {}

  int64_t EstimatedDataEncodedSize() override;
  std::shared_ptr<Buffer> FlushValues() override;

  void Put(const bool* src, int num_values) override;

  void Put(const std::vector<bool>& src, int num_values) override;

  void PutSpaced(const bool* src, int num_values, const uint8_t* valid_bits,
                 int64_t valid_bits_offset) override {
    if (valid_bits != NULLPTR) {
      PARQUET_ASSIGN_OR_THROW(auto buffer, ::arrow::AllocateBuffer(num_values * sizeof(T),
                                                                   this->memory_pool()));
      T* data = reinterpret_cast<T*>(buffer->mutable_data());
      int num_valid_values = ::arrow::util::internal::SpacedCompress<T>(
          src, num_values, valid_bits, valid_bits_offset, data);
      Put(data, num_valid_values);
    } else {
      Put(src, num_values);
    }
  }

  void Put(const ::arrow::Array& values) override {
    if (values.type_id() != ::arrow::Type::BOOL) {
      throw ParquetException("direct put to boolean from " + values.type()->ToString() +
                             " not supported");
    }

    const auto& data = checked_cast<const ::arrow::BooleanArray&>(values);
    if (data.null_count() == 0) {
      PARQUET_THROW_NOT_OK(sink_.Reserve(BitUtil::BytesForBits(data.length())));
      // no nulls, just dump the data
      ::arrow::internal::CopyBitmap(data.data()->GetValues<uint8_t>(1), data.offset(),
                                    data.length(), sink_.mutable_data(), sink_.length());
    } else {
      auto n_valid = BitUtil::BytesForBits(data.length() - data.null_count());
      PARQUET_THROW_NOT_OK(sink_.Reserve(n_valid));
      ::arrow::internal::FirstTimeBitmapWriter writer(sink_.mutable_data(),
                                                      sink_.length(), n_valid);

      for (int64_t i = 0; i < data.length(); i++) {
        if (data.IsValid(i)) {
          if (data.Value(i)) {
            writer.Set();
          } else {
            writer.Clear();
          }
          writer.Next();
        }
      }
      writer.Finish();
    }
    sink_.UnsafeAdvance(data.length());
  }

 private:
  int bits_available_;
  std::shared_ptr<ResizableBuffer> bits_buffer_;
  ::arrow::BufferBuilder sink_;
  ::arrow::BitUtil::BitWriter bit_writer_;

  template <typename SequenceType>
  void PutImpl(const SequenceType& src, int num_values);
};

template <typename SequenceType>
void PlainEncoder<BooleanType>::PutImpl(const SequenceType& src, int num_values) {
  int bit_offset = 0;
  if (bits_available_ > 0) {
    int bits_to_write = std::min(bits_available_, num_values);
    for (int i = 0; i < bits_to_write; i++) {
      bit_writer_.PutValue(src[i], 1);
    }
    bits_available_ -= bits_to_write;
    bit_offset = bits_to_write;

    if (bits_available_ == 0) {
      bit_writer_.Flush();
      PARQUET_THROW_NOT_OK(
          sink_.Append(bit_writer_.buffer(), bit_writer_.bytes_written()));
      bit_writer_.Clear();
    }
  }

  int bits_remaining = num_values - bit_offset;
  while (bit_offset < num_values) {
    bits_available_ = static_cast<int>(bits_buffer_->size()) * 8;

    int bits_to_write = std::min(bits_available_, bits_remaining);
    for (int i = bit_offset; i < bit_offset + bits_to_write; i++) {
      bit_writer_.PutValue(src[i], 1);
    }
    bit_offset += bits_to_write;
    bits_available_ -= bits_to_write;
    bits_remaining -= bits_to_write;

    if (bits_available_ == 0) {
      bit_writer_.Flush();
      PARQUET_THROW_NOT_OK(
          sink_.Append(bit_writer_.buffer(), bit_writer_.bytes_written()));
      bit_writer_.Clear();
    }
  }
}

int64_t PlainEncoder<BooleanType>::EstimatedDataEncodedSize() {
  int64_t position = sink_.length();
  return position + bit_writer_.bytes_written();
}

std::shared_ptr<Buffer> PlainEncoder<BooleanType>::FlushValues() {
  if (bits_available_ > 0) {
    bit_writer_.Flush();
    PARQUET_THROW_NOT_OK(sink_.Append(bit_writer_.buffer(), bit_writer_.bytes_written()));
    bit_writer_.Clear();
    bits_available_ = static_cast<int>(bits_buffer_->size()) * 8;
  }

  std::shared_ptr<Buffer> buffer;
  PARQUET_THROW_NOT_OK(sink_.Finish(&buffer));
  return buffer;
}

void PlainEncoder<BooleanType>::Put(const bool* src, int num_values) {
  PutImpl(src, num_values);
}

void PlainEncoder<BooleanType>::Put(const std::vector<bool>& src, int num_values) {
  PutImpl(src, num_values);
}

// ----------------------------------------------------------------------
// DictEncoder<T> implementations

template <typename DType>
struct DictEncoderTraits {
  using c_type = typename DType::c_type;
  using MemoTableType = ::arrow::internal::ScalarMemoTable<c_type>;
};

template <>
struct DictEncoderTraits<ByteArrayType> {
  using MemoTableType = ::arrow::internal::BinaryMemoTable<::arrow::BinaryBuilder>;
};

template <>
struct DictEncoderTraits<FLBAType> {
  using MemoTableType = ::arrow::internal::BinaryMemoTable<::arrow::BinaryBuilder>;
};

// Initially 1024 elements
static constexpr int32_t kInitialHashTableSize = 1 << 10;

/// See the dictionary encoding section of
/// https://github.com/Parquet/parquet-format.  The encoding supports
/// streaming encoding. Values are encoded as they are added while the
/// dictionary is being constructed. At any time, the buffered values
/// can be written out with the current dictionary size. More values
/// can then be added to the encoder, including new dictionary
/// entries.
template <typename DType>
class DictEncoderImpl : public EncoderImpl, virtual public DictEncoder<DType> {
  using MemoTableType = typename DictEncoderTraits<DType>::MemoTableType;

 public:
  typedef typename DType::c_type T;

  explicit DictEncoderImpl(const ColumnDescriptor* desc, MemoryPool* pool)
      : EncoderImpl(desc, Encoding::PLAIN_DICTIONARY, pool),
        buffered_indices_(::arrow::stl::allocator<int32_t>(pool)),
        dict_encoded_size_(0),
        memo_table_(pool, kInitialHashTableSize) {}

  ~DictEncoderImpl() override { DCHECK(buffered_indices_.empty()); }

  int dict_encoded_size() override { return dict_encoded_size_; }

  int WriteIndices(uint8_t* buffer, int buffer_len) override {
    // Write bit width in first byte
    *buffer = static_cast<uint8_t>(bit_width());
    ++buffer;
    --buffer_len;

    ::arrow::util::RleEncoder encoder(buffer, buffer_len, bit_width());

    for (int32_t index : buffered_indices_) {
      if (!encoder.Put(index)) return -1;
    }
    encoder.Flush();

    ClearIndices();
    return 1 + encoder.len();
  }

  void set_type_length(int type_length) { this->type_length_ = type_length; }

  /// Returns a conservative estimate of the number of bytes needed to encode the buffered
  /// indices. Used to size the buffer passed to WriteIndices().
  int64_t EstimatedDataEncodedSize() override {
    // Note: because of the way RleEncoder::CheckBufferFull() is called, we have to
    // reserve
    // an extra "RleEncoder::MinBufferSize" bytes. These extra bytes won't be used
    // but not reserving them would cause the encoder to fail.
    return 1 +
           ::arrow::util::RleEncoder::MaxBufferSize(
               bit_width(), static_cast<int>(buffered_indices_.size())) +
           ::arrow::util::RleEncoder::MinBufferSize(bit_width());
  }

  /// The minimum bit width required to encode the currently buffered indices.
  int bit_width() const override {
    if (ARROW_PREDICT_FALSE(num_entries() == 0)) return 0;
    if (ARROW_PREDICT_FALSE(num_entries() == 1)) return 1;
    return BitUtil::Log2(num_entries());
  }

  /// Encode value. Note that this does not actually write any data, just
  /// buffers the value's index to be written later.
  inline void Put(const T& value);

  // Not implemented for other data types
  inline void PutByteArray(const void* ptr, int32_t length);

  void Put(const T* src, int num_values) override {
    for (int32_t i = 0; i < num_values; i++) {
      Put(src[i]);
    }
  }

  void PutSpaced(const T* src, int num_values, const uint8_t* valid_bits,
                 int64_t valid_bits_offset) override {
    ::arrow::internal::VisitSetBitRunsVoid(valid_bits, valid_bits_offset, num_values,
                                           [&](int64_t position, int64_t length) {
                                             for (int64_t i = 0; i < length; i++) {
                                               Put(src[i + position]);
                                             }
                                           });
  }

  using TypedEncoder<DType>::Put;

  void Put(const ::arrow::Array& values) override;
  void PutDictionary(const ::arrow::Array& values) override;

  template <typename ArrowType, typename T = typename ArrowType::c_type>
  void PutIndicesTyped(const ::arrow::Array& data) {
    auto values = data.data()->GetValues<T>(1);
    size_t buffer_position = buffered_indices_.size();
    buffered_indices_.resize(buffer_position +
                             static_cast<size_t>(data.length() - data.null_count()));
    ::arrow::internal::VisitSetBitRunsVoid(
        data.null_bitmap_data(), data.offset(), data.length(),
        [&](int64_t position, int64_t length) {
          for (int64_t i = 0; i < length; ++i) {
            buffered_indices_[buffer_position++] =
                static_cast<int32_t>(values[i + position]);
          }
        });
  }

  void PutIndices(const ::arrow::Array& data) override {
    switch (data.type()->id()) {
      case ::arrow::Type::UINT8:
      case ::arrow::Type::INT8:
        return PutIndicesTyped<::arrow::UInt8Type>(data);
      case ::arrow::Type::UINT16:
      case ::arrow::Type::INT16:
        return PutIndicesTyped<::arrow::UInt16Type>(data);
      case ::arrow::Type::UINT32:
      case ::arrow::Type::INT32:
        return PutIndicesTyped<::arrow::UInt32Type>(data);
      case ::arrow::Type::UINT64:
      case ::arrow::Type::INT64:
        return PutIndicesTyped<::arrow::UInt64Type>(data);
      default:
        throw ParquetException("Passed non-integer array to PutIndices");
    }
  }

  std::shared_ptr<Buffer> FlushValues() override {
    std::shared_ptr<ResizableBuffer> buffer =
        AllocateBuffer(this->pool_, EstimatedDataEncodedSize());
    int result_size = WriteIndices(buffer->mutable_data(),
                                   static_cast<int>(EstimatedDataEncodedSize()));
    PARQUET_THROW_NOT_OK(buffer->Resize(result_size, false));
    return std::move(buffer);
  }

  /// Writes out the encoded dictionary to buffer. buffer must be preallocated to
  /// dict_encoded_size() bytes.
  void WriteDict(uint8_t* buffer) override;

  /// The number of entries in the dictionary.
  int num_entries() const override { return memo_table_.size(); }

 private:
  /// Clears all the indices (but leaves the dictionary).
  void ClearIndices() { buffered_indices_.clear(); }

  /// Indices that have not yet be written out by WriteIndices().
  ArrowPoolVector<int32_t> buffered_indices_;

  template <typename ArrayType>
  void PutBinaryArray(const ArrayType& array) {
    PARQUET_THROW_NOT_OK(::arrow::VisitArrayDataInline<typename ArrayType::TypeClass>(
        *array.data(),
        [&](::arrow::util::string_view view) {
          if (ARROW_PREDICT_FALSE(view.size() > kMaxByteArraySize)) {
            return Status::Invalid("Parquet cannot store strings with size 2GB or more");
          }
          PutByteArray(view.data(), static_cast<uint32_t>(view.size()));
          return Status::OK();
        },
        []() { return Status::OK(); }));
  }

  template <typename ArrayType>
  void PutBinaryDictionaryArray(const ArrayType& array) {
    DCHECK_EQ(array.null_count(), 0);
    for (int64_t i = 0; i < array.length(); i++) {
      auto v = array.GetView(i);
      if (ARROW_PREDICT_FALSE(v.size() > kMaxByteArraySize)) {
        throw ParquetException("Parquet cannot store strings with size 2GB or more");
      }
      dict_encoded_size_ += static_cast<int>(v.size() + sizeof(uint32_t));
      int32_t unused_memo_index;
      PARQUET_THROW_NOT_OK(memo_table_.GetOrInsert(
          v.data(), static_cast<int32_t>(v.size()), &unused_memo_index));
    }
  }

  /// The number of bytes needed to encode the dictionary.
  int dict_encoded_size_;

  MemoTableType memo_table_;
};

template <typename DType>
void DictEncoderImpl<DType>::WriteDict(uint8_t* buffer) {
  // For primitive types, only a memcpy
  DCHECK_EQ(static_cast<size_t>(dict_encoded_size_), sizeof(T) * memo_table_.size());
  memo_table_.CopyValues(0 /* start_pos */, reinterpret_cast<T*>(buffer));
}

// ByteArray and FLBA already have the dictionary encoded in their data heaps
template <>
void DictEncoderImpl<ByteArrayType>::WriteDict(uint8_t* buffer) {
  memo_table_.VisitValues(0, [&buffer](const ::arrow::util::string_view& v) {
    uint32_t len = static_cast<uint32_t>(v.length());
    memcpy(buffer, &len, sizeof(len));
    buffer += sizeof(len);
    memcpy(buffer, v.data(), len);
    buffer += len;
  });
}

template <>
void DictEncoderImpl<FLBAType>::WriteDict(uint8_t* buffer) {
  memo_table_.VisitValues(0, [&](const ::arrow::util::string_view& v) {
    DCHECK_EQ(v.length(), static_cast<size_t>(type_length_));
    memcpy(buffer, v.data(), type_length_);
    buffer += type_length_;
  });
}

template <typename DType>
inline void DictEncoderImpl<DType>::Put(const T& v) {
  // Put() implementation for primitive types
  auto on_found = [](int32_t memo_index) {};
  auto on_not_found = [this](int32_t memo_index) {
    dict_encoded_size_ += static_cast<int>(sizeof(T));
  };

  int32_t memo_index;
  PARQUET_THROW_NOT_OK(memo_table_.GetOrInsert(v, on_found, on_not_found, &memo_index));
  buffered_indices_.push_back(memo_index);
}

template <typename DType>
inline void DictEncoderImpl<DType>::PutByteArray(const void* ptr, int32_t length) {
  DCHECK(false);
}

template <>
inline void DictEncoderImpl<ByteArrayType>::PutByteArray(const void* ptr,
                                                         int32_t length) {
  static const uint8_t empty[] = {0};

  auto on_found = [](int32_t memo_index) {};
  auto on_not_found = [&](int32_t memo_index) {
    dict_encoded_size_ += static_cast<int>(length + sizeof(uint32_t));
  };

  DCHECK(ptr != nullptr || length == 0);
  ptr = (ptr != nullptr) ? ptr : empty;
  int32_t memo_index;
  PARQUET_THROW_NOT_OK(
      memo_table_.GetOrInsert(ptr, length, on_found, on_not_found, &memo_index));
  buffered_indices_.push_back(memo_index);
}

template <>
inline void DictEncoderImpl<ByteArrayType>::Put(const ByteArray& val) {
  return PutByteArray(val.ptr, static_cast<int32_t>(val.len));
}

template <>
inline void DictEncoderImpl<FLBAType>::Put(const FixedLenByteArray& v) {
  static const uint8_t empty[] = {0};

  auto on_found = [](int32_t memo_index) {};
  auto on_not_found = [this](int32_t memo_index) { dict_encoded_size_ += type_length_; };

  DCHECK(v.ptr != nullptr || type_length_ == 0);
  const void* ptr = (v.ptr != nullptr) ? v.ptr : empty;
  int32_t memo_index;
  PARQUET_THROW_NOT_OK(
      memo_table_.GetOrInsert(ptr, type_length_, on_found, on_not_found, &memo_index));
  buffered_indices_.push_back(memo_index);
}

template <>
void DictEncoderImpl<Int96Type>::Put(const ::arrow::Array& values) {
  ParquetException::NYI("Direct put to Int96");
}

template <>
void DictEncoderImpl<Int96Type>::PutDictionary(const ::arrow::Array& values) {
  ParquetException::NYI("Direct put to Int96");
}

template <typename DType>
void DictEncoderImpl<DType>::Put(const ::arrow::Array& values) {
  using ArrayType = typename ::arrow::CTypeTraits<typename DType::c_type>::ArrayType;
  const auto& data = checked_cast<const ArrayType&>(values);
  if (data.null_count() == 0) {
    // no nulls, just dump the data
    for (int64_t i = 0; i < data.length(); i++) {
      Put(data.Value(i));
    }
  } else {
    for (int64_t i = 0; i < data.length(); i++) {
      if (data.IsValid(i)) {
        Put(data.Value(i));
      }
    }
  }
}

template <>
void DictEncoderImpl<FLBAType>::Put(const ::arrow::Array& values) {
  AssertFixedSizeBinary(values, type_length_);
  const auto& data = checked_cast<const ::arrow::FixedSizeBinaryArray&>(values);
  if (data.null_count() == 0) {
    // no nulls, just dump the data
    for (int64_t i = 0; i < data.length(); i++) {
      Put(FixedLenByteArray(data.Value(i)));
    }
  } else {
    std::vector<uint8_t> empty(type_length_, 0);
    for (int64_t i = 0; i < data.length(); i++) {
      if (data.IsValid(i)) {
        Put(FixedLenByteArray(data.Value(i)));
      }
    }
  }
}

template <>
void DictEncoderImpl<ByteArrayType>::Put(const ::arrow::Array& values) {
  AssertBaseBinary(values);
  if (::arrow::is_binary_like(values.type_id())) {
    PutBinaryArray(checked_cast<const ::arrow::BinaryArray&>(values));
  } else {
    DCHECK(::arrow::is_large_binary_like(values.type_id()));
    PutBinaryArray(checked_cast<const ::arrow::LargeBinaryArray&>(values));
  }
}

template <typename DType>
void AssertCanPutDictionary(DictEncoderImpl<DType>* encoder, const ::arrow::Array& dict) {
  if (dict.null_count() > 0) {
    throw ParquetException("Inserted dictionary cannot cannot contain nulls");
  }

  if (encoder->num_entries() > 0) {
    throw ParquetException("Can only call PutDictionary on an empty DictEncoder");
  }
}

template <typename DType>
void DictEncoderImpl<DType>::PutDictionary(const ::arrow::Array& values) {
  AssertCanPutDictionary(this, values);

  using ArrayType = typename ::arrow::CTypeTraits<typename DType::c_type>::ArrayType;
  const auto& data = checked_cast<const ArrayType&>(values);

  dict_encoded_size_ += static_cast<int>(sizeof(typename DType::c_type) * data.length());
  for (int64_t i = 0; i < data.length(); i++) {
    int32_t unused_memo_index;
    PARQUET_THROW_NOT_OK(memo_table_.GetOrInsert(data.Value(i), &unused_memo_index));
  }
}

template <>
void DictEncoderImpl<FLBAType>::PutDictionary(const ::arrow::Array& values) {
  AssertFixedSizeBinary(values, type_length_);
  AssertCanPutDictionary(this, values);

  const auto& data = checked_cast<const ::arrow::FixedSizeBinaryArray&>(values);

  dict_encoded_size_ += static_cast<int>(type_length_ * data.length());
  for (int64_t i = 0; i < data.length(); i++) {
    int32_t unused_memo_index;
    PARQUET_THROW_NOT_OK(
        memo_table_.GetOrInsert(data.Value(i), type_length_, &unused_memo_index));
  }
}

template <>
void DictEncoderImpl<ByteArrayType>::PutDictionary(const ::arrow::Array& values) {
  AssertBaseBinary(values);
  AssertCanPutDictionary(this, values);

  if (::arrow::is_binary_like(values.type_id())) {
    PutBinaryDictionaryArray(checked_cast<const ::arrow::BinaryArray&>(values));
  } else {
    DCHECK(::arrow::is_large_binary_like(values.type_id()));
    PutBinaryDictionaryArray(checked_cast<const ::arrow::LargeBinaryArray&>(values));
  }
}

// ----------------------------------------------------------------------
// ByteStreamSplitEncoder<T> implementations

template <typename DType>
class ByteStreamSplitEncoder : public EncoderImpl, virtual public TypedEncoder<DType> {
 public:
  using T = typename DType::c_type;
  using TypedEncoder<DType>::Put;

  explicit ByteStreamSplitEncoder(
      const ColumnDescriptor* descr,
      ::arrow::MemoryPool* pool = ::arrow::default_memory_pool());

  int64_t EstimatedDataEncodedSize() override;
  std::shared_ptr<Buffer> FlushValues() override;

  void Put(const T* buffer, int num_values) override;
  void Put(const ::arrow::Array& values) override;
  void PutSpaced(const T* src, int num_values, const uint8_t* valid_bits,
                 int64_t valid_bits_offset) override;

 protected:
  template <typename ArrowType>
  void PutImpl(const ::arrow::Array& values) {
    if (values.type_id() != ArrowType::type_id) {
      throw ParquetException(std::string() + "direct put to " + ArrowType::type_name() +
                             " from " + values.type()->ToString() + " not supported");
    }
    const auto& data = *values.data();
    PutSpaced(data.GetValues<typename ArrowType::c_type>(1),
              static_cast<int>(data.length), data.GetValues<uint8_t>(0, 0), data.offset);
  }

  ::arrow::BufferBuilder sink_;
  int64_t num_values_in_buffer_;
};

template <typename DType>
ByteStreamSplitEncoder<DType>::ByteStreamSplitEncoder(const ColumnDescriptor* descr,
                                                      ::arrow::MemoryPool* pool)
    : EncoderImpl(descr, Encoding::BYTE_STREAM_SPLIT, pool),
      sink_{pool},
      num_values_in_buffer_{0} {}

template <typename DType>
int64_t ByteStreamSplitEncoder<DType>::EstimatedDataEncodedSize() {
  return sink_.length();
}

template <typename DType>
std::shared_ptr<Buffer> ByteStreamSplitEncoder<DType>::FlushValues() {
  std::shared_ptr<ResizableBuffer> output_buffer =
      AllocateBuffer(this->memory_pool(), EstimatedDataEncodedSize());
  uint8_t* output_buffer_raw = output_buffer->mutable_data();
  const uint8_t* raw_values = sink_.data();
  ::arrow::util::internal::ByteStreamSplitEncode<T>(raw_values, num_values_in_buffer_,
                                                    output_buffer_raw);
  sink_.Reset();
  num_values_in_buffer_ = 0;
  return std::move(output_buffer);
}

template <typename DType>
void ByteStreamSplitEncoder<DType>::Put(const T* buffer, int num_values) {
  if (num_values > 0) {
    PARQUET_THROW_NOT_OK(sink_.Append(buffer, num_values * sizeof(T)));
    num_values_in_buffer_ += num_values;
  }
}

template <>
void ByteStreamSplitEncoder<FloatType>::Put(const ::arrow::Array& values) {
  PutImpl<::arrow::FloatType>(values);
}

template <>
void ByteStreamSplitEncoder<DoubleType>::Put(const ::arrow::Array& values) {
  PutImpl<::arrow::DoubleType>(values);
}

template <typename DType>
void ByteStreamSplitEncoder<DType>::PutSpaced(const T* src, int num_values,
                                              const uint8_t* valid_bits,
                                              int64_t valid_bits_offset) {
  if (valid_bits != NULLPTR) {
    PARQUET_ASSIGN_OR_THROW(auto buffer, ::arrow::AllocateBuffer(num_values * sizeof(T),
                                                                 this->memory_pool()));
    T* data = reinterpret_cast<T*>(buffer->mutable_data());
    int num_valid_values = ::arrow::util::internal::SpacedCompress<T>(
        src, num_values, valid_bits, valid_bits_offset, data);
    Put(data, num_valid_values);
  } else {
    Put(src, num_values);
  }
}

class DecoderImpl : virtual public Decoder {
 public:
  void SetData(int num_values, const uint8_t* data, int len) override {
    num_values_ = num_values;
    data_ = data;
    len_ = len;
  }

  int values_left() const override { return num_values_; }
  Encoding::type encoding() const override { return encoding_; }

 protected:
  explicit DecoderImpl(const ColumnDescriptor* descr, Encoding::type encoding)
      : descr_(descr), encoding_(encoding), num_values_(0), data_(NULLPTR), len_(0) {}

  // For accessing type-specific metadata, like FIXED_LEN_BYTE_ARRAY
  const ColumnDescriptor* descr_;

  const Encoding::type encoding_;
  int num_values_;
  const uint8_t* data_;
  int len_;
  int type_length_;
};

template <typename DType>
class PlainDecoder : public DecoderImpl, virtual public TypedDecoder<DType> {
 public:
  using T = typename DType::c_type;
  explicit PlainDecoder(const ColumnDescriptor* descr);

  int Decode(T* buffer, int max_values) override;

  int DecodeArrow(int num_values, int null_count, const uint8_t* valid_bits,
                  int64_t valid_bits_offset,
                  typename EncodingTraits<DType>::Accumulator* builder) override;

  int DecodeArrow(int num_values, int null_count, const uint8_t* valid_bits,
                  int64_t valid_bits_offset,
                  typename EncodingTraits<DType>::DictAccumulator* builder) override;
};

template <>
inline int PlainDecoder<Int96Type>::DecodeArrow(
    int num_values, int null_count, const uint8_t* valid_bits, int64_t valid_bits_offset,
    typename EncodingTraits<Int96Type>::Accumulator* builder) {
  ParquetException::NYI("DecodeArrow not supported for Int96");
}

template <>
inline int PlainDecoder<Int96Type>::DecodeArrow(
    int num_values, int null_count, const uint8_t* valid_bits, int64_t valid_bits_offset,
    typename EncodingTraits<Int96Type>::DictAccumulator* builder) {
  ParquetException::NYI("DecodeArrow not supported for Int96");
}

template <>
inline int PlainDecoder<BooleanType>::DecodeArrow(
    int num_values, int null_count, const uint8_t* valid_bits, int64_t valid_bits_offset,
    typename EncodingTraits<BooleanType>::DictAccumulator* builder) {
  ParquetException::NYI("dictionaries of BooleanType");
}

template <typename DType>
int PlainDecoder<DType>::DecodeArrow(
    int num_values, int null_count, const uint8_t* valid_bits, int64_t valid_bits_offset,
    typename EncodingTraits<DType>::Accumulator* builder) {
  using value_type = typename DType::c_type;

  constexpr int value_size = static_cast<int>(sizeof(value_type));
  int values_decoded = num_values - null_count;
  if (ARROW_PREDICT_FALSE(len_ < value_size * values_decoded)) {
    ParquetException::EofException();
  }

  PARQUET_THROW_NOT_OK(builder->Reserve(num_values));

  VisitNullBitmapInline(
      valid_bits, valid_bits_offset, num_values, null_count,
      [&]() {
        builder->UnsafeAppend(::arrow::util::SafeLoadAs<value_type>(data_));
        data_ += sizeof(value_type);
      },
      [&]() { builder->UnsafeAppendNull(); });

  num_values_ -= values_decoded;
  len_ -= sizeof(value_type) * values_decoded;
  return values_decoded;
}

template <typename DType>
int PlainDecoder<DType>::DecodeArrow(
    int num_values, int null_count, const uint8_t* valid_bits, int64_t valid_bits_offset,
    typename EncodingTraits<DType>::DictAccumulator* builder) {
  using value_type = typename DType::c_type;

  constexpr int value_size = static_cast<int>(sizeof(value_type));
  int values_decoded = num_values - null_count;
  if (ARROW_PREDICT_FALSE(len_ < value_size * values_decoded)) {
    ParquetException::EofException();
  }

  PARQUET_THROW_NOT_OK(builder->Reserve(num_values));

  VisitNullBitmapInline(
      valid_bits, valid_bits_offset, num_values, null_count,
      [&]() {
        PARQUET_THROW_NOT_OK(
            builder->Append(::arrow::util::SafeLoadAs<value_type>(data_)));
        data_ += sizeof(value_type);
      },
      [&]() { PARQUET_THROW_NOT_OK(builder->AppendNull()); });

  num_values_ -= values_decoded;
  len_ -= sizeof(value_type) * values_decoded;
  return values_decoded;
}

// Decode routine templated on C++ type rather than type enum
template <typename T>
inline int DecodePlain(const uint8_t* data, int64_t data_size, int num_values,
                       int type_length, T* out) {
  int64_t bytes_to_decode = num_values * static_cast<int64_t>(sizeof(T));
  if (bytes_to_decode > data_size || bytes_to_decode > INT_MAX) {
    ParquetException::EofException();
  }
  // If bytes_to_decode == 0, data could be null
  if (bytes_to_decode > 0) {
    memcpy(out, data, bytes_to_decode);
  }
  return static_cast<int>(bytes_to_decode);
}

template <typename DType>
PlainDecoder<DType>::PlainDecoder(const ColumnDescriptor* descr)
    : DecoderImpl(descr, Encoding::PLAIN) {
  if (descr_ && descr_->physical_type() == Type::FIXED_LEN_BYTE_ARRAY) {
    type_length_ = descr_->type_length();
  } else {
    type_length_ = -1;
  }
}

// Template specialization for BYTE_ARRAY. The written values do not own their
// own data.

static inline int64_t ReadByteArray(const uint8_t* data, int64_t data_size,
                                    ByteArray* out) {
  if (ARROW_PREDICT_FALSE(data_size < 4)) {
    ParquetException::EofException();
  }
  const int32_t len = ::arrow::util::SafeLoadAs<int32_t>(data);
  if (len < 0) {
    throw ParquetException("Invalid BYTE_ARRAY value");
  }
  const int64_t consumed_length = static_cast<int64_t>(len) + 4;
  if (ARROW_PREDICT_FALSE(data_size < consumed_length)) {
    ParquetException::EofException();
  }
  *out = ByteArray{static_cast<uint32_t>(len), data + 4};
  return consumed_length;
}

template <>
inline int DecodePlain<ByteArray>(const uint8_t* data, int64_t data_size, int num_values,
                                  int type_length, ByteArray* out) {
  int bytes_decoded = 0;
  for (int i = 0; i < num_values; ++i) {
    const auto increment = ReadByteArray(data, data_size, out + i);
    if (ARROW_PREDICT_FALSE(increment > INT_MAX - bytes_decoded)) {
      throw ParquetException("BYTE_ARRAY chunk too large");
    }
    data += increment;
    data_size -= increment;
    bytes_decoded += static_cast<int>(increment);
  }
  return bytes_decoded;
}

// Template specialization for FIXED_LEN_BYTE_ARRAY. The written values do not
// own their own data.
template <>
inline int DecodePlain<FixedLenByteArray>(const uint8_t* data, int64_t data_size,
                                          int num_values, int type_length,
                                          FixedLenByteArray* out) {
  int64_t bytes_to_decode = static_cast<int64_t>(type_length) * num_values;
  if (bytes_to_decode > data_size || bytes_to_decode > INT_MAX) {
    ParquetException::EofException();
  }
  for (int i = 0; i < num_values; ++i) {
    out[i].ptr = data;
    data += type_length;
    data_size -= type_length;
  }
  return static_cast<int>(bytes_to_decode);
}

template <typename DType>
int PlainDecoder<DType>::Decode(T* buffer, int max_values) {
  max_values = std::min(max_values, num_values_);
  int bytes_consumed = DecodePlain<T>(data_, len_, max_values, type_length_, buffer);
  data_ += bytes_consumed;
  len_ -= bytes_consumed;
  num_values_ -= max_values;
  return max_values;
}

class PlainBooleanDecoder : public DecoderImpl,
                            virtual public TypedDecoder<BooleanType>,
                            virtual public BooleanDecoder {
 public:
  explicit PlainBooleanDecoder(const ColumnDescriptor* descr);
  void SetData(int num_values, const uint8_t* data, int len) override;

  // Two flavors of bool decoding
  int Decode(uint8_t* buffer, int max_values) override;
  int Decode(bool* buffer, int max_values) override;
  int DecodeArrow(int num_values, int null_count, const uint8_t* valid_bits,
                  int64_t valid_bits_offset,
                  typename EncodingTraits<BooleanType>::Accumulator* out) override;

  int DecodeArrow(int num_values, int null_count, const uint8_t* valid_bits,
                  int64_t valid_bits_offset,
                  typename EncodingTraits<BooleanType>::DictAccumulator* out) override;

 private:
  std::unique_ptr<::arrow::BitUtil::BitReader> bit_reader_;
};

PlainBooleanDecoder::PlainBooleanDecoder(const ColumnDescriptor* descr)
    : DecoderImpl(descr, Encoding::PLAIN) {}

void PlainBooleanDecoder::SetData(int num_values, const uint8_t* data, int len) {
  num_values_ = num_values;
  bit_reader_.reset(new BitUtil::BitReader(data, len));
}

int PlainBooleanDecoder::DecodeArrow(
    int num_values, int null_count, const uint8_t* valid_bits, int64_t valid_bits_offset,
    typename EncodingTraits<BooleanType>::Accumulator* builder) {
  int values_decoded = num_values - null_count;
  if (ARROW_PREDICT_FALSE(num_values_ < values_decoded)) {
    ParquetException::EofException();
  }

  PARQUET_THROW_NOT_OK(builder->Reserve(num_values));

  VisitNullBitmapInline(
      valid_bits, valid_bits_offset, num_values, null_count,
      [&]() {
        bool value;
        ARROW_IGNORE_EXPR(bit_reader_->GetValue(1, &value));
        builder->UnsafeAppend(value);
      },
      [&]() { builder->UnsafeAppendNull(); });

  num_values_ -= values_decoded;
  return values_decoded;
}

inline int PlainBooleanDecoder::DecodeArrow(
    int num_values, int null_count, const uint8_t* valid_bits, int64_t valid_bits_offset,
    typename EncodingTraits<BooleanType>::DictAccumulator* builder) {
  ParquetException::NYI("dictionaries of BooleanType");
}

int PlainBooleanDecoder::Decode(uint8_t* buffer, int max_values) {
  max_values = std::min(max_values, num_values_);
  bool val;
  ::arrow::internal::BitmapWriter bit_writer(buffer, 0, max_values);
  for (int i = 0; i < max_values; ++i) {
    if (!bit_reader_->GetValue(1, &val)) {
      ParquetException::EofException();
    }
    if (val) {
      bit_writer.Set();
    }
    bit_writer.Next();
  }
  bit_writer.Finish();
  num_values_ -= max_values;
  return max_values;
}

int PlainBooleanDecoder::Decode(bool* buffer, int max_values) {
  max_values = std::min(max_values, num_values_);
  if (bit_reader_->GetBatch(1, buffer, max_values) != max_values) {
    ParquetException::EofException();
  }
  num_values_ -= max_values;
  return max_values;
}

struct ArrowBinaryHelper {
  explicit ArrowBinaryHelper(typename EncodingTraits<ByteArrayType>::Accumulator* out) {
    this->out = out;
    this->builder = out->builder.get();
    this->chunk_space_remaining =
        ::arrow::kBinaryMemoryLimit - this->builder->value_data_length();
  }

  Status PushChunk() {
    std::shared_ptr<::arrow::Array> result;
    RETURN_NOT_OK(builder->Finish(&result));
    out->chunks.push_back(result);
    chunk_space_remaining = ::arrow::kBinaryMemoryLimit;
    return Status::OK();
  }

  bool CanFit(int64_t length) const { return length <= chunk_space_remaining; }

  void UnsafeAppend(const uint8_t* data, int32_t length) {
    chunk_space_remaining -= length;
    builder->UnsafeAppend(data, length);
  }

  void UnsafeAppendNull() { builder->UnsafeAppendNull(); }

  Status Append(const uint8_t* data, int32_t length) {
    chunk_space_remaining -= length;
    return builder->Append(data, length);
  }

  Status AppendNull() { return builder->AppendNull(); }

  typename EncodingTraits<ByteArrayType>::Accumulator* out;
  ::arrow::BinaryBuilder* builder;
  int64_t chunk_space_remaining;
};

template <>
inline int PlainDecoder<ByteArrayType>::DecodeArrow(
    int num_values, int null_count, const uint8_t* valid_bits, int64_t valid_bits_offset,
    typename EncodingTraits<ByteArrayType>::Accumulator* builder) {
  ParquetException::NYI();
}

template <>
inline int PlainDecoder<ByteArrayType>::DecodeArrow(
    int num_values, int null_count, const uint8_t* valid_bits, int64_t valid_bits_offset,
    typename EncodingTraits<ByteArrayType>::DictAccumulator* builder) {
  ParquetException::NYI();
}

template <>
inline int PlainDecoder<FLBAType>::DecodeArrow(
    int num_values, int null_count, const uint8_t* valid_bits, int64_t valid_bits_offset,
    typename EncodingTraits<FLBAType>::Accumulator* builder) {
  int values_decoded = num_values - null_count;
  if (ARROW_PREDICT_FALSE(len_ < descr_->type_length() * values_decoded)) {
    ParquetException::EofException();
  }

  PARQUET_THROW_NOT_OK(builder->Reserve(num_values));

  VisitNullBitmapInline(
      valid_bits, valid_bits_offset, num_values, null_count,
      [&]() {
        builder->UnsafeAppend(data_);
        data_ += descr_->type_length();
      },
      [&]() { builder->UnsafeAppendNull(); });

  num_values_ -= values_decoded;
  len_ -= descr_->type_length() * values_decoded;
  return values_decoded;
}

template <>
inline int PlainDecoder<FLBAType>::DecodeArrow(
    int num_values, int null_count, const uint8_t* valid_bits, int64_t valid_bits_offset,
    typename EncodingTraits<FLBAType>::DictAccumulator* builder) {
  int values_decoded = num_values - null_count;
  if (ARROW_PREDICT_FALSE(len_ < descr_->type_length() * values_decoded)) {
    ParquetException::EofException();
  }

  PARQUET_THROW_NOT_OK(builder->Reserve(num_values));

  VisitNullBitmapInline(
      valid_bits, valid_bits_offset, num_values, null_count,
      [&]() {
        PARQUET_THROW_NOT_OK(builder->Append(data_));
        data_ += descr_->type_length();
      },
      [&]() { PARQUET_THROW_NOT_OK(builder->AppendNull()); });

  num_values_ -= values_decoded;
  len_ -= descr_->type_length() * values_decoded;
  return values_decoded;
}

class PlainByteArrayDecoder : public PlainDecoder<ByteArrayType>,
                              virtual public ByteArrayDecoder {
 public:
  using Base = PlainDecoder<ByteArrayType>;
  using Base::DecodeSpaced;
  using Base::PlainDecoder;

  // ----------------------------------------------------------------------
  // Dictionary read paths

  int DecodeArrow(int num_values, int null_count, const uint8_t* valid_bits,
                  int64_t valid_bits_offset,
                  ::arrow::BinaryDictionary32Builder* builder) override {
    int result = 0;
    PARQUET_THROW_NOT_OK(DecodeArrow(num_values, null_count, valid_bits,
                                     valid_bits_offset, builder, &result));
    return result;
  }

  // ----------------------------------------------------------------------
  // Optimized dense binary read paths

  int DecodeArrow(int num_values, int null_count, const uint8_t* valid_bits,
                  int64_t valid_bits_offset,
                  typename EncodingTraits<ByteArrayType>::Accumulator* out) override {
    int result = 0;
    PARQUET_THROW_NOT_OK(DecodeArrowDense(num_values, null_count, valid_bits,
                                          valid_bits_offset, out, &result));
    return result;
  }

 private:
  Status DecodeArrowDense(int num_values, int null_count, const uint8_t* valid_bits,
                          int64_t valid_bits_offset,
                          typename EncodingTraits<ByteArrayType>::Accumulator* out,
                          int* out_values_decoded) {
    ArrowBinaryHelper helper(out);
    int values_decoded = 0;

    RETURN_NOT_OK(helper.builder->Reserve(num_values));
    RETURN_NOT_OK(helper.builder->ReserveData(
        std::min<int64_t>(len_, helper.chunk_space_remaining)));

    int i = 0;
    RETURN_NOT_OK(VisitNullBitmapInline(
        valid_bits, valid_bits_offset, num_values, null_count,
        [&]() {
          if (ARROW_PREDICT_FALSE(len_ < 4)) {
            ParquetException::EofException();
          }
          auto value_len = ::arrow::util::SafeLoadAs<int32_t>(data_);
          if (ARROW_PREDICT_FALSE(value_len < 0 || value_len > INT32_MAX - 4)) {
            return Status::Invalid("Invalid or corrupted value_len '", value_len, "'");
          }
          auto increment = value_len + 4;
          if (ARROW_PREDICT_FALSE(len_ < increment)) {
            ParquetException::EofException();
          }
          if (ARROW_PREDICT_FALSE(!helper.CanFit(value_len))) {
            // This element would exceed the capacity of a chunk
            RETURN_NOT_OK(helper.PushChunk());
            RETURN_NOT_OK(helper.builder->Reserve(num_values - i));
            RETURN_NOT_OK(helper.builder->ReserveData(
                std::min<int64_t>(len_, helper.chunk_space_remaining)));
          }
          helper.UnsafeAppend(data_ + 4, value_len);
          data_ += increment;
          len_ -= increment;
          ++values_decoded;
          ++i;
          return Status::OK();
        },
        [&]() {
          helper.UnsafeAppendNull();
          ++i;
          return Status::OK();
        }));

    num_values_ -= values_decoded;
    *out_values_decoded = values_decoded;
    return Status::OK();
  }

  template <typename BuilderType>
  Status DecodeArrow(int num_values, int null_count, const uint8_t* valid_bits,
                     int64_t valid_bits_offset, BuilderType* builder,
                     int* out_values_decoded) {
    RETURN_NOT_OK(builder->Reserve(num_values));
    int values_decoded = 0;

    RETURN_NOT_OK(VisitNullBitmapInline(
        valid_bits, valid_bits_offset, num_values, null_count,
        [&]() {
          if (ARROW_PREDICT_FALSE(len_ < 4)) {
            ParquetException::EofException();
          }
          auto value_len = ::arrow::util::SafeLoadAs<int32_t>(data_);
          if (ARROW_PREDICT_FALSE(value_len < 0 || value_len > INT32_MAX - 4)) {
            return Status::Invalid("Invalid or corrupted value_len '", value_len, "'");
          }
          auto increment = value_len + 4;
          if (ARROW_PREDICT_FALSE(len_ < increment)) {
            ParquetException::EofException();
          }
          RETURN_NOT_OK(builder->Append(data_ + 4, value_len));
          data_ += increment;
          len_ -= increment;
          ++values_decoded;
          return Status::OK();
        },
        [&]() { return builder->AppendNull(); }));

    num_values_ -= values_decoded;
    *out_values_decoded = values_decoded;
    return Status::OK();
  }
};

class PlainFLBADecoder : public PlainDecoder<FLBAType>, virtual public FLBADecoder {
 public:
  using Base = PlainDecoder<FLBAType>;
  using Base::PlainDecoder;
};

// ----------------------------------------------------------------------
// Dictionary encoding and decoding

template <typename Type>
class DictDecoderImpl : public DecoderImpl, virtual public DictDecoder<Type> {
 public:
  typedef typename Type::c_type T;

  // Initializes the dictionary with values from 'dictionary'. The data in
  // dictionary is not guaranteed to persist in memory after this call so the
  // dictionary decoder needs to copy the data out if necessary.
  explicit DictDecoderImpl(const ColumnDescriptor* descr,
                           MemoryPool* pool = ::arrow::default_memory_pool())
      : DecoderImpl(descr, Encoding::RLE_DICTIONARY),
        dictionary_(AllocateBuffer(pool, 0)),
        dictionary_length_(0),
        byte_array_data_(AllocateBuffer(pool, 0)),
        byte_array_offsets_(AllocateBuffer(pool, 0)),
        indices_scratch_space_(AllocateBuffer(pool, 0)) {}

  // Perform type-specific initiatialization
  void SetDict(TypedDecoder<Type>* dictionary) override;

  void SetData(int num_values, const uint8_t* data, int len) override {
    num_values_ = num_values;
    if (len == 0) {
      // Initialize dummy decoder to avoid crashes later on
      idx_decoder_ = ::arrow::util::RleDecoder(data, len, /*bit_width=*/1);
      return;
    }
    uint8_t bit_width = *data;
    if (ARROW_PREDICT_FALSE(bit_width >= 64)) {
      throw ParquetException("Invalid or corrupted bit_width");
    }
    idx_decoder_ = ::arrow::util::RleDecoder(++data, --len, bit_width);
  }

  int Decode(T* buffer, int num_values) override {
    num_values = std::min(num_values, num_values_);
    int decoded_values =
        idx_decoder_.GetBatchWithDict(reinterpret_cast<const T*>(dictionary_->data()),
                                      dictionary_length_, buffer, num_values);
    if (decoded_values != num_values) {
      ParquetException::EofException();
    }
    num_values_ -= num_values;
    return num_values;
  }

  int DecodeSpaced(T* buffer, int num_values, int null_count, const uint8_t* valid_bits,
                   int64_t valid_bits_offset) override {
    num_values = std::min(num_values, num_values_);
    if (num_values != idx_decoder_.GetBatchWithDictSpaced(
                          reinterpret_cast<const T*>(dictionary_->data()),
                          dictionary_length_, buffer, num_values, null_count, valid_bits,
                          valid_bits_offset)) {
      ParquetException::EofException();
    }
    num_values_ -= num_values;
    return num_values;
  }

  int DecodeArrow(int num_values, int null_count, const uint8_t* valid_bits,
                  int64_t valid_bits_offset,
                  typename EncodingTraits<Type>::Accumulator* out) override;

  int DecodeArrow(int num_values, int null_count, const uint8_t* valid_bits,
                  int64_t valid_bits_offset,
                  typename EncodingTraits<Type>::DictAccumulator* out) override;

  void InsertDictionary(::arrow::ArrayBuilder* builder) override;

  int DecodeIndicesSpaced(int num_values, int null_count, const uint8_t* valid_bits,
                          int64_t valid_bits_offset,
                          ::arrow::ArrayBuilder* builder) override {
    if (num_values > 0) {
      // TODO(wesm): Refactor to batch reads for improved memory use. It is not
      // trivial because the null_count is relative to the entire bitmap
      PARQUET_THROW_NOT_OK(indices_scratch_space_->TypedResize<int32_t>(
          num_values, /*shrink_to_fit=*/false));
    }

    auto indices_buffer =
        reinterpret_cast<int32_t*>(indices_scratch_space_->mutable_data());

    if (num_values != idx_decoder_.GetBatchSpaced(num_values, null_count, valid_bits,
                                                  valid_bits_offset, indices_buffer)) {
      ParquetException::EofException();
    }

    /// XXX(wesm): Cannot append "valid bits" directly to the builder
    std::vector<uint8_t> valid_bytes(num_values);
    ::arrow::internal::BitmapReader bit_reader(valid_bits, valid_bits_offset, num_values);
    for (int64_t i = 0; i < num_values; ++i) {
      valid_bytes[i] = static_cast<uint8_t>(bit_reader.IsSet());
      bit_reader.Next();
    }

    auto binary_builder = checked_cast<::arrow::BinaryDictionary32Builder*>(builder);
    PARQUET_THROW_NOT_OK(
        binary_builder->AppendIndices(indices_buffer, num_values, valid_bytes.data()));
    num_values_ -= num_values - null_count;
    return num_values - null_count;
  }

  int DecodeIndices(int num_values, ::arrow::ArrayBuilder* builder) override {
    num_values = std::min(num_values, num_values_);
    if (num_values > 0) {
      // TODO(wesm): Refactor to batch reads for improved memory use. This is
      // relatively simple here because we don't have to do any bookkeeping of
      // nulls
      PARQUET_THROW_NOT_OK(indices_scratch_space_->TypedResize<int32_t>(
          num_values, /*shrink_to_fit=*/false));
    }
    auto indices_buffer =
        reinterpret_cast<int32_t*>(indices_scratch_space_->mutable_data());
    if (num_values != idx_decoder_.GetBatch(indices_buffer, num_values)) {
      ParquetException::EofException();
    }
    auto binary_builder = checked_cast<::arrow::BinaryDictionary32Builder*>(builder);
    PARQUET_THROW_NOT_OK(binary_builder->AppendIndices(indices_buffer, num_values));
    num_values_ -= num_values;
    return num_values;
  }

  int DecodeIndices(int num_values, int32_t* indices) override {
    if (num_values != idx_decoder_.GetBatch(indices, num_values)) {
      ParquetException::EofException();
    }
    num_values_ -= num_values;
    return num_values;
  }

  void GetDictionary(const T** dictionary, int32_t* dictionary_length) override {
    *dictionary_length = dictionary_length_;
    *dictionary = reinterpret_cast<T*>(dictionary_->mutable_data());
  }

 protected:
  Status IndexInBounds(int32_t index) {
    if (ARROW_PREDICT_TRUE(0 <= index && index < dictionary_length_)) {
      return Status::OK();
    }
    return Status::Invalid("Index not in dictionary bounds");
  }

  inline void DecodeDict(TypedDecoder<Type>* dictionary) {
    dictionary_length_ = static_cast<int32_t>(dictionary->values_left());
    PARQUET_THROW_NOT_OK(dictionary_->Resize(dictionary_length_ * sizeof(T),
                                             /*shrink_to_fit=*/false));
    dictionary->Decode(reinterpret_cast<T*>(dictionary_->mutable_data()),
                       dictionary_length_);
  }

  // Only one is set.
  std::shared_ptr<ResizableBuffer> dictionary_;

  int32_t dictionary_length_;

  // Data that contains the byte array data (byte_array_dictionary_ just has the
  // pointers).
  std::shared_ptr<ResizableBuffer> byte_array_data_;

  // Arrow-style byte offsets for each dictionary value. We maintain two
  // representations of the dictionary, one as ByteArray* for non-Arrow
  // consumers and this one for Arrow consumers. Since dictionaries are
  // generally pretty small to begin with this doesn't mean too much extra
  // memory use in most cases
  std::shared_ptr<ResizableBuffer> byte_array_offsets_;

  // Reusable buffer for decoding dictionary indices to be appended to a
  // BinaryDictionary32Builder
  std::shared_ptr<ResizableBuffer> indices_scratch_space_;

  ::arrow::util::RleDecoder idx_decoder_;
};

template <typename Type>
void DictDecoderImpl<Type>::SetDict(TypedDecoder<Type>* dictionary) {
  DecodeDict(dictionary);
}

template <>
void DictDecoderImpl<BooleanType>::SetDict(TypedDecoder<BooleanType>* dictionary) {
  ParquetException::NYI("Dictionary encoding is not implemented for boolean values");
}

template <>
void DictDecoderImpl<ByteArrayType>::SetDict(TypedDecoder<ByteArrayType>* dictionary) {
  DecodeDict(dictionary);

  auto dict_values = reinterpret_cast<ByteArray*>(dictionary_->mutable_data());

  int total_size = 0;
  for (int i = 0; i < dictionary_length_; ++i) {
    total_size += dict_values[i].len;
  }
  PARQUET_THROW_NOT_OK(byte_array_data_->Resize(total_size,
                                                /*shrink_to_fit=*/false));
  PARQUET_THROW_NOT_OK(
      byte_array_offsets_->Resize((dictionary_length_ + 1) * sizeof(int32_t),
                                  /*shrink_to_fit=*/false));

  int32_t offset = 0;
  uint8_t* bytes_data = byte_array_data_->mutable_data();
  int32_t* bytes_offsets =
      reinterpret_cast<int32_t*>(byte_array_offsets_->mutable_data());
  for (int i = 0; i < dictionary_length_; ++i) {
    memcpy(bytes_data + offset, dict_values[i].ptr, dict_values[i].len);
    bytes_offsets[i] = offset;
    dict_values[i].ptr = bytes_data + offset;
    offset += dict_values[i].len;
  }
  bytes_offsets[dictionary_length_] = offset;
}

template <>
inline void DictDecoderImpl<FLBAType>::SetDict(TypedDecoder<FLBAType>* dictionary) {
  DecodeDict(dictionary);

  auto dict_values = reinterpret_cast<FLBA*>(dictionary_->mutable_data());

  int fixed_len = descr_->type_length();
  int total_size = dictionary_length_ * fixed_len;

  PARQUET_THROW_NOT_OK(byte_array_data_->Resize(total_size,
                                                /*shrink_to_fit=*/false));
  uint8_t* bytes_data = byte_array_data_->mutable_data();
  for (int32_t i = 0, offset = 0; i < dictionary_length_; ++i, offset += fixed_len) {
    memcpy(bytes_data + offset, dict_values[i].ptr, fixed_len);
    dict_values[i].ptr = bytes_data + offset;
  }
}

template <>
inline int DictDecoderImpl<Int96Type>::DecodeArrow(
    int num_values, int null_count, const uint8_t* valid_bits, int64_t valid_bits_offset,
    typename EncodingTraits<Int96Type>::Accumulator* builder) {
  ParquetException::NYI("DecodeArrow to Int96Type");
}

template <>
inline int DictDecoderImpl<Int96Type>::DecodeArrow(
    int num_values, int null_count, const uint8_t* valid_bits, int64_t valid_bits_offset,
    typename EncodingTraits<Int96Type>::DictAccumulator* builder) {
  ParquetException::NYI("DecodeArrow to Int96Type");
}

template <>
inline int DictDecoderImpl<ByteArrayType>::DecodeArrow(
    int num_values, int null_count, const uint8_t* valid_bits, int64_t valid_bits_offset,
    typename EncodingTraits<ByteArrayType>::Accumulator* builder) {
  ParquetException::NYI("DecodeArrow implemented elsewhere");
}

template <>
inline int DictDecoderImpl<ByteArrayType>::DecodeArrow(
    int num_values, int null_count, const uint8_t* valid_bits, int64_t valid_bits_offset,
    typename EncodingTraits<ByteArrayType>::DictAccumulator* builder) {
  ParquetException::NYI("DecodeArrow implemented elsewhere");
}

template <typename DType>
int DictDecoderImpl<DType>::DecodeArrow(
    int num_values, int null_count, const uint8_t* valid_bits, int64_t valid_bits_offset,
    typename EncodingTraits<DType>::DictAccumulator* builder) {
  PARQUET_THROW_NOT_OK(builder->Reserve(num_values));

  auto dict_values = reinterpret_cast<const typename DType::c_type*>(dictionary_->data());

  VisitNullBitmapInline(
      valid_bits, valid_bits_offset, num_values, null_count,
      [&]() {
        int32_t index;
        if (ARROW_PREDICT_FALSE(!idx_decoder_.Get(&index))) {
          throw ParquetException("");
        }
        PARQUET_THROW_NOT_OK(IndexInBounds(index));
        PARQUET_THROW_NOT_OK(builder->Append(dict_values[index]));
      },
      [&]() { PARQUET_THROW_NOT_OK(builder->AppendNull()); });

  return num_values - null_count;
}

template <>
int DictDecoderImpl<BooleanType>::DecodeArrow(
    int num_values, int null_count, const uint8_t* valid_bits, int64_t valid_bits_offset,
    typename EncodingTraits<BooleanType>::DictAccumulator* builder) {
  ParquetException::NYI("No dictionary encoding for BooleanType");
}

template <>
inline int DictDecoderImpl<FLBAType>::DecodeArrow(
    int num_values, int null_count, const uint8_t* valid_bits, int64_t valid_bits_offset,
    typename EncodingTraits<FLBAType>::Accumulator* builder) {
  if (builder->byte_width() != descr_->type_length()) {
    throw ParquetException("Byte width mismatch: builder was " +
                           std::to_string(builder->byte_width()) + " but decoder was " +
                           std::to_string(descr_->type_length()));
  }

  PARQUET_THROW_NOT_OK(builder->Reserve(num_values));

  auto dict_values = reinterpret_cast<const FLBA*>(dictionary_->data());

  VisitNullBitmapInline(
      valid_bits, valid_bits_offset, num_values, null_count,
      [&]() {
        int32_t index;
        if (ARROW_PREDICT_FALSE(!idx_decoder_.Get(&index))) {
          throw ParquetException("");
        }
        PARQUET_THROW_NOT_OK(IndexInBounds(index));
        builder->UnsafeAppend(dict_values[index].ptr);
      },
      [&]() { builder->UnsafeAppendNull(); });

  return num_values - null_count;
}

template <>
int DictDecoderImpl<FLBAType>::DecodeArrow(
    int num_values, int null_count, const uint8_t* valid_bits, int64_t valid_bits_offset,
    typename EncodingTraits<FLBAType>::DictAccumulator* builder) {
  auto value_type =
      checked_cast<const ::arrow::DictionaryType&>(*builder->type()).value_type();
  auto byte_width =
      checked_cast<const ::arrow::FixedSizeBinaryType&>(*value_type).byte_width();
  if (byte_width != descr_->type_length()) {
    throw ParquetException("Byte width mismatch: builder was " +
                           std::to_string(byte_width) + " but decoder was " +
                           std::to_string(descr_->type_length()));
  }

  PARQUET_THROW_NOT_OK(builder->Reserve(num_values));

  auto dict_values = reinterpret_cast<const FLBA*>(dictionary_->data());

  VisitNullBitmapInline(
      valid_bits, valid_bits_offset, num_values, null_count,
      [&]() {
        int32_t index;
        if (ARROW_PREDICT_FALSE(!idx_decoder_.Get(&index))) {
          throw ParquetException("");
        }
        PARQUET_THROW_NOT_OK(IndexInBounds(index));
        PARQUET_THROW_NOT_OK(builder->Append(dict_values[index].ptr));
      },
      [&]() { PARQUET_THROW_NOT_OK(builder->AppendNull()); });

  return num_values - null_count;
}

template <typename Type>
int DictDecoderImpl<Type>::DecodeArrow(
    int num_values, int null_count, const uint8_t* valid_bits, int64_t valid_bits_offset,
    typename EncodingTraits<Type>::Accumulator* builder) {
  PARQUET_THROW_NOT_OK(builder->Reserve(num_values));

  using value_type = typename Type::c_type;
  auto dict_values = reinterpret_cast<const value_type*>(dictionary_->data());

  VisitNullBitmapInline(
      valid_bits, valid_bits_offset, num_values, null_count,
      [&]() {
        int32_t index;
        if (ARROW_PREDICT_FALSE(!idx_decoder_.Get(&index))) {
          throw ParquetException("");
        }
        PARQUET_THROW_NOT_OK(IndexInBounds(index));
        builder->UnsafeAppend(dict_values[index]);
      },
      [&]() { builder->UnsafeAppendNull(); });

  return num_values - null_count;
}

template <typename Type>
void DictDecoderImpl<Type>::InsertDictionary(::arrow::ArrayBuilder* builder) {
  ParquetException::NYI("InsertDictionary only implemented for BYTE_ARRAY types");
}

template <>
void DictDecoderImpl<ByteArrayType>::InsertDictionary(::arrow::ArrayBuilder* builder) {
  auto binary_builder = checked_cast<::arrow::BinaryDictionary32Builder*>(builder);

  // Make a BinaryArray referencing the internal dictionary data
  auto arr = std::make_shared<::arrow::BinaryArray>(
      dictionary_length_, byte_array_offsets_, byte_array_data_);
  PARQUET_THROW_NOT_OK(binary_builder->InsertMemoValues(*arr));
}

class DictByteArrayDecoderImpl : public DictDecoderImpl<ByteArrayType>,
                                 virtual public ByteArrayDecoder {
 public:
  using BASE = DictDecoderImpl<ByteArrayType>;
  using BASE::DictDecoderImpl;

  int DecodeArrow(int num_values, int null_count, const uint8_t* valid_bits,
                  int64_t valid_bits_offset,
                  ::arrow::BinaryDictionary32Builder* builder) override {
    int result = 0;
    if (null_count == 0) {
      PARQUET_THROW_NOT_OK(DecodeArrowNonNull(num_values, builder, &result));
    } else {
      PARQUET_THROW_NOT_OK(DecodeArrow(num_values, null_count, valid_bits,
                                       valid_bits_offset, builder, &result));
    }
    return result;
  }

  int DecodeArrow(int num_values, int null_count, const uint8_t* valid_bits,
                  int64_t valid_bits_offset,
                  typename EncodingTraits<ByteArrayType>::Accumulator* out) override {
    int result = 0;
    if (null_count == 0) {
      PARQUET_THROW_NOT_OK(DecodeArrowDenseNonNull(num_values, out, &result));
    } else {
      PARQUET_THROW_NOT_OK(DecodeArrowDense(num_values, null_count, valid_bits,
                                            valid_bits_offset, out, &result));
    }
    return result;
  }

 private:
  Status DecodeArrowDense(int num_values, int null_count, const uint8_t* valid_bits,
                          int64_t valid_bits_offset,
                          typename EncodingTraits<ByteArrayType>::Accumulator* out,
                          int* out_num_values) {
    constexpr int32_t kBufferSize = 1024;
    int32_t indices[kBufferSize];

    ArrowBinaryHelper helper(out);

    ::arrow::internal::BitmapReader bit_reader(valid_bits, valid_bits_offset, num_values);

    auto dict_values = reinterpret_cast<const ByteArray*>(dictionary_->data());
    int values_decoded = 0;
    int num_appended = 0;
    while (num_appended < num_values) {
      bool is_valid = bit_reader.IsSet();
      bit_reader.Next();

      if (is_valid) {
        int32_t batch_size =
            std::min<int32_t>(kBufferSize, num_values - num_appended - null_count);
        int num_indices = idx_decoder_.GetBatch(indices, batch_size);

        if (ARROW_PREDICT_FALSE(num_indices < 1)) {
          return Status::Invalid("Invalid number of indices '", num_indices, "'");
        }

        int i = 0;
        while (true) {
          // Consume all indices
          if (is_valid) {
            auto idx = indices[i];
            RETURN_NOT_OK(IndexInBounds(idx));
            const auto& val = dict_values[idx];
            if (ARROW_PREDICT_FALSE(!helper.CanFit(val.len))) {
              RETURN_NOT_OK(helper.PushChunk());
            }
            RETURN_NOT_OK(helper.Append(val.ptr, static_cast<int32_t>(val.len)));
            ++i;
            ++values_decoded;
          } else {
            RETURN_NOT_OK(helper.AppendNull());
            --null_count;
          }
          ++num_appended;
          if (i == num_indices) {
            // Do not advance the bit_reader if we have fulfilled the decode
            // request
            break;
          }
          is_valid = bit_reader.IsSet();
          bit_reader.Next();
        }
      } else {
        RETURN_NOT_OK(helper.AppendNull());
        --null_count;
        ++num_appended;
      }
    }
    *out_num_values = values_decoded;
    return Status::OK();
  }

  Status DecodeArrowDenseNonNull(int num_values,
                                 typename EncodingTraits<ByteArrayType>::Accumulator* out,
                                 int* out_num_values) {
    constexpr int32_t kBufferSize = 2048;
    int32_t indices[kBufferSize];
    int values_decoded = 0;

    ArrowBinaryHelper helper(out);
    auto dict_values = reinterpret_cast<const ByteArray*>(dictionary_->data());

    while (values_decoded < num_values) {
      int32_t batch_size = std::min<int32_t>(kBufferSize, num_values - values_decoded);
      int num_indices = idx_decoder_.GetBatch(indices, batch_size);
      if (num_indices == 0) ParquetException::EofException();
      for (int i = 0; i < num_indices; ++i) {
        auto idx = indices[i];
        RETURN_NOT_OK(IndexInBounds(idx));
        const auto& val = dict_values[idx];
        if (ARROW_PREDICT_FALSE(!helper.CanFit(val.len))) {
          RETURN_NOT_OK(helper.PushChunk());
        }
        RETURN_NOT_OK(helper.Append(val.ptr, static_cast<int32_t>(val.len)));
      }
      values_decoded += num_indices;
    }
    *out_num_values = values_decoded;
    return Status::OK();
  }

  template <typename BuilderType>
  Status DecodeArrow(int num_values, int null_count, const uint8_t* valid_bits,
                     int64_t valid_bits_offset, BuilderType* builder,
                     int* out_num_values) {
    constexpr int32_t kBufferSize = 1024;
    int32_t indices[kBufferSize];

    RETURN_NOT_OK(builder->Reserve(num_values));
    ::arrow::internal::BitmapReader bit_reader(valid_bits, valid_bits_offset, num_values);

    auto dict_values = reinterpret_cast<const ByteArray*>(dictionary_->data());

    int values_decoded = 0;
    int num_appended = 0;
    while (num_appended < num_values) {
      bool is_valid = bit_reader.IsSet();
      bit_reader.Next();

      if (is_valid) {
        int32_t batch_size =
            std::min<int32_t>(kBufferSize, num_values - num_appended - null_count);
        int num_indices = idx_decoder_.GetBatch(indices, batch_size);

        int i = 0;
        while (true) {
          // Consume all indices
          if (is_valid) {
            auto idx = indices[i];
            RETURN_NOT_OK(IndexInBounds(idx));
            const auto& val = dict_values[idx];
            RETURN_NOT_OK(builder->Append(val.ptr, val.len));
            ++i;
            ++values_decoded;
          } else {
            RETURN_NOT_OK(builder->AppendNull());
            --null_count;
          }
          ++num_appended;
          if (i == num_indices) {
            // Do not advance the bit_reader if we have fulfilled the decode
            // request
            break;
          }
          is_valid = bit_reader.IsSet();
          bit_reader.Next();
        }
      } else {
        RETURN_NOT_OK(builder->AppendNull());
        --null_count;
        ++num_appended;
      }
    }
    *out_num_values = values_decoded;
    return Status::OK();
  }

  template <typename BuilderType>
  Status DecodeArrowNonNull(int num_values, BuilderType* builder, int* out_num_values) {
    constexpr int32_t kBufferSize = 2048;
    int32_t indices[kBufferSize];

    RETURN_NOT_OK(builder->Reserve(num_values));

    auto dict_values = reinterpret_cast<const ByteArray*>(dictionary_->data());

    int values_decoded = 0;
    while (values_decoded < num_values) {
      int32_t batch_size = std::min<int32_t>(kBufferSize, num_values - values_decoded);
      int num_indices = idx_decoder_.GetBatch(indices, batch_size);
      if (num_indices == 0) ParquetException::EofException();
      for (int i = 0; i < num_indices; ++i) {
        auto idx = indices[i];
        RETURN_NOT_OK(IndexInBounds(idx));
        const auto& val = dict_values[idx];
        RETURN_NOT_OK(builder->Append(val.ptr, val.len));
      }
      values_decoded += num_indices;
    }
    *out_num_values = values_decoded;
    return Status::OK();
  }
};

// ----------------------------------------------------------------------
// DeltaBitPackDecoder

template <typename DType>
class DeltaBitPackDecoder : public DecoderImpl, virtual public TypedDecoder<DType> {
 public:
  typedef typename DType::c_type T;

  explicit DeltaBitPackDecoder(const ColumnDescriptor* descr,
                               MemoryPool* pool = ::arrow::default_memory_pool())
      : DecoderImpl(descr, Encoding::DELTA_BINARY_PACKED), pool_(pool) {
    if (DType::type_num != Type::INT32 && DType::type_num != Type::INT64) {
      throw ParquetException("Delta bit pack encoding should only be for integer data.");
    }
  }

  void SetData(int num_values, const uint8_t* data, int len) override {
    // num_values is equal to page's num_values, including null values in this page
    this->num_values_ = num_values;
    decoder_ = std::make_shared<::arrow::BitUtil::BitReader>(data, len);
    InitHeader();
  }

  // Set BitReader which is already initialized by DeltaLengthByteArrayDecoder or
  // DeltaByteArrayDecoder
  void SetDecoder(int num_values, std::shared_ptr<::arrow::BitUtil::BitReader> decoder) {
    this->num_values_ = num_values;
    decoder_ = decoder;
    InitHeader();
  }

  int ValidValuesCount() {
    // total_value_count_ in header ignores of null values
    return static_cast<int>(total_value_count_);
  }

  int Decode(T* buffer, int max_values) override {
    return GetInternal(buffer, max_values);
  }

  int DecodeArrow(int num_values, int null_count, const uint8_t* valid_bits,
                  int64_t valid_bits_offset,
                  typename EncodingTraits<DType>::Accumulator* out) override {
    if (null_count != 0) {
      ParquetException::NYI("Delta bit pack DecodeArrow with null slots");
    }
    std::vector<T> values(num_values);
    GetInternal(values.data(), num_values);
    PARQUET_THROW_NOT_OK(out->AppendValues(values));
    return num_values;
  }

  int DecodeArrow(int num_values, int null_count, const uint8_t* valid_bits,
                  int64_t valid_bits_offset,
                  typename EncodingTraits<DType>::DictAccumulator* out) override {
    if (null_count != 0) {
      ParquetException::NYI("Delta bit pack DecodeArrow with null slots");
    }
    std::vector<T> values(num_values);
    GetInternal(values.data(), num_values);
    PARQUET_THROW_NOT_OK(out->Reserve(num_values));
    for (T value : values) {
      PARQUET_THROW_NOT_OK(out->Append(value));
    }
    return num_values;
  }

 private:
  static constexpr int kMaxDeltaBitWidth = static_cast<int>(sizeof(T) * 8);

  void InitHeader() {
<<<<<<< HEAD
    if (!decoder_->GetVlqInt(&values_per_block_)) ParquetException::EofException();
    if (!decoder_->GetVlqInt(&mini_blocks_per_block_)) ParquetException::EofException();
    if (!decoder_->GetVlqInt(&total_value_count_) || (total_value_count_ & (1UL << 31))) {
      ParquetException::EofException();
    }
    if (!decoder_->GetZigZagVlqInt(&last_value_)) ParquetException::EofException();
=======
    if (!decoder_.GetVlqInt(&values_per_block_) ||
        !decoder_.GetVlqInt(&mini_blocks_per_block_) ||
        !decoder_.GetVlqInt(&total_value_count_) ||
        !decoder_.GetZigZagVlqInt(&last_value_)) {
      ParquetException::EofException();
    }
>>>>>>> 1440d5ab

    if (values_per_block_ == 0) {
      throw ParquetException("cannot have zero value per block");
    }
    if (mini_blocks_per_block_ == 0) {
      throw ParquetException("cannot have zero miniblock per block");
    }
    values_per_mini_block_ = values_per_block_ / mini_blocks_per_block_;
    if (values_per_mini_block_ == 0) {
      throw ParquetException("cannot have zero value per miniblock");
    }
    if (values_per_mini_block_ % 32 != 0) {
      throw ParquetException(
          "the number of values in a miniblock must be multiple of 32, but it's " +
          std::to_string(values_per_mini_block_));
    }

    delta_bit_widths_ = AllocateBuffer(pool_, mini_blocks_per_block_);
    block_initialized_ = false;
    values_current_mini_block_ = 0;
  }

  void InitBlock() {
    if (!decoder_->GetZigZagVlqInt(&min_delta_)) ParquetException::EofException();

    // read the bitwidth of each miniblock
    uint8_t* bit_width_data = delta_bit_widths_->mutable_data();
    for (uint32_t i = 0; i < mini_blocks_per_block_; ++i) {
      if (!decoder_->GetAligned<uint8_t>(1, bit_width_data + i)) {
        ParquetException::EofException();
      }
      if (bit_width_data[i] > kMaxDeltaBitWidth) {
        throw ParquetException("delta bit width larger than integer bit width");
      }
    }
    mini_block_idx_ = 0;
    delta_bit_width_ = bit_width_data[0];
    values_current_mini_block_ = values_per_mini_block_;
    block_initialized_ = true;
  }

  int GetInternal(T* buffer, int max_values) {
    max_values = std::min(max_values, this->num_values_);
    DCHECK_LE(static_cast<uint32_t>(max_values), total_value_count_);
    int i = 0;
    while (i < max_values) {
      if (ARROW_PREDICT_FALSE(values_current_mini_block_ == 0)) {
        if (ARROW_PREDICT_FALSE(!block_initialized_)) {
          buffer[i++] = last_value_;
          if (ARROW_PREDICT_FALSE(i == max_values)) break;
          InitBlock();
        } else {
          ++mini_block_idx_;
          if (mini_block_idx_ < mini_blocks_per_block_) {
            delta_bit_width_ = delta_bit_widths_->data()[mini_block_idx_];
            values_current_mini_block_ = values_per_mini_block_;
          } else {
            InitBlock();
          }
        }
      }

      int values_decode =
          std::min(values_current_mini_block_, static_cast<uint32_t>(max_values - i));
      if (decoder_->GetBatch(delta_bit_width_, buffer + i, values_decode) !=
          values_decode) {
        ParquetException::EofException();
      }
      for (int j = 0; j < values_decode; ++j) {
        // Addition between min_delta, packed int and last_value should be treated as
        // unsigned addtion. Overflow is as expected.
        uint64_t delta =
            static_cast<uint64_t>(min_delta_) + static_cast<uint64_t>(buffer[i + j]);
        buffer[i + j] = static_cast<T>(delta + static_cast<uint64_t>(last_value_));
        last_value_ = buffer[i + j];
      }
      values_current_mini_block_ -= values_decode;
      i += values_decode;
    }
    total_value_count_ -= max_values;
    this->num_values_ -= max_values;

    if (ARROW_PREDICT_FALSE(total_value_count_ == 0)) {
      uint32_t padding_bits = values_current_mini_block_ * delta_bit_width_;
      // skip the padding bits
      if (!decoder_->Advance(padding_bits)) {
        ParquetException::EofException();
      }
      values_current_mini_block_ = 0;
    }
    return max_values;
  }

  MemoryPool* pool_;
  std::shared_ptr<::arrow::BitUtil::BitReader> decoder_;
  uint32_t values_per_block_;
  uint32_t mini_blocks_per_block_;
  uint32_t values_per_mini_block_;
  uint32_t values_current_mini_block_;
  uint32_t total_value_count_;

  bool block_initialized_;
  T min_delta_;
  uint32_t mini_block_idx_;
  std::shared_ptr<ResizableBuffer> delta_bit_widths_;
  int delta_bit_width_;

  T last_value_;
};

// ----------------------------------------------------------------------
// DELTA_LENGTH_BYTE_ARRAY

class DeltaLengthByteArrayDecoder : public DecoderImpl,
                                    virtual public TypedDecoder<ByteArrayType> {
 public:
  explicit DeltaLengthByteArrayDecoder(const ColumnDescriptor* descr,
                                       MemoryPool* pool = ::arrow::default_memory_pool())
      : DecoderImpl(descr, Encoding::DELTA_LENGTH_BYTE_ARRAY),
        len_decoder_(nullptr, pool),
        buffered_length_(AllocateBuffer(pool, 0)),
        buffered_data_(AllocateBuffer(pool, 0)) {}

  void SetData(int num_values, const uint8_t* data, int len) override {
    num_values_ = num_values;
    if (len == 0) return;

    decoder_ = std::make_shared<::arrow::BitUtil::BitReader>(data, len);
    len_decoder_.SetDecoder(num_values, decoder_);

    int num_length = len_decoder_.ValidValuesCount();
    PARQUET_THROW_NOT_OK(buffered_length_->Resize(num_length * sizeof(int32_t)));

    int ret = len_decoder_.Decode(
        reinterpret_cast<int32_t*>(buffered_length_->mutable_data()), num_length);
    DCHECK_EQ(ret, num_length);
    length_idx_ = 0;
    num_valid_values_ = num_length;
  }

  void SetData(int num_values, std::shared_ptr<::arrow::BitUtil::BitReader> decoder) {
    num_values_ = num_values;
    decoder_ = decoder;

    len_decoder_.SetDecoder(num_values, decoder_);

    int num_length = len_decoder_.ValidValuesCount();
    PARQUET_THROW_NOT_OK(buffered_length_->Resize(num_length * sizeof(int32_t)));

    int ret = len_decoder_.Decode(
        reinterpret_cast<int32_t*>(buffered_length_->mutable_data()), num_length);
    DCHECK_EQ(ret, num_length);
    length_idx_ = 0;
    num_valid_values_ = num_length;
  }

  int Decode(ByteArray* buffer, int max_values) override {
    max_values = std::min(max_values, num_valid_values_);

    int64_t data_size = 0;
    const int32_t* length_ptr =
        reinterpret_cast<const int32_t*>(buffered_length_->data()) + length_idx_;
    for (int i = 0; i < max_values; ++i) {
      int32_t len = length_ptr[i];
      buffer[i].len = len;
      data_size += len;
    }
    length_idx_ += max_values;

    PARQUET_THROW_NOT_OK(buffered_data_->Resize(data_size));
    if (decoder_->GetBatch(8, buffered_data_->mutable_data(),
                           static_cast<int>(data_size)) != static_cast<int>(data_size)) {
      ParquetException::EofException();
    }
    const uint8_t* data_ptr = buffered_data_->data();

    for (int i = 0; i < max_values; ++i) {
      buffer[i].ptr = data_ptr;
      std::string str((char*)buffer[i].ptr, buffer[i].len);
      data_ptr += buffer[i].len;
    }
    this->num_values_ -= max_values;
    num_valid_values_ -= max_values;
    return max_values;
  }

  int DecodeArrow(int num_values, int null_count, const uint8_t* valid_bits,
                  int64_t valid_bits_offset,
                  typename EncodingTraits<ByteArrayType>::Accumulator* out) override {
    ParquetException::NYI("DecodeArrow for DeltaLengthByteArrayDecoder");
  }

  int DecodeArrow(int num_values, int null_count, const uint8_t* valid_bits,
                  int64_t valid_bits_offset,
                  typename EncodingTraits<ByteArrayType>::DictAccumulator* out) override {
    ParquetException::NYI("DecodeArrow for DeltaLengthByteArrayDecoder");
  }

 private:
  std::shared_ptr<::arrow::BitUtil::BitReader> decoder_;
  DeltaBitPackDecoder<Int32Type> len_decoder_;
  int num_valid_values_;
  uint32_t length_idx_;
  std::shared_ptr<ResizableBuffer> buffered_length_;
  std::shared_ptr<ResizableBuffer> buffered_data_;
};

// ----------------------------------------------------------------------
// DELTA_BYTE_ARRAY

class DeltaByteArrayDecoder : public DecoderImpl,
                              virtual public TypedDecoder<ByteArrayType> {
 public:
  explicit DeltaByteArrayDecoder(const ColumnDescriptor* descr,
                                 MemoryPool* pool = ::arrow::default_memory_pool())
      : DecoderImpl(descr, Encoding::DELTA_BYTE_ARRAY),
        prefix_len_decoder_(nullptr, pool),
        suffix_decoder_(nullptr, pool),
        last_value_in_previous_page_(""),
        buffered_prefix_length_(AllocateBuffer(pool, 0)),
        buffered_data_(AllocateBuffer(pool, 0)) {}

  void SetData(int num_values, const uint8_t* data, int len) override {
    num_values_ = num_values;
    decoder_ = std::make_shared<::arrow::BitUtil::BitReader>(data, len);
    prefix_len_decoder_.SetDecoder(num_values, decoder_);

    int num_prefix = prefix_len_decoder_.ValidValuesCount();
    PARQUET_THROW_NOT_OK(buffered_prefix_length_->Resize(num_prefix * sizeof(int32_t)));
    int ret = prefix_len_decoder_.Decode(
        reinterpret_cast<int32_t*>(buffered_prefix_length_->mutable_data()), num_prefix);
    DCHECK_EQ(ret, num_prefix);
    prefix_len_offset_ = 0;
    num_valid_values_ = num_prefix;

    suffix_decoder_.SetData(num_values, decoder_);
    // TODO: read corrupted files written with bug(PARQUET-246). last_value_ should be set
    // to last_value_in_previous_page_ when decoding a new page(except the first page)
    last_value_ = ByteArray(0, nullptr);
  }

  int Decode(ByteArray* buffer, int max_values) override {
    return GetInternal(buffer, max_values);
  }

  int DecodeArrow(int num_values, int null_count, const uint8_t* valid_bits,
                  int64_t valid_bits_offset,
                  typename EncodingTraits<ByteArrayType>::Accumulator* out) override {
    int result = 0;
    PARQUET_THROW_NOT_OK(DecodeArrowDense(num_values, null_count, valid_bits,
                                          valid_bits_offset, out, &result));
    return result;
  }

  int DecodeArrow(
      int num_values, int null_count, const uint8_t* valid_bits,
      int64_t valid_bits_offset,
      typename EncodingTraits<ByteArrayType>::DictAccumulator* builder) override {
    ParquetException::NYI("DecodeArrow of DictAccumulator for DeltaByteArrayDecoder");
  }

 private:
  int GetInternal(ByteArray* buffer, int max_values) {
    max_values = std::min(max_values, num_valid_values_);
    suffix_decoder_.Decode(buffer, max_values);

    int64_t data_size = 0;
    const int32_t* prefix_len_ptr =
        reinterpret_cast<const int32_t*>(buffered_prefix_length_->data()) +
        prefix_len_offset_;
    for (int i = 0; i < max_values; ++i) {
      data_size += prefix_len_ptr[i] + buffer[i].len;
    }
    PARQUET_THROW_NOT_OK(buffered_data_->Resize(data_size));

    uint8_t* data_ptr = buffered_data_->mutable_data();
    for (int i = 0; i < max_values; ++i) {
      if (ARROW_PREDICT_TRUE(last_value_.ptr)) {
        memcpy(data_ptr, last_value_.ptr, prefix_len_ptr[i]);
      }
      memcpy(data_ptr + prefix_len_ptr[i], buffer[i].ptr, buffer[i].len);
      buffer[i].ptr = data_ptr;
      buffer[i].len += prefix_len_ptr[i];
      data_ptr += buffer[i].len;
      last_value_ = buffer[i];
    }
    prefix_len_offset_ += max_values;
    this->num_values_ -= max_values;
    num_valid_values_ -= max_values;

    if (num_valid_values_ == 0) {
      last_value_in_previous_page_ =
          std::string(reinterpret_cast<const char*>(last_value_.ptr), last_value_.len);
    }
    return max_values;
  }

  Status DecodeArrowDense(int num_values, int null_count, const uint8_t* valid_bits,
                          int64_t valid_bits_offset,
                          typename EncodingTraits<ByteArrayType>::Accumulator* out,
                          int* out_num_values) {
    ArrowBinaryHelper helper(out);
    ::arrow::internal::BitmapReader bit_reader(valid_bits, valid_bits_offset, num_values);

    std::vector<ByteArray> values(num_values);
    int num_valid_values = GetInternal(values.data(), num_values);
    DCHECK_EQ(num_values - null_count, num_valid_values);

    auto values_ptr = reinterpret_cast<const ByteArray*>(values.data());
    int value_idx = 0;

    for (int i = 0; i < num_values; ++i) {
      bool is_valid = bit_reader.IsSet();
      bit_reader.Next();

      if (is_valid) {
        const auto& val = values_ptr[value_idx];
        if (ARROW_PREDICT_FALSE(!helper.CanFit(val.len))) {
          RETURN_NOT_OK(helper.PushChunk());
        }
        RETURN_NOT_OK(helper.Append(val.ptr, static_cast<int32_t>(val.len)));
        ++value_idx;
      } else {
        RETURN_NOT_OK(helper.AppendNull());
        --null_count;
      }
    }
    DCHECK_EQ(null_count, 0);
    *out_num_values = num_valid_values;
    return Status::OK();
  }

  std::shared_ptr<::arrow::BitUtil::BitReader> decoder_;
  DeltaBitPackDecoder<Int32Type> prefix_len_decoder_;
  DeltaLengthByteArrayDecoder suffix_decoder_;
  ByteArray last_value_;
  // string buffer for last value in previous page
  std::string last_value_in_previous_page_;
  int num_valid_values_;
  uint32_t prefix_len_offset_;
  std::shared_ptr<ResizableBuffer> buffered_prefix_length_;
  std::shared_ptr<ResizableBuffer> buffered_data_;
};

// ----------------------------------------------------------------------
// BYTE_STREAM_SPLIT

template <typename DType>
class ByteStreamSplitDecoder : public DecoderImpl, virtual public TypedDecoder<DType> {
 public:
  using T = typename DType::c_type;
  explicit ByteStreamSplitDecoder(const ColumnDescriptor* descr);

  int Decode(T* buffer, int max_values) override;

  int DecodeArrow(int num_values, int null_count, const uint8_t* valid_bits,
                  int64_t valid_bits_offset,
                  typename EncodingTraits<DType>::Accumulator* builder) override;

  int DecodeArrow(int num_values, int null_count, const uint8_t* valid_bits,
                  int64_t valid_bits_offset,
                  typename EncodingTraits<DType>::DictAccumulator* builder) override;

  void SetData(int num_values, const uint8_t* data, int len) override;

  T* EnsureDecodeBuffer(int64_t min_values) {
    const int64_t size = sizeof(T) * min_values;
    if (!decode_buffer_ || decode_buffer_->size() < size) {
      PARQUET_ASSIGN_OR_THROW(decode_buffer_, ::arrow::AllocateBuffer(size));
    }
    return reinterpret_cast<T*>(decode_buffer_->mutable_data());
  }

 private:
  int num_values_in_buffer_{0};
  std::shared_ptr<Buffer> decode_buffer_;

  static constexpr size_t kNumStreams = sizeof(T);
};

template <typename DType>
ByteStreamSplitDecoder<DType>::ByteStreamSplitDecoder(const ColumnDescriptor* descr)
    : DecoderImpl(descr, Encoding::BYTE_STREAM_SPLIT) {}

template <typename DType>
void ByteStreamSplitDecoder<DType>::SetData(int num_values, const uint8_t* data,
                                            int len) {
  DecoderImpl::SetData(num_values, data, len);
  if (num_values * static_cast<int64_t>(sizeof(T)) > len) {
    throw ParquetException("Data size too small for number of values (corrupted file?)");
  }
  num_values_in_buffer_ = num_values;
}

template <typename DType>
int ByteStreamSplitDecoder<DType>::Decode(T* buffer, int max_values) {
  const int values_to_decode = std::min(num_values_, max_values);
  const int num_decoded_previously = num_values_in_buffer_ - num_values_;
  const uint8_t* data = data_ + num_decoded_previously;

  ::arrow::util::internal::ByteStreamSplitDecode<T>(data, values_to_decode,
                                                    num_values_in_buffer_, buffer);
  num_values_ -= values_to_decode;
  len_ -= sizeof(T) * values_to_decode;
  return values_to_decode;
}

template <typename DType>
int ByteStreamSplitDecoder<DType>::DecodeArrow(
    int num_values, int null_count, const uint8_t* valid_bits, int64_t valid_bits_offset,
    typename EncodingTraits<DType>::Accumulator* builder) {
  constexpr int value_size = static_cast<int>(kNumStreams);
  int values_decoded = num_values - null_count;
  if (ARROW_PREDICT_FALSE(len_ < value_size * values_decoded)) {
    ParquetException::EofException();
  }

  PARQUET_THROW_NOT_OK(builder->Reserve(num_values));

  const int num_decoded_previously = num_values_in_buffer_ - num_values_;
  const uint8_t* data = data_ + num_decoded_previously;
  int offset = 0;

#if defined(ARROW_HAVE_SIMD_SPLIT)
  // Use fast decoding into intermediate buffer.  This will also decode
  // some null values, but it's fast enough that we don't care.
  T* decode_out = EnsureDecodeBuffer(values_decoded);
  ::arrow::util::internal::ByteStreamSplitDecode<T>(data, values_decoded,
                                                    num_values_in_buffer_, decode_out);

  // XXX If null_count is 0, we could even append in bulk or decode directly into
  // builder
  VisitNullBitmapInline(
      valid_bits, valid_bits_offset, num_values, null_count,
      [&]() {
        builder->UnsafeAppend(decode_out[offset]);
        ++offset;
      },
      [&]() { builder->UnsafeAppendNull(); });

#else
  VisitNullBitmapInline(
      valid_bits, valid_bits_offset, num_values, null_count,
      [&]() {
        uint8_t gathered_byte_data[kNumStreams];
        for (size_t b = 0; b < kNumStreams; ++b) {
          const size_t byte_index = b * num_values_in_buffer_ + offset;
          gathered_byte_data[b] = data[byte_index];
        }
        builder->UnsafeAppend(::arrow::util::SafeLoadAs<T>(&gathered_byte_data[0]));
        ++offset;
      },
      [&]() { builder->UnsafeAppendNull(); });
#endif

  num_values_ -= values_decoded;
  len_ -= sizeof(T) * values_decoded;
  return values_decoded;
}

template <typename DType>
int ByteStreamSplitDecoder<DType>::DecodeArrow(
    int num_values, int null_count, const uint8_t* valid_bits, int64_t valid_bits_offset,
    typename EncodingTraits<DType>::DictAccumulator* builder) {
  ParquetException::NYI("DecodeArrow for ByteStreamSplitDecoder");
}

}  // namespace

// ----------------------------------------------------------------------
// Encoder and decoder factory functions

std::unique_ptr<Encoder> MakeEncoder(Type::type type_num, Encoding::type encoding,
                                     bool use_dictionary, const ColumnDescriptor* descr,
                                     MemoryPool* pool) {
  if (use_dictionary) {
    switch (type_num) {
      case Type::INT32:
        return std::unique_ptr<Encoder>(new DictEncoderImpl<Int32Type>(descr, pool));
      case Type::INT64:
        return std::unique_ptr<Encoder>(new DictEncoderImpl<Int64Type>(descr, pool));
      case Type::INT96:
        return std::unique_ptr<Encoder>(new DictEncoderImpl<Int96Type>(descr, pool));
      case Type::FLOAT:
        return std::unique_ptr<Encoder>(new DictEncoderImpl<FloatType>(descr, pool));
      case Type::DOUBLE:
        return std::unique_ptr<Encoder>(new DictEncoderImpl<DoubleType>(descr, pool));
      case Type::BYTE_ARRAY:
        return std::unique_ptr<Encoder>(new DictEncoderImpl<ByteArrayType>(descr, pool));
      case Type::FIXED_LEN_BYTE_ARRAY:
        return std::unique_ptr<Encoder>(new DictEncoderImpl<FLBAType>(descr, pool));
      default:
        DCHECK(false) << "Encoder not implemented";
        break;
    }
  } else if (encoding == Encoding::PLAIN) {
    switch (type_num) {
      case Type::BOOLEAN:
        return std::unique_ptr<Encoder>(new PlainEncoder<BooleanType>(descr, pool));
      case Type::INT32:
        return std::unique_ptr<Encoder>(new PlainEncoder<Int32Type>(descr, pool));
      case Type::INT64:
        return std::unique_ptr<Encoder>(new PlainEncoder<Int64Type>(descr, pool));
      case Type::INT96:
        return std::unique_ptr<Encoder>(new PlainEncoder<Int96Type>(descr, pool));
      case Type::FLOAT:
        return std::unique_ptr<Encoder>(new PlainEncoder<FloatType>(descr, pool));
      case Type::DOUBLE:
        return std::unique_ptr<Encoder>(new PlainEncoder<DoubleType>(descr, pool));
      case Type::BYTE_ARRAY:
        return std::unique_ptr<Encoder>(new PlainEncoder<ByteArrayType>(descr, pool));
      case Type::FIXED_LEN_BYTE_ARRAY:
        return std::unique_ptr<Encoder>(new PlainEncoder<FLBAType>(descr, pool));
      default:
        DCHECK(false) << "Encoder not implemented";
        break;
    }
  } else if (encoding == Encoding::BYTE_STREAM_SPLIT) {
    switch (type_num) {
      case Type::FLOAT:
        return std::unique_ptr<Encoder>(
            new ByteStreamSplitEncoder<FloatType>(descr, pool));
      case Type::DOUBLE:
        return std::unique_ptr<Encoder>(
            new ByteStreamSplitEncoder<DoubleType>(descr, pool));
      default:
        throw ParquetException("BYTE_STREAM_SPLIT only supports FLOAT and DOUBLE");
        break;
    }
  } else {
    ParquetException::NYI("Selected encoding is not supported");
  }
  DCHECK(false) << "Should not be able to reach this code";
  return nullptr;
}

std::unique_ptr<Decoder> MakeDecoder(Type::type type_num, Encoding::type encoding,
                                     const ColumnDescriptor* descr) {
  if (encoding == Encoding::PLAIN) {
    switch (type_num) {
      case Type::BOOLEAN:
        return std::unique_ptr<Decoder>(new PlainBooleanDecoder(descr));
      case Type::INT32:
        return std::unique_ptr<Decoder>(new PlainDecoder<Int32Type>(descr));
      case Type::INT64:
        return std::unique_ptr<Decoder>(new PlainDecoder<Int64Type>(descr));
      case Type::INT96:
        return std::unique_ptr<Decoder>(new PlainDecoder<Int96Type>(descr));
      case Type::FLOAT:
        return std::unique_ptr<Decoder>(new PlainDecoder<FloatType>(descr));
      case Type::DOUBLE:
        return std::unique_ptr<Decoder>(new PlainDecoder<DoubleType>(descr));
      case Type::BYTE_ARRAY:
        return std::unique_ptr<Decoder>(new PlainByteArrayDecoder(descr));
      case Type::FIXED_LEN_BYTE_ARRAY:
        return std::unique_ptr<Decoder>(new PlainFLBADecoder(descr));
      default:
        break;
    }
  } else if (encoding == Encoding::BYTE_STREAM_SPLIT) {
    switch (type_num) {
      case Type::FLOAT:
        return std::unique_ptr<Decoder>(new ByteStreamSplitDecoder<FloatType>(descr));
      case Type::DOUBLE:
        return std::unique_ptr<Decoder>(new ByteStreamSplitDecoder<DoubleType>(descr));
      default:
        throw ParquetException("BYTE_STREAM_SPLIT only supports FLOAT and DOUBLE");
        break;
    }
  } else if (encoding == Encoding::DELTA_BINARY_PACKED) {
    switch (type_num) {
      case Type::INT32:
        return std::unique_ptr<Decoder>(new DeltaBitPackDecoder<Int32Type>(descr));
      case Type::INT64:
        return std::unique_ptr<Decoder>(new DeltaBitPackDecoder<Int64Type>(descr));
      default:
        throw ParquetException("DELTA_BINARY_PACKED only supports INT32 and INT64");
        break;
    }
  } else if (encoding == Encoding::DELTA_BYTE_ARRAY) {
    if (type_num == Type::BYTE_ARRAY || type_num == Type::FIXED_LEN_BYTE_ARRAY) {
      return std::unique_ptr<Decoder>(new DeltaByteArrayDecoder(descr));
    }
    throw ParquetException(
        "DELTA_BYTE_ARRAY only supports BYTE_ARRAY and FIXED_LEN_BYTE_ARRAY");
  } else {
    ParquetException::NYI("Selected encoding is not supported");
  }
  DCHECK(false) << "Should not be able to reach this code";
  return nullptr;
}

namespace detail {
std::unique_ptr<Decoder> MakeDictDecoder(Type::type type_num,
                                         const ColumnDescriptor* descr,
                                         MemoryPool* pool) {
  switch (type_num) {
    case Type::BOOLEAN:
      ParquetException::NYI("Dictionary encoding not implemented for boolean type");
    case Type::INT32:
      return std::unique_ptr<Decoder>(new DictDecoderImpl<Int32Type>(descr, pool));
    case Type::INT64:
      return std::unique_ptr<Decoder>(new DictDecoderImpl<Int64Type>(descr, pool));
    case Type::INT96:
      return std::unique_ptr<Decoder>(new DictDecoderImpl<Int96Type>(descr, pool));
    case Type::FLOAT:
      return std::unique_ptr<Decoder>(new DictDecoderImpl<FloatType>(descr, pool));
    case Type::DOUBLE:
      return std::unique_ptr<Decoder>(new DictDecoderImpl<DoubleType>(descr, pool));
    case Type::BYTE_ARRAY:
      return std::unique_ptr<Decoder>(new DictByteArrayDecoderImpl(descr, pool));
    case Type::FIXED_LEN_BYTE_ARRAY:
      return std::unique_ptr<Decoder>(new DictDecoderImpl<FLBAType>(descr, pool));
    default:
      break;
  }
  DCHECK(false) << "Should not be able to reach this code";
  return nullptr;
}

}  // namespace detail
}  // namespace parquet<|MERGE_RESOLUTION|>--- conflicted
+++ resolved
@@ -2122,21 +2122,12 @@
   static constexpr int kMaxDeltaBitWidth = static_cast<int>(sizeof(T) * 8);
 
   void InitHeader() {
-<<<<<<< HEAD
-    if (!decoder_->GetVlqInt(&values_per_block_)) ParquetException::EofException();
-    if (!decoder_->GetVlqInt(&mini_blocks_per_block_)) ParquetException::EofException();
-    if (!decoder_->GetVlqInt(&total_value_count_) || (total_value_count_ & (1UL << 31))) {
+    if (!decoder_->GetVlqInt(&values_per_block_) ||
+        !decoder_->GetVlqInt(&mini_blocks_per_block_) ||
+        !decoder_->GetVlqInt(&total_value_count_) ||
+        !decoder_->GetZigZagVlqInt(&last_value_)) {
       ParquetException::EofException();
     }
-    if (!decoder_->GetZigZagVlqInt(&last_value_)) ParquetException::EofException();
-=======
-    if (!decoder_.GetVlqInt(&values_per_block_) ||
-        !decoder_.GetVlqInt(&mini_blocks_per_block_) ||
-        !decoder_.GetVlqInt(&total_value_count_) ||
-        !decoder_.GetZigZagVlqInt(&last_value_)) {
-      ParquetException::EofException();
-    }
->>>>>>> 1440d5ab
 
     if (values_per_block_ == 0) {
       throw ParquetException("cannot have zero value per block");
