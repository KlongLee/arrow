// Licensed to the Apache Software Foundation (ASF) under one
// or more contributor license agreements.  See the NOTICE file
// distributed with this work for additional information
// regarding copyright ownership.  The ASF licenses this file
// to you under the Apache License, Version 2.0 (the
// "License"); you may not use this file except in compliance
// with the License.  You may obtain a copy of the License at
//
//   http://www.apache.org/licenses/LICENSE-2.0
//
// Unless required by applicable law or agreed to in writing,
// software distributed under the License is distributed on an
// "AS IS" BASIS, WITHOUT WARRANTIES OR CONDITIONS OF ANY
// KIND, either express or implied.  See the License for the
// specific language governing permissions and limitations
// under the License.

#include "parquet/column_writer.h"

#include <algorithm>
#include <cstdint>
#include <cstring>
#include <memory>
#include <string>
#include <utility>
#include <vector>

#include "arrow/array.h"
#include "arrow/buffer_builder.h"
#include "arrow/compute/api.h"
#include "arrow/type.h"
#include "arrow/type_traits.h"
#include "arrow/util/bit_stream_utils.h"
#include "arrow/util/checked_cast.h"
#include "arrow/util/compression.h"
#include "arrow/util/logging.h"
#include "arrow/util/rle_encoding.h"

#include "parquet/column_page.h"
#include "parquet/encoding.h"
#include "parquet/encryption_internal.h"
#include "parquet/internal_file_encryptor.h"
#include "parquet/metadata.h"
#include "parquet/platform.h"
#include "parquet/properties.h"
#include "parquet/schema.h"
#include "parquet/statistics.h"
#include "parquet/thrift.h"
#include "parquet/types.h"

namespace parquet {

using arrow::Status;
using arrow::compute::Datum;
using arrow::internal::checked_cast;

using BitWriter = arrow::BitUtil::BitWriter;
using RleEncoder = arrow::util::RleEncoder;

LevelEncoder::LevelEncoder() {}
LevelEncoder::~LevelEncoder() {}

void LevelEncoder::Init(Encoding::type encoding, int16_t max_level,
                        int num_buffered_values, uint8_t* data, int data_size) {
  bit_width_ = BitUtil::Log2(max_level + 1);
  encoding_ = encoding;
  switch (encoding) {
    case Encoding::RLE: {
      rle_encoder_.reset(new RleEncoder(data, data_size, bit_width_));
      break;
    }
    case Encoding::BIT_PACKED: {
      int num_bytes =
          static_cast<int>(BitUtil::BytesForBits(num_buffered_values * bit_width_));
      bit_packed_encoder_.reset(new BitWriter(data, num_bytes));
      break;
    }
    default:
      throw ParquetException("Unknown encoding type for levels.");
  }
}

int LevelEncoder::MaxBufferSize(Encoding::type encoding, int16_t max_level,
                                int num_buffered_values) {
  int bit_width = BitUtil::Log2(max_level + 1);
  int num_bytes = 0;
  switch (encoding) {
    case Encoding::RLE: {
      // TODO: Due to the way we currently check if the buffer is full enough,
      // we need to have MinBufferSize as head room.
      num_bytes = RleEncoder::MaxBufferSize(bit_width, num_buffered_values) +
                  RleEncoder::MinBufferSize(bit_width);
      break;
    }
    case Encoding::BIT_PACKED: {
      num_bytes =
          static_cast<int>(BitUtil::BytesForBits(num_buffered_values * bit_width));
      break;
    }
    default:
      throw ParquetException("Unknown encoding type for levels.");
  }
  return num_bytes;
}

int LevelEncoder::Encode(int batch_size, const int16_t* levels) {
  int num_encoded = 0;
  if (!rle_encoder_ && !bit_packed_encoder_) {
    throw ParquetException("Level encoders are not initialized.");
  }

  if (encoding_ == Encoding::RLE) {
    for (int i = 0; i < batch_size; ++i) {
      if (!rle_encoder_->Put(*(levels + i))) {
        break;
      }
      ++num_encoded;
    }
    rle_encoder_->Flush();
    rle_length_ = rle_encoder_->len();
  } else {
    for (int i = 0; i < batch_size; ++i) {
      if (!bit_packed_encoder_->PutValue(*(levels + i), bit_width_)) {
        break;
      }
      ++num_encoded;
    }
    bit_packed_encoder_->Flush();
  }
  return num_encoded;
}

// ----------------------------------------------------------------------
// PageWriter implementation

// This subclass delimits pages appearing in a serialized stream, each preceded
// by a serialized Thrift format::PageHeader indicating the type of each page
// and the page metadata.
class SerializedPageWriter : public PageWriter {
 public:
  SerializedPageWriter(const std::shared_ptr<ArrowOutputStream>& sink,
<<<<<<< HEAD
                       Compression::type codec, ColumnChunkMetaDataBuilder* metadata,
                       int16_t row_group_ordinal, int16_t column_chunk_ordinal,
                       MemoryPool* pool = arrow::default_memory_pool(),
                       std::shared_ptr<Encryptor> meta_encryptor = NULLPTR,
                       std::shared_ptr<Encryptor> data_encryptor = NULLPTR)
=======
                       Compression::type codec, int compression_level,
                       ColumnChunkMetaDataBuilder* metadata,
                       MemoryPool* pool = arrow::default_memory_pool())
>>>>>>> ea309dda
      : sink_(sink),
        metadata_(metadata),
        pool_(pool),
        num_values_(0),
        dictionary_page_offset_(0),
        data_page_offset_(0),
        total_uncompressed_size_(0),
<<<<<<< HEAD
        total_compressed_size_(0),
        page_ordinal_(0),
        row_group_ordinal_(row_group_ordinal),
        column_ordinal_(column_chunk_ordinal),
        meta_encryptor_(meta_encryptor),
        data_encryptor_(data_encryptor) {
    if (data_encryptor_ != NULLPTR || meta_encryptor_ != NULLPTR) {
      InitEncryption();
    }
    compressor_ = GetCodecFromArrow(codec);
=======
        total_compressed_size_(0) {
    compressor_ = GetCodec(codec, compression_level);
>>>>>>> ea309dda
    thrift_serializer_.reset(new ThriftSerializer);
  }

  int64_t WriteDictionaryPage(const DictionaryPage& page) override {
    int64_t uncompressed_size = page.size();
    std::shared_ptr<Buffer> compressed_data = nullptr;
    if (has_compressor()) {
      auto buffer = std::static_pointer_cast<ResizableBuffer>(
          AllocateBuffer(pool_, uncompressed_size));
      Compress(*(page.buffer().get()), buffer.get());
      compressed_data = std::static_pointer_cast<Buffer>(buffer);
    } else {
      compressed_data = page.buffer();
    }

    format::DictionaryPageHeader dict_page_header;
    dict_page_header.__set_num_values(page.num_values());
    dict_page_header.__set_encoding(ToThrift(page.encoding()));
    dict_page_header.__set_is_sorted(page.is_sorted());

    const uint8_t* output_data_buffer = compressed_data->data();
    int32_t output_data_len = static_cast<int32_t>(compressed_data->size());

    std::shared_ptr<Buffer> encrypted_data_buffer = nullptr;
    if (data_encryptor_.get()) {
      UpdateEncryption(encryption::kDictionaryPage);
      encrypted_data_buffer = std::static_pointer_cast<ResizableBuffer>(AllocateBuffer(
          pool_, data_encryptor_->CiphertextSizeDelta() + output_data_len));
      output_data_len = data_encryptor_->Encrypt(compressed_data->data(), output_data_len,
                                                 encrypted_data_buffer->mutable_data());
      output_data_buffer = encrypted_data_buffer->data();
    }

    format::PageHeader page_header;
    page_header.__set_type(format::PageType::DICTIONARY_PAGE);
    page_header.__set_uncompressed_page_size(static_cast<int32_t>(uncompressed_size));
    page_header.__set_compressed_page_size(static_cast<int32_t>(output_data_len));
    page_header.__set_dictionary_page_header(dict_page_header);
    // TODO(PARQUET-594) crc checksum

    int64_t start_pos = -1;
    PARQUET_THROW_NOT_OK(sink_->Tell(&start_pos));
    if (dictionary_page_offset_ == 0) {
      dictionary_page_offset_ = start_pos;
    }

    if (meta_encryptor_) {
      UpdateEncryption(encryption::kDictionaryPageHeader);
    }
    int64_t header_size =
        thrift_serializer_->Serialize(&page_header, sink_.get(), meta_encryptor_);

    PARQUET_THROW_NOT_OK(sink_->Write(output_data_buffer, output_data_len));

    total_uncompressed_size_ += uncompressed_size + header_size;
    total_compressed_size_ += output_data_len + header_size;

    int64_t final_pos = -1;
    PARQUET_THROW_NOT_OK(sink_->Tell(&final_pos));
    return final_pos - start_pos;
  }

  void Close(bool has_dictionary, bool fallback) override {
    if (meta_encryptor_ != nullptr) {
      UpdateEncryption(encryption::kColumnMetaData);
    }
    // index_page_offset = -1 since they are not supported
    metadata_->Finish(num_values_, dictionary_page_offset_, -1, data_page_offset_,
                      total_compressed_size_, total_uncompressed_size_, has_dictionary,
                      fallback, meta_encryptor_);
    // Write metadata at end of column chunk
    metadata_->WriteTo(sink_.get());
  }

  /**
   * Compress a buffer.
   */
  void Compress(const Buffer& src_buffer, ResizableBuffer* dest_buffer) override {
    DCHECK(compressor_ != nullptr);

    // Compress the data
    int64_t max_compressed_size =
        compressor_->MaxCompressedLen(src_buffer.size(), src_buffer.data());

    // Use Arrow::Buffer::shrink_to_fit = false
    // underlying buffer only keeps growing. Resize to a smaller size does not reallocate.
    PARQUET_THROW_NOT_OK(dest_buffer->Resize(max_compressed_size, false));

    int64_t compressed_size;
    PARQUET_THROW_NOT_OK(
        compressor_->Compress(src_buffer.size(), src_buffer.data(), max_compressed_size,
                              dest_buffer->mutable_data(), &compressed_size));
    PARQUET_THROW_NOT_OK(dest_buffer->Resize(compressed_size, false));
  }

  int64_t WriteDataPage(const CompressedDataPage& page) override {
    int64_t uncompressed_size = page.uncompressed_size();
    std::shared_ptr<Buffer> compressed_data = page.buffer();
    format::DataPageHeader data_page_header;
    data_page_header.__set_num_values(page.num_values());
    data_page_header.__set_encoding(ToThrift(page.encoding()));
    data_page_header.__set_definition_level_encoding(
        ToThrift(page.definition_level_encoding()));
    data_page_header.__set_repetition_level_encoding(
        ToThrift(page.repetition_level_encoding()));
    data_page_header.__set_statistics(ToThrift(page.statistics()));

    const uint8_t* output_data_buffer = compressed_data->data();
    int32_t output_data_len = static_cast<int32_t>(compressed_data->size());

    std::shared_ptr<ResizableBuffer> encrypted_data_buffer = AllocateBuffer(pool_, 0);
    if (data_encryptor_.get()) {
      UpdateEncryption(encryption::kDataPage);
      PARQUET_THROW_NOT_OK(encrypted_data_buffer->Resize(
          data_encryptor_->CiphertextSizeDelta() + output_data_len));
      output_data_len = data_encryptor_->Encrypt(compressed_data->data(), output_data_len,
                                                 encrypted_data_buffer->mutable_data());
      output_data_buffer = encrypted_data_buffer->data();
    }

    format::PageHeader page_header;
    page_header.__set_type(format::PageType::DATA_PAGE);
    page_header.__set_uncompressed_page_size(static_cast<int32_t>(uncompressed_size));
    page_header.__set_compressed_page_size(static_cast<int32_t>(output_data_len));
    page_header.__set_data_page_header(data_page_header);
    // TODO(PARQUET-594) crc checksum

    int64_t start_pos = -1;
    PARQUET_THROW_NOT_OK(sink_->Tell(&start_pos));
    if (data_page_offset_ == 0) {
      data_page_offset_ = start_pos;
    }

    if (meta_encryptor_) {
      UpdateEncryption(encryption::kDataPageHeader);
    }
    int64_t header_size =
        thrift_serializer_->Serialize(&page_header, sink_.get(), meta_encryptor_);
    PARQUET_THROW_NOT_OK(sink_->Write(output_data_buffer, output_data_len));

    total_uncompressed_size_ += uncompressed_size + header_size;
    total_compressed_size_ += output_data_len + header_size;
    num_values_ += page.num_values();

    page_ordinal_++;
    int64_t current_pos = -1;
    PARQUET_THROW_NOT_OK(sink_->Tell(&current_pos));
    return current_pos - start_pos;
  }

  bool has_compressor() override { return (compressor_ != nullptr); }

  int64_t num_values() { return num_values_; }

  int64_t dictionary_page_offset() { return dictionary_page_offset_; }

  int64_t data_page_offset() { return data_page_offset_; }

  int64_t total_compressed_size() { return total_compressed_size_; }

  int64_t total_uncompressed_size() { return total_uncompressed_size_; }

 private:
  void InitEncryption() {
    // Prepare the AAD for quick update later.
    if (data_encryptor_ != NULLPTR) {
      data_pageAAD_ = encryption::CreateModuleAad(
          data_encryptor_->file_aad(), encryption::kDataPage, row_group_ordinal_,
          column_ordinal_, static_cast<int16_t>(-1));
    }
    if (meta_encryptor_ != NULLPTR) {
      data_page_headerAAD_ = encryption::CreateModuleAad(
          meta_encryptor_->file_aad(), encryption::kDataPageHeader, row_group_ordinal_,
          column_ordinal_, static_cast<int16_t>(-1));
    }
  }

  void UpdateEncryption(int8_t module_type) {
    switch (module_type) {
      case encryption::kColumnMetaData: {
        meta_encryptor_->UpdateAad(encryption::CreateModuleAad(
            meta_encryptor_->file_aad(), module_type, row_group_ordinal_, column_ordinal_,
            static_cast<int16_t>(-1)));
        break;
      }
      case encryption::kDataPage: {
        encryption::QuickUpdatePageAad(data_pageAAD_, page_ordinal_);
        data_encryptor_->UpdateAad(data_pageAAD_);
        break;
      }
      case encryption::kDataPageHeader: {
        encryption::QuickUpdatePageAad(data_page_headerAAD_, page_ordinal_);
        meta_encryptor_->UpdateAad(data_page_headerAAD_);
        break;
      }
      case encryption::kDictionaryPageHeader: {
        meta_encryptor_->UpdateAad(encryption::CreateModuleAad(
            meta_encryptor_->file_aad(), module_type, row_group_ordinal_, column_ordinal_,
            static_cast<int16_t>(-1)));
        break;
      }
      case encryption::kDictionaryPage: {
        data_encryptor_->UpdateAad(encryption::CreateModuleAad(
            data_encryptor_->file_aad(), module_type, row_group_ordinal_, column_ordinal_,
            static_cast<int16_t>(-1)));
        break;
      }
      default:
        throw ParquetException("Unknown module type in UpdateEncryption");
    }
  }

  std::shared_ptr<ArrowOutputStream> sink_;
  ColumnChunkMetaDataBuilder* metadata_;
  MemoryPool* pool_;
  int64_t num_values_;
  int64_t dictionary_page_offset_;
  int64_t data_page_offset_;
  int64_t total_uncompressed_size_;
  int64_t total_compressed_size_;
  int16_t page_ordinal_;
  int16_t row_group_ordinal_;
  int16_t column_ordinal_;

  std::unique_ptr<ThriftSerializer> thrift_serializer_;

  // Compression codec to use.
  std::unique_ptr<arrow::util::Codec> compressor_;

  std::string data_pageAAD_;
  std::string data_page_headerAAD_;

  std::shared_ptr<Encryptor> meta_encryptor_;
  std::shared_ptr<Encryptor> data_encryptor_;
};

// This implementation of the PageWriter writes to the final sink on Close .
class BufferedPageWriter : public PageWriter {
 public:
  BufferedPageWriter(const std::shared_ptr<ArrowOutputStream>& sink,
<<<<<<< HEAD
                     Compression::type codec, ColumnChunkMetaDataBuilder* metadata,
                     int16_t row_group_ordinal, int16_t current_column_ordinal,
                     MemoryPool* pool = arrow::default_memory_pool(),
                     std::shared_ptr<Encryptor> meta_encryptor = NULLPTR,
                     std::shared_ptr<Encryptor> data_encryptor = NULLPTR)
      : final_sink_(sink), metadata_(metadata) {
    in_memory_sink_ = CreateOutputStream(pool);

    pager_ = std::unique_ptr<SerializedPageWriter>(new SerializedPageWriter(
        in_memory_sink_, codec, metadata, row_group_ordinal, current_column_ordinal, pool,
        meta_encryptor, data_encryptor));
=======
                     Compression::type codec, int compression_level,
                     ColumnChunkMetaDataBuilder* metadata,
                     MemoryPool* pool = arrow::default_memory_pool())
      : final_sink_(sink), metadata_(metadata) {
    in_memory_sink_ = CreateOutputStream(pool);
    pager_ = std::unique_ptr<SerializedPageWriter>(new SerializedPageWriter(
        in_memory_sink_, codec, compression_level, metadata, pool));
>>>>>>> ea309dda
  }

  int64_t WriteDictionaryPage(const DictionaryPage& page) override {
    return pager_->WriteDictionaryPage(page);
  }

  void Close(bool has_dictionary, bool fallback) override {
    // index_page_offset = -1 since they are not supported
    int64_t final_position = -1;
    PARQUET_THROW_NOT_OK(final_sink_->Tell(&final_position));
    metadata_->Finish(
        pager_->num_values(), pager_->dictionary_page_offset() + final_position, -1,
        pager_->data_page_offset() + final_position, pager_->total_compressed_size(),
        pager_->total_uncompressed_size(), has_dictionary, fallback);

    // Write metadata at end of column chunk
    metadata_->WriteTo(in_memory_sink_.get());

    // flush everything to the serialized sink
    std::shared_ptr<Buffer> buffer;
    PARQUET_THROW_NOT_OK(in_memory_sink_->Finish(&buffer));
    PARQUET_THROW_NOT_OK(final_sink_->Write(buffer->data(), buffer->size()));
  }

  int64_t WriteDataPage(const CompressedDataPage& page) override {
    return pager_->WriteDataPage(page);
  }

  void Compress(const Buffer& src_buffer, ResizableBuffer* dest_buffer) override {
    pager_->Compress(src_buffer, dest_buffer);
  }

  bool has_compressor() override { return pager_->has_compressor(); }

 private:
  std::shared_ptr<ArrowOutputStream> final_sink_;
  ColumnChunkMetaDataBuilder* metadata_;
  std::shared_ptr<arrow::io::BufferOutputStream> in_memory_sink_;
  std::unique_ptr<SerializedPageWriter> pager_;
};

std::unique_ptr<PageWriter> PageWriter::Open(
    const std::shared_ptr<ArrowOutputStream>& sink, Compression::type codec,
<<<<<<< HEAD
    ColumnChunkMetaDataBuilder* metadata, int16_t row_group_ordinal,
    int16_t column_chunk_ordinal, MemoryPool* pool, bool buffered_row_group,
    std::shared_ptr<Encryptor> meta_encryptor,
    std::shared_ptr<Encryptor> data_encryptor) {
  if (buffered_row_group) {
    return std::unique_ptr<PageWriter>(new BufferedPageWriter(
        sink, codec, metadata, row_group_ordinal, column_chunk_ordinal, pool,
        meta_encryptor, data_encryptor));
  } else {
    return std::unique_ptr<PageWriter>(new SerializedPageWriter(
        sink, codec, metadata, row_group_ordinal, column_chunk_ordinal, pool,
        meta_encryptor, data_encryptor));
=======
    int compression_level, ColumnChunkMetaDataBuilder* metadata, MemoryPool* pool,
    bool buffered_row_group) {
  if (buffered_row_group) {
    return std::unique_ptr<PageWriter>(
        new BufferedPageWriter(sink, codec, compression_level, metadata, pool));
  } else {
    return std::unique_ptr<PageWriter>(
        new SerializedPageWriter(sink, codec, compression_level, metadata, pool));
>>>>>>> ea309dda
  }
}

// ----------------------------------------------------------------------
// ColumnWriter

std::shared_ptr<WriterProperties> default_writer_properties() {
  static std::shared_ptr<WriterProperties> default_writer_properties =
      WriterProperties::Builder().build();
  return default_writer_properties;
}

class ColumnWriterImpl {
 public:
  ColumnWriterImpl(ColumnChunkMetaDataBuilder* metadata,
                   std::unique_ptr<PageWriter> pager, const bool use_dictionary,
                   Encoding::type encoding, const WriterProperties* properties)
      : metadata_(metadata),
        descr_(metadata->descr()),
        pager_(std::move(pager)),
        has_dictionary_(use_dictionary),
        encoding_(encoding),
        properties_(properties),
        allocator_(properties->memory_pool()),
        num_buffered_values_(0),
        num_buffered_encoded_values_(0),
        rows_written_(0),
        total_bytes_written_(0),
        total_compressed_bytes_(0),
        closed_(false),
        fallback_(false),
        definition_levels_sink_(allocator_),
        repetition_levels_sink_(allocator_) {
    definition_levels_rle_ =
        std::static_pointer_cast<ResizableBuffer>(AllocateBuffer(allocator_, 0));
    repetition_levels_rle_ =
        std::static_pointer_cast<ResizableBuffer>(AllocateBuffer(allocator_, 0));
    uncompressed_data_ =
        std::static_pointer_cast<ResizableBuffer>(AllocateBuffer(allocator_, 0));
    if (pager_->has_compressor()) {
      compressed_data_ =
          std::static_pointer_cast<ResizableBuffer>(AllocateBuffer(allocator_, 0));
    }
  }

  virtual ~ColumnWriterImpl() = default;

  int64_t Close();

 protected:
  virtual std::shared_ptr<Buffer> GetValuesBuffer() = 0;

  // Serializes Dictionary Page if enabled
  virtual void WriteDictionaryPage() = 0;

  // Plain-encoded statistics of the current page
  virtual EncodedStatistics GetPageStatistics() = 0;

  // Plain-encoded statistics of the whole chunk
  virtual EncodedStatistics GetChunkStatistics() = 0;

  // Merges page statistics into chunk statistics, then resets the values
  virtual void ResetPageStatistics() = 0;

  // Adds Data Pages to an in memory buffer in dictionary encoding mode
  // Serializes the Data Pages in other encoding modes
  void AddDataPage();

  // Serializes Data Pages
  void WriteDataPage(const CompressedDataPage& page) {
    total_bytes_written_ += pager_->WriteDataPage(page);
  }

  // Write multiple definition levels
  void WriteDefinitionLevels(int64_t num_levels, const int16_t* levels) {
    DCHECK(!closed_);
    PARQUET_THROW_NOT_OK(
        definition_levels_sink_.Append(levels, sizeof(int16_t) * num_levels));
  }

  // Write multiple repetition levels
  void WriteRepetitionLevels(int64_t num_levels, const int16_t* levels) {
    DCHECK(!closed_);
    PARQUET_THROW_NOT_OK(
        repetition_levels_sink_.Append(levels, sizeof(int16_t) * num_levels));
  }

  // RLE encode the src_buffer into dest_buffer and return the encoded size
  int64_t RleEncodeLevels(const void* src_buffer, ResizableBuffer* dest_buffer,
                          int16_t max_level);

  // Serialize the buffered Data Pages
  void FlushBufferedDataPages();

  ColumnChunkMetaDataBuilder* metadata_;
  const ColumnDescriptor* descr_;

  std::unique_ptr<PageWriter> pager_;

  bool has_dictionary_;
  Encoding::type encoding_;
  const WriterProperties* properties_;

  LevelEncoder level_encoder_;

  MemoryPool* allocator_;

  // The total number of values stored in the data page. This is the maximum of
  // the number of encoded definition levels or encoded values. For
  // non-repeated, required columns, this is equal to the number of encoded
  // values. For repeated or optional values, there may be fewer data values
  // than levels, and this tells you how many encoded levels there are in that
  // case.
  int64_t num_buffered_values_;

  // The total number of stored values. For repeated or optional values, this
  // number may be lower than num_buffered_values_.
  int64_t num_buffered_encoded_values_;

  // Total number of rows written with this ColumnWriter
  int rows_written_;

  // Records the total number of bytes written by the serializer
  int64_t total_bytes_written_;

  // Records the current number of compressed bytes in a column
  int64_t total_compressed_bytes_;

  // Flag to check if the Writer has been closed
  bool closed_;

  // Flag to infer if dictionary encoding has fallen back to PLAIN
  bool fallback_;

  arrow::BufferBuilder definition_levels_sink_;
  arrow::BufferBuilder repetition_levels_sink_;

  std::shared_ptr<ResizableBuffer> definition_levels_rle_;
  std::shared_ptr<ResizableBuffer> repetition_levels_rle_;

  std::shared_ptr<ResizableBuffer> uncompressed_data_;
  std::shared_ptr<ResizableBuffer> compressed_data_;

  std::vector<CompressedDataPage> data_pages_;

 private:
  void InitSinks() {
    definition_levels_sink_.Rewind(0);
    repetition_levels_sink_.Rewind(0);
  }
};

// return the size of the encoded buffer
int64_t ColumnWriterImpl::RleEncodeLevels(const void* src_buffer,
                                          ResizableBuffer* dest_buffer,
                                          int16_t max_level) {
  // TODO: This only works with due to some RLE specifics
  int64_t rle_size = LevelEncoder::MaxBufferSize(Encoding::RLE, max_level,
                                                 static_cast<int>(num_buffered_values_)) +
                     sizeof(int32_t);

  // Use Arrow::Buffer::shrink_to_fit = false
  // underlying buffer only keeps growing. Resize to a smaller size does not reallocate.
  PARQUET_THROW_NOT_OK(dest_buffer->Resize(rle_size, false));

  level_encoder_.Init(Encoding::RLE, max_level, static_cast<int>(num_buffered_values_),
                      dest_buffer->mutable_data() + sizeof(int32_t),
                      static_cast<int>(dest_buffer->size() - sizeof(int32_t)));
  int encoded = level_encoder_.Encode(static_cast<int>(num_buffered_values_),
                                      reinterpret_cast<const int16_t*>(src_buffer));
  DCHECK_EQ(encoded, num_buffered_values_);
  reinterpret_cast<int32_t*>(dest_buffer->mutable_data())[0] = level_encoder_.len();
  int64_t encoded_size = level_encoder_.len() + sizeof(int32_t);
  return encoded_size;
}

void ColumnWriterImpl::AddDataPage() {
  int64_t definition_levels_rle_size = 0;
  int64_t repetition_levels_rle_size = 0;

  std::shared_ptr<Buffer> values = GetValuesBuffer();

  if (descr_->max_definition_level() > 0) {
    definition_levels_rle_size =
        RleEncodeLevels(definition_levels_sink_.data(), definition_levels_rle_.get(),
                        descr_->max_definition_level());
  }

  if (descr_->max_repetition_level() > 0) {
    repetition_levels_rle_size =
        RleEncodeLevels(repetition_levels_sink_.data(), repetition_levels_rle_.get(),
                        descr_->max_repetition_level());
  }

  int64_t uncompressed_size =
      definition_levels_rle_size + repetition_levels_rle_size + values->size();

  // Use Arrow::Buffer::shrink_to_fit = false
  // underlying buffer only keeps growing. Resize to a smaller size does not reallocate.
  PARQUET_THROW_NOT_OK(uncompressed_data_->Resize(uncompressed_size, false));

  // Concatenate data into a single buffer
  uint8_t* uncompressed_ptr = uncompressed_data_->mutable_data();
  memcpy(uncompressed_ptr, repetition_levels_rle_->data(), repetition_levels_rle_size);
  uncompressed_ptr += repetition_levels_rle_size;
  memcpy(uncompressed_ptr, definition_levels_rle_->data(), definition_levels_rle_size);
  uncompressed_ptr += definition_levels_rle_size;
  memcpy(uncompressed_ptr, values->data(), values->size());

  EncodedStatistics page_stats = GetPageStatistics();
  page_stats.ApplyStatSizeLimits(properties_->max_statistics_size(descr_->path()));
  page_stats.set_is_signed(SortOrder::SIGNED == descr_->sort_order());
  ResetPageStatistics();

  std::shared_ptr<Buffer> compressed_data;
  if (pager_->has_compressor()) {
    pager_->Compress(*(uncompressed_data_.get()), compressed_data_.get());
    compressed_data = compressed_data_;
  } else {
    compressed_data = uncompressed_data_;
  }

  // Write the page to OutputStream eagerly if there is no dictionary or
  // if dictionary encoding has fallen back to PLAIN
  if (has_dictionary_ && !fallback_) {  // Save pages until end of dictionary encoding
    std::shared_ptr<Buffer> compressed_data_copy;
    PARQUET_THROW_NOT_OK(compressed_data->Copy(0, compressed_data->size(), allocator_,
                                               &compressed_data_copy));
    CompressedDataPage page(compressed_data_copy,
                            static_cast<int32_t>(num_buffered_values_), encoding_,
                            Encoding::RLE, Encoding::RLE, uncompressed_size, page_stats);
    total_compressed_bytes_ += page.size() + sizeof(format::PageHeader);
    data_pages_.push_back(std::move(page));
  } else {  // Eagerly write pages
    CompressedDataPage page(compressed_data, static_cast<int32_t>(num_buffered_values_),
                            encoding_, Encoding::RLE, Encoding::RLE, uncompressed_size,
                            page_stats);
    WriteDataPage(page);
  }

  // Re-initialize the sinks for next Page.
  InitSinks();
  num_buffered_values_ = 0;
  num_buffered_encoded_values_ = 0;
}

int64_t ColumnWriterImpl::Close() {
  if (!closed_) {
    closed_ = true;
    if (has_dictionary_ && !fallback_) {
      WriteDictionaryPage();
    }

    FlushBufferedDataPages();

    EncodedStatistics chunk_statistics = GetChunkStatistics();
    chunk_statistics.ApplyStatSizeLimits(
        properties_->max_statistics_size(descr_->path()));
    chunk_statistics.set_is_signed(SortOrder::SIGNED == descr_->sort_order());

    // Write stats only if the column has at least one row written
    if (rows_written_ > 0 && chunk_statistics.is_set()) {
      metadata_->SetStatistics(chunk_statistics);
    }
    pager_->Close(has_dictionary_, fallback_);
  }

  return total_bytes_written_;
}

void ColumnWriterImpl::FlushBufferedDataPages() {
  // Write all outstanding data to a new page
  if (num_buffered_values_ > 0) {
    AddDataPage();
  }
  for (size_t i = 0; i < data_pages_.size(); i++) {
    WriteDataPage(data_pages_[i]);
  }
  data_pages_.clear();
  total_compressed_bytes_ = 0;
}

// ----------------------------------------------------------------------
// TypedColumnWriter

template <typename Action>
inline void DoInBatches(int64_t total, int64_t batch_size, Action&& action) {
  int64_t num_batches = static_cast<int>(total / batch_size);
  for (int round = 0; round < num_batches; round++) {
    action(round * batch_size, batch_size);
  }
  // Write the remaining values
  if (total % batch_size > 0) {
    action(num_batches * batch_size, total % batch_size);
  }
}

bool DictionaryDirectWriteSupported(const arrow::Array& array) {
  DCHECK_EQ(array.type_id(), arrow::Type::DICTIONARY);
  const arrow::DictionaryType& dict_type =
      static_cast<const arrow::DictionaryType&>(*array.type());
  auto id = dict_type.value_type()->id();
  return id == arrow::Type::BINARY || id == arrow::Type::STRING;
}

Status ConvertDictionaryToDense(const arrow::Array& array, MemoryPool* pool,
                                std::shared_ptr<arrow::Array>* out) {
  const arrow::DictionaryType& dict_type =
      static_cast<const arrow::DictionaryType&>(*array.type());

  // TODO(ARROW-1648): Remove this special handling once we require an Arrow
  // version that has this fixed.
  if (dict_type.value_type()->id() == arrow::Type::NA) {
    *out = std::make_shared<arrow::NullArray>(array.length());
    return Status::OK();
  }

  arrow::compute::FunctionContext ctx(pool);
  Datum cast_output;
  RETURN_NOT_OK(arrow::compute::Cast(&ctx, Datum(array.data()), dict_type.value_type(),
                                     arrow::compute::CastOptions(), &cast_output));
  *out = cast_output.make_array();
  return Status::OK();
}

static inline bool IsDictionaryEncoding(Encoding::type encoding) {
  return encoding == Encoding::PLAIN_DICTIONARY;
}

template <typename DType>
class TypedColumnWriterImpl : public ColumnWriterImpl, public TypedColumnWriter<DType> {
 public:
  using T = typename DType::c_type;

  TypedColumnWriterImpl(ColumnChunkMetaDataBuilder* metadata,
                        std::unique_ptr<PageWriter> pager, const bool use_dictionary,
                        Encoding::type encoding, const WriterProperties* properties)
      : ColumnWriterImpl(metadata, std::move(pager), use_dictionary, encoding,
                         properties) {
    current_encoder_ = MakeEncoder(DType::type_num, encoding, use_dictionary, descr_,
                                   properties->memory_pool());

    if (properties->statistics_enabled(descr_->path()) &&
        (SortOrder::UNKNOWN != descr_->sort_order())) {
      page_statistics_ = MakeStatistics<DType>(descr_, allocator_);
      chunk_statistics_ = MakeStatistics<DType>(descr_, allocator_);
    }
  }

  int64_t Close() override { return ColumnWriterImpl::Close(); }

  void WriteBatch(int64_t num_values, const int16_t* def_levels,
                  const int16_t* rep_levels, const T* values) override {
    // We check for DataPage limits only after we have inserted the values. If a user
    // writes a large number of values, the DataPage size can be much above the limit.
    // The purpose of this chunking is to bound this. Even if a user writes large number
    // of values, the chunking will ensure the AddDataPage() is called at a reasonable
    // pagesize limit
    int64_t value_offset = 0;
    auto WriteChunk = [&](int64_t offset, int64_t batch_size) {
      int64_t values_to_write =
          WriteLevels(batch_size, def_levels + offset, rep_levels + offset);
      // PARQUET-780
      if (values_to_write > 0) {
        DCHECK_NE(nullptr, values);
      }
      WriteValues(values + value_offset, values_to_write, batch_size - values_to_write);
      CommitWriteAndCheckPageLimit(batch_size, values_to_write);
      value_offset += values_to_write;

      // Dictionary size checked separately from data page size since we
      // circumvent this check when writing arrow::DictionaryArray directly
      CheckDictionarySizeLimit();
    };
    DoInBatches(num_values, properties_->write_batch_size(), WriteChunk);
  }

  void WriteBatchSpaced(int64_t num_values, const int16_t* def_levels,
                        const int16_t* rep_levels, const uint8_t* valid_bits,
                        int64_t valid_bits_offset, const T* values) override {
    // Like WriteBatch, but for spaced values
    int64_t value_offset = 0;
    auto WriteChunk = [&](int64_t offset, int64_t batch_size) {
      int64_t batch_num_values = 0;
      int64_t batch_num_spaced_values = 0;
      WriteLevelsSpaced(batch_size, def_levels + offset, rep_levels + offset,
                        &batch_num_values, &batch_num_spaced_values);
      WriteValuesSpaced(values + value_offset, batch_num_values, batch_num_spaced_values,
                        valid_bits, valid_bits_offset + value_offset);
      CommitWriteAndCheckPageLimit(batch_size, batch_num_spaced_values);
      value_offset += batch_num_spaced_values;

      // Dictionary size checked separately from data page size since we
      // circumvent this check when writing arrow::DictionaryArray directly
      CheckDictionarySizeLimit();
    };
    DoInBatches(num_values, properties_->write_batch_size(), WriteChunk);
  }

  Status WriteArrow(const int16_t* def_levels, const int16_t* rep_levels,
                    int64_t num_levels, const arrow::Array& array,
                    ArrowWriteContext* ctx) override {
    if (array.type()->id() == arrow::Type::DICTIONARY) {
      return WriteArrowDictionary(def_levels, rep_levels, num_levels, array, ctx);
    } else {
      return WriteArrowDense(def_levels, rep_levels, num_levels, array, ctx);
    }
  }

  int64_t EstimatedBufferedValueBytes() const override {
    return current_encoder_->EstimatedDataEncodedSize();
  }

 protected:
  std::shared_ptr<Buffer> GetValuesBuffer() override {
    return current_encoder_->FlushValues();
  }

  // Internal function to handle direct writing of arrow::DictionaryArray,
  // since the standard logic concerning dictionary size limits and fallback to
  // plain encoding is circumvented
  Status WriteArrowDictionary(const int16_t* def_levels, const int16_t* rep_levels,
                              int64_t num_levels, const arrow::Array& array,
                              ArrowWriteContext* context);

  Status WriteArrowDense(const int16_t* def_levels, const int16_t* rep_levels,
                         int64_t num_levels, const arrow::Array& array,
                         ArrowWriteContext* context);

  void WriteDictionaryPage() override {
    // We have to dynamic cast here because of TypedEncoder<Type> as
    // some compilers don't want to cast through virtual inheritance
    auto dict_encoder = dynamic_cast<DictEncoder<DType>*>(current_encoder_.get());
    DCHECK(dict_encoder);
    std::shared_ptr<ResizableBuffer> buffer =
        AllocateBuffer(properties_->memory_pool(), dict_encoder->dict_encoded_size());
    dict_encoder->WriteDict(buffer->mutable_data());

    DictionaryPage page(buffer, dict_encoder->num_entries(),
                        properties_->dictionary_page_encoding());
    total_bytes_written_ += pager_->WriteDictionaryPage(page);
  }

  EncodedStatistics GetPageStatistics() override {
    EncodedStatistics result;
    if (page_statistics_) result = page_statistics_->Encode();
    return result;
  }

  EncodedStatistics GetChunkStatistics() override {
    EncodedStatistics result;
    if (chunk_statistics_) result = chunk_statistics_->Encode();
    return result;
  }

  void ResetPageStatistics() override {
    if (chunk_statistics_ != nullptr) {
      chunk_statistics_->Merge(*page_statistics_);
      page_statistics_->Reset();
    }
  }

  Type::type type() const override { return descr_->physical_type(); }

  const ColumnDescriptor* descr() const override { return descr_; }

  int64_t rows_written() const override { return rows_written_; }

  int64_t total_compressed_bytes() const override { return total_compressed_bytes_; }

  int64_t total_bytes_written() const override { return total_bytes_written_; }

  const WriterProperties* properties() override { return properties_; }

 private:
  using ValueEncoderType = typename EncodingTraits<DType>::Encoder;
  using TypedStats = TypedStatistics<DType>;
  std::unique_ptr<Encoder> current_encoder_;
  std::shared_ptr<TypedStats> page_statistics_;
  std::shared_ptr<TypedStats> chunk_statistics_;

  // If writing a sequence of arrow::DictionaryArray to the writer, we keep the
  // dictionary passed to DictEncoder<T>::PutDictionary so we can check
  // subsequent array chunks to see either if materialization is required (in
  // which case we call back to the dense write path)
  std::shared_ptr<arrow::Array> preserved_dictionary_;

  int64_t WriteLevels(int64_t num_values, const int16_t* def_levels,
                      const int16_t* rep_levels) {
    int64_t values_to_write = 0;
    // If the field is required and non-repeated, there are no definition levels
    if (descr_->max_definition_level() > 0) {
      for (int64_t i = 0; i < num_values; ++i) {
        if (def_levels[i] == descr_->max_definition_level()) {
          ++values_to_write;
        }
      }

      WriteDefinitionLevels(num_values, def_levels);
    } else {
      // Required field, write all values
      values_to_write = num_values;
    }

    // Not present for non-repeated fields
    if (descr_->max_repetition_level() > 0) {
      // A row could include more than one value
      // Count the occasions where we start a new row
      for (int64_t i = 0; i < num_values; ++i) {
        if (rep_levels[i] == 0) {
          rows_written_++;
        }
      }

      WriteRepetitionLevels(num_values, rep_levels);
    } else {
      // Each value is exactly one row
      rows_written_ += static_cast<int>(num_values);
    }
    return values_to_write;
  }

  void WriteLevelsSpaced(int64_t num_levels, const int16_t* def_levels,
                         const int16_t* rep_levels, int64_t* out_values_to_write,
                         int64_t* out_spaced_values_to_write) {
    int64_t values_to_write = 0;
    int64_t spaced_values_to_write = 0;
    // If the field is required and non-repeated, there are no definition levels
    if (descr_->max_definition_level() > 0) {
      // Minimal definition level for which spaced values are written
      int16_t min_spaced_def_level = descr_->max_definition_level();
      if (descr_->schema_node()->is_optional()) {
        min_spaced_def_level--;
      }
      for (int64_t i = 0; i < num_levels; ++i) {
        if (def_levels[i] == descr_->max_definition_level()) {
          ++values_to_write;
        }
        if (def_levels[i] >= min_spaced_def_level) {
          ++spaced_values_to_write;
        }
      }

      WriteDefinitionLevels(num_levels, def_levels);
    } else {
      // Required field, write all values
      values_to_write = num_levels;
      spaced_values_to_write = num_levels;
    }

    // Not present for non-repeated fields
    if (descr_->max_repetition_level() > 0) {
      // A row could include more than one value
      // Count the occasions where we start a new row
      for (int64_t i = 0; i < num_levels; ++i) {
        if (rep_levels[i] == 0) {
          rows_written_++;
        }
      }

      WriteRepetitionLevels(num_levels, rep_levels);
    } else {
      // Each value is exactly one row
      rows_written_ += static_cast<int>(num_levels);
    }

    *out_values_to_write = values_to_write;
    *out_spaced_values_to_write = spaced_values_to_write;
  }

  void CommitWriteAndCheckPageLimit(int64_t num_levels, int64_t num_values) {
    num_buffered_values_ += num_levels;
    num_buffered_encoded_values_ += num_values;

    if (current_encoder_->EstimatedDataEncodedSize() >= properties_->data_pagesize()) {
      AddDataPage();
    }
  }

  void FallbackToPlainEncoding() {
    if (IsDictionaryEncoding(current_encoder_->encoding())) {
      WriteDictionaryPage();
      // Serialize the buffered Dictionary Indicies
      FlushBufferedDataPages();
      fallback_ = true;
      // Only PLAIN encoding is supported for fallback in V1
      current_encoder_ = MakeEncoder(DType::type_num, Encoding::PLAIN, false, descr_,
                                     properties_->memory_pool());
      encoding_ = Encoding::PLAIN;
    }
  }

  // Checks if the Dictionary Page size limit is reached
  // If the limit is reached, the Dictionary and Data Pages are serialized
  // The encoding is switched to PLAIN
  //
  // Only one Dictionary Page is written.
  // Fallback to PLAIN if dictionary page limit is reached.
  void CheckDictionarySizeLimit() {
    if (!has_dictionary_ || fallback_) {
      // Either not using dictionary encoding, or we have already fallen back
      // to PLAIN encoding because the size threshold was reached
      return;
    }

    // We have to dynamic cast here because TypedEncoder<Type> as some compilers
    // don't want to cast through virtual inheritance
    auto dict_encoder = dynamic_cast<DictEncoder<DType>*>(current_encoder_.get());
    if (dict_encoder->dict_encoded_size() >= properties_->dictionary_pagesize_limit()) {
      FallbackToPlainEncoding();
    }
  }

  void WriteValues(const T* values, int64_t num_values, int64_t num_nulls) {
    dynamic_cast<ValueEncoderType*>(current_encoder_.get())
        ->Put(values, static_cast<int>(num_values));
    if (page_statistics_ != nullptr) {
      page_statistics_->Update(values, num_values, num_nulls);
    }
  }

  void WriteValuesSpaced(const T* values, int64_t num_values, int64_t num_spaced_values,
                         const uint8_t* valid_bits, int64_t valid_bits_offset) {
    if (descr_->schema_node()->is_optional()) {
      dynamic_cast<ValueEncoderType*>(current_encoder_.get())
          ->PutSpaced(values, static_cast<int>(num_spaced_values), valid_bits,
                      valid_bits_offset);
    } else {
      dynamic_cast<ValueEncoderType*>(current_encoder_.get())
          ->Put(values, static_cast<int>(num_values));
    }
    if (page_statistics_ != nullptr) {
      const int64_t num_nulls = num_spaced_values - num_values;
      page_statistics_->UpdateSpaced(values, valid_bits, valid_bits_offset, num_values,
                                     num_nulls);
    }
  }
};

template <typename DType>
Status TypedColumnWriterImpl<DType>::WriteArrowDictionary(const int16_t* def_levels,
                                                          const int16_t* rep_levels,
                                                          int64_t num_levels,
                                                          const arrow::Array& array,
                                                          ArrowWriteContext* ctx) {
  // If this is the first time writing a DictionaryArray, then there's
  // a few possible paths to take:
  //
  // - If dictionary encoding is not enabled, convert to densely
  //   encoded and call WriteArrow
  // - Dictionary encoding enabled
  //   - If this is the first time this is called, then we call
  //     PutDictionary into the encoder and then PutIndices on each
  //     chunk. We store the dictionary that was written in
  //     preserved_dictionary_ so that subsequent calls to this method
  //     can make sure the dictionary has not changed
  //   - On subsequent calls, we have to check whether the dictionary
  //     has changed. If it has, then we trigger the varying
  //     dictionary path and materialize each chunk and then call
  //     WriteArrow with that
  auto WriteDense = [&] {
    std::shared_ptr<arrow::Array> dense_array;
    RETURN_NOT_OK(
        ConvertDictionaryToDense(array, properties_->memory_pool(), &dense_array));
    return WriteArrowDense(def_levels, rep_levels, num_levels, *dense_array, ctx);
  };

  if (!IsDictionaryEncoding(current_encoder_->encoding()) ||
      !DictionaryDirectWriteSupported(array)) {
    // No longer dictionary-encoding for whatever reason, maybe we never were
    // or we decided to stop. Note that WriteArrow can be invoked multiple
    // times with both dense and dictionary-encoded versions of the same data
    // without a problem. Any dense data will be hashed to indices until the
    // dictionary page limit is reached, at which everything (dictionary and
    // dense) will fall back to plain encoding
    return WriteDense();
  }

  auto dict_encoder = dynamic_cast<DictEncoder<DType>*>(current_encoder_.get());
  const auto& data = checked_cast<const arrow::DictionaryArray&>(array);
  std::shared_ptr<arrow::Array> dictionary = data.dictionary();
  std::shared_ptr<arrow::Array> indices = data.indices();

  int64_t value_offset = 0;
  auto WriteIndicesChunk = [&](int64_t offset, int64_t batch_size) {
    int64_t batch_num_values = 0;
    int64_t batch_num_spaced_values = 0;
    WriteLevelsSpaced(batch_size, def_levels + offset, rep_levels + offset,
                      &batch_num_values, &batch_num_spaced_values);
    dict_encoder->PutIndices(*indices->Slice(value_offset, batch_num_spaced_values));
    CommitWriteAndCheckPageLimit(batch_size, batch_num_values);
    value_offset += batch_num_spaced_values;
  };

  // Handle seeing dictionary for the first time
  if (!preserved_dictionary_) {
    // It's a new dictionary. Call PutDictionary and keep track of it
    PARQUET_CATCH_NOT_OK(dict_encoder->PutDictionary(*dictionary));

    // TODO(wesm): If some dictionary values are unobserved, then the
    // statistics will be inaccurate. Do we care enough to fix it?
    if (page_statistics_ != nullptr) {
      PARQUET_CATCH_NOT_OK(page_statistics_->Update(*dictionary));
    }
    preserved_dictionary_ = dictionary;
  } else if (!dictionary->Equals(*preserved_dictionary_)) {
    // Dictionary has changed
    PARQUET_CATCH_NOT_OK(FallbackToPlainEncoding());
    return WriteDense();
  }

  PARQUET_CATCH_NOT_OK(
      DoInBatches(num_levels, properties_->write_batch_size(), WriteIndicesChunk));
  return Status::OK();
}

// ----------------------------------------------------------------------
// Direct Arrow write path

template <typename ParquetType, typename ArrowType, typename Enable = void>
struct SerializeFunctor {
  using ArrowCType = typename ArrowType::c_type;
  using ArrayType = typename arrow::TypeTraits<ArrowType>::ArrayType;
  using ParquetCType = typename ParquetType::c_type;
  Status Serialize(const ArrayType& array, ArrowWriteContext*, ParquetCType* out) {
    const ArrowCType* input = array.raw_values();
    if (array.null_count() > 0) {
      for (int i = 0; i < array.length(); i++) {
        out[i] = static_cast<ParquetCType>(input[i]);
      }
    } else {
      std::copy(input, input + array.length(), out);
    }
    return Status::OK();
  }
};

template <typename ParquetType, typename ArrowType>
inline Status SerializeData(const arrow::Array& array, ArrowWriteContext* ctx,
                            typename ParquetType::c_type* out) {
  using ArrayType = typename arrow::TypeTraits<ArrowType>::ArrayType;
  SerializeFunctor<ParquetType, ArrowType> functor;
  return functor.Serialize(checked_cast<const ArrayType&>(array), ctx, out);
}

template <typename ParquetType, typename ArrowType>
Status WriteArrowSerialize(const arrow::Array& array, int64_t num_levels,
                           const int16_t* def_levels, const int16_t* rep_levels,
                           ArrowWriteContext* ctx,
                           TypedColumnWriter<ParquetType>* writer) {
  using ParquetCType = typename ParquetType::c_type;

  ParquetCType* buffer;
  PARQUET_THROW_NOT_OK(ctx->GetScratchData<ParquetCType>(array.length(), &buffer));

  bool no_nulls =
      writer->descr()->schema_node()->is_required() || (array.null_count() == 0);

  Status s = SerializeData<ParquetType, ArrowType>(array, ctx, buffer);
  RETURN_NOT_OK(s);
  if (no_nulls) {
    PARQUET_CATCH_NOT_OK(writer->WriteBatch(num_levels, def_levels, rep_levels, buffer));
  } else {
    PARQUET_CATCH_NOT_OK(writer->WriteBatchSpaced(num_levels, def_levels, rep_levels,
                                                  array.null_bitmap_data(),
                                                  array.offset(), buffer));
  }
  return Status::OK();
}

template <typename ParquetType>
Status WriteArrowZeroCopy(const arrow::Array& array, int64_t num_levels,
                          const int16_t* def_levels, const int16_t* rep_levels,
                          ArrowWriteContext* ctx,
                          TypedColumnWriter<ParquetType>* writer) {
  using T = typename ParquetType::c_type;
  const auto& data = static_cast<const arrow::PrimitiveArray&>(array);
  const T* values = nullptr;
  // The values buffer may be null if the array is empty (ARROW-2744)
  if (data.values() != nullptr) {
    values = reinterpret_cast<const T*>(data.values()->data()) + data.offset();
  } else {
    DCHECK_EQ(data.length(), 0);
  }
  if (writer->descr()->schema_node()->is_required() || (data.null_count() == 0)) {
    PARQUET_CATCH_NOT_OK(writer->WriteBatch(num_levels, def_levels, rep_levels, values));
  } else {
    PARQUET_CATCH_NOT_OK(writer->WriteBatchSpaced(num_levels, def_levels, rep_levels,
                                                  data.null_bitmap_data(), data.offset(),
                                                  values));
  }
  return Status::OK();
}

#define WRITE_SERIALIZE_CASE(ArrowEnum, ArrowType, ParquetType) \
  case arrow::Type::ArrowEnum:                                  \
    return WriteArrowSerialize<ParquetType, arrow::ArrowType>(  \
        array, num_levels, def_levels, rep_levels, ctx, this);

#define WRITE_ZERO_COPY_CASE(ArrowEnum, ArrowType, ParquetType)                       \
  case arrow::Type::ArrowEnum:                                                        \
    return WriteArrowZeroCopy<ParquetType>(array, num_levels, def_levels, rep_levels, \
                                           ctx, this);

#define ARROW_UNSUPPORTED()                                          \
  std::stringstream ss;                                              \
  ss << "Arrow type " << array.type()->ToString()                    \
     << " cannot be written to Parquet type " << descr_->ToString(); \
  return Status::Invalid(ss.str());

// ----------------------------------------------------------------------
// Write Arrow to BooleanType

template <>
struct SerializeFunctor<BooleanType, arrow::BooleanType> {
  Status Serialize(const arrow::BooleanArray& data, ArrowWriteContext*, bool* out) {
    for (int i = 0; i < data.length(); i++) {
      *out++ = data.Value(i);
    }
    return Status::OK();
  }
};

template <>
Status TypedColumnWriterImpl<BooleanType>::WriteArrowDense(const int16_t* def_levels,
                                                           const int16_t* rep_levels,
                                                           int64_t num_levels,
                                                           const arrow::Array& array,
                                                           ArrowWriteContext* ctx) {
  if (array.type_id() != arrow::Type::BOOL) {
    ARROW_UNSUPPORTED();
  }
  return WriteArrowSerialize<BooleanType, arrow::BooleanType>(
      array, num_levels, def_levels, rep_levels, ctx, this);
}

// ----------------------------------------------------------------------
// Write Arrow types to INT32

template <>
struct SerializeFunctor<Int32Type, arrow::Date64Type> {
  Status Serialize(const arrow::Date64Array& array, ArrowWriteContext*, int32_t* out) {
    const int64_t* input = array.raw_values();
    for (int i = 0; i < array.length(); i++) {
      *out++ = static_cast<int32_t>(*input++ / 86400000);
    }
    return Status::OK();
  }
};

template <>
struct SerializeFunctor<Int32Type, arrow::Time32Type> {
  Status Serialize(const arrow::Time32Array& array, ArrowWriteContext*, int32_t* out) {
    const int32_t* input = array.raw_values();
    const auto& type = static_cast<const arrow::Time32Type&>(*array.type());
    if (type.unit() == arrow::TimeUnit::SECOND) {
      for (int i = 0; i < array.length(); i++) {
        out[i] = input[i] * 1000;
      }
    } else {
      std::copy(input, input + array.length(), out);
    }
    return Status::OK();
  }
};

template <>
Status TypedColumnWriterImpl<Int32Type>::WriteArrowDense(const int16_t* def_levels,
                                                         const int16_t* rep_levels,
                                                         int64_t num_levels,
                                                         const arrow::Array& array,
                                                         ArrowWriteContext* ctx) {
  switch (array.type()->id()) {
    case arrow::Type::NA: {
      PARQUET_CATCH_NOT_OK(WriteBatch(num_levels, def_levels, rep_levels, nullptr));
    } break;
      WRITE_SERIALIZE_CASE(INT8, Int8Type, Int32Type)
      WRITE_SERIALIZE_CASE(UINT8, UInt8Type, Int32Type)
      WRITE_SERIALIZE_CASE(INT16, Int16Type, Int32Type)
      WRITE_SERIALIZE_CASE(UINT16, UInt16Type, Int32Type)
      WRITE_SERIALIZE_CASE(UINT32, UInt32Type, Int32Type)
      WRITE_ZERO_COPY_CASE(INT32, Int32Type, Int32Type)
      WRITE_ZERO_COPY_CASE(DATE32, Date32Type, Int32Type)
      WRITE_SERIALIZE_CASE(DATE64, Date64Type, Int32Type)
      WRITE_SERIALIZE_CASE(TIME32, Time32Type, Int32Type)
    default:
      ARROW_UNSUPPORTED()
  }
  return Status::OK();
}

// ----------------------------------------------------------------------
// Write Arrow to Int64 and Int96

#define INT96_CONVERT_LOOP(ConversionFunction) \
  for (int64_t i = 0; i < array.length(); i++) ConversionFunction(input[i], &out[i]);

template <>
struct SerializeFunctor<Int96Type, arrow::TimestampType> {
  Status Serialize(const arrow::TimestampArray& array, ArrowWriteContext*, Int96* out) {
    const int64_t* input = array.raw_values();
    const auto& type = static_cast<const arrow::TimestampType&>(*array.type());
    switch (type.unit()) {
      case arrow::TimeUnit::NANO:
        INT96_CONVERT_LOOP(internal::NanosecondsToImpalaTimestamp);
        break;
      case arrow::TimeUnit::MICRO:
        INT96_CONVERT_LOOP(internal::MicrosecondsToImpalaTimestamp);
        break;
      case arrow::TimeUnit::MILLI:
        INT96_CONVERT_LOOP(internal::MillisecondsToImpalaTimestamp);
        break;
      case arrow::TimeUnit::SECOND:
        INT96_CONVERT_LOOP(internal::SecondsToImpalaTimestamp);
        break;
    }
    return Status::OK();
  }
};

#define COERCE_DIVIDE -1
#define COERCE_INVALID 0
#define COERCE_MULTIPLY +1

static std::pair<int, int64_t> kTimestampCoercionFactors[4][4] = {
    // from seconds ...
    {{COERCE_INVALID, 0},                      // ... to seconds
     {COERCE_MULTIPLY, 1000},                  // ... to millis
     {COERCE_MULTIPLY, 1000000},               // ... to micros
     {COERCE_MULTIPLY, INT64_C(1000000000)}},  // ... to nanos
    // from millis ...
    {{COERCE_INVALID, 0},
     {COERCE_MULTIPLY, 1},
     {COERCE_MULTIPLY, 1000},
     {COERCE_MULTIPLY, 1000000}},
    // from micros ...
    {{COERCE_INVALID, 0},
     {COERCE_DIVIDE, 1000},
     {COERCE_MULTIPLY, 1},
     {COERCE_MULTIPLY, 1000}},
    // from nanos ...
    {{COERCE_INVALID, 0},
     {COERCE_DIVIDE, 1000000},
     {COERCE_DIVIDE, 1000},
     {COERCE_MULTIPLY, 1}}};

template <>
struct SerializeFunctor<Int64Type, arrow::TimestampType> {
  Status Serialize(const arrow::TimestampArray& array, ArrowWriteContext* ctx,
                   int64_t* out) {
    const auto& source_type = static_cast<const arrow::TimestampType&>(*array.type());
    auto source_unit = source_type.unit();
    const int64_t* values = array.raw_values();

    arrow::TimeUnit::type target_unit = ctx->properties->coerce_timestamps_unit();
    auto target_type = arrow::timestamp(target_unit);
    bool truncation_allowed = ctx->properties->truncated_timestamps_allowed();

    auto DivideBy = [&](const int64_t factor) {
      for (int64_t i = 0; i < array.length(); i++) {
        if (!truncation_allowed && array.IsValid(i) && (values[i] % factor != 0)) {
          return Status::Invalid("Casting from ", source_type.ToString(), " to ",
                                 target_type->ToString(),
                                 " would lose data: ", values[i]);
        }
        out[i] = values[i] / factor;
      }
      return Status::OK();
    };

    auto MultiplyBy = [&](const int64_t factor) {
      for (int64_t i = 0; i < array.length(); i++) {
        out[i] = values[i] * factor;
      }
      return Status::OK();
    };

    const auto& coercion = kTimestampCoercionFactors[static_cast<int>(source_unit)]
                                                    [static_cast<int>(target_unit)];

    // .first -> coercion operation; .second -> scale factor
    DCHECK_NE(coercion.first, COERCE_INVALID);
    return coercion.first == COERCE_DIVIDE ? DivideBy(coercion.second)
                                           : MultiplyBy(coercion.second);
  }
};

#undef COERCE_DIVIDE
#undef COERCE_INVALID
#undef COERCE_MULTIPLY

Status WriteTimestamps(const arrow::Array& values, int64_t num_levels,
                       const int16_t* def_levels, const int16_t* rep_levels,
                       ArrowWriteContext* ctx, TypedColumnWriter<Int64Type>* writer) {
  const auto& source_type = static_cast<const arrow::TimestampType&>(*values.type());

  auto WriteCoerce = [&](const ArrowWriterProperties* properties) {
    ArrowWriteContext temp_ctx = *ctx;
    temp_ctx.properties = properties;
    return WriteArrowSerialize<Int64Type, arrow::TimestampType>(
        values, num_levels, def_levels, rep_levels, &temp_ctx, writer);
  };

  if (ctx->properties->coerce_timestamps_enabled()) {
    // User explicitly requested coercion to specific unit
    if (source_type.unit() == ctx->properties->coerce_timestamps_unit()) {
      // No data conversion necessary
      return WriteArrowZeroCopy<Int64Type>(values, num_levels, def_levels, rep_levels,
                                           ctx, writer);
    } else {
      return WriteCoerce(ctx->properties);
    }
  } else if (writer->properties()->version() == ParquetVersion::PARQUET_1_0 &&
             source_type.unit() == arrow::TimeUnit::NANO) {
    // Absent superseding user instructions, when writing Parquet version 1.0 files,
    // timestamps in nanoseconds are coerced to microseconds
    std::shared_ptr<ArrowWriterProperties> properties =
        (ArrowWriterProperties::Builder())
            .coerce_timestamps(arrow::TimeUnit::MICRO)
            ->disallow_truncated_timestamps()
            ->build();
    return WriteCoerce(properties.get());
  } else if (source_type.unit() == arrow::TimeUnit::SECOND) {
    // Absent superseding user instructions, timestamps in seconds are coerced to
    // milliseconds
    std::shared_ptr<ArrowWriterProperties> properties =
        (ArrowWriterProperties::Builder())
            .coerce_timestamps(arrow::TimeUnit::MILLI)
            ->build();
    return WriteCoerce(properties.get());
  } else {
    // No data conversion necessary
    return WriteArrowZeroCopy<Int64Type>(values, num_levels, def_levels, rep_levels, ctx,
                                         writer);
  }
}

template <>
Status TypedColumnWriterImpl<Int64Type>::WriteArrowDense(const int16_t* def_levels,
                                                         const int16_t* rep_levels,
                                                         int64_t num_levels,
                                                         const arrow::Array& array,
                                                         ArrowWriteContext* ctx) {
  switch (array.type()->id()) {
    case arrow::Type::TIMESTAMP:
      return WriteTimestamps(array, num_levels, def_levels, rep_levels, ctx, this);
      WRITE_ZERO_COPY_CASE(INT64, Int64Type, Int64Type)
      WRITE_SERIALIZE_CASE(UINT32, UInt32Type, Int64Type)
      WRITE_SERIALIZE_CASE(UINT64, UInt64Type, Int64Type)
      WRITE_ZERO_COPY_CASE(TIME64, Time64Type, Int64Type)
    default:
      ARROW_UNSUPPORTED();
  }
}

template <>
Status TypedColumnWriterImpl<Int96Type>::WriteArrowDense(const int16_t* def_levels,
                                                         const int16_t* rep_levels,
                                                         int64_t num_levels,
                                                         const arrow::Array& array,
                                                         ArrowWriteContext* ctx) {
  if (array.type_id() != arrow::Type::TIMESTAMP) {
    ARROW_UNSUPPORTED();
  }
  return WriteArrowSerialize<Int96Type, arrow::TimestampType>(
      array, num_levels, def_levels, rep_levels, ctx, this);
}

// ----------------------------------------------------------------------
// Floating point types

template <>
Status TypedColumnWriterImpl<FloatType>::WriteArrowDense(const int16_t* def_levels,
                                                         const int16_t* rep_levels,
                                                         int64_t num_levels,
                                                         const arrow::Array& array,
                                                         ArrowWriteContext* ctx) {
  if (array.type_id() != arrow::Type::FLOAT) {
    ARROW_UNSUPPORTED();
  }
  return WriteArrowZeroCopy<FloatType>(array, num_levels, def_levels, rep_levels, ctx,
                                       this);
}

template <>
Status TypedColumnWriterImpl<DoubleType>::WriteArrowDense(const int16_t* def_levels,
                                                          const int16_t* rep_levels,
                                                          int64_t num_levels,
                                                          const arrow::Array& array,
                                                          ArrowWriteContext* ctx) {
  if (array.type_id() != arrow::Type::DOUBLE) {
    ARROW_UNSUPPORTED();
  }
  return WriteArrowZeroCopy<DoubleType>(array, num_levels, def_levels, rep_levels, ctx,
                                        this);
}

// ----------------------------------------------------------------------
// Write Arrow to BYTE_ARRAY

template <>
Status TypedColumnWriterImpl<ByteArrayType>::WriteArrowDense(const int16_t* def_levels,
                                                             const int16_t* rep_levels,
                                                             int64_t num_levels,
                                                             const arrow::Array& array,
                                                             ArrowWriteContext* ctx) {
  if (array.type()->id() != arrow::Type::BINARY &&
      array.type()->id() != arrow::Type::STRING) {
    ARROW_UNSUPPORTED();
  }

  int64_t value_offset = 0;
  auto WriteChunk = [&](int64_t offset, int64_t batch_size) {
    int64_t batch_num_values = 0;
    int64_t batch_num_spaced_values = 0;
    WriteLevelsSpaced(batch_size, def_levels + offset, rep_levels + offset,
                      &batch_num_values, &batch_num_spaced_values);
    std::shared_ptr<arrow::Array> data_slice =
        array.Slice(value_offset, batch_num_spaced_values);
    current_encoder_->Put(*data_slice);
    if (page_statistics_ != nullptr) {
      page_statistics_->Update(*data_slice);
    }
    CommitWriteAndCheckPageLimit(batch_size, batch_num_values);
    CheckDictionarySizeLimit();
    value_offset += batch_num_spaced_values;
  };

  PARQUET_CATCH_NOT_OK(
      DoInBatches(num_levels, properties_->write_batch_size(), WriteChunk));
  return Status::OK();
}

// ----------------------------------------------------------------------
// Write Arrow to FIXED_LEN_BYTE_ARRAY

template <typename ParquetType, typename ArrowType>
struct SerializeFunctor<ParquetType, ArrowType,
                        arrow::enable_if_fixed_size_binary<ArrowType>> {
  Status Serialize(const arrow::FixedSizeBinaryArray& array, ArrowWriteContext*,
                   FLBA* out) {
    if (array.null_count() == 0) {
      // no nulls, just dump the data
      // todo(advancedxy): use a writeBatch to avoid this step
      for (int64_t i = 0; i < array.length(); i++) {
        out[i] = FixedLenByteArray(array.GetValue(i));
      }
    } else {
      for (int64_t i = 0; i < array.length(); i++) {
        if (array.IsValid(i)) {
          out[i] = FixedLenByteArray(array.GetValue(i));
        }
      }
    }
    return Status::OK();
  }
};

template <>
Status WriteArrowSerialize<FLBAType, arrow::Decimal128Type>(
    const arrow::Array& array, int64_t num_levels, const int16_t* def_levels,
    const int16_t* rep_levels, ArrowWriteContext* ctx,
    TypedColumnWriter<FLBAType>* writer) {
  const auto& data = static_cast<const arrow::Decimal128Array&>(array);
  const int64_t length = data.length();

  FLBA* buffer;
  RETURN_NOT_OK(ctx->GetScratchData<FLBA>(num_levels, &buffer));

  const auto& decimal_type = static_cast<const arrow::Decimal128Type&>(*data.type());
  const int32_t offset =
      decimal_type.byte_width() - internal::DecimalSize(decimal_type.precision());

  const bool does_not_have_nulls =
      writer->descr()->schema_node()->is_required() || data.null_count() == 0;

  const auto valid_value_count = static_cast<size_t>(length - data.null_count()) * 2;
  std::vector<uint64_t> big_endian_values(valid_value_count);

  // TODO(phillipc): Look into whether our compilers will perform loop unswitching so we
  // don't have to keep writing two loops to handle the case where we know there are no
  // nulls
  if (does_not_have_nulls) {
    // no nulls, just dump the data
    // todo(advancedxy): use a writeBatch to avoid this step
    for (int64_t i = 0, j = 0; i < length; ++i, j += 2) {
      auto unsigned_64_bit = reinterpret_cast<const uint64_t*>(data.GetValue(i));
      big_endian_values[j] = arrow::BitUtil::ToBigEndian(unsigned_64_bit[1]);
      big_endian_values[j + 1] = arrow::BitUtil::ToBigEndian(unsigned_64_bit[0]);
      buffer[i] = FixedLenByteArray(
          reinterpret_cast<const uint8_t*>(&big_endian_values[j]) + offset);
    }
  } else {
    for (int64_t i = 0, buffer_idx = 0, j = 0; i < length; ++i) {
      if (data.IsValid(i)) {
        auto unsigned_64_bit = reinterpret_cast<const uint64_t*>(data.GetValue(i));
        big_endian_values[j] = arrow::BitUtil::ToBigEndian(unsigned_64_bit[1]);
        big_endian_values[j + 1] = arrow::BitUtil::ToBigEndian(unsigned_64_bit[0]);
        buffer[buffer_idx++] = FixedLenByteArray(
            reinterpret_cast<const uint8_t*>(&big_endian_values[j]) + offset);
        j += 2;
      }
    }
  }
  PARQUET_CATCH_NOT_OK(writer->WriteBatch(num_levels, def_levels, rep_levels, buffer));
  return Status::OK();
}

template <>
Status TypedColumnWriterImpl<FLBAType>::WriteArrowDense(const int16_t* def_levels,
                                                        const int16_t* rep_levels,
                                                        int64_t num_levels,
                                                        const arrow::Array& array,
                                                        ArrowWriteContext* ctx) {
  switch (array.type()->id()) {
    WRITE_SERIALIZE_CASE(FIXED_SIZE_BINARY, FixedSizeBinaryType, FLBAType)
    WRITE_SERIALIZE_CASE(DECIMAL, Decimal128Type, FLBAType)
    default:
      break;
  }
  return Status::OK();
}

// ----------------------------------------------------------------------
// Dynamic column writer constructor

std::shared_ptr<ColumnWriter> ColumnWriter::Make(ColumnChunkMetaDataBuilder* metadata,
                                                 std::unique_ptr<PageWriter> pager,
                                                 const WriterProperties* properties) {
  const ColumnDescriptor* descr = metadata->descr();
  const bool use_dictionary = properties->dictionary_enabled(descr->path()) &&
                              descr->physical_type() != Type::BOOLEAN;
  Encoding::type encoding = properties->encoding(descr->path());
  if (use_dictionary) {
    encoding = properties->dictionary_index_encoding();
  }
  switch (descr->physical_type()) {
    case Type::BOOLEAN:
      return std::make_shared<TypedColumnWriterImpl<BooleanType>>(
          metadata, std::move(pager), use_dictionary, encoding, properties);
    case Type::INT32:
      return std::make_shared<TypedColumnWriterImpl<Int32Type>>(
          metadata, std::move(pager), use_dictionary, encoding, properties);
    case Type::INT64:
      return std::make_shared<TypedColumnWriterImpl<Int64Type>>(
          metadata, std::move(pager), use_dictionary, encoding, properties);
    case Type::INT96:
      return std::make_shared<TypedColumnWriterImpl<Int96Type>>(
          metadata, std::move(pager), use_dictionary, encoding, properties);
    case Type::FLOAT:
      return std::make_shared<TypedColumnWriterImpl<FloatType>>(
          metadata, std::move(pager), use_dictionary, encoding, properties);
    case Type::DOUBLE:
      return std::make_shared<TypedColumnWriterImpl<DoubleType>>(
          metadata, std::move(pager), use_dictionary, encoding, properties);
    case Type::BYTE_ARRAY:
      return std::make_shared<TypedColumnWriterImpl<ByteArrayType>>(
          metadata, std::move(pager), use_dictionary, encoding, properties);
    case Type::FIXED_LEN_BYTE_ARRAY:
      return std::make_shared<TypedColumnWriterImpl<FLBAType>>(
          metadata, std::move(pager), use_dictionary, encoding, properties);
    default:
      ParquetException::NYI("type reader not implemented");
  }
  // Unreachable code, but supress compiler warning
  return std::shared_ptr<ColumnWriter>(nullptr);
}

}  // namespace parquet<|MERGE_RESOLUTION|>--- conflicted
+++ resolved
@@ -139,17 +139,12 @@
 class SerializedPageWriter : public PageWriter {
  public:
   SerializedPageWriter(const std::shared_ptr<ArrowOutputStream>& sink,
-<<<<<<< HEAD
-                       Compression::type codec, ColumnChunkMetaDataBuilder* metadata,
-                       int16_t row_group_ordinal, int16_t column_chunk_ordinal,
+                       Compression::type codec, int compression_level,
+                       ColumnChunkMetaDataBuilder* metadata, int16_t row_group_ordinal,
+                       int16_t column_chunk_ordinal,
                        MemoryPool* pool = arrow::default_memory_pool(),
                        std::shared_ptr<Encryptor> meta_encryptor = NULLPTR,
                        std::shared_ptr<Encryptor> data_encryptor = NULLPTR)
-=======
-                       Compression::type codec, int compression_level,
-                       ColumnChunkMetaDataBuilder* metadata,
-                       MemoryPool* pool = arrow::default_memory_pool())
->>>>>>> ea309dda
       : sink_(sink),
         metadata_(metadata),
         pool_(pool),
@@ -157,7 +152,6 @@
         dictionary_page_offset_(0),
         data_page_offset_(0),
         total_uncompressed_size_(0),
-<<<<<<< HEAD
         total_compressed_size_(0),
         page_ordinal_(0),
         row_group_ordinal_(row_group_ordinal),
@@ -167,11 +161,7 @@
     if (data_encryptor_ != NULLPTR || meta_encryptor_ != NULLPTR) {
       InitEncryption();
     }
-    compressor_ = GetCodecFromArrow(codec);
-=======
-        total_compressed_size_(0) {
     compressor_ = GetCodec(codec, compression_level);
->>>>>>> ea309dda
     thrift_serializer_.reset(new ThriftSerializer);
   }
 
@@ -412,27 +402,17 @@
 class BufferedPageWriter : public PageWriter {
  public:
   BufferedPageWriter(const std::shared_ptr<ArrowOutputStream>& sink,
-<<<<<<< HEAD
-                     Compression::type codec, ColumnChunkMetaDataBuilder* metadata,
-                     int16_t row_group_ordinal, int16_t current_column_ordinal,
+                     Compression::type codec, int compression_level,
+                     ColumnChunkMetaDataBuilder* metadata, int16_t row_group_ordinal,
+                     int16_t current_column_ordinal,
                      MemoryPool* pool = arrow::default_memory_pool(),
                      std::shared_ptr<Encryptor> meta_encryptor = NULLPTR,
                      std::shared_ptr<Encryptor> data_encryptor = NULLPTR)
       : final_sink_(sink), metadata_(metadata) {
     in_memory_sink_ = CreateOutputStream(pool);
-
     pager_ = std::unique_ptr<SerializedPageWriter>(new SerializedPageWriter(
-        in_memory_sink_, codec, metadata, row_group_ordinal, current_column_ordinal, pool,
-        meta_encryptor, data_encryptor));
-=======
-                     Compression::type codec, int compression_level,
-                     ColumnChunkMetaDataBuilder* metadata,
-                     MemoryPool* pool = arrow::default_memory_pool())
-      : final_sink_(sink), metadata_(metadata) {
-    in_memory_sink_ = CreateOutputStream(pool);
-    pager_ = std::unique_ptr<SerializedPageWriter>(new SerializedPageWriter(
-        in_memory_sink_, codec, compression_level, metadata, pool));
->>>>>>> ea309dda
+        in_memory_sink_, codec, compression_level, metadata, row_group_ordinal,
+        current_column_ordinal, pool, meta_encryptor, data_encryptor));
   }
 
   int64_t WriteDictionaryPage(const DictionaryPage& page) override {
@@ -476,29 +456,18 @@
 
 std::unique_ptr<PageWriter> PageWriter::Open(
     const std::shared_ptr<ArrowOutputStream>& sink, Compression::type codec,
-<<<<<<< HEAD
-    ColumnChunkMetaDataBuilder* metadata, int16_t row_group_ordinal,
-    int16_t column_chunk_ordinal, MemoryPool* pool, bool buffered_row_group,
-    std::shared_ptr<Encryptor> meta_encryptor,
+    int compression_level, ColumnChunkMetaDataBuilder* metadata,
+    int16_t row_group_ordinal, int16_t column_chunk_ordinal, MemoryPool* pool,
+    bool buffered_row_group, std::shared_ptr<Encryptor> meta_encryptor,
     std::shared_ptr<Encryptor> data_encryptor) {
   if (buffered_row_group) {
     return std::unique_ptr<PageWriter>(new BufferedPageWriter(
-        sink, codec, metadata, row_group_ordinal, column_chunk_ordinal, pool,
-        meta_encryptor, data_encryptor));
+        sink, codec, compression_level, metadata, row_group_ordinal, column_chunk_ordinal,
+        pool, meta_encryptor, data_encryptor));
   } else {
     return std::unique_ptr<PageWriter>(new SerializedPageWriter(
-        sink, codec, metadata, row_group_ordinal, column_chunk_ordinal, pool,
-        meta_encryptor, data_encryptor));
-=======
-    int compression_level, ColumnChunkMetaDataBuilder* metadata, MemoryPool* pool,
-    bool buffered_row_group) {
-  if (buffered_row_group) {
-    return std::unique_ptr<PageWriter>(
-        new BufferedPageWriter(sink, codec, compression_level, metadata, pool));
-  } else {
-    return std::unique_ptr<PageWriter>(
-        new SerializedPageWriter(sink, codec, compression_level, metadata, pool));
->>>>>>> ea309dda
+        sink, codec, compression_level, metadata, row_group_ordinal, column_chunk_ordinal,
+        pool, meta_encryptor, data_encryptor));
   }
 }
 
