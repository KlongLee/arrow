--- conflicted
+++ resolved
@@ -563,13 +563,8 @@
     in_memory_sink_ = CreateOutputStream(pool);
     pager_ = std::make_unique<SerializedPageWriter>(
         in_memory_sink_, codec, compression_level, metadata, row_group_ordinal,
-<<<<<<< HEAD
         current_column_ordinal, use_page_checksum_verification, pool,
         std::move(meta_encryptor), std::move(data_encryptor));
-=======
-        current_column_ordinal, pool, std::move(meta_encryptor),
-        std::move(data_encryptor));
->>>>>>> ec9a8a32
   }
 
   int64_t WriteDictionaryPage(const DictionaryPage& page) override {
@@ -625,7 +620,6 @@
     bool buffered_row_group, std::shared_ptr<Encryptor> meta_encryptor,
     std::shared_ptr<Encryptor> data_encryptor, bool page_write_checksum_enabled) {
   if (buffered_row_group) {
-<<<<<<< HEAD
     return std::unique_ptr<PageWriter>(new BufferedPageWriter(
         std::move(sink), codec, compression_level, metadata, row_group_ordinal,
         column_chunk_ordinal, page_write_checksum_enabled, pool,
@@ -635,15 +629,6 @@
         std::move(sink), codec, compression_level, metadata, row_group_ordinal,
         column_chunk_ordinal, page_write_checksum_enabled, pool,
         std::move(meta_encryptor), std::move(data_encryptor)));
-=======
-    return std::make_unique<BufferedPageWriter>(
-        std::move(sink), codec, compression_level, metadata, row_group_ordinal,
-        column_chunk_ordinal, pool, std::move(meta_encryptor), std::move(data_encryptor));
-  } else {
-    return std::make_unique<SerializedPageWriter>(
-        std::move(sink), codec, compression_level, metadata, row_group_ordinal,
-        column_chunk_ordinal, pool, std::move(meta_encryptor), std::move(data_encryptor));
->>>>>>> ec9a8a32
   }
 }
 
