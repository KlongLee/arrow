// Licensed to the Apache Software Foundation (ASF) under one
// or more contributor license agreements.  See the NOTICE file
// distributed with this work for additional information
// regarding copyright ownership.  The ASF licenses this file
// to you under the Apache License, Version 2.0 (the
// "License"); you may not use this file except in compliance
// with the License.  You may obtain a copy of the License at
//
//   http://www.apache.org/licenses/LICENSE-2.0
//
// Unless required by applicable law or agreed to in writing,
// software distributed under the License is distributed on an
// "AS IS" BASIS, WITHOUT WARRANTIES OR CONDITIONS OF ANY
// KIND, either express or implied.  See the License for the
// specific language governing permissions and limitations
// under the License.

#include "parquet/column_reader.h"

#include <algorithm>
#include <cstdint>
#include <cstring>
#include <exception>
#include <iostream>
#include <memory>
#include <string>
#include <type_traits>
#include <unordered_map>
#include <utility>
#include <vector>

#include "arrow/array.h"
#include "arrow/array/builder_binary.h"
#include "arrow/array/builder_dict.h"
#include "arrow/array/builder_primitive.h"
#include "arrow/chunked_array.h"
#include "arrow/type.h"
#include "arrow/util/bit_stream_utils.h"
#include "arrow/util/bit_util.h"
#include "arrow/util/checked_cast.h"
#include "arrow/util/compression.h"
#include "arrow/util/crc32.h"
#include "arrow/util/int_util_overflow.h"
#include "arrow/util/logging.h"
#include "arrow/util/rle_encoding.h"
#include "parquet/column_page.h"
#include "parquet/encoding.h"
#include "parquet/encryption/encryption_internal.h"
#include "parquet/encryption/internal_file_decryptor.h"
#include "parquet/level_comparison.h"
#include "parquet/level_conversion.h"
#include "parquet/properties.h"
#include "parquet/statistics.h"
#include "parquet/thrift_internal.h"  // IWYU pragma: keep
#include "parquet/windows_fixup.h"    // for OPTIONAL

using arrow::MemoryPool;
using arrow::internal::AddWithOverflow;
using arrow::internal::checked_cast;
using arrow::internal::MultiplyWithOverflow;

namespace bit_util = arrow::bit_util;

namespace parquet {

namespace {

// The minimum number of repetition/definition levels to decode at a time, for
// better vectorized performance when doing many smaller record reads
constexpr int64_t kMinLevelBatchSize = 1024;

// Batch size for reading and throwing away values during skip.
// Both RecordReader and the ColumnReader use this for skipping.
constexpr int64_t kSkipScratchBatchSize = 1024;

inline bool HasSpacedValues(const ColumnDescriptor* descr) {
  if (descr->max_repetition_level() > 0) {
    // repeated+flat case
    return !descr->schema_node()->is_required();
  } else {
    // non-repeated+nested case
    // Find if a node forces nulls in the lowest level along the hierarchy
    const schema::Node* node = descr->schema_node().get();
    while (node) {
      if (node->is_optional()) {
        return true;
      }
      node = node->parent();
    }
    return false;
  }
}

// Throws exception if number_decoded does not match expected.
inline void CheckNumberDecoded(int64_t number_decoded, int64_t expected) {
  if (ARROW_PREDICT_FALSE(number_decoded != expected)) {
    ParquetException::EofException("Decoded values " + std::to_string(number_decoded) +
                                   " does not match expected " +
                                   std::to_string(expected));
  }
}
}  // namespace

LevelDecoder::LevelDecoder() : num_values_remaining_(0) {}

LevelDecoder::~LevelDecoder() {}

int LevelDecoder::SetData(Encoding::type encoding, int16_t max_level,
                          int num_buffered_values, const uint8_t* data,
                          int32_t data_size) {
  max_level_ = max_level;
  int32_t num_bytes = 0;
  encoding_ = encoding;
  num_values_remaining_ = num_buffered_values;
  bit_width_ = bit_util::Log2(max_level + 1);
  switch (encoding) {
    case Encoding::RLE: {
      if (data_size < 4) {
        throw ParquetException("Received invalid levels (corrupt data page?)");
      }
      num_bytes = ::arrow::util::SafeLoadAs<int32_t>(data);
      if (num_bytes < 0 || num_bytes > data_size - 4) {
        throw ParquetException("Received invalid number of bytes (corrupt data page?)");
      }
      const uint8_t* decoder_data = data + 4;
      if (!rle_decoder_) {
        rle_decoder_ = std::make_unique<::arrow::util::RleDecoder>(decoder_data,
                                                                   num_bytes, bit_width_);
      } else {
        rle_decoder_->Reset(decoder_data, num_bytes, bit_width_);
      }
      return 4 + num_bytes;
    }
    case Encoding::BIT_PACKED: {
      int num_bits = 0;
      if (MultiplyWithOverflow(num_buffered_values, bit_width_, &num_bits)) {
        throw ParquetException(
            "Number of buffered values too large (corrupt data page?)");
      }
      num_bytes = static_cast<int32_t>(bit_util::BytesForBits(num_bits));
      if (num_bytes < 0 || num_bytes > data_size - 4) {
        throw ParquetException("Received invalid number of bytes (corrupt data page?)");
      }
      if (!bit_packed_decoder_) {
        bit_packed_decoder_ =
            std::make_unique<::arrow::bit_util::BitReader>(data, num_bytes);
      } else {
        bit_packed_decoder_->Reset(data, num_bytes);
      }
      return num_bytes;
    }
    default:
      throw ParquetException("Unknown encoding type for levels.");
  }
  return -1;
}

void LevelDecoder::SetDataV2(int32_t num_bytes, int16_t max_level,
                             int num_buffered_values, const uint8_t* data) {
  max_level_ = max_level;
  // Repetition and definition levels always uses RLE encoding
  // in the DataPageV2 format.
  if (num_bytes < 0) {
    throw ParquetException("Invalid page header (corrupt data page?)");
  }
  encoding_ = Encoding::RLE;
  num_values_remaining_ = num_buffered_values;
  bit_width_ = bit_util::Log2(max_level + 1);

  if (!rle_decoder_) {
    rle_decoder_ =
        std::make_unique<::arrow::util::RleDecoder>(data, num_bytes, bit_width_);
  } else {
    rle_decoder_->Reset(data, num_bytes, bit_width_);
  }
}

int LevelDecoder::Decode(int batch_size, int16_t* levels) {
  int num_decoded = 0;

  int num_values = std::min(num_values_remaining_, batch_size);
  if (encoding_ == Encoding::RLE) {
    num_decoded = rle_decoder_->GetBatch(levels, num_values);
  } else {
    num_decoded = bit_packed_decoder_->GetBatch(bit_width_, levels, num_values);
  }
  if (num_decoded > 0) {
    internal::MinMax min_max = internal::FindMinMax(levels, num_decoded);
    if (ARROW_PREDICT_FALSE(min_max.min < 0 || min_max.max > max_level_)) {
      std::stringstream ss;
      ss << "Malformed levels. min: " << min_max.min << " max: " << min_max.max
         << " out of range.  Max Level: " << max_level_;
      throw ParquetException(ss.str());
    }
  }
  num_values_remaining_ -= num_decoded;
  return num_decoded;
}

ReaderProperties default_reader_properties() {
  static ReaderProperties default_reader_properties;
  return default_reader_properties;
}

namespace {

// Extracts encoded statistics from V1 and V2 data page headers
template <typename H>
EncodedStatistics ExtractStatsFromHeader(const H& header) {
  EncodedStatistics page_statistics;
  if (!header.__isset.statistics) {
    return page_statistics;
  }
  const format::Statistics& stats = header.statistics;
  if (stats.__isset.max) {
    page_statistics.set_max(stats.max);
  }
  if (stats.__isset.min) {
    page_statistics.set_min(stats.min);
  }
  if (stats.__isset.null_count) {
    page_statistics.set_null_count(stats.null_count);
  }
  if (stats.__isset.distinct_count) {
    page_statistics.set_distinct_count(stats.distinct_count);
  }
  return page_statistics;
}

void CheckNumValuesInHeader(int num_values) {
  if (num_values < 0) {
    throw ParquetException("Invalid page header (negative number of values)");
  }
}

// ----------------------------------------------------------------------
// SerializedPageReader deserializes Thrift metadata and pages that have been
// assembled in a serialized stream for storing in a Parquet files

// This subclass delimits pages appearing in a serialized stream, each preceded
// by a serialized Thrift format::PageHeader indicating the type of each page
// and the page metadata.
class SerializedPageReader : public PageReader {
 public:
  SerializedPageReader(std::shared_ptr<ArrowInputStream> stream, int64_t total_num_values,
                       Compression::type codec, const ReaderProperties& properties,
                       const CryptoContext* crypto_ctx, bool always_compressed)
      : properties_(properties),
        stream_(std::move(stream)),
        decompression_buffer_(AllocateBuffer(properties_.memory_pool(), 0)),
        page_ordinal_(0),
        seen_num_values_(0),
        total_num_values_(total_num_values),
        decryption_buffer_(AllocateBuffer(properties_.memory_pool(), 0)) {
    if (crypto_ctx != nullptr) {
      crypto_ctx_ = *crypto_ctx;
      InitDecryption();
    }
    max_page_header_size_ = kDefaultMaxPageHeaderSize;
    decompressor_ = GetCodec(codec);
    always_compressed_ = always_compressed;
  }

  // Implement the PageReader interface
  std::shared_ptr<Page> NextPage() override;

  void set_max_page_header_size(uint32_t size) override { max_page_header_size_ = size; }

 private:
  void UpdateDecryption(const std::shared_ptr<Decryptor>& decryptor, int8_t module_type,
                        std::string* page_aad);

  void InitDecryption();

  std::shared_ptr<Buffer> DecompressIfNeeded(std::shared_ptr<Buffer> page_buffer,
                                             int compressed_len, int uncompressed_len,
                                             int levels_byte_len = 0);

  // Returns true for non-data pages, and if we should skip based on
  // data_page_filter_. Performs basic checks on values in the page header.
  // Fills in data_page_statistics.
  bool ShouldSkipPage(EncodedStatistics* data_page_statistics);

  const ReaderProperties properties_;
  std::shared_ptr<ArrowInputStream> stream_;

  format::PageHeader current_page_header_;
  std::shared_ptr<Page> current_page_;

  // Compression codec to use.
  std::unique_ptr<::arrow::util::Codec> decompressor_;
  std::shared_ptr<ResizableBuffer> decompression_buffer_;

  bool always_compressed_;

  // The fields below are used for calculation of AAD (additional authenticated data)
  // suffix which is part of the Parquet Modular Encryption.
  // The AAD suffix for a parquet module is built internally by
  // concatenating different parts some of which include
  // the row group ordinal, column ordinal and page ordinal.
  // Please refer to the encryption specification for more details:
  // https://github.com/apache/parquet-format/blob/encryption/Encryption.md#44-additional-authenticated-data

  // The ordinal fields in the context below are used for AAD suffix calculation.
  CryptoContext crypto_ctx_;
  int32_t page_ordinal_;  // page ordinal does not count the dictionary page

  // Maximum allowed page size
  uint32_t max_page_header_size_;

  // Number of values read in data pages so far
  int64_t seen_num_values_;

  // Number of values in all the data pages
  int64_t total_num_values_;

  // data_page_aad_ and data_page_header_aad_ contain the AAD for data page and data page
  // header in a single column respectively.
  // While calculating AAD for different pages in a single column the pages AAD is
  // updated by only the page ordinal.
  std::string data_page_aad_;
  std::string data_page_header_aad_;
  // Encryption
  std::shared_ptr<ResizableBuffer> decryption_buffer_;
};

void SerializedPageReader::InitDecryption() {
  // Prepare the AAD for quick update later.
  if (crypto_ctx_.data_decryptor != nullptr) {
    DCHECK(!crypto_ctx_.data_decryptor->file_aad().empty());
    data_page_aad_ = encryption::CreateModuleAad(
        crypto_ctx_.data_decryptor->file_aad(), encryption::kDataPage,
        crypto_ctx_.row_group_ordinal, crypto_ctx_.column_ordinal, kNonPageOrdinal);
  }
  if (crypto_ctx_.meta_decryptor != nullptr) {
    DCHECK(!crypto_ctx_.meta_decryptor->file_aad().empty());
    data_page_header_aad_ = encryption::CreateModuleAad(
        crypto_ctx_.meta_decryptor->file_aad(), encryption::kDataPageHeader,
        crypto_ctx_.row_group_ordinal, crypto_ctx_.column_ordinal, kNonPageOrdinal);
  }
}

void SerializedPageReader::UpdateDecryption(const std::shared_ptr<Decryptor>& decryptor,
                                            int8_t module_type, std::string* page_aad) {
  DCHECK(decryptor != nullptr);
  if (crypto_ctx_.start_decrypt_with_dictionary_page) {
    std::string aad = encryption::CreateModuleAad(
        decryptor->file_aad(), module_type, crypto_ctx_.row_group_ordinal,
        crypto_ctx_.column_ordinal, kNonPageOrdinal);
    decryptor->UpdateAad(aad);
  } else {
    encryption::QuickUpdatePageAad(page_ordinal_, page_aad);
    decryptor->UpdateAad(*page_aad);
  }
}

bool SerializedPageReader::ShouldSkipPage(EncodedStatistics* data_page_statistics) {
  const PageType::type page_type = LoadEnumSafe(&current_page_header_.type);
  if (page_type == PageType::DATA_PAGE) {
    const format::DataPageHeader& header = current_page_header_.data_page_header;
    CheckNumValuesInHeader(header.num_values);
    *data_page_statistics = ExtractStatsFromHeader(header);
    seen_num_values_ += header.num_values;
    if (data_page_filter_) {
      const EncodedStatistics* filter_statistics =
          data_page_statistics->is_set() ? data_page_statistics : nullptr;
      DataPageStats data_page_stats(filter_statistics, header.num_values,
                                    /*num_rows=*/std::nullopt);
      if (data_page_filter_(data_page_stats)) {
        return true;
      }
    }
  } else if (page_type == PageType::DATA_PAGE_V2) {
    const format::DataPageHeaderV2& header = current_page_header_.data_page_header_v2;
    CheckNumValuesInHeader(header.num_values);
    if (header.num_rows < 0) {
      throw ParquetException("Invalid page header (negative number of rows)");
    }
    if (header.definition_levels_byte_length < 0 ||
        header.repetition_levels_byte_length < 0) {
      throw ParquetException("Invalid page header (negative levels byte length)");
    }
    *data_page_statistics = ExtractStatsFromHeader(header);
    seen_num_values_ += header.num_values;
    if (data_page_filter_) {
      const EncodedStatistics* filter_statistics =
          data_page_statistics->is_set() ? data_page_statistics : nullptr;
      DataPageStats data_page_stats(filter_statistics, header.num_values,
                                    header.num_rows);
      if (data_page_filter_(data_page_stats)) {
        return true;
      }
    }
  } else if (page_type == PageType::DICTIONARY_PAGE) {
    const format::DictionaryPageHeader& dict_header =
        current_page_header_.dictionary_page_header;
    CheckNumValuesInHeader(dict_header.num_values);
  } else {
    // We don't know what this page type is. We're allowed to skip non-data
    // pages.
    return true;
  }
  return false;
}

std::shared_ptr<Page> SerializedPageReader::NextPage() {
  ThriftDeserializer deserializer(properties_);

  // Loop here because there may be unhandled page types that we skip until
  // finding a page that we do know what to do with
  while (seen_num_values_ < total_num_values_) {
    uint32_t header_size = 0;
    uint32_t allowed_page_size = kDefaultPageHeaderSize;

    // Page headers can be very large because of page statistics
    // We try to deserialize a larger buffer progressively
    // until a maximum allowed header limit
    while (true) {
      PARQUET_ASSIGN_OR_THROW(auto view, stream_->Peek(allowed_page_size));
      if (view.size() == 0) {
        return std::shared_ptr<Page>(nullptr);
      }

      // This gets used, then set by DeserializeThriftMsg
      header_size = static_cast<uint32_t>(view.size());
      try {
        if (crypto_ctx_.meta_decryptor != nullptr) {
          UpdateDecryption(crypto_ctx_.meta_decryptor, encryption::kDictionaryPageHeader,
                           &data_page_header_aad_);
        }
        deserializer.DeserializeMessage(reinterpret_cast<const uint8_t*>(view.data()),
                                        &header_size, &current_page_header_,
                                        crypto_ctx_.meta_decryptor);
        break;
      } catch (std::exception& e) {
        // Failed to deserialize. Double the allowed page header size and try again
        std::stringstream ss;
        ss << e.what();
        allowed_page_size *= 2;
        if (allowed_page_size > max_page_header_size_) {
          ss << "Deserializing page header failed.\n";
          throw ParquetException(ss.str());
        }
      }
    }
    // Advance the stream offset
    PARQUET_THROW_NOT_OK(stream_->Advance(header_size));

    int compressed_len = current_page_header_.compressed_page_size;
    int uncompressed_len = current_page_header_.uncompressed_page_size;
    if (compressed_len < 0 || uncompressed_len < 0) {
      throw ParquetException("Invalid page header");
    }

    EncodedStatistics data_page_statistics;
    if (ShouldSkipPage(&data_page_statistics)) {
      PARQUET_THROW_NOT_OK(stream_->Advance(compressed_len));
      continue;
    }

    if (crypto_ctx_.data_decryptor != nullptr) {
      UpdateDecryption(crypto_ctx_.data_decryptor, encryption::kDictionaryPage,
                       &data_page_aad_);
    }

    // Read the compressed data page.
    PARQUET_ASSIGN_OR_THROW(auto page_buffer, stream_->Read(compressed_len));
    if (page_buffer->size() != compressed_len) {
      std::stringstream ss;
      ss << "Page was smaller (" << page_buffer->size() << ") than expected ("
         << compressed_len << ")";
      ParquetException::EofException(ss.str());
    }

    const PageType::type page_type = LoadEnumSafe(&current_page_header_.type);

    // TODO(PARQUET-594) crc checksum for DATA_PAGE_V2
    if (properties_.page_checksum_verification() && page_type == PageType::DATA_PAGE &&
        current_page_header_.__isset.crc) {
      // verify crc
      uint32_t checksum =
          ::arrow::internal::crc32(/* prev */ 0, page_buffer->data(), compressed_len);
      if (static_cast<int32_t>(checksum) != current_page_header_.crc) {
        throw ParquetException(
            "could not verify page integrity, CRC checksum verification failed");
      }
    }

    // Decrypt it if we need to
    if (crypto_ctx_.data_decryptor != nullptr) {
      PARQUET_THROW_NOT_OK(decryption_buffer_->Resize(
          compressed_len - crypto_ctx_.data_decryptor->CiphertextSizeDelta(),
          /*shrink_to_fit=*/false));
      compressed_len = crypto_ctx_.data_decryptor->Decrypt(
          page_buffer->data(), compressed_len, decryption_buffer_->mutable_data());

      page_buffer = decryption_buffer_;
    }

<<<<<<< HEAD
=======
    // Uncompress and construct the pages to return.
    const PageType::type page_type = LoadEnumSafe(&current_page_header_.type);
>>>>>>> b55dd0e6
    if (page_type == PageType::DICTIONARY_PAGE) {
      crypto_ctx_.start_decrypt_with_dictionary_page = false;
      const format::DictionaryPageHeader& dict_header =
          current_page_header_.dictionary_page_header;
      bool is_sorted = dict_header.__isset.is_sorted ? dict_header.is_sorted : false;

      page_buffer =
          DecompressIfNeeded(std::move(page_buffer), compressed_len, uncompressed_len);

      return std::make_shared<DictionaryPage>(page_buffer, dict_header.num_values,
                                              LoadEnumSafe(&dict_header.encoding),
                                              is_sorted);
    } else if (page_type == PageType::DATA_PAGE) {
      ++page_ordinal_;
      const format::DataPageHeader& header = current_page_header_.data_page_header;
      page_buffer =
          DecompressIfNeeded(std::move(page_buffer), compressed_len, uncompressed_len);

      return std::make_shared<DataPageV1>(page_buffer, header.num_values,
                                          LoadEnumSafe(&header.encoding),
                                          LoadEnumSafe(&header.definition_level_encoding),
                                          LoadEnumSafe(&header.repetition_level_encoding),
                                          uncompressed_len, data_page_statistics);
    } else if (page_type == PageType::DATA_PAGE_V2) {
      ++page_ordinal_;
      const format::DataPageHeaderV2& header = current_page_header_.data_page_header_v2;

      // Arrow prior to 3.0.0 set is_compressed to false but still compressed.
      bool is_compressed =
          (header.__isset.is_compressed ? header.is_compressed : false) ||
          always_compressed_;

      // Uncompress if needed
      int levels_byte_len;
      if (AddWithOverflow(header.definition_levels_byte_length,
                          header.repetition_levels_byte_length, &levels_byte_len)) {
        throw ParquetException("Levels size too large (corrupt file?)");
      }
      // DecompressIfNeeded doesn't take `is_compressed` into account as
      // it's page type-agnostic.
      if (is_compressed) {
        page_buffer = DecompressIfNeeded(std::move(page_buffer), compressed_len,
                                         uncompressed_len, levels_byte_len);
      }

      return std::make_shared<DataPageV2>(
          page_buffer, header.num_values, header.num_nulls, header.num_rows,
          LoadEnumSafe(&header.encoding), header.definition_levels_byte_length,
          header.repetition_levels_byte_length, uncompressed_len, is_compressed,
          data_page_statistics);
    } else {
      throw ParquetException(
          "Internal error, we have already skipped non-data pages in ShouldSkipPage()");
    }
  }
  return std::shared_ptr<Page>(nullptr);
}

std::shared_ptr<Buffer> SerializedPageReader::DecompressIfNeeded(
    std::shared_ptr<Buffer> page_buffer, int compressed_len, int uncompressed_len,
    int levels_byte_len) {
  if (decompressor_ == nullptr) {
    return page_buffer;
  }
  if (compressed_len < levels_byte_len || uncompressed_len < levels_byte_len) {
    throw ParquetException("Invalid page header");
  }

  // Grow the uncompressed buffer if we need to.
  if (uncompressed_len > static_cast<int>(decompression_buffer_->size())) {
    PARQUET_THROW_NOT_OK(
        decompression_buffer_->Resize(uncompressed_len, /*shrink_to_fit=*/false));
  }

  if (levels_byte_len > 0) {
    // First copy the levels as-is
    uint8_t* decompressed = decompression_buffer_->mutable_data();
    memcpy(decompressed, page_buffer->data(), levels_byte_len);
  }

  // Decompress the values
  PARQUET_THROW_NOT_OK(decompressor_->Decompress(
      compressed_len - levels_byte_len, page_buffer->data() + levels_byte_len,
      uncompressed_len - levels_byte_len,
      decompression_buffer_->mutable_data() + levels_byte_len));

  return decompression_buffer_;
}

}  // namespace

std::unique_ptr<PageReader> PageReader::Open(std::shared_ptr<ArrowInputStream> stream,
                                             int64_t total_num_values,
                                             Compression::type codec,
                                             const ReaderProperties& properties,
                                             bool always_compressed,
                                             const CryptoContext* ctx) {
  return std::unique_ptr<PageReader>(new SerializedPageReader(
      std::move(stream), total_num_values, codec, properties, ctx, always_compressed));
}

std::unique_ptr<PageReader> PageReader::Open(std::shared_ptr<ArrowInputStream> stream,
                                             int64_t total_num_values,
                                             Compression::type codec,
                                             bool always_compressed,
                                             ::arrow::MemoryPool* pool,
                                             const CryptoContext* ctx) {
  return std::unique_ptr<PageReader>(
      new SerializedPageReader(std::move(stream), total_num_values, codec,
                               ReaderProperties(pool), ctx, always_compressed));
}

namespace {

// ----------------------------------------------------------------------
// Impl base class for TypedColumnReader and RecordReader

// PLAIN_DICTIONARY is deprecated but used to be used as a dictionary index
// encoding.
static bool IsDictionaryIndexEncoding(const Encoding::type& e) {
  return e == Encoding::RLE_DICTIONARY || e == Encoding::PLAIN_DICTIONARY;
}

template <typename DType>
class ColumnReaderImplBase {
 public:
  using T = typename DType::c_type;

  ColumnReaderImplBase(const ColumnDescriptor* descr, ::arrow::MemoryPool* pool)
      : descr_(descr),
        max_def_level_(descr->max_definition_level()),
        max_rep_level_(descr->max_repetition_level()),
        num_buffered_values_(0),
        num_decoded_values_(0),
        pool_(pool),
        current_decoder_(nullptr),
        current_encoding_(Encoding::UNKNOWN) {}

  virtual ~ColumnReaderImplBase() = default;

 protected:
  // Read up to batch_size values from the current data page into the
  // pre-allocated memory T*
  //
  // @returns: the number of values read into the out buffer
  int64_t ReadValues(int64_t batch_size, T* out) {
    int64_t num_decoded = current_decoder_->Decode(out, static_cast<int>(batch_size));
    return num_decoded;
  }

  // Read up to batch_size values from the current data page into the
  // pre-allocated memory T*, leaving spaces for null entries according
  // to the def_levels.
  //
  // @returns: the number of values read into the out buffer
  int64_t ReadValuesSpaced(int64_t batch_size, T* out, int64_t null_count,
                           uint8_t* valid_bits, int64_t valid_bits_offset) {
    return current_decoder_->DecodeSpaced(out, static_cast<int>(batch_size),
                                          static_cast<int>(null_count), valid_bits,
                                          valid_bits_offset);
  }

  // Read multiple definition levels into preallocated memory
  //
  // Returns the number of decoded definition levels
  int64_t ReadDefinitionLevels(int64_t batch_size, int16_t* levels) {
    if (max_def_level_ == 0) {
      return 0;
    }
    return definition_level_decoder_.Decode(static_cast<int>(batch_size), levels);
  }

  bool HasNextInternal() {
    // Either there is no data page available yet, or the data page has been
    // exhausted
    if (num_buffered_values_ == 0 || num_decoded_values_ == num_buffered_values_) {
      if (!ReadNewPage() || num_buffered_values_ == 0) {
        return false;
      }
    }
    return true;
  }

  // Read multiple repetition levels into preallocated memory
  // Returns the number of decoded repetition levels
  int64_t ReadRepetitionLevels(int64_t batch_size, int16_t* levels) {
    if (max_rep_level_ == 0) {
      return 0;
    }
    return repetition_level_decoder_.Decode(static_cast<int>(batch_size), levels);
  }

  // Advance to the next data page
  bool ReadNewPage() {
    // Loop until we find the next data page.
    while (true) {
      current_page_ = pager_->NextPage();
      if (!current_page_) {
        // EOS
        return false;
      }

      if (current_page_->type() == PageType::DICTIONARY_PAGE) {
        ConfigureDictionary(static_cast<const DictionaryPage*>(current_page_.get()));
        continue;
      } else if (current_page_->type() == PageType::DATA_PAGE) {
        const auto page = std::static_pointer_cast<DataPageV1>(current_page_);
        const int64_t levels_byte_size = InitializeLevelDecoders(
            *page, page->repetition_level_encoding(), page->definition_level_encoding());
        InitializeDataDecoder(*page, levels_byte_size);
        return true;
      } else if (current_page_->type() == PageType::DATA_PAGE_V2) {
        const auto page = std::static_pointer_cast<DataPageV2>(current_page_);
        int64_t levels_byte_size = InitializeLevelDecodersV2(*page);
        InitializeDataDecoder(*page, levels_byte_size);
        return true;
      } else {
        // We don't know what this page type is. We're allowed to skip non-data
        // pages.
        continue;
      }
    }
    return true;
  }

  void ConfigureDictionary(const DictionaryPage* page) {
    int encoding = static_cast<int>(page->encoding());
    if (page->encoding() == Encoding::PLAIN_DICTIONARY ||
        page->encoding() == Encoding::PLAIN) {
      encoding = static_cast<int>(Encoding::RLE_DICTIONARY);
    }

    auto it = decoders_.find(encoding);
    if (it != decoders_.end()) {
      throw ParquetException("Column cannot have more than one dictionary.");
    }

    if (page->encoding() == Encoding::PLAIN_DICTIONARY ||
        page->encoding() == Encoding::PLAIN) {
      auto dictionary = MakeTypedDecoder<DType>(Encoding::PLAIN, descr_);
      dictionary->SetData(page->num_values(), page->data(), page->size());

      // The dictionary is fully decoded during DictionaryDecoder::Init, so the
      // DictionaryPage buffer is no longer required after this step
      //
      // TODO(wesm): investigate whether this all-or-nothing decoding of the
      // dictionary makes sense and whether performance can be improved

      std::unique_ptr<DictDecoder<DType>> decoder = MakeDictDecoder<DType>(descr_, pool_);
      decoder->SetDict(dictionary.get());
      decoders_[encoding] =
          std::unique_ptr<DecoderType>(dynamic_cast<DecoderType*>(decoder.release()));
    } else {
      ParquetException::NYI("only plain dictionary encoding has been implemented");
    }

    new_dictionary_ = true;
    current_decoder_ = decoders_[encoding].get();
    DCHECK(current_decoder_);
  }

  // Initialize repetition and definition level decoders on the next data page.

  // If the data page includes repetition and definition levels, we
  // initialize the level decoders and return the number of encoded level bytes.
  // The return value helps determine the number of bytes in the encoded data.
  int64_t InitializeLevelDecoders(const DataPage& page,
                                  Encoding::type repetition_level_encoding,
                                  Encoding::type definition_level_encoding) {
    // Read a data page.
    num_buffered_values_ = page.num_values();

    // Have not decoded any values from the data page yet
    num_decoded_values_ = 0;

    const uint8_t* buffer = page.data();
    int32_t levels_byte_size = 0;
    int32_t max_size = page.size();

    // Data page Layout: Repetition Levels - Definition Levels - encoded values.
    // Levels are encoded as rle or bit-packed.
    // Init repetition levels
    if (max_rep_level_ > 0) {
      int32_t rep_levels_bytes = repetition_level_decoder_.SetData(
          repetition_level_encoding, max_rep_level_,
          static_cast<int>(num_buffered_values_), buffer, max_size);
      buffer += rep_levels_bytes;
      levels_byte_size += rep_levels_bytes;
      max_size -= rep_levels_bytes;
    }
    // TODO figure a way to set max_def_level_ to 0
    // if the initial value is invalid

    // Init definition levels
    if (max_def_level_ > 0) {
      int32_t def_levels_bytes = definition_level_decoder_.SetData(
          definition_level_encoding, max_def_level_,
          static_cast<int>(num_buffered_values_), buffer, max_size);
      levels_byte_size += def_levels_bytes;
      max_size -= def_levels_bytes;
    }

    return levels_byte_size;
  }

  int64_t InitializeLevelDecodersV2(const DataPageV2& page) {
    // Read a data page.
    num_buffered_values_ = page.num_values();

    // Have not decoded any values from the data page yet
    num_decoded_values_ = 0;
    const uint8_t* buffer = page.data();

    const int64_t total_levels_length =
        static_cast<int64_t>(page.repetition_levels_byte_length()) +
        page.definition_levels_byte_length();

    if (total_levels_length > page.size()) {
      throw ParquetException("Data page too small for levels (corrupt header?)");
    }

    if (max_rep_level_ > 0) {
      repetition_level_decoder_.SetDataV2(page.repetition_levels_byte_length(),
                                          max_rep_level_,
                                          static_cast<int>(num_buffered_values_), buffer);
    }
    // ARROW-17453: Even if max_rep_level_ is 0, there may still be
    // repetition level bytes written and/or reported in the header by
    // some writers (e.g. Athena)
    buffer += page.repetition_levels_byte_length();

    if (max_def_level_ > 0) {
      definition_level_decoder_.SetDataV2(page.definition_levels_byte_length(),
                                          max_def_level_,
                                          static_cast<int>(num_buffered_values_), buffer);
    }

    return total_levels_length;
  }

  // Get a decoder object for this page or create a new decoder if this is the
  // first page with this encoding.
  void InitializeDataDecoder(const DataPage& page, int64_t levels_byte_size) {
    const uint8_t* buffer = page.data() + levels_byte_size;
    const int64_t data_size = page.size() - levels_byte_size;

    if (data_size < 0) {
      throw ParquetException("Page smaller than size of encoded levels");
    }

    Encoding::type encoding = page.encoding();

    if (IsDictionaryIndexEncoding(encoding)) {
      encoding = Encoding::RLE_DICTIONARY;
    }

    auto it = decoders_.find(static_cast<int>(encoding));
    if (it != decoders_.end()) {
      DCHECK(it->second.get() != nullptr);
      current_decoder_ = it->second.get();
    } else {
      switch (encoding) {
        case Encoding::PLAIN: {
          auto decoder = MakeTypedDecoder<DType>(Encoding::PLAIN, descr_);
          current_decoder_ = decoder.get();
          decoders_[static_cast<int>(encoding)] = std::move(decoder);
          break;
        }
        case Encoding::BYTE_STREAM_SPLIT: {
          auto decoder = MakeTypedDecoder<DType>(Encoding::BYTE_STREAM_SPLIT, descr_);
          current_decoder_ = decoder.get();
          decoders_[static_cast<int>(encoding)] = std::move(decoder);
          break;
        }
        case Encoding::RLE: {
          auto decoder = MakeTypedDecoder<DType>(Encoding::RLE, descr_);
          current_decoder_ = decoder.get();
          decoders_[static_cast<int>(encoding)] = std::move(decoder);
          break;
        }
        case Encoding::RLE_DICTIONARY:
          throw ParquetException("Dictionary page must be before data page.");

        case Encoding::DELTA_BINARY_PACKED: {
          auto decoder = MakeTypedDecoder<DType>(Encoding::DELTA_BINARY_PACKED, descr_);
          current_decoder_ = decoder.get();
          decoders_[static_cast<int>(encoding)] = std::move(decoder);
          break;
        }
        case Encoding::DELTA_BYTE_ARRAY: {
          auto decoder = MakeTypedDecoder<DType>(Encoding::DELTA_BYTE_ARRAY, descr_);
          current_decoder_ = decoder.get();
          decoders_[static_cast<int>(encoding)] = std::move(decoder);
          break;
        }
        case Encoding::DELTA_LENGTH_BYTE_ARRAY: {
          auto decoder =
              MakeTypedDecoder<DType>(Encoding::DELTA_LENGTH_BYTE_ARRAY, descr_);
          current_decoder_ = decoder.get();
          decoders_[static_cast<int>(encoding)] = std::move(decoder);
          break;
        }

        default:
          throw ParquetException("Unknown encoding type.");
      }
    }
    current_encoding_ = encoding;
    current_decoder_->SetData(static_cast<int>(num_buffered_values_), buffer,
                              static_cast<int>(data_size));
  }

  int64_t available_values_current_page() const {
    return num_buffered_values_ - num_decoded_values_;
  }

  const ColumnDescriptor* descr_;
  const int16_t max_def_level_;
  const int16_t max_rep_level_;

  std::unique_ptr<PageReader> pager_;
  std::shared_ptr<Page> current_page_;

  // Not set if full schema for this field has no optional or repeated elements
  LevelDecoder definition_level_decoder_;

  // Not set for flat schemas.
  LevelDecoder repetition_level_decoder_;

  // The total number of values stored in the data page. This is the maximum of
  // the number of encoded definition levels or encoded values. For
  // non-repeated, required columns, this is equal to the number of encoded
  // values. For repeated or optional values, there may be fewer data values
  // than levels, and this tells you how many encoded levels there are in that
  // case.
  int64_t num_buffered_values_;

  // The number of values from the current data page that have been decoded
  // into memory
  int64_t num_decoded_values_;

  ::arrow::MemoryPool* pool_;

  using DecoderType = TypedDecoder<DType>;
  DecoderType* current_decoder_;
  Encoding::type current_encoding_;

  /// Flag to signal when a new dictionary has been set, for the benefit of
  /// DictionaryRecordReader
  bool new_dictionary_;

  // The exposed encoding
  ExposedEncoding exposed_encoding_ = ExposedEncoding::NO_ENCODING;

  // Map of encoding type to the respective decoder object. For example, a
  // column chunk's data pages may include both dictionary-encoded and
  // plain-encoded data.
  std::unordered_map<int, std::unique_ptr<DecoderType>> decoders_;

  void ConsumeBufferedValues(int64_t num_values) { num_decoded_values_ += num_values; }
};

// ----------------------------------------------------------------------
// TypedColumnReader implementations

template <typename DType>
class TypedColumnReaderImpl : public TypedColumnReader<DType>,
                              public ColumnReaderImplBase<DType> {
 public:
  using T = typename DType::c_type;

  TypedColumnReaderImpl(const ColumnDescriptor* descr, std::unique_ptr<PageReader> pager,
                        ::arrow::MemoryPool* pool)
      : ColumnReaderImplBase<DType>(descr, pool) {
    this->pager_ = std::move(pager);
  }

  bool HasNext() override { return this->HasNextInternal(); }

  int64_t ReadBatch(int64_t batch_size, int16_t* def_levels, int16_t* rep_levels,
                    T* values, int64_t* values_read) override;

  int64_t ReadBatchSpaced(int64_t batch_size, int16_t* def_levels, int16_t* rep_levels,
                          T* values, uint8_t* valid_bits, int64_t valid_bits_offset,
                          int64_t* levels_read, int64_t* values_read,
                          int64_t* null_count) override;

  int64_t Skip(int64_t num_values_to_skip) override;

  Type::type type() const override { return this->descr_->physical_type(); }

  const ColumnDescriptor* descr() const override { return this->descr_; }

  ExposedEncoding GetExposedEncoding() override { return this->exposed_encoding_; };

  int64_t ReadBatchWithDictionary(int64_t batch_size, int16_t* def_levels,
                                  int16_t* rep_levels, int32_t* indices,
                                  int64_t* indices_read, const T** dict,
                                  int32_t* dict_len) override;

 protected:
  void SetExposedEncoding(ExposedEncoding encoding) override {
    this->exposed_encoding_ = encoding;
  }

  // Allocate enough scratch space to accommodate skipping 16-bit levels or any
  // value type.
  void InitScratchForSkip();

  // Scratch space for reading and throwing away rep/def levels and values when
  // skipping.
  std::shared_ptr<ResizableBuffer> scratch_for_skip_;

 private:
  // Read dictionary indices. Similar to ReadValues but decode data to dictionary indices.
  // This function is called only by ReadBatchWithDictionary().
  int64_t ReadDictionaryIndices(int64_t indices_to_read, int32_t* indices) {
    auto decoder = dynamic_cast<DictDecoder<DType>*>(this->current_decoder_);
    return decoder->DecodeIndices(static_cast<int>(indices_to_read), indices);
  }

  // Get dictionary. The dictionary should have been set by SetDict(). The dictionary is
  // owned by the internal decoder and is destroyed when the reader is destroyed. This
  // function is called only by ReadBatchWithDictionary() after dictionary is configured.
  void GetDictionary(const T** dictionary, int32_t* dictionary_length) {
    auto decoder = dynamic_cast<DictDecoder<DType>*>(this->current_decoder_);
    decoder->GetDictionary(dictionary, dictionary_length);
  }

  // Read definition and repetition levels. Also return the number of definition levels
  // and number of values to read. This function is called before reading values.
  void ReadLevels(int64_t batch_size, int16_t* def_levels, int16_t* rep_levels,
                  int64_t* num_def_levels, int64_t* values_to_read) {
    batch_size =
        std::min(batch_size, this->num_buffered_values_ - this->num_decoded_values_);

    // If the field is required and non-repeated, there are no definition levels
    if (this->max_def_level_ > 0 && def_levels != nullptr) {
      *num_def_levels = this->ReadDefinitionLevels(batch_size, def_levels);
      // TODO(wesm): this tallying of values-to-decode can be performed with better
      // cache-efficiency if fused with the level decoding.
      for (int64_t i = 0; i < *num_def_levels; ++i) {
        if (def_levels[i] == this->max_def_level_) {
          ++(*values_to_read);
        }
      }
    } else {
      // Required field, read all values
      *values_to_read = batch_size;
    }

    // Not present for non-repeated fields
    if (this->max_rep_level_ > 0 && rep_levels != nullptr) {
      int64_t num_rep_levels = this->ReadRepetitionLevels(batch_size, rep_levels);
      if (def_levels != nullptr && *num_def_levels != num_rep_levels) {
        throw ParquetException("Number of decoded rep / def levels did not match");
      }
    }
  }
};

template <typename DType>
int64_t TypedColumnReaderImpl<DType>::ReadBatchWithDictionary(
    int64_t batch_size, int16_t* def_levels, int16_t* rep_levels, int32_t* indices,
    int64_t* indices_read, const T** dict, int32_t* dict_len) {
  bool has_dict_output = dict != nullptr && dict_len != nullptr;
  // Similar logic as ReadValues to get pages.
  if (!HasNext()) {
    *indices_read = 0;
    if (has_dict_output) {
      *dict = nullptr;
      *dict_len = 0;
    }
    return 0;
  }

  // Verify the current data page is dictionary encoded.
  if (this->current_encoding_ != Encoding::RLE_DICTIONARY) {
    std::stringstream ss;
    ss << "Data page is not dictionary encoded. Encoding: "
       << EncodingToString(this->current_encoding_);
    throw ParquetException(ss.str());
  }

  // Get dictionary pointer and length.
  if (has_dict_output) {
    GetDictionary(dict, dict_len);
  }

  // Similar logic as ReadValues to get def levels and rep levels.
  int64_t num_def_levels = 0;
  int64_t indices_to_read = 0;
  ReadLevels(batch_size, def_levels, rep_levels, &num_def_levels, &indices_to_read);

  // Read dictionary indices.
  *indices_read = ReadDictionaryIndices(indices_to_read, indices);
  int64_t total_indices = std::max<int64_t>(num_def_levels, *indices_read);
  // Some callers use a batch size of 0 just to get the dictionary.
  int64_t expected_values =
      std::min(batch_size, this->num_buffered_values_ - this->num_decoded_values_);
  if (total_indices == 0 && expected_values > 0) {
    std::stringstream ss;
    ss << "Read 0 values, expected " << expected_values;
    ParquetException::EofException(ss.str());
  }
  this->ConsumeBufferedValues(total_indices);

  return total_indices;
}

template <typename DType>
int64_t TypedColumnReaderImpl<DType>::ReadBatch(int64_t batch_size, int16_t* def_levels,
                                                int16_t* rep_levels, T* values,
                                                int64_t* values_read) {
  // HasNext invokes ReadNewPage
  if (!HasNext()) {
    *values_read = 0;
    return 0;
  }

  // TODO(wesm): keep reading data pages until batch_size is reached, or the
  // row group is finished
  int64_t num_def_levels = 0;
  int64_t values_to_read = 0;
  ReadLevels(batch_size, def_levels, rep_levels, &num_def_levels, &values_to_read);

  *values_read = this->ReadValues(values_to_read, values);
  int64_t total_values = std::max<int64_t>(num_def_levels, *values_read);
  int64_t expected_values =
      std::min(batch_size, this->num_buffered_values_ - this->num_decoded_values_);
  if (total_values == 0 && expected_values > 0) {
    std::stringstream ss;
    ss << "Read 0 values, expected " << expected_values;
    ParquetException::EofException(ss.str());
  }
  this->ConsumeBufferedValues(total_values);

  return total_values;
}

template <typename DType>
int64_t TypedColumnReaderImpl<DType>::ReadBatchSpaced(
    int64_t batch_size, int16_t* def_levels, int16_t* rep_levels, T* values,
    uint8_t* valid_bits, int64_t valid_bits_offset, int64_t* levels_read,
    int64_t* values_read, int64_t* null_count_out) {
  // HasNext invokes ReadNewPage
  if (!HasNext()) {
    *levels_read = 0;
    *values_read = 0;
    *null_count_out = 0;
    return 0;
  }

  int64_t total_values;
  // TODO(wesm): keep reading data pages until batch_size is reached, or the
  // row group is finished
  batch_size =
      std::min(batch_size, this->num_buffered_values_ - this->num_decoded_values_);

  // If the field is required and non-repeated, there are no definition levels
  if (this->max_def_level_ > 0) {
    int64_t num_def_levels = this->ReadDefinitionLevels(batch_size, def_levels);

    // Not present for non-repeated fields
    if (this->max_rep_level_ > 0) {
      int64_t num_rep_levels = this->ReadRepetitionLevels(batch_size, rep_levels);
      if (num_def_levels != num_rep_levels) {
        throw ParquetException("Number of decoded rep / def levels did not match");
      }
    }

    const bool has_spaced_values = HasSpacedValues(this->descr_);
    int64_t null_count = 0;
    if (!has_spaced_values) {
      int values_to_read = 0;
      for (int64_t i = 0; i < num_def_levels; ++i) {
        if (def_levels[i] == this->max_def_level_) {
          ++values_to_read;
        }
      }
      total_values = this->ReadValues(values_to_read, values);
      ::arrow::bit_util::SetBitsTo(valid_bits, valid_bits_offset,
                                   /*length=*/total_values,
                                   /*bits_are_set=*/true);
      *values_read = total_values;
    } else {
      internal::LevelInfo info;
      info.repeated_ancestor_def_level = this->max_def_level_ - 1;
      info.def_level = this->max_def_level_;
      info.rep_level = this->max_rep_level_;
      internal::ValidityBitmapInputOutput validity_io;
      validity_io.values_read_upper_bound = num_def_levels;
      validity_io.valid_bits = valid_bits;
      validity_io.valid_bits_offset = valid_bits_offset;
      validity_io.null_count = null_count;
      validity_io.values_read = *values_read;

      internal::DefLevelsToBitmap(def_levels, num_def_levels, info, &validity_io);
      null_count = validity_io.null_count;
      *values_read = validity_io.values_read;

      total_values =
          this->ReadValuesSpaced(*values_read, values, static_cast<int>(null_count),
                                 valid_bits, valid_bits_offset);
    }
    *levels_read = num_def_levels;
    *null_count_out = null_count;

  } else {
    // Required field, read all values
    total_values = this->ReadValues(batch_size, values);
    ::arrow::bit_util::SetBitsTo(valid_bits, valid_bits_offset,
                                 /*length=*/total_values,
                                 /*bits_are_set=*/true);
    *null_count_out = 0;
    *values_read = total_values;
    *levels_read = total_values;
  }

  this->ConsumeBufferedValues(*levels_read);
  return total_values;
}

template <typename DType>
void TypedColumnReaderImpl<DType>::InitScratchForSkip() {
  if (this->scratch_for_skip_ == nullptr) {
    int value_size = type_traits<DType::type_num>::value_byte_size;
    this->scratch_for_skip_ = AllocateBuffer(
        this->pool_, kSkipScratchBatchSize * std::max<int>(sizeof(int16_t), value_size));
  }
}

template <typename DType>
int64_t TypedColumnReaderImpl<DType>::Skip(int64_t num_values_to_skip) {
  int64_t values_to_skip = num_values_to_skip;
  // Optimization: Do not call HasNext() when values_to_skip == 0.
  while (values_to_skip > 0 && HasNext()) {
    // If the number of values to skip is more than the number of undecoded values, skip
    // the Page.
    const int64_t available_values = this->available_values_current_page();
    if (values_to_skip >= available_values) {
      values_to_skip -= available_values;
      this->ConsumeBufferedValues(available_values);
    } else {
      // We need to read this Page
      // Jump to the right offset in the Page
      int64_t values_read = 0;
      InitScratchForSkip();
      ARROW_DCHECK_NE(this->scratch_for_skip_, nullptr);
      do {
        int64_t batch_size = std::min(kSkipScratchBatchSize, values_to_skip);
        values_read = ReadBatch(
            static_cast<int>(batch_size),
            reinterpret_cast<int16_t*>(this->scratch_for_skip_->mutable_data()),
            reinterpret_cast<int16_t*>(this->scratch_for_skip_->mutable_data()),
            reinterpret_cast<T*>(this->scratch_for_skip_->mutable_data()), &values_read);
        values_to_skip -= values_read;
      } while (values_read > 0 && values_to_skip > 0);
    }
  }
  return num_values_to_skip - values_to_skip;
}

}  // namespace

// ----------------------------------------------------------------------
// Dynamic column reader constructor

std::shared_ptr<ColumnReader> ColumnReader::Make(const ColumnDescriptor* descr,
                                                 std::unique_ptr<PageReader> pager,
                                                 MemoryPool* pool) {
  switch (descr->physical_type()) {
    case Type::BOOLEAN:
      return std::make_shared<TypedColumnReaderImpl<BooleanType>>(descr, std::move(pager),
                                                                  pool);
    case Type::INT32:
      return std::make_shared<TypedColumnReaderImpl<Int32Type>>(descr, std::move(pager),
                                                                pool);
    case Type::INT64:
      return std::make_shared<TypedColumnReaderImpl<Int64Type>>(descr, std::move(pager),
                                                                pool);
    case Type::INT96:
      return std::make_shared<TypedColumnReaderImpl<Int96Type>>(descr, std::move(pager),
                                                                pool);
    case Type::FLOAT:
      return std::make_shared<TypedColumnReaderImpl<FloatType>>(descr, std::move(pager),
                                                                pool);
    case Type::DOUBLE:
      return std::make_shared<TypedColumnReaderImpl<DoubleType>>(descr, std::move(pager),
                                                                 pool);
    case Type::BYTE_ARRAY:
      return std::make_shared<TypedColumnReaderImpl<ByteArrayType>>(
          descr, std::move(pager), pool);
    case Type::FIXED_LEN_BYTE_ARRAY:
      return std::make_shared<TypedColumnReaderImpl<FLBAType>>(descr, std::move(pager),
                                                               pool);
    default:
      ParquetException::NYI("type reader not implemented");
  }
  // Unreachable code, but suppress compiler warning
  return std::shared_ptr<ColumnReader>(nullptr);
}

// ----------------------------------------------------------------------
// RecordReader

namespace internal {

namespace {

template <typename DType>
class TypedRecordReader : public TypedColumnReaderImpl<DType>,
                          virtual public RecordReader {
 public:
  using T = typename DType::c_type;
  using BASE = TypedColumnReaderImpl<DType>;
  TypedRecordReader(const ColumnDescriptor* descr, LevelInfo leaf_info, MemoryPool* pool)
      // Pager must be set using SetPageReader.
      : BASE(descr, /* pager = */ nullptr, pool) {
    leaf_info_ = leaf_info;
    nullable_values_ = leaf_info.HasNullableValues();
    at_record_start_ = true;
    values_written_ = 0;
    null_count_ = 0;
    values_capacity_ = 0;
    levels_written_ = 0;
    levels_position_ = 0;
    levels_capacity_ = 0;
    uses_values_ = !(descr->physical_type() == Type::BYTE_ARRAY);

    if (uses_values_) {
      values_ = AllocateBuffer(pool);
    }
    valid_bits_ = AllocateBuffer(pool);
    def_levels_ = AllocateBuffer(pool);
    rep_levels_ = AllocateBuffer(pool);
    Reset();
  }

  // Compute the values capacity in bytes for the given number of elements
  int64_t bytes_for_values(int64_t nitems) const {
    int64_t type_size = GetTypeByteSize(this->descr_->physical_type());
    int64_t bytes_for_values = -1;
    if (MultiplyWithOverflow(nitems, type_size, &bytes_for_values)) {
      throw ParquetException("Total size of items too large");
    }
    return bytes_for_values;
  }

  int64_t ReadRecords(int64_t num_records) override {
    // Delimit records, then read values at the end
    int64_t records_read = 0;

    if (levels_position_ < levels_written_) {
      records_read += ReadRecordData(num_records);
    }

    int64_t level_batch_size = std::max<int64_t>(kMinLevelBatchSize, num_records);

    // If we are in the middle of a record, we continue until reaching the
    // desired number of records or the end of the current record if we've found
    // enough records
    while (!at_record_start_ || records_read < num_records) {
      // Is there more data to read in this row group?
      if (!this->HasNextInternal()) {
        if (!at_record_start_) {
          // We ended the row group while inside a record that we haven't seen
          // the end of yet. So increment the record count for the last record in
          // the row group
          ++records_read;
          at_record_start_ = true;
        }
        break;
      }

      /// We perform multiple batch reads until we either exhaust the row group
      /// or observe the desired number of records
      int64_t batch_size =
          std::min(level_batch_size, this->available_values_current_page());

      // No more data in column
      if (batch_size == 0) {
        break;
      }

      if (this->max_def_level_ > 0) {
        ReserveLevels(batch_size);

        int16_t* def_levels = this->def_levels() + levels_written_;
        int16_t* rep_levels = this->rep_levels() + levels_written_;

        // Not present for non-repeated fields
        int64_t levels_read = 0;
        if (this->max_rep_level_ > 0) {
          levels_read = this->ReadDefinitionLevels(batch_size, def_levels);
          if (this->ReadRepetitionLevels(batch_size, rep_levels) != levels_read) {
            throw ParquetException("Number of decoded rep / def levels did not match");
          }
        } else if (this->max_def_level_ > 0) {
          levels_read = this->ReadDefinitionLevels(batch_size, def_levels);
        }

        // Exhausted column chunk
        if (levels_read == 0) {
          break;
        }

        levels_written_ += levels_read;
        records_read += ReadRecordData(num_records - records_read);
      } else {
        // No repetition or definition levels
        batch_size = std::min(num_records - records_read, batch_size);
        records_read += ReadRecordData(batch_size);
      }
    }

    return records_read;
  }

  // Throw away levels from start_levels_position to levels_position_.
  // Will update levels_position_, levels_written_, and levels_capacity_
  // accordingly and move the levels to left to fill in the gap.
  // It will resize the buffer without releasing the memory allocation.
  void ThrowAwayLevels(int64_t start_levels_position) {
    ARROW_DCHECK_LE(levels_position_, levels_written_);
    ARROW_DCHECK_LE(start_levels_position, levels_position_);
    ARROW_DCHECK_GT(this->max_def_level_, 0);
    ARROW_DCHECK_NE(def_levels_, nullptr);

    int64_t gap = levels_position_ - start_levels_position;
    if (gap == 0) return;

    int64_t levels_remaining = levels_written_ - gap;

    auto left_shift = [&](::arrow::ResizableBuffer* buffer) {
      int16_t* data = reinterpret_cast<int16_t*>(buffer->mutable_data());
      std::copy(data + levels_position_, data + levels_written_,
                data + start_levels_position);
      PARQUET_THROW_NOT_OK(buffer->Resize(levels_remaining * sizeof(int16_t),
                                          /*shrink_to_fit=*/false));
    };

    left_shift(def_levels_.get());

    if (this->max_rep_level_ > 0) {
      ARROW_DCHECK_NE(rep_levels_, nullptr);
      left_shift(rep_levels_.get());
    }

    levels_written_ -= gap;
    levels_position_ -= gap;
    levels_capacity_ -= gap;
  }

  // Skip records that we have in our buffer. This function is only for
  // non-repeated fields.
  int64_t SkipRecordsInBufferNonRepeated(int64_t num_records) {
    ARROW_DCHECK_EQ(this->max_rep_level_, 0);
    if (!this->has_values_to_process() || num_records == 0) return 0;

    int64_t remaining_records = levels_written_ - levels_position_;
    int64_t skipped_records = std::min(num_records, remaining_records);
    int64_t start_levels_position = levels_position_;
    // Since there is no repetition, number of levels equals number of records.
    levels_position_ += skipped_records;

    // We skipped the levels by incrementing 'levels_position_'. For values
    // we do not have a buffer, so we need to read them and throw them away.
    // First we need to figure out how many present/not-null values there are.
    std::shared_ptr<::arrow::ResizableBuffer> valid_bits;
    valid_bits = AllocateBuffer(this->pool_);
    PARQUET_THROW_NOT_OK(valid_bits->Resize(bit_util::BytesForBits(skipped_records),
                                            /*shrink_to_fit=*/true));
    ValidityBitmapInputOutput validity_io;
    validity_io.values_read_upper_bound = skipped_records;
    validity_io.valid_bits = valid_bits->mutable_data();
    validity_io.valid_bits_offset = 0;
    DefLevelsToBitmap(def_levels() + start_levels_position, skipped_records,
                      this->leaf_info_, &validity_io);
    int64_t values_to_read = validity_io.values_read - validity_io.null_count;

    // Now that we have figured out number of values to read, we do not need
    // these levels anymore. We will remove these values from the buffer.
    // This requires shifting the levels in the buffer to left. So this will
    // update levels_position_ and levels_written_.
    ThrowAwayLevels(start_levels_position);
    // For values, we do not have them in buffer, so we will read them and
    // throw them away.
    ReadAndThrowAwayValues(values_to_read);

    // Mark the levels as read in the underlying column reader.
    this->ConsumeBufferedValues(skipped_records);

    return skipped_records;
  }

  // Attempts to skip num_records from the buffer. Will throw away levels
  // and corresponding values for the records it skipped and consumes them from the
  // underlying decoder. Will advance levels_position_ and update
  // at_record_start_.
  // Returns how many records were skipped.
  int64_t DelimitAndSkipRecordsInBuffer(int64_t num_records) {
    if (num_records == 0) return 0;
    // Look at the buffered levels, delimit them based on
    // (rep_level == 0), report back how many records are in there, and
    // fill in how many not-null values (def_level == max_def_level_).
    // DelimitRecords updates levels_position_.
    int64_t start_levels_position = levels_position_;
    int64_t values_seen = 0;
    int64_t skipped_records = DelimitRecords(num_records, &values_seen);
    ReadAndThrowAwayValues(values_seen);
    // Mark those levels and values as consumed in the the underlying page.
    // This must be done before we throw away levels since it updates
    // levels_position_ and levels_written_.
    this->ConsumeBufferedValues(levels_position_ - start_levels_position);
    // Updated levels_position_ and levels_written_.
    ThrowAwayLevels(start_levels_position);
    return skipped_records;
  }

  // Skip records for repeated fields. For repeated fields, we are technically
  // reading and throwing away the levels and values since we do not know the record
  // boundaries in advance. Keep filling the buffer and skipping until we reach the
  // desired number of records or we run out of values in the column chunk.
  // Returns number of skipped records.
  int64_t SkipRecordsRepeated(int64_t num_records) {
    ARROW_DCHECK_GT(this->max_rep_level_, 0);
    int64_t skipped_records = 0;

    // First consume what is in the buffer.
    if (levels_position_ < levels_written_) {
      // This updates at_record_start_.
      skipped_records = DelimitAndSkipRecordsInBuffer(num_records);
    }

    int64_t level_batch_size =
        std::max<int64_t>(kMinLevelBatchSize, num_records - skipped_records);

    // If 'at_record_start_' is false, but (skipped_records == num_records), it
    // means that for the last record that was counted, we have not seen all
    // of it's values yet.
    while (!at_record_start_ || skipped_records < num_records) {
      // Is there more data to read in this row group?
      // HasNextInternal() will advance to the next page if necessary.
      if (!this->HasNextInternal()) {
        if (!at_record_start_) {
          // We ended the row group while inside a record that we haven't seen
          // the end of yet. So increment the record count for the last record
          // in the row group
          ++skipped_records;
          at_record_start_ = true;
        }
        break;
      }

      // Read some more levels.
      int64_t batch_size =
          std::min(level_batch_size, this->available_values_current_page());
      // No more data in column. This must be an empty page.
      // If we had exhausted the last page, HasNextInternal() must have advanced
      // to the next page. So there must be available values to process.
      if (batch_size == 0) {
        break;
      }

      // For skip we will read the levels and append them to the end
      // of the def_levels and rep_levels just like for read.
      ReserveLevels(batch_size);

      int16_t* def_levels = this->def_levels() + levels_written_;
      int16_t* rep_levels = this->rep_levels() + levels_written_;

      int64_t levels_read = 0;
      levels_read = this->ReadDefinitionLevels(batch_size, def_levels);
      if (this->ReadRepetitionLevels(batch_size, rep_levels) != levels_read) {
        throw ParquetException("Number of decoded rep / def levels did not match");
      }

      levels_written_ += levels_read;
      int64_t remaining_records = num_records - skipped_records;
      // This updates at_record_start_.
      skipped_records += DelimitAndSkipRecordsInBuffer(remaining_records);
    }

    return skipped_records;
  }

  // Read 'num_values' values and throw them away.
  // Throws an error if it could not read 'num_values'.
  void ReadAndThrowAwayValues(int64_t num_values) {
    int64_t values_left = num_values;
    int64_t values_read = 0;

    // Allocate enough scratch space to accommodate 16-bit levels or any
    // value type
    this->InitScratchForSkip();
    ARROW_DCHECK_NE(this->scratch_for_skip_, nullptr);
    do {
      int64_t batch_size = std::min<int64_t>(kSkipScratchBatchSize, values_left);
      values_read = this->ReadValues(
          batch_size, reinterpret_cast<T*>(this->scratch_for_skip_->mutable_data()));
      values_left -= values_read;
    } while (values_read > 0 && values_left > 0);
    if (values_left > 0) {
      std::stringstream ss;
      ss << "Could not read and throw away " << num_values << " values";
      throw ParquetException(ss.str());
    }
  }

  int64_t SkipRecords(int64_t num_records) override {
    // Top level required field. Number of records equals to number of levels,
    // and there is not read-ahead for levels.
    if (this->max_rep_level_ == 0 && this->max_def_level_ == 0) {
      return this->Skip(num_records);
    }
    int64_t skipped_records = 0;
    if (this->max_rep_level_ == 0) {
      // Non-repeated optional field.
      // First consume whatever is in the buffer.
      skipped_records = SkipRecordsInBufferNonRepeated(num_records);

      ARROW_DCHECK_LE(skipped_records, num_records);

      // For records that we have not buffered, we will use the column
      // reader's Skip to do the remaining Skip. Since the field is not
      // repeated number of levels to skip is the same as number of records
      // to skip.
      skipped_records += this->Skip(num_records - skipped_records);
    } else {
      skipped_records += this->SkipRecordsRepeated(num_records);
    }
    return skipped_records;
  }

  // We may outwardly have the appearance of having exhausted a column chunk
  // when in fact we are in the middle of processing the last batch
  bool has_values_to_process() const { return levels_position_ < levels_written_; }

  std::shared_ptr<ResizableBuffer> ReleaseValues() override {
    if (uses_values_) {
      auto result = values_;
      PARQUET_THROW_NOT_OK(
          result->Resize(bytes_for_values(values_written_), /*shrink_to_fit=*/true));
      values_ = AllocateBuffer(this->pool_);
      values_capacity_ = 0;
      return result;
    } else {
      return nullptr;
    }
  }

  std::shared_ptr<ResizableBuffer> ReleaseIsValid() override {
    if (leaf_info_.HasNullableValues()) {
      auto result = valid_bits_;
      PARQUET_THROW_NOT_OK(result->Resize(bit_util::BytesForBits(values_written_),
                                          /*shrink_to_fit=*/true));
      valid_bits_ = AllocateBuffer(this->pool_);
      return result;
    } else {
      return nullptr;
    }
  }

  // Process written repetition/definition levels to reach the end of
  // records. Only used for repeated fields.
  // Process no more levels than necessary to delimit the indicated
  // number of logical records. Updates internal state of RecordReader
  //
  // \return Number of records delimited
  int64_t DelimitRecords(int64_t num_records, int64_t* values_seen) {
    int64_t values_to_read = 0;
    int64_t records_read = 0;

    const int16_t* def_levels = this->def_levels() + levels_position_;
    const int16_t* rep_levels = this->rep_levels() + levels_position_;

    DCHECK_GT(this->max_rep_level_, 0);

    // Count logical records and number of values to read
    while (levels_position_ < levels_written_) {
      const int16_t rep_level = *rep_levels++;
      if (rep_level == 0) {
        // If at_record_start_ is true, we are seeing the start of a record
        // for the second time, such as after repeated calls to
        // DelimitRecords. In this case we must continue until we find
        // another record start or exhausting the ColumnChunk
        if (!at_record_start_) {
          // We've reached the end of a record; increment the record count.
          ++records_read;
          if (records_read == num_records) {
            // We've found the number of records we were looking for. Set
            // at_record_start_ to true and break
            at_record_start_ = true;
            break;
          }
        }
      }
      // We have decided to consume the level at this position; therefore we
      // must advance until we find another record boundary
      at_record_start_ = false;

      const int16_t def_level = *def_levels++;
      if (def_level == this->max_def_level_) {
        ++values_to_read;
      }
      ++levels_position_;
    }
    *values_seen = values_to_read;
    return records_read;
  }

  void Reserve(int64_t capacity) override {
    ReserveLevels(capacity);
    ReserveValues(capacity);
  }

  int64_t UpdateCapacity(int64_t capacity, int64_t size, int64_t extra_size) {
    if (extra_size < 0) {
      throw ParquetException("Negative size (corrupt file?)");
    }
    int64_t target_size = -1;
    if (AddWithOverflow(size, extra_size, &target_size)) {
      throw ParquetException("Allocation size too large (corrupt file?)");
    }
    if (target_size >= (1LL << 62)) {
      throw ParquetException("Allocation size too large (corrupt file?)");
    }
    if (capacity >= target_size) {
      return capacity;
    }
    return bit_util::NextPower2(target_size);
  }

  void ReserveLevels(int64_t extra_levels) {
    if (this->max_def_level_ > 0) {
      const int64_t new_levels_capacity =
          UpdateCapacity(levels_capacity_, levels_written_, extra_levels);
      if (new_levels_capacity > levels_capacity_) {
        constexpr auto kItemSize = static_cast<int64_t>(sizeof(int16_t));
        int64_t capacity_in_bytes = -1;
        if (MultiplyWithOverflow(new_levels_capacity, kItemSize, &capacity_in_bytes)) {
          throw ParquetException("Allocation size too large (corrupt file?)");
        }
        PARQUET_THROW_NOT_OK(
            def_levels_->Resize(capacity_in_bytes, /*shrink_to_fit=*/false));
        if (this->max_rep_level_ > 0) {
          PARQUET_THROW_NOT_OK(
              rep_levels_->Resize(capacity_in_bytes, /*shrink_to_fit=*/false));
        }
        levels_capacity_ = new_levels_capacity;
      }
    }
  }

  void ReserveValues(int64_t extra_values) {
    const int64_t new_values_capacity =
        UpdateCapacity(values_capacity_, values_written_, extra_values);
    if (new_values_capacity > values_capacity_) {
      // XXX(wesm): A hack to avoid memory allocation when reading directly
      // into builder classes
      if (uses_values_) {
        PARQUET_THROW_NOT_OK(values_->Resize(bytes_for_values(new_values_capacity),
                                             /*shrink_to_fit=*/false));
      }
      values_capacity_ = new_values_capacity;
    }
    if (leaf_info_.HasNullableValues()) {
      int64_t valid_bytes_new = bit_util::BytesForBits(values_capacity_);
      if (valid_bits_->size() < valid_bytes_new) {
        int64_t valid_bytes_old = bit_util::BytesForBits(values_written_);
        PARQUET_THROW_NOT_OK(
            valid_bits_->Resize(valid_bytes_new, /*shrink_to_fit=*/false));

        // Avoid valgrind warnings
        memset(valid_bits_->mutable_data() + valid_bytes_old, 0,
               valid_bytes_new - valid_bytes_old);
      }
    }
  }

  void Reset() override {
    ResetValues();

    if (levels_written_ > 0) {
      // Throw away levels from 0 to levels_position_.
      ThrowAwayLevels(0);
    }

    // Call Finish on the binary builders to reset them
  }

  void SetPageReader(std::unique_ptr<PageReader> reader) override {
    at_record_start_ = true;
    this->pager_ = std::move(reader);
    ResetDecoders();
  }

  bool HasMoreData() const override { return this->pager_ != nullptr; }

  // Dictionary decoders must be reset when advancing row groups
  void ResetDecoders() { this->decoders_.clear(); }

  virtual void ReadValuesSpaced(int64_t values_with_nulls, int64_t null_count) {
    uint8_t* valid_bits = valid_bits_->mutable_data();
    const int64_t valid_bits_offset = values_written_;

    int64_t num_decoded = this->current_decoder_->DecodeSpaced(
        ValuesHead<T>(), static_cast<int>(values_with_nulls),
        static_cast<int>(null_count), valid_bits, valid_bits_offset);
    CheckNumberDecoded(num_decoded, values_with_nulls);
  }

  virtual void ReadValuesDense(int64_t values_to_read) {
    int64_t num_decoded =
        this->current_decoder_->Decode(ValuesHead<T>(), static_cast<int>(values_to_read));
    CheckNumberDecoded(num_decoded, values_to_read);
  }

  // Return number of logical records read
  int64_t ReadRecordData(int64_t num_records) {
    // Conservative upper bound
    const int64_t possible_num_values =
        std::max<int64_t>(num_records, levels_written_ - levels_position_);
    ReserveValues(possible_num_values);

    const int64_t start_levels_position = levels_position_;

    int64_t values_to_read = 0;
    int64_t records_read = 0;
    if (this->max_rep_level_ > 0) {
      records_read = DelimitRecords(num_records, &values_to_read);
    } else if (this->max_def_level_ > 0) {
      // No repetition levels, skip delimiting logic. Each level represents a
      // null or not null entry
      records_read = std::min<int64_t>(levels_written_ - levels_position_, num_records);

      // This is advanced by DelimitRecords, which we skipped
      levels_position_ += records_read;
    } else {
      records_read = values_to_read = num_records;
    }

    int64_t null_count = 0;
    if (leaf_info_.HasNullableValues()) {
      ValidityBitmapInputOutput validity_io;
      validity_io.values_read_upper_bound = levels_position_ - start_levels_position;
      validity_io.valid_bits = valid_bits_->mutable_data();
      validity_io.valid_bits_offset = values_written_;

      DefLevelsToBitmap(def_levels() + start_levels_position,
                        levels_position_ - start_levels_position, leaf_info_,
                        &validity_io);
      values_to_read = validity_io.values_read - validity_io.null_count;
      null_count = validity_io.null_count;
      DCHECK_GE(values_to_read, 0);
      ReadValuesSpaced(validity_io.values_read, null_count);
    } else {
      DCHECK_GE(values_to_read, 0);
      ReadValuesDense(values_to_read);
    }
    if (this->leaf_info_.def_level > 0) {
      // Optional, repeated, or some mix thereof
      this->ConsumeBufferedValues(levels_position_ - start_levels_position);
    } else {
      // Flat, non-repeated
      this->ConsumeBufferedValues(values_to_read);
    }
    // Total values, including null spaces, if any
    values_written_ += values_to_read + null_count;
    null_count_ += null_count;

    return records_read;
  }

  void DebugPrintState() override {
    const int16_t* def_levels = this->def_levels();
    const int16_t* rep_levels = this->rep_levels();
    const int64_t total_levels_read = levels_position_;

    const T* vals = reinterpret_cast<const T*>(this->values());

    std::cout << "def levels: ";
    for (int64_t i = 0; i < total_levels_read; ++i) {
      std::cout << def_levels[i] << " ";
    }
    std::cout << std::endl;

    std::cout << "rep levels: ";
    for (int64_t i = 0; i < total_levels_read; ++i) {
      std::cout << rep_levels[i] << " ";
    }
    std::cout << std::endl;

    std::cout << "values: ";
    for (int64_t i = 0; i < this->values_written(); ++i) {
      std::cout << vals[i] << " ";
    }
    std::cout << std::endl;
  }

  void ResetValues() {
    if (values_written_ > 0) {
      // Resize to 0, but do not shrink to fit
      if (uses_values_) {
        PARQUET_THROW_NOT_OK(values_->Resize(0, /*shrink_to_fit=*/false));
      }
      PARQUET_THROW_NOT_OK(valid_bits_->Resize(0, /*shrink_to_fit=*/false));
      values_written_ = 0;
      values_capacity_ = 0;
      null_count_ = 0;
    }
  }

 protected:
  template <typename T>
  T* ValuesHead() {
    return reinterpret_cast<T*>(values_->mutable_data()) + values_written_;
  }
  LevelInfo leaf_info_;
};

class FLBARecordReader : public TypedRecordReader<FLBAType>,
                         virtual public BinaryRecordReader {
 public:
  FLBARecordReader(const ColumnDescriptor* descr, LevelInfo leaf_info,
                   ::arrow::MemoryPool* pool)
      : TypedRecordReader<FLBAType>(descr, leaf_info, pool), builder_(nullptr) {
    DCHECK_EQ(descr_->physical_type(), Type::FIXED_LEN_BYTE_ARRAY);
    int byte_width = descr_->type_length();
    std::shared_ptr<::arrow::DataType> type = ::arrow::fixed_size_binary(byte_width);
    builder_ = std::make_unique<::arrow::FixedSizeBinaryBuilder>(type, this->pool_);
  }

  ::arrow::ArrayVector GetBuilderChunks() override {
    std::shared_ptr<::arrow::Array> chunk;
    PARQUET_THROW_NOT_OK(builder_->Finish(&chunk));
    return ::arrow::ArrayVector({chunk});
  }

  void ReadValuesDense(int64_t values_to_read) override {
    auto values = ValuesHead<FLBA>();
    int64_t num_decoded =
        this->current_decoder_->Decode(values, static_cast<int>(values_to_read));
    CheckNumberDecoded(num_decoded, values_to_read);

    for (int64_t i = 0; i < num_decoded; i++) {
      PARQUET_THROW_NOT_OK(builder_->Append(values[i].ptr));
    }
    ResetValues();
  }

  void ReadValuesSpaced(int64_t values_to_read, int64_t null_count) override {
    uint8_t* valid_bits = valid_bits_->mutable_data();
    const int64_t valid_bits_offset = values_written_;
    auto values = ValuesHead<FLBA>();

    int64_t num_decoded = this->current_decoder_->DecodeSpaced(
        values, static_cast<int>(values_to_read), static_cast<int>(null_count),
        valid_bits, valid_bits_offset);
    DCHECK_EQ(num_decoded, values_to_read);

    for (int64_t i = 0; i < num_decoded; i++) {
      if (::arrow::bit_util::GetBit(valid_bits, valid_bits_offset + i)) {
        PARQUET_THROW_NOT_OK(builder_->Append(values[i].ptr));
      } else {
        PARQUET_THROW_NOT_OK(builder_->AppendNull());
      }
    }
    ResetValues();
  }

 private:
  std::unique_ptr<::arrow::FixedSizeBinaryBuilder> builder_;
};

class ByteArrayChunkedRecordReader : public TypedRecordReader<ByteArrayType>,
                                     virtual public BinaryRecordReader {
 public:
  ByteArrayChunkedRecordReader(const ColumnDescriptor* descr, LevelInfo leaf_info,
                               ::arrow::MemoryPool* pool)
      : TypedRecordReader<ByteArrayType>(descr, leaf_info, pool) {
    DCHECK_EQ(descr_->physical_type(), Type::BYTE_ARRAY);
    accumulator_.builder = std::make_unique<::arrow::BinaryBuilder>(pool);
  }

  ::arrow::ArrayVector GetBuilderChunks() override {
    ::arrow::ArrayVector result = accumulator_.chunks;
    if (result.size() == 0 || accumulator_.builder->length() > 0) {
      std::shared_ptr<::arrow::Array> last_chunk;
      PARQUET_THROW_NOT_OK(accumulator_.builder->Finish(&last_chunk));
      result.push_back(std::move(last_chunk));
    }
    accumulator_.chunks = {};
    return result;
  }

  void ReadValuesDense(int64_t values_to_read) override {
    int64_t num_decoded = this->current_decoder_->DecodeArrowNonNull(
        static_cast<int>(values_to_read), &accumulator_);
    CheckNumberDecoded(num_decoded, values_to_read);
    ResetValues();
  }

  void ReadValuesSpaced(int64_t values_to_read, int64_t null_count) override {
    int64_t num_decoded = this->current_decoder_->DecodeArrow(
        static_cast<int>(values_to_read), static_cast<int>(null_count),
        valid_bits_->mutable_data(), values_written_, &accumulator_);
    CheckNumberDecoded(num_decoded, values_to_read - null_count);
    ResetValues();
  }

 private:
  // Helper data structure for accumulating builder chunks
  typename EncodingTraits<ByteArrayType>::Accumulator accumulator_;
};

class ByteArrayDictionaryRecordReader : public TypedRecordReader<ByteArrayType>,
                                        virtual public DictionaryRecordReader {
 public:
  ByteArrayDictionaryRecordReader(const ColumnDescriptor* descr, LevelInfo leaf_info,
                                  ::arrow::MemoryPool* pool)
      : TypedRecordReader<ByteArrayType>(descr, leaf_info, pool), builder_(pool) {
    this->read_dictionary_ = true;
  }

  std::shared_ptr<::arrow::ChunkedArray> GetResult() override {
    FlushBuilder();
    std::vector<std::shared_ptr<::arrow::Array>> result;
    std::swap(result, result_chunks_);
    return std::make_shared<::arrow::ChunkedArray>(std::move(result), builder_.type());
  }

  void FlushBuilder() {
    if (builder_.length() > 0) {
      std::shared_ptr<::arrow::Array> chunk;
      PARQUET_THROW_NOT_OK(builder_.Finish(&chunk));
      result_chunks_.emplace_back(std::move(chunk));

      // Also clears the dictionary memo table
      builder_.Reset();
    }
  }

  void MaybeWriteNewDictionary() {
    if (this->new_dictionary_) {
      /// If there is a new dictionary, we may need to flush the builder, then
      /// insert the new dictionary values
      FlushBuilder();
      builder_.ResetFull();
      auto decoder = dynamic_cast<BinaryDictDecoder*>(this->current_decoder_);
      decoder->InsertDictionary(&builder_);
      this->new_dictionary_ = false;
    }
  }

  void ReadValuesDense(int64_t values_to_read) override {
    int64_t num_decoded = 0;
    if (current_encoding_ == Encoding::RLE_DICTIONARY) {
      MaybeWriteNewDictionary();
      auto decoder = dynamic_cast<BinaryDictDecoder*>(this->current_decoder_);
      num_decoded = decoder->DecodeIndices(static_cast<int>(values_to_read), &builder_);
    } else {
      num_decoded = this->current_decoder_->DecodeArrowNonNull(
          static_cast<int>(values_to_read), &builder_);

      /// Flush values since they have been copied into the builder
      ResetValues();
    }
    CheckNumberDecoded(num_decoded, values_to_read);
  }

  void ReadValuesSpaced(int64_t values_to_read, int64_t null_count) override {
    int64_t num_decoded = 0;
    if (current_encoding_ == Encoding::RLE_DICTIONARY) {
      MaybeWriteNewDictionary();
      auto decoder = dynamic_cast<BinaryDictDecoder*>(this->current_decoder_);
      num_decoded = decoder->DecodeIndicesSpaced(
          static_cast<int>(values_to_read), static_cast<int>(null_count),
          valid_bits_->mutable_data(), values_written_, &builder_);
    } else {
      num_decoded = this->current_decoder_->DecodeArrow(
          static_cast<int>(values_to_read), static_cast<int>(null_count),
          valid_bits_->mutable_data(), values_written_, &builder_);

      /// Flush values since they have been copied into the builder
      ResetValues();
    }
    DCHECK_EQ(num_decoded, values_to_read - null_count);
  }

 private:
  using BinaryDictDecoder = DictDecoder<ByteArrayType>;

  ::arrow::BinaryDictionary32Builder builder_;
  std::vector<std::shared_ptr<::arrow::Array>> result_chunks_;
};

// TODO(wesm): Implement these to some satisfaction
template <>
void TypedRecordReader<Int96Type>::DebugPrintState() {}

template <>
void TypedRecordReader<ByteArrayType>::DebugPrintState() {}

template <>
void TypedRecordReader<FLBAType>::DebugPrintState() {}

std::shared_ptr<RecordReader> MakeByteArrayRecordReader(const ColumnDescriptor* descr,
                                                        LevelInfo leaf_info,
                                                        ::arrow::MemoryPool* pool,
                                                        bool read_dictionary) {
  if (read_dictionary) {
    return std::make_shared<ByteArrayDictionaryRecordReader>(descr, leaf_info, pool);
  } else {
    return std::make_shared<ByteArrayChunkedRecordReader>(descr, leaf_info, pool);
  }
}

}  // namespace

std::shared_ptr<RecordReader> RecordReader::Make(const ColumnDescriptor* descr,
                                                 LevelInfo leaf_info, MemoryPool* pool,
                                                 const bool read_dictionary) {
  switch (descr->physical_type()) {
    case Type::BOOLEAN:
      return std::make_shared<TypedRecordReader<BooleanType>>(descr, leaf_info, pool);
    case Type::INT32:
      return std::make_shared<TypedRecordReader<Int32Type>>(descr, leaf_info, pool);
    case Type::INT64:
      return std::make_shared<TypedRecordReader<Int64Type>>(descr, leaf_info, pool);
    case Type::INT96:
      return std::make_shared<TypedRecordReader<Int96Type>>(descr, leaf_info, pool);
    case Type::FLOAT:
      return std::make_shared<TypedRecordReader<FloatType>>(descr, leaf_info, pool);
    case Type::DOUBLE:
      return std::make_shared<TypedRecordReader<DoubleType>>(descr, leaf_info, pool);
    case Type::BYTE_ARRAY:
      return MakeByteArrayRecordReader(descr, leaf_info, pool, read_dictionary);
    case Type::FIXED_LEN_BYTE_ARRAY:
      return std::make_shared<FLBARecordReader>(descr, leaf_info, pool);
    default: {
      // PARQUET-1481: This can occur if the file is corrupt
      std::stringstream ss;
      ss << "Invalid physical column type: " << static_cast<int>(descr->physical_type());
      throw ParquetException(ss.str());
    }
  }
  // Unreachable code, but suppress compiler warning
  return nullptr;
}

}  // namespace internal
}  // namespace parquet<|MERGE_RESOLUTION|>--- conflicted
+++ resolved
@@ -474,7 +474,7 @@
 
     const PageType::type page_type = LoadEnumSafe(&current_page_header_.type);
 
-    // TODO(PARQUET-594) crc checksum for DATA_PAGE_V2
+    // TODO(PARQUET-594) crc checksum for DATA_PAGE_V2 and DICT_PAGE
     if (properties_.page_checksum_verification() && page_type == PageType::DATA_PAGE &&
         current_page_header_.__isset.crc) {
       // verify crc
@@ -497,11 +497,6 @@
       page_buffer = decryption_buffer_;
     }
 
-<<<<<<< HEAD
-=======
-    // Uncompress and construct the pages to return.
-    const PageType::type page_type = LoadEnumSafe(&current_page_header_.type);
->>>>>>> b55dd0e6
     if (page_type == PageType::DICTIONARY_PAGE) {
       crypto_ctx_.start_decrypt_with_dictionary_page = false;
       const format::DictionaryPageHeader& dict_header =
