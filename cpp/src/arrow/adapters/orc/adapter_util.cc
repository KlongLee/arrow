// Licensed to the Apache Software Foundation (ASF) under one
// or more contributor license agreements.  See the NOTICE file
// distributed with this work for additional information
// regarding copyright ownership.  The ASF licenses this file
// to you under the Apache License, Version 2.0 (the
// "License"); you may not use this file except in compliance
// with the License.  You may obtain a copy of the License at
//
//   http://www.apache.org/licenses/LICENSE-2.0
//
// Unless required by applicable law or agreed to in writing,
// software distributed under the License is distributed on an
// "AS IS" BASIS, WITHOUT WARRANTIES OR CONDITIONS OF ANY
// KIND, either express or implied.  See the License for the
// specific language governing permissions and limitations
// under the License.

#include "arrow/adapters/orc/adapter_util.h"

#include <cmath>
#include <string>
#include <vector>

#include "arrow/array/builder_base.h"
#include "arrow/builder.h"
#include "arrow/chunked_array.h"
#include "arrow/scalar.h"
#include "arrow/status.h"
#include "arrow/util/bitmap_ops.h"
#include "arrow/util/checked_cast.h"
#include "arrow/util/decimal.h"
#include "arrow/util/range.h"
<<<<<<< HEAD
=======
#include "arrow/util/string_view.h"
#include "arrow/visitor_inline.h"
>>>>>>> 1dc8f94b
#include "orc/Exceptions.hh"
#include "orc/MemoryPool.hh"
#include "orc/OrcFile.hh"

// The number of milliseconds, microseconds and nanoseconds in a second
constexpr int64_t kOneSecondMillis = 1000LL;
constexpr int64_t kOneMicroNanos = 1000LL;
constexpr int64_t kOneSecondMicros = 1000000LL;
constexpr int64_t kOneMilliNanos = 1000000LL;
constexpr int64_t kOneSecondNanos = 1000000000LL;
// alias to not interfere with nested orc namespace
namespace liborc = orc;

<<<<<<< HEAD
namespace {

using arrow::internal::checked_cast;

arrow::Status AppendStructBatch(const liborc::Type* type,
                                liborc::ColumnVectorBatch* column_vector_batch,
                                int64_t offset, int64_t length,
                                arrow::ArrayBuilder* abuilder) {
  auto builder = checked_cast<arrow::StructBuilder*>(abuilder);
  auto batch = checked_cast<liborc::StructVectorBatch*>(column_vector_batch);

  const uint8_t* valid_bytes = NULLPTR;
=======
namespace arrow {

using internal::checked_cast;

namespace adapters {
namespace orc {

namespace {

// The number of milliseconds, microseconds and nanoseconds in a second
constexpr int64_t kOneSecondMillis = 1000LL;
constexpr int64_t kOneMicroNanos = 1000LL;
constexpr int64_t kOneSecondMicros = 1000000LL;
constexpr int64_t kOneMilliNanos = 1000000LL;
constexpr int64_t kOneSecondNanos = 1000000000LL;

Status AppendStructBatch(const liborc::Type* type,
                         liborc::ColumnVectorBatch* column_vector_batch, int64_t offset,
                         int64_t length, ArrayBuilder* abuilder) {
  auto builder = checked_cast<StructBuilder*>(abuilder);
  auto batch = checked_cast<liborc::StructVectorBatch*>(column_vector_batch);

  const uint8_t* valid_bytes = nullptr;
>>>>>>> 1dc8f94b
  if (batch->hasNulls) {
    valid_bytes = reinterpret_cast<const uint8_t*>(batch->notNull.data()) + offset;
  }
  RETURN_NOT_OK(builder->AppendValues(length, valid_bytes));

  for (int i = 0; i < builder->num_fields(); i++) {
    RETURN_NOT_OK(arrow::adapters::orc::AppendBatch(type->getSubtype(i), batch->fields[i],
                                                    offset, length,
                                                    builder->field_builder(i)));
  }
  return arrow::Status::OK();
}

<<<<<<< HEAD
arrow::Status AppendListBatch(const liborc::Type* type,
                              liborc::ColumnVectorBatch* column_vector_batch,
                              int64_t offset, int64_t length,
                              arrow::ArrayBuilder* abuilder) {
  auto builder = checked_cast<arrow::ListBuilder*>(abuilder);
=======
Status AppendListBatch(const liborc::Type* type,
                       liborc::ColumnVectorBatch* column_vector_batch, int64_t offset,
                       int64_t length, ArrayBuilder* abuilder) {
  auto builder = checked_cast<ListBuilder*>(abuilder);
>>>>>>> 1dc8f94b
  auto batch = checked_cast<liborc::ListVectorBatch*>(column_vector_batch);
  liborc::ColumnVectorBatch* elements = batch->elements.get();
  const liborc::Type* elemtype = type->getSubtype(0);

  const bool has_nulls = batch->hasNulls;
  for (int64_t i = offset; i < length + offset; i++) {
    if (!has_nulls || batch->notNull[i]) {
      int64_t start = batch->offsets[i];
      int64_t end = batch->offsets[i + 1];
      RETURN_NOT_OK(builder->Append());
      RETURN_NOT_OK(arrow::adapters::orc::AppendBatch(
          elemtype, elements, start, end - start, builder->value_builder()));
    } else {
      RETURN_NOT_OK(builder->AppendNull());
    }
  }
  return arrow::Status::OK();
}

<<<<<<< HEAD
arrow::Status AppendMapBatch(const liborc::Type* type,
                             liborc::ColumnVectorBatch* column_vector_batch,
                             int64_t offset, int64_t length,
                             arrow::ArrayBuilder* abuilder) {
  auto builder = checked_cast<arrow::MapBuilder*>(abuilder);
=======
Status AppendMapBatch(const liborc::Type* type,
                      liborc::ColumnVectorBatch* column_vector_batch, int64_t offset,
                      int64_t length, ArrayBuilder* abuilder) {
  auto builder = checked_cast<MapBuilder*>(abuilder);
>>>>>>> 1dc8f94b
  auto batch = checked_cast<liborc::MapVectorBatch*>(column_vector_batch);
  liborc::ColumnVectorBatch* keys = batch->keys.get();
  liborc::ColumnVectorBatch* items = batch->elements.get();
  const liborc::Type* key_type = type->getSubtype(0);
  const liborc::Type* item_type = type->getSubtype(1);

  const bool has_nulls = batch->hasNulls;
  for (int64_t i = offset; i < length + offset; i++) {
    if (!has_nulls || batch->notNull[i]) {
      int64_t start = batch->offsets[i];
      int64_t end = batch->offsets[i + 1];
      RETURN_NOT_OK(builder->Append());
<<<<<<< HEAD
      RETURN_NOT_OK(arrow::adapters::orc::AppendBatch(key_type, keys, start, end - start,
                                                      builder->key_builder()));
      RETURN_NOT_OK(arrow::adapters::orc::AppendBatch(
          item_type, items, start, end - start, builder->item_builder()));
=======
      RETURN_NOT_OK(
          AppendBatch(key_type, keys, start, end - start, builder->key_builder()));
      RETURN_NOT_OK(
          AppendBatch(item_type, items, start, end - start, builder->item_builder()));
>>>>>>> 1dc8f94b
    } else {
      RETURN_NOT_OK(builder->AppendNull());
    }
  }
  return arrow::Status::OK();
}

template <class BuilderType, class BatchType, class ElemType>
<<<<<<< HEAD
arrow::Status AppendNumericBatch(liborc::ColumnVectorBatch* column_vector_batch,
                                 int64_t offset, int64_t length,
                                 arrow::ArrayBuilder* abuilder) {
=======
Status AppendNumericBatch(liborc::ColumnVectorBatch* column_vector_batch, int64_t offset,
                          int64_t length, ArrayBuilder* abuilder) {
>>>>>>> 1dc8f94b
  auto builder = checked_cast<BuilderType*>(abuilder);
  auto batch = checked_cast<BatchType*>(column_vector_batch);

  if (length == 0) {
    return arrow::Status::OK();
  }
  const uint8_t* valid_bytes = NULLPTR;
  if (batch->hasNulls) {
    valid_bytes = reinterpret_cast<const uint8_t*>(batch->notNull.data()) + offset;
  }
  const ElemType* source = batch->data.data() + offset;
  RETURN_NOT_OK(builder->AppendValues(source, length, valid_bytes));
  return arrow::Status::OK();
}

template <class BuilderType, class TargetType, class BatchType, class SourceType>
<<<<<<< HEAD
arrow::Status AppendNumericBatchCast(liborc::ColumnVectorBatch* column_vector_batch,
                                     int64_t offset, int64_t length,
                                     arrow::ArrayBuilder* abuilder) {
=======
Status AppendNumericBatchCast(liborc::ColumnVectorBatch* column_vector_batch,
                              int64_t offset, int64_t length, ArrayBuilder* abuilder) {
>>>>>>> 1dc8f94b
  auto builder = checked_cast<BuilderType*>(abuilder);
  auto batch = checked_cast<BatchType*>(column_vector_batch);

  if (length == 0) {
    return arrow::Status::OK();
  }

  const uint8_t* valid_bytes = NULLPTR;
  if (batch->hasNulls) {
    valid_bytes = reinterpret_cast<const uint8_t*>(batch->notNull.data()) + offset;
  }
  const SourceType* source = batch->data.data() + offset;
<<<<<<< HEAD
  auto cast_iter = arrow::internal::MakeLazyRange(
=======
  auto cast_iter = internal::MakeLazyRange(
>>>>>>> 1dc8f94b
      [&source](int64_t index) { return static_cast<TargetType>(source[index]); },
      length);

  RETURN_NOT_OK(builder->AppendValues(cast_iter.begin(), cast_iter.end(), valid_bytes));

  return arrow::Status::OK();
}

<<<<<<< HEAD
arrow::Status AppendBoolBatch(liborc::ColumnVectorBatch* column_vector_batch,
                              int64_t offset, int64_t length,
                              arrow::ArrayBuilder* abuilder) {
  auto builder = checked_cast<arrow::BooleanBuilder*>(abuilder);
=======
Status AppendBoolBatch(liborc::ColumnVectorBatch* column_vector_batch, int64_t offset,
                       int64_t length, ArrayBuilder* abuilder) {
  auto builder = checked_cast<BooleanBuilder*>(abuilder);
>>>>>>> 1dc8f94b
  auto batch = checked_cast<liborc::LongVectorBatch*>(column_vector_batch);

  if (length == 0) {
    return arrow::Status::OK();
  }

  const uint8_t* valid_bytes = NULLPTR;
  if (batch->hasNulls) {
    valid_bytes = reinterpret_cast<const uint8_t*>(batch->notNull.data()) + offset;
  }
  const int64_t* source = batch->data.data() + offset;

  auto cast_iter = arrow::internal::MakeLazyRange(
      [&source](int64_t index) { return static_cast<bool>(source[index]); }, length);

  RETURN_NOT_OK(builder->AppendValues(cast_iter.begin(), cast_iter.end(), valid_bytes));

  return arrow::Status::OK();
}

<<<<<<< HEAD
arrow::Status AppendTimestampBatch(liborc::ColumnVectorBatch* column_vector_batch,
                                   int64_t offset, int64_t length,
                                   arrow::ArrayBuilder* abuilder) {
  auto builder = checked_cast<arrow::TimestampBuilder*>(abuilder);
=======
Status AppendTimestampBatch(liborc::ColumnVectorBatch* column_vector_batch,
                            int64_t offset, int64_t length, ArrayBuilder* abuilder) {
  auto builder = checked_cast<TimestampBuilder*>(abuilder);
>>>>>>> 1dc8f94b
  auto batch = checked_cast<liborc::TimestampVectorBatch*>(column_vector_batch);

  if (length == 0) {
    return arrow::Status::OK();
  }

  const uint8_t* valid_bytes = NULLPTR;
  if (batch->hasNulls) {
    valid_bytes = reinterpret_cast<const uint8_t*>(batch->notNull.data()) + offset;
  }

  const int64_t* seconds = batch->data.data() + offset;
  const int64_t* nanos = batch->nanoseconds.data() + offset;

  auto transform_timestamp = [seconds, nanos](int64_t index) {
    return seconds[index] * kOneSecondNanos + nanos[index];
  };

  auto transform_range = arrow::internal::MakeLazyRange(transform_timestamp, length);

  RETURN_NOT_OK(
      builder->AppendValues(transform_range.begin(), transform_range.end(), valid_bytes));
  return arrow::Status::OK();
}

template <class BuilderType>
<<<<<<< HEAD
arrow::Status AppendBinaryBatch(liborc::ColumnVectorBatch* column_vector_batch,
                                int64_t offset, int64_t length,
                                arrow::ArrayBuilder* abuilder) {
=======
Status AppendBinaryBatch(liborc::ColumnVectorBatch* column_vector_batch, int64_t offset,
                         int64_t length, ArrayBuilder* abuilder) {
>>>>>>> 1dc8f94b
  auto builder = checked_cast<BuilderType*>(abuilder);
  auto batch = checked_cast<liborc::StringVectorBatch*>(column_vector_batch);

  const bool has_nulls = batch->hasNulls;
  for (int64_t i = offset; i < length + offset; i++) {
    if (!has_nulls || batch->notNull[i]) {
      RETURN_NOT_OK(
          builder->Append(batch->data[i], static_cast<int32_t>(batch->length[i])));
    } else {
      RETURN_NOT_OK(builder->AppendNull());
    }
  }
  return arrow::Status::OK();
}

<<<<<<< HEAD
arrow::Status AppendFixedBinaryBatch(liborc::ColumnVectorBatch* column_vector_batch,
                                     int64_t offset, int64_t length,
                                     arrow::ArrayBuilder* abuilder) {
  auto builder = checked_cast<arrow::FixedSizeBinaryBuilder*>(abuilder);
=======
Status AppendFixedBinaryBatch(liborc::ColumnVectorBatch* column_vector_batch,
                              int64_t offset, int64_t length, ArrayBuilder* abuilder) {
  auto builder = checked_cast<FixedSizeBinaryBuilder*>(abuilder);
>>>>>>> 1dc8f94b
  auto batch = checked_cast<liborc::StringVectorBatch*>(column_vector_batch);

  const bool has_nulls = batch->hasNulls;
  for (int64_t i = offset; i < length + offset; i++) {
    if (!has_nulls || batch->notNull[i]) {
      RETURN_NOT_OK(builder->Append(batch->data[i]));
    } else {
      RETURN_NOT_OK(builder->AppendNull());
    }
  }
  return arrow::Status::OK();
}

<<<<<<< HEAD
arrow::Status AppendDecimalBatch(const liborc::Type* type,
                                 liborc::ColumnVectorBatch* column_vector_batch,
                                 int64_t offset, int64_t length,
                                 arrow::ArrayBuilder* abuilder) {
  auto builder = checked_cast<arrow::Decimal128Builder*>(abuilder);
=======
Status AppendDecimalBatch(const liborc::Type* type,
                          liborc::ColumnVectorBatch* column_vector_batch, int64_t offset,
                          int64_t length, ArrayBuilder* abuilder) {
  auto builder = checked_cast<Decimal128Builder*>(abuilder);
>>>>>>> 1dc8f94b

  const bool has_nulls = column_vector_batch->hasNulls;
  if (type->getPrecision() == 0 || type->getPrecision() > 18) {
    auto batch = checked_cast<liborc::Decimal128VectorBatch*>(column_vector_batch);
    for (int64_t i = offset; i < length + offset; i++) {
      if (!has_nulls || batch->notNull[i]) {
        RETURN_NOT_OK(builder->Append(arrow::Decimal128(batch->values[i].getHighBits(),
                                                        batch->values[i].getLowBits())));
      } else {
        RETURN_NOT_OK(builder->AppendNull());
      }
    }
  } else {
    auto batch = checked_cast<liborc::Decimal64VectorBatch*>(column_vector_batch);
    for (int64_t i = offset; i < length + offset; i++) {
      if (!has_nulls || batch->notNull[i]) {
        RETURN_NOT_OK(builder->Append(arrow::Decimal128(batch->values[i])));
      } else {
        RETURN_NOT_OK(builder->AppendNull());
      }
    }
  }
  return arrow::Status::OK();
}

}  // namespace

<<<<<<< HEAD
namespace arrow {

namespace adapters {

namespace orc {

=======
>>>>>>> 1dc8f94b
Status AppendBatch(const liborc::Type* type, liborc::ColumnVectorBatch* batch,
                   int64_t offset, int64_t length, arrow::ArrayBuilder* builder) {
  if (type == NULLPTR) {
    return arrow::Status::OK();
  }
  liborc::TypeKind kind = type->getKind();
  switch (kind) {
    case liborc::STRUCT:
      return AppendStructBatch(type, batch, offset, length, builder);
    case liborc::LIST:
      return AppendListBatch(type, batch, offset, length, builder);
    case liborc::MAP:
      return AppendMapBatch(type, batch, offset, length, builder);
    case liborc::LONG:
      return AppendNumericBatch<Int64Builder, liborc::LongVectorBatch, int64_t>(
          batch, offset, length, builder);
    case liborc::INT:
      return AppendNumericBatchCast<Int32Builder, int32_t, liborc::LongVectorBatch,
                                    int64_t>(batch, offset, length, builder);
    case liborc::SHORT:
      return AppendNumericBatchCast<Int16Builder, int16_t, liborc::LongVectorBatch,
                                    int64_t>(batch, offset, length, builder);
    case liborc::BYTE:
      return AppendNumericBatchCast<Int8Builder, int8_t, liborc::LongVectorBatch,
                                    int64_t>(batch, offset, length, builder);
    case liborc::DOUBLE:
      return AppendNumericBatch<DoubleBuilder, liborc::DoubleVectorBatch, double>(
          batch, offset, length, builder);
    case liborc::FLOAT:
      return AppendNumericBatchCast<FloatBuilder, float, liborc::DoubleVectorBatch,
                                    double>(batch, offset, length, builder);
    case liborc::BOOLEAN:
      return AppendBoolBatch(batch, offset, length, builder);
    case liborc::VARCHAR:
    case liborc::STRING:
      return AppendBinaryBatch<StringBuilder>(batch, offset, length, builder);
    case liborc::BINARY:
      return AppendBinaryBatch<BinaryBuilder>(batch, offset, length, builder);
    case liborc::CHAR:
      return AppendFixedBinaryBatch(batch, offset, length, builder);
    case liborc::DATE:
      return AppendNumericBatchCast<Date32Builder, int32_t, liborc::LongVectorBatch,
                                    int64_t>(batch, offset, length, builder);
    case liborc::TIMESTAMP:
      return AppendTimestampBatch(batch, offset, length, builder);
    case liborc::DECIMAL:
      return AppendDecimalBatch(type, batch, offset, length, builder);
    default:
      return Status::NotImplemented("Not implemented type kind: ", kind);
  }
}
}  // namespace orc
}  // namespace adapters
}  // namespace arrow

namespace {

using arrow::internal::checked_cast;

// template <class ValueType>
// struct NumericAppender {
//   void VisitNull() {
//     batch->notNull[orc_offset] = false;
//     orc_offset++;
//   }
//   void VisitValue(ValueType value) {
//     batch->data[*orc_offset] = value;
//     batch->notNull[*orc_offset] = true;
//     orc_offset++;
//   }
//   liborc::ColumnVectorBatch* batch;
//   int orc_offset;
// };

arrow::Status WriteBatch(liborc::ColumnVectorBatch* column_vector_batch,
                         int64_t* arrow_offset, int64_t* orc_offset,
                         const int64_t& length, const arrow::Array& parray,
                         const std::vector<bool>* incoming_mask = NULLPTR);

// incoming_mask is exclusively used by FillStructBatch. The cause is that ORC is much
// stricter than Arrow in terms of consistency. In this case if a struct scalar is null
// all its children must be set to null or ORC is not going to function properly. This is
// why I added incoming_mask to pass on null status from a struct to its children.
//
// static_cast from int64_t or double to itself shouldn't introduce overhead
// Pleae see
// https://stackoverflow.com/questions/19106826/
// can-static-cast-to-same-type-introduce-runtime-overhead
template <class ArrayType, class BatchType, class TargetType>
arrow::Status WriteNumericBatch(liborc::ColumnVectorBatch* column_vector_batch,
                                int64_t* arrow_offset, int64_t* orc_offset,
                                const int64_t& length, const arrow::Array& array,
                                const std::vector<bool>* incoming_mask) {
  const ArrayType& numeric_array(checked_cast<const ArrayType&>(array));
  auto batch = checked_cast<BatchType*>(column_vector_batch);
  int64_t arrow_length = array.length();
  if (!arrow_length) {
    return arrow::Status::OK();
  }
  if (array.null_count() || incoming_mask) {
    batch->hasNulls = true;
  }
  for (; *orc_offset < length && *arrow_offset < arrow_length;
       (*orc_offset)++, (*arrow_offset)++) {
    if (array.IsNull(*arrow_offset) ||
        (incoming_mask && !(*incoming_mask)[*orc_offset])) {
      batch->notNull[*orc_offset] = false;
    } else {
      batch->data[*orc_offset] =
          static_cast<TargetType>(numeric_array.Value(*arrow_offset));
      batch->notNull[*orc_offset] = true;
    }
  }
  batch->numElements = *orc_offset;
  return arrow::Status::OK();
}

template <class ArrayType>
arrow::Status WriteTimestampBatch(liborc::ColumnVectorBatch* column_vector_batch,
                                  int64_t* arrow_offset, int64_t* orc_offset,
                                  const int64_t& length, const arrow::Array& array,
                                  const std::vector<bool>* incoming_mask,
                                  const int64_t& conversion_factor_from_second,
                                  const int64_t& conversion_factor_to_nano) {
  const ArrayType& timestamp_array(checked_cast<const ArrayType&>(array));
  auto batch = checked_cast<liborc::TimestampVectorBatch*>(column_vector_batch);
  int64_t arrow_length = array.length();
  if (!arrow_length) {
    return arrow::Status::OK();
  }
  if (array.null_count() || incoming_mask) {
    batch->hasNulls = true;
  }
  for (; *orc_offset < length && *arrow_offset < arrow_length;
       (*orc_offset)++, (*arrow_offset)++) {
    if (array.IsNull(*arrow_offset) ||
        (incoming_mask && !(*incoming_mask)[*orc_offset])) {
      batch->notNull[*orc_offset] = false;
    } else {
      int64_t data = timestamp_array.Value(*arrow_offset);
      batch->notNull[*orc_offset] = true;
      batch->data[*orc_offset] =
          static_cast<int64_t>(std::floor(data / conversion_factor_from_second));
      batch->nanoseconds[*orc_offset] =
          (data - conversion_factor_from_second * batch->data[*orc_offset]) *
          conversion_factor_to_nano;
    }
  }
  batch->numElements = *orc_offset;
  return arrow::Status::OK();
}

template <class ArrayType, class OffsetType>
arrow::Status WriteBinaryBatch(liborc::ColumnVectorBatch* column_vector_batch,
                               int64_t* arrow_offset, int64_t* orc_offset,
                               const int64_t& length, const arrow::Array& array,
                               const std::vector<bool>* incoming_mask) {
  const ArrayType& binary_array(checked_cast<const ArrayType&>(array));
  auto batch = checked_cast<liborc::StringVectorBatch*>(column_vector_batch);
  int64_t arrow_length = array.length();
  if (!arrow_length) {
    return arrow::Status::OK();
  }
  if (array.null_count() || incoming_mask) {
    batch->hasNulls = true;
  }
  for (; *orc_offset < length && *arrow_offset < arrow_length;
       (*orc_offset)++, (*arrow_offset)++) {
    if (array.IsNull(*arrow_offset) ||
        (incoming_mask && !(*incoming_mask)[*orc_offset])) {
      batch->notNull[*orc_offset] = false;
    } else {
      batch->notNull[*orc_offset] = true;
      OffsetType data_length = 0;
      const uint8_t* data = binary_array.GetValue(*arrow_offset, &data_length);
      if (batch->data[*orc_offset]) delete batch->data[*orc_offset];
      batch->data[*orc_offset] = new char[data_length];  // Do not include null
      memcpy(batch->data[*orc_offset], data, data_length);
      batch->length[*orc_offset] = data_length;
    }
  }
  batch->numElements = *orc_offset;
  return arrow::Status::OK();
}

arrow::Status WriteFixedSizeBinaryBatch(liborc::ColumnVectorBatch* column_vector_batch,
                                        int64_t* arrow_offset, int64_t* orc_offset,
                                        const int64_t& length, const arrow::Array& array,
                                        const std::vector<bool>* incoming_mask) {
  const arrow::FixedSizeBinaryArray& fixed_size_binary_array(
      checked_cast<const arrow::FixedSizeBinaryArray&>(array));
  auto batch = checked_cast<liborc::StringVectorBatch*>(column_vector_batch);
  int64_t arrow_length = array.length();
  if (!arrow_length) {
    return arrow::Status::OK();
  }
  const int32_t data_length = fixed_size_binary_array.byte_width();
  if (array.null_count() || incoming_mask) {
    batch->hasNulls = true;
  }
  for (; *orc_offset < length && *arrow_offset < arrow_length;
       (*orc_offset)++, (*arrow_offset)++) {
    if (array.IsNull(*arrow_offset) ||
        (incoming_mask && !(*incoming_mask)[*orc_offset])) {
      batch->notNull[*orc_offset] = false;
    } else {
      batch->notNull[*orc_offset] = true;
      const uint8_t* data = fixed_size_binary_array.GetValue(*arrow_offset);
      if (batch->data[*orc_offset]) delete batch->data[*orc_offset];
      batch->data[*orc_offset] = new char[data_length];  // Do not include null
      memcpy(batch->data[*orc_offset], data, data_length);
      batch->length[*orc_offset] = data_length;
    }
  }
  batch->numElements = *orc_offset;
  return arrow::Status::OK();
}

// If Arrow supports 256-bit decimals we can not support it unless ORC does it
arrow::Status WriteDecimal64Batch(liborc::ColumnVectorBatch* column_vector_batch,
                                  int64_t* arrow_offset, int64_t* orc_offset,
                                  const int64_t& length, const arrow::Array& array,
                                  const std::vector<bool>* incoming_mask) {
  const arrow::Decimal128Array& decimal128_array(
      checked_cast<const arrow::Decimal128Array&>(array));
  auto batch = checked_cast<liborc::Decimal64VectorBatch*>(column_vector_batch);
  // Arrow uses 128 bits for decimal type and in the future, 256 bits will also be
  // supported.
  int64_t arrow_length = array.length();
  if (!arrow_length) {
    return arrow::Status::OK();
  }
  if (array.null_count() || incoming_mask) {
    batch->hasNulls = true;
  }
  for (; *orc_offset < length && *arrow_offset < arrow_length;
       (*orc_offset)++, (*arrow_offset)++) {
    if (array.IsNull(*arrow_offset) ||
        (incoming_mask && !(*incoming_mask)[*orc_offset])) {
      batch->notNull[*orc_offset] = false;
    } else {
      batch->notNull[*orc_offset] = true;
      uint8_t* raw_int128 =
          const_cast<uint8_t*>(decimal128_array.GetValue(*arrow_offset));
      int64_t* lower_bits = reinterpret_cast<int64_t*>(raw_int128);
      batch->values[*orc_offset] = *lower_bits;
    }
  }
  batch->numElements = *orc_offset;
  return arrow::Status::OK();
}

arrow::Status WriteDecimal128Batch(liborc::ColumnVectorBatch* column_vector_batch,
                                   int64_t* arrow_offset, int64_t* orc_offset,
                                   const int64_t& length, const arrow::Array& array,
                                   const std::vector<bool>* incoming_mask) {
  const arrow::Decimal128Array& decimal128_array(
      checked_cast<const arrow::Decimal128Array&>(array));
  auto batch = checked_cast<liborc::Decimal128VectorBatch*>(column_vector_batch);
  // Arrow uses 128 bits for decimal type and in the future, 256 bits will also be
  // supported.
  int64_t arrow_length = array.length();
  if (!arrow_length) {
    return arrow::Status::OK();
  }
  if (array.null_count() || incoming_mask) {
    batch->hasNulls = true;
  }
  for (; *orc_offset < length && *arrow_offset < arrow_length;
       (*orc_offset)++, (*arrow_offset)++) {
    if (array.IsNull(*arrow_offset) ||
        (incoming_mask && !(*incoming_mask)[*orc_offset])) {
      batch->notNull[*orc_offset] = false;
    } else {
      batch->notNull[*orc_offset] = true;
      uint8_t* raw_int128 =
          const_cast<uint8_t*>(decimal128_array.GetValue(*arrow_offset));
      uint64_t* lower_bits = reinterpret_cast<uint64_t*>(raw_int128);
      int64_t* higher_bits = reinterpret_cast<int64_t*>(raw_int128 + 8);
      batch->values[*orc_offset] = liborc::Int128(*higher_bits, *lower_bits);
    }
  }
  batch->numElements = *orc_offset;
  return arrow::Status::OK();
}

arrow::Status WriteStructBatch(liborc::ColumnVectorBatch* column_vector_batch,
                               int64_t* arrow_offset, int64_t* orc_offset,
                               const int64_t& length, const arrow::Array& array,
                               const std::vector<bool>* incoming_mask) {
  const arrow::StructArray& struct_array(checked_cast<const arrow::StructArray&>(array));
  auto batch = checked_cast<liborc::StructVectorBatch*>(column_vector_batch);
  std::shared_ptr<std::vector<bool>> outgoing_mask;
  std::size_t size = array.type()->fields().size();
  int64_t arrow_length = array.length();
  if (!arrow_length) {
    return arrow::Status::OK();
  }
  const int64_t init_orc_offset = *orc_offset;
  const int64_t init_arrow_offset = *arrow_offset;
  // First fill fields of ColumnVectorBatch
  if (array.null_count() || incoming_mask) {
    batch->hasNulls = true;
    outgoing_mask = std::make_shared<std::vector<bool>>(length, true);
  } else {
    outgoing_mask = nullptr;
  }
  for (; *orc_offset < length && *arrow_offset < arrow_length;
       (*orc_offset)++, (*arrow_offset)++) {
    if (array.IsNull(*arrow_offset) ||
        (incoming_mask && !(*incoming_mask)[*orc_offset])) {
      batch->notNull[*orc_offset] = false;
      (*outgoing_mask)[*orc_offset] = false;
    } else {
      batch->notNull[*orc_offset] = true;
    }
  }
  batch->numElements += *orc_offset - init_orc_offset;
  // Fill the fields
  for (std::size_t i = 0; i < size; i++) {
    *orc_offset = init_orc_offset;
    *arrow_offset = init_arrow_offset;
    batch->fields[i]->resize(length);
    RETURN_NOT_OK(WriteBatch(batch->fields[i], arrow_offset, orc_offset, length,
                             *(struct_array.field(i)), outgoing_mask.get()));
  }
  return arrow::Status::OK();
}

template <class ArrayType>
arrow::Status WriteListBatch(liborc::ColumnVectorBatch* column_vector_batch,
                             int64_t* arrow_offset, int64_t* orc_offset,
                             const int64_t& length, const arrow::Array& array,
                             const std::vector<bool>* incoming_mask) {
  const ArrayType& list_array(checked_cast<const ArrayType&>(array));
  auto batch = checked_cast<liborc::ListVectorBatch*>(column_vector_batch);
  liborc::ColumnVectorBatch* element_batch = (batch->elements).get();
  int64_t arrow_length = array.length();
  if (!arrow_length) {
    return arrow::Status::OK();
  }
  if (*orc_offset == 0) {
    batch->offsets[0] = 0;
  }
  if (array.null_count() || incoming_mask) {
    batch->hasNulls = true;
  }
  for (; *orc_offset < length && *arrow_offset < arrow_length;
       (*orc_offset)++, (*arrow_offset)++) {
    if (array.IsNull(*arrow_offset) ||
        (incoming_mask && !(*incoming_mask)[*orc_offset])) {
      batch->notNull[*orc_offset] = false;
      batch->offsets[*orc_offset + 1] = batch->offsets[*orc_offset];
    } else {
      batch->notNull[*orc_offset] = true;
      batch->offsets[*orc_offset + 1] = batch->offsets[*orc_offset] +
                                        list_array.value_offset(*arrow_offset + 1) -
                                        list_array.value_offset(*arrow_offset);
      element_batch->resize(batch->offsets[*orc_offset + 1]);
      int64_t subarray_arrow_offset = list_array.value_offset(*arrow_offset),
              subarray_orc_offset = batch->offsets[*orc_offset],
              subarray_orc_length = batch->offsets[*orc_offset + 1];
      RETURN_NOT_OK(WriteBatch(element_batch, &subarray_arrow_offset,
                               &subarray_orc_offset, subarray_orc_length,
                               *(list_array.values()), nullptr));
    }
  }
  batch->numElements = *orc_offset;
  return arrow::Status::OK();
}

arrow::Status WriteMapBatch(liborc::ColumnVectorBatch* column_vector_batch,
                            int64_t* arrow_offset, int64_t* orc_offset,
                            const int64_t& length, const arrow::Array& array,
                            const std::vector<bool>* incoming_mask) {
  const arrow::MapArray& map_array(checked_cast<const arrow::MapArray&>(array));
  auto batch = checked_cast<liborc::MapVectorBatch*>(column_vector_batch);
  liborc::ColumnVectorBatch* key_batch = (batch->keys).get();
  liborc::ColumnVectorBatch* element_batch = (batch->elements).get();
  std::shared_ptr<arrow::Array> key_array = map_array.keys();
  std::shared_ptr<arrow::Array> element_array = map_array.items();
  int64_t arrow_length = array.length();
  if (!arrow_length) {
    return arrow::Status::OK();
  }
  if (*orc_offset == 0) {
    batch->offsets[0] = 0;
  }
  if (array.null_count() || incoming_mask) {
    batch->hasNulls = true;
  }
  for (; *orc_offset < length && *arrow_offset < arrow_length;
       (*orc_offset)++, (*arrow_offset)++) {
    if (array.IsNull(*arrow_offset) ||
        (incoming_mask && !(*incoming_mask)[*orc_offset])) {
      batch->notNull[*orc_offset] = false;
      batch->offsets[*orc_offset + 1] = batch->offsets[*orc_offset];
    } else {
      batch->notNull[*orc_offset] = true;
      batch->offsets[*orc_offset + 1] = batch->offsets[*orc_offset] +
                                        map_array.value_offset(*arrow_offset + 1) -
                                        map_array.value_offset(*arrow_offset);
      int64_t subarray_arrow_offset = map_array.value_offset(*arrow_offset),
              subarray_orc_offset = batch->offsets[*orc_offset],
              subarray_orc_length = batch->offsets[*orc_offset + 1],
              init_subarray_arrow_offset = subarray_arrow_offset,
              init_subarray_orc_offset = subarray_orc_offset;
      key_batch->resize(subarray_orc_length);
      element_batch->resize(subarray_orc_length);
      RETURN_NOT_OK(WriteBatch(key_batch, &subarray_arrow_offset, &subarray_orc_offset,
                               subarray_orc_length, *key_array, nullptr));
      subarray_arrow_offset = init_subarray_arrow_offset;
      subarray_orc_offset = init_subarray_orc_offset;
      RETURN_NOT_OK(WriteBatch(element_batch, &subarray_arrow_offset,
                               &subarray_orc_offset, subarray_orc_length, *element_array,
                               nullptr));
    }
  }
  batch->numElements = *orc_offset;
  return arrow::Status::OK();
}

arrow::Status WriteBatch(liborc::ColumnVectorBatch* column_vector_batch,
                         int64_t* arrow_offset, int64_t* orc_offset,
                         const int64_t& length, const arrow::Array& array,
                         const std::vector<bool>* incoming_mask) {
  arrow::Type::type kind = array.type_id();
  switch (kind) {
    case arrow::Type::type::BOOL:
      return WriteNumericBatch<arrow::BooleanArray, liborc::LongVectorBatch, int64_t>(
          column_vector_batch, arrow_offset, orc_offset, length, array, incoming_mask);
    case arrow::Type::type::INT8:
      return WriteNumericBatch<arrow::NumericArray<arrow::Int8Type>,
                               liborc::LongVectorBatch, int64_t>(
          column_vector_batch, arrow_offset, orc_offset, length, array, incoming_mask);
    case arrow::Type::type::INT16:
      return WriteNumericBatch<arrow::NumericArray<arrow::Int16Type>,
                               liborc::LongVectorBatch, int64_t>(
          column_vector_batch, arrow_offset, orc_offset, length, array, incoming_mask);
    case arrow::Type::type::INT32:
      return WriteNumericBatch<arrow::NumericArray<arrow::Int32Type>,
                               liborc::LongVectorBatch, int64_t>(
          column_vector_batch, arrow_offset, orc_offset, length, array, incoming_mask);
    case arrow::Type::type::INT64:
      return WriteNumericBatch<arrow::NumericArray<arrow::Int64Type>,
                               liborc::LongVectorBatch, int64_t>(
          column_vector_batch, arrow_offset, orc_offset, length, array, incoming_mask);
    case arrow::Type::type::FLOAT:
      return WriteNumericBatch<arrow::NumericArray<arrow::FloatType>,
                               liborc::DoubleVectorBatch, double>(
          column_vector_batch, arrow_offset, orc_offset, length, array, incoming_mask);
    case arrow::Type::type::DOUBLE:
      return WriteNumericBatch<arrow::NumericArray<arrow::DoubleType>,
                               liborc::DoubleVectorBatch, double>(
          column_vector_batch, arrow_offset, orc_offset, length, array, incoming_mask);
    case arrow::Type::type::BINARY:
      return WriteBinaryBatch<arrow::BinaryArray, int32_t>(
          column_vector_batch, arrow_offset, orc_offset, length, array, incoming_mask);
    case arrow::Type::type::LARGE_BINARY:
      return WriteBinaryBatch<arrow::LargeBinaryArray, int64_t>(
          column_vector_batch, arrow_offset, orc_offset, length, array, incoming_mask);
    case arrow::Type::type::STRING:
      return WriteBinaryBatch<arrow::StringArray, int32_t>(
          column_vector_batch, arrow_offset, orc_offset, length, array, incoming_mask);
    case arrow::Type::type::LARGE_STRING:
      return WriteBinaryBatch<arrow::LargeStringArray, int64_t>(
          column_vector_batch, arrow_offset, orc_offset, length, array, incoming_mask);
    case arrow::Type::type::FIXED_SIZE_BINARY:
      return WriteFixedSizeBinaryBatch(column_vector_batch, arrow_offset, orc_offset,
                                       length, array, incoming_mask);
    case arrow::Type::type::DATE32:
      return WriteNumericBatch<arrow::NumericArray<arrow::Date32Type>,
                               liborc::LongVectorBatch, int64_t>(
          column_vector_batch, arrow_offset, orc_offset, length, array, incoming_mask);
    case arrow::Type::type::DATE64:
      return WriteTimestampBatch<arrow::Date64Array>(
          column_vector_batch, arrow_offset, orc_offset, length, array, incoming_mask,
          kOneSecondMillis, kOneMilliNanos);
    case arrow::Type::type::TIMESTAMP: {
      switch (arrow::internal::checked_pointer_cast<arrow::TimestampType>(array.type())
                  ->unit()) {
        case arrow::TimeUnit::type::SECOND:
          return WriteTimestampBatch<arrow::TimestampArray>(
              column_vector_batch, arrow_offset, orc_offset, length, array, incoming_mask,
              1, kOneSecondNanos);
        case arrow::TimeUnit::type::MILLI:
          return WriteTimestampBatch<arrow::TimestampArray>(
              column_vector_batch, arrow_offset, orc_offset, length, array, incoming_mask,
              kOneSecondMillis, kOneMilliNanos);
        case arrow::TimeUnit::type::MICRO:
          return WriteTimestampBatch<arrow::TimestampArray>(
              column_vector_batch, arrow_offset, orc_offset, length, array, incoming_mask,
              kOneSecondMicros, kOneMicroNanos);
        case arrow::TimeUnit::type::NANO:
          return WriteTimestampBatch<arrow::TimestampArray>(
              column_vector_batch, arrow_offset, orc_offset, length, array, incoming_mask,
              kOneSecondNanos, 1);
        default:
          return arrow::Status::Invalid("Unknown or unsupported Arrow type: ",
                                        array.type()->ToString());
      }
    }
    case arrow::Type::type::DECIMAL128: {
      auto arrow_decimal_type =
          std::static_pointer_cast<arrow::DecimalType>(array.type());
      int32_t precision = arrow_decimal_type->precision();
      if (precision > 18) {
        return WriteDecimal128Batch(column_vector_batch, arrow_offset, orc_offset, length,
                                    array, incoming_mask);
      } else {
        return WriteDecimal64Batch(column_vector_batch, arrow_offset, orc_offset, length,
                                   array, incoming_mask);
      }
    }
    case arrow::Type::type::STRUCT:
      return WriteStructBatch(column_vector_batch, arrow_offset, orc_offset, length,
                              array, incoming_mask);
    case arrow::Type::type::LIST:
      return WriteListBatch<arrow::ListArray>(column_vector_batch, arrow_offset,
                                              orc_offset, length, array, incoming_mask);
    case arrow::Type::type::LARGE_LIST:
      return WriteListBatch<arrow::LargeListArray>(
          column_vector_batch, arrow_offset, orc_offset, length, array, incoming_mask);
    case arrow::Type::type::FIXED_SIZE_LIST:
      return WriteListBatch<arrow::FixedSizeListArray>(
          column_vector_batch, arrow_offset, orc_offset, length, array, incoming_mask);
    case arrow::Type::type::MAP:
      return WriteMapBatch(column_vector_batch, arrow_offset, orc_offset, length, array,
                           incoming_mask);
    default: {
      return arrow::Status::Invalid("Unknown or unsupported Arrow type: ",
                                    array.type()->ToString());
    }
  }
  return arrow::Status::OK();
}
}  // namespace

namespace arrow {

namespace adapters {

namespace orc {

using internal::checked_cast;
Status WriteBatch(liborc::ColumnVectorBatch* column_vector_batch,
                  int64_t* arrow_index_offset, int* arrow_chunk_offset, int64_t length,
                  const ChunkedArray& chunked_array) {
  int num_batch = chunked_array.num_chunks();
  int64_t orc_offset = 0;
  Status st;
  while (*arrow_chunk_offset < num_batch && orc_offset < length) {
    RETURN_NOT_OK(::WriteBatch(column_vector_batch, arrow_index_offset, &orc_offset,
                               length, *(chunked_array.chunk(*arrow_chunk_offset)),
                               nullptr));
    if (*arrow_chunk_offset < num_batch && orc_offset < length) {
      *arrow_index_offset = 0;
      (*arrow_chunk_offset)++;
    }
  }
  return arrow::Status::OK();
}

namespace {

using internal::checked_cast;
using internal::checked_pointer_cast;

Status WriteBatch(const Array& parray, int64_t orc_offset,
                  liborc::ColumnVectorBatch* column_vector_batch);

// Make sure children of StructArray have appropriate null.
Result<std::shared_ptr<Array>> NormalizeArray(const std::shared_ptr<Array>& array) {
  Type::type kind = array->type_id();
  switch (kind) {
    case Type::type::STRUCT: {
      if (array->null_count() == 0) {
        return array;
      } else {
        auto struct_array = checked_pointer_cast<StructArray>(array);
        const std::shared_ptr<Buffer> bitmap = struct_array->null_bitmap();
        std::shared_ptr<DataType> struct_type = struct_array->type();
        std::size_t size = struct_type->fields().size();
        std::vector<std::shared_ptr<Array>> new_children(size, nullptr);
        for (std::size_t i = 0; i < size; i++) {
          std::shared_ptr<Array> child = struct_array->field(i);
          const std::shared_ptr<Buffer> child_bitmap = child->null_bitmap();
          std::shared_ptr<Buffer> final_child_bitmap;
          if (child_bitmap == nullptr) {
            final_child_bitmap = bitmap;
          } else {
            ARROW_ASSIGN_OR_RAISE(
                final_child_bitmap,
                internal::BitmapAnd(default_memory_pool(), bitmap->data(), 0,
                                    child_bitmap->data(), 0, struct_array->length(), 0));
          }
          std::shared_ptr<ArrayData> child_array_data = child->data();
          std::vector<std::shared_ptr<Buffer>> child_buffers = child_array_data->buffers;
          child_buffers[0] = final_child_bitmap;
          std::shared_ptr<ArrayData> new_child_array_data =
              ArrayData::Make(child->type(), child->length(), child_buffers,
                              child_array_data->child_data, child_array_data->dictionary);
          ARROW_ASSIGN_OR_RAISE(new_children[i],
                                NormalizeArray(MakeArray(new_child_array_data)));
        }
        return std::make_shared<StructArray>(struct_type, struct_array->length(),
                                             new_children, bitmap);
      }
    }
    case Type::type::LIST: {
      auto list_array = checked_pointer_cast<ListArray>(array);
      ARROW_ASSIGN_OR_RAISE(auto value_array, NormalizeArray(list_array->values()));
      return std::make_shared<ListArray>(list_array->type(), list_array->length(),
                                         list_array->value_offsets(), value_array,
                                         list_array->null_bitmap());
    }
    case Type::type::LARGE_LIST: {
      auto list_array = checked_pointer_cast<LargeListArray>(array);
      ARROW_ASSIGN_OR_RAISE(auto value_array, NormalizeArray(list_array->values()));
      return std::make_shared<LargeListArray>(list_array->type(), list_array->length(),
                                              list_array->value_offsets(), value_array,
                                              list_array->null_bitmap());
    }
    case Type::type::FIXED_SIZE_LIST: {
      auto list_array = checked_pointer_cast<FixedSizeListArray>(array);
      ARROW_ASSIGN_OR_RAISE(auto value_array, NormalizeArray(list_array->values()));
      return std::make_shared<FixedSizeListArray>(list_array->type(),
                                                  list_array->length(), value_array,
                                                  list_array->null_bitmap());
    }
    case Type::type::MAP: {
      auto map_array = checked_pointer_cast<MapArray>(array);
      ARROW_ASSIGN_OR_RAISE(auto key_array, NormalizeArray(map_array->keys()));
      ARROW_ASSIGN_OR_RAISE(auto item_array, NormalizeArray(map_array->items()));
      return std::make_shared<MapArray>(map_array->type(), map_array->length(),
                                        map_array->value_offsets(), key_array, item_array,
                                        map_array->null_bitmap());
    }
    default: {
      return array;
    }
  }
}

template <class DataType, class BatchType, typename Enable = void>
struct Appender {};

// Types for long/double-like Appender, that is, numeric, boolean or date32
template <typename T>
using is_generic_type =
    std::integral_constant<bool, is_number_type<T>::value ||
                                     std::is_same<Date32Type, T>::value ||
                                     is_boolean_type<T>::value>;
template <typename T, typename R = void>
using enable_if_generic = enable_if_t<is_generic_type<T>::value, R>;

// Number-like
template <class DataType, class BatchType>
struct Appender<DataType, BatchType, enable_if_generic<DataType>> {
  using ArrayType = typename TypeTraits<DataType>::ArrayType;
  using ValueType = typename TypeTraits<DataType>::CType;
  Status VisitNull() {
    batch->notNull[running_orc_offset] = false;
    running_orc_offset++;
    running_arrow_offset++;
    return Status::OK();
  }
  Status VisitValue(ValueType v) {
    batch->data[running_orc_offset] = array.Value(running_arrow_offset);
    batch->notNull[running_orc_offset] = true;
    running_orc_offset++;
    running_arrow_offset++;
    return Status::OK();
  }
  const ArrayType& array;
  BatchType* batch;
  int64_t running_orc_offset, running_arrow_offset;
};

// Binary
template <class DataType>
struct Appender<DataType, liborc::StringVectorBatch> {
  using ArrayType = typename TypeTraits<DataType>::ArrayType;
  using COffsetType = typename TypeTraits<DataType>::OffsetType::c_type;
  Status VisitNull() {
    batch->notNull[running_orc_offset] = false;
    running_orc_offset++;
    running_arrow_offset++;
    return Status::OK();
  }
  Status VisitValue(util::string_view v) {
    batch->notNull[running_orc_offset] = true;
    COffsetType data_length = 0;
    batch->data[running_orc_offset] = reinterpret_cast<char*>(
        const_cast<uint8_t*>(array.GetValue(running_arrow_offset, &data_length)));
    batch->length[running_orc_offset] = data_length;
    running_orc_offset++;
    running_arrow_offset++;
    return Status::OK();
  }
  const ArrayType& array;
  liborc::StringVectorBatch* batch;
  int64_t running_orc_offset, running_arrow_offset;
};

// Decimal
template <>
struct Appender<Decimal128Type, liborc::Decimal64VectorBatch> {
  Status VisitNull() {
    batch->notNull[running_orc_offset] = false;
    running_orc_offset++;
    running_arrow_offset++;
    return Status::OK();
  }
  Status VisitValue(util::string_view v) {
    batch->notNull[running_orc_offset] = true;
    const Decimal128 dec_value(array.GetValue(running_arrow_offset));
    batch->values[running_orc_offset] = static_cast<int64_t>(dec_value.low_bits());
    running_orc_offset++;
    running_arrow_offset++;
    return Status::OK();
  }
  const Decimal128Array& array;
  liborc::Decimal64VectorBatch* batch;
  int64_t running_orc_offset, running_arrow_offset;
};

template <>
struct Appender<Decimal128Type, liborc::Decimal128VectorBatch> {
  Status VisitNull() {
    batch->notNull[running_orc_offset] = false;
    running_orc_offset++;
    running_arrow_offset++;
    return Status::OK();
  }
  Status VisitValue(util::string_view v) {
    batch->notNull[running_orc_offset] = true;
    const Decimal128 dec_value(array.GetValue(running_arrow_offset));
    batch->values[running_orc_offset] =
        liborc::Int128(dec_value.high_bits(), dec_value.low_bits());
    running_orc_offset++;
    running_arrow_offset++;
    return Status::OK();
  }
  const Decimal128Array& array;
  liborc::Decimal128VectorBatch* batch;
  int64_t running_orc_offset, running_arrow_offset;
};

// Date64 and Timestamp
template <class DataType>
struct TimestampAppender {
  using ArrayType = typename TypeTraits<DataType>::ArrayType;
  Status VisitNull() {
    batch->notNull[running_orc_offset] = false;
    running_orc_offset++;
    running_arrow_offset++;
    return Status::OK();
  }
  Status VisitValue(int64_t v) {
    int64_t data = array.Value(running_arrow_offset);
    batch->notNull[running_orc_offset] = true;
    batch->data[running_orc_offset] =
        static_cast<int64_t>(std::floor(data / conversion_factor_from_second));
    batch->nanoseconds[running_orc_offset] =
        (data - conversion_factor_from_second * batch->data[running_orc_offset]) *
        conversion_factor_to_nano;
    running_orc_offset++;
    running_arrow_offset++;
    return Status::OK();
  }
  const ArrayType& array;
  liborc::TimestampVectorBatch* batch;
  int64_t running_orc_offset, running_arrow_offset;
  int64_t conversion_factor_from_second, conversion_factor_to_nano;
};

// FSB
struct FixedSizeBinaryAppender {
  Status VisitNull() {
    batch->notNull[running_orc_offset] = false;
    running_orc_offset++;
    running_arrow_offset++;
    return Status::OK();
  }
  Status VisitValue(util::string_view v) {
    batch->notNull[running_orc_offset] = true;
    batch->data[running_orc_offset] = reinterpret_cast<char*>(
        const_cast<uint8_t*>(array.GetValue(running_arrow_offset)));
    batch->length[running_orc_offset] = data_length;
    running_orc_offset++;
    running_arrow_offset++;
    return Status::OK();
  }
  const FixedSizeBinaryArray& array;
  liborc::StringVectorBatch* batch;
  int64_t running_orc_offset, running_arrow_offset;
  const int32_t data_length;
};

// static_cast from int64_t or double to itself shouldn't introduce overhead
// Pleae see
// https://stackoverflow.com/questions/19106826/
// can-static-cast-to-same-type-introduce-runtime-overhead
template <class DataType, class BatchType>
Status WriteGenericBatch(const Array& array, int64_t orc_offset,
                         liborc::ColumnVectorBatch* column_vector_batch) {
  using ArrayType = typename TypeTraits<DataType>::ArrayType;
  const ArrayType& array_(checked_cast<const ArrayType&>(array));
  auto batch = checked_cast<BatchType*>(column_vector_batch);
  if (array.null_count()) {
    batch->hasNulls = true;
  }
  Appender<DataType, BatchType> appender{array_, batch, orc_offset, 0};
  ArrayDataVisitor<DataType> visitor;
  RETURN_NOT_OK(visitor.Visit(*(array_.data()), &appender));
  return Status::OK();
}

template <class DataType>
Status WriteTimestampBatch(const Array& array, int64_t orc_offset,
                           liborc::ColumnVectorBatch* column_vector_batch,
                           const int64_t& conversion_factor_from_second,
                           const int64_t& conversion_factor_to_nano) {
  using ArrayType = typename TypeTraits<DataType>::ArrayType;
  const ArrayType& array_(checked_cast<const ArrayType&>(array));
  auto batch = checked_cast<liborc::TimestampVectorBatch*>(column_vector_batch);
  if (array.null_count()) {
    batch->hasNulls = true;
  }
  TimestampAppender<DataType> appender{array_,
                                       batch,
                                       orc_offset,
                                       0,
                                       conversion_factor_from_second,
                                       conversion_factor_to_nano};
  ArrayDataVisitor<DataType> visitor;
  RETURN_NOT_OK(visitor.Visit(*(array_.data()), &appender));
  return Status::OK();
}

Status WriteFixedSizeBinaryBatch(const Array& array, int64_t orc_offset,
                                 liborc::ColumnVectorBatch* column_vector_batch) {
  const FixedSizeBinaryArray& array_(checked_cast<const FixedSizeBinaryArray&>(array));
  auto batch = checked_cast<liborc::StringVectorBatch*>(column_vector_batch);
  if (array.null_count()) {
    batch->hasNulls = true;
  }
  FixedSizeBinaryAppender appender{array_, batch, orc_offset, 0, array_.byte_width()};
  ArrayDataVisitor<FixedSizeBinaryType> visitor;
  RETURN_NOT_OK(visitor.Visit(*(array_.data()), &appender));
  return Status::OK();
}

Status WriteStructBatch(const Array& array, int64_t orc_offset,
                        liborc::ColumnVectorBatch* column_vector_batch) {
  std::shared_ptr<Array> array_ = MakeArray(array.data());
  std::shared_ptr<StructArray> struct_array(checked_pointer_cast<StructArray>(array_));
  auto batch = checked_cast<liborc::StructVectorBatch*>(column_vector_batch);
  std::size_t size = array.type()->fields().size();
  int64_t arrow_length = array.length();
  int64_t running_arrow_offset = 0, running_orc_offset = orc_offset;
  // First fill fields of ColumnVectorBatch
  if (array.null_count()) {
    batch->hasNulls = true;
  }
  for (; running_arrow_offset < arrow_length;
       running_orc_offset++, running_arrow_offset++) {
    if (array.IsNull(running_arrow_offset)) {
      batch->notNull[running_orc_offset] = false;
    } else {
      batch->notNull[running_orc_offset] = true;
    }
  }
  // Fill the fields
  for (std::size_t i = 0; i < size; i++) {
    batch->fields[i]->resize(orc_offset + arrow_length);
    RETURN_NOT_OK(WriteBatch(*(struct_array->field(i)), orc_offset, batch->fields[i]));
  }
  return Status::OK();
}

template <class ArrayType>
Status WriteListBatch(const Array& array, int64_t orc_offset,
                      liborc::ColumnVectorBatch* column_vector_batch) {
  const ArrayType& list_array(checked_cast<const ArrayType&>(array));
  auto batch = checked_cast<liborc::ListVectorBatch*>(column_vector_batch);
  liborc::ColumnVectorBatch* element_batch = (batch->elements).get();
  int64_t arrow_length = array.length();
  int64_t running_arrow_offset = 0, running_orc_offset = orc_offset;
  if (orc_offset == 0) {
    batch->offsets[0] = 0;
  }
  if (array.null_count()) {
    batch->hasNulls = true;
  }
  for (; running_arrow_offset < arrow_length;
       running_orc_offset++, running_arrow_offset++) {
    if (array.IsNull(running_arrow_offset)) {
      batch->notNull[running_orc_offset] = false;
      batch->offsets[running_orc_offset + 1] = batch->offsets[running_orc_offset];
    } else {
      batch->notNull[running_orc_offset] = true;
      batch->offsets[running_orc_offset + 1] =
          batch->offsets[running_orc_offset] +
          list_array.value_offset(running_arrow_offset + 1) -
          list_array.value_offset(running_arrow_offset);
      element_batch->resize(batch->offsets[running_orc_offset + 1]);
      int64_t subarray_arrow_offset = list_array.value_offset(running_arrow_offset),
              subarray_orc_offset = batch->offsets[running_orc_offset],
              subarray_orc_length =
                  batch->offsets[running_orc_offset + 1] - subarray_orc_offset;
      RETURN_NOT_OK(WriteBatch(
          *(list_array.values()->Slice(subarray_arrow_offset, subarray_orc_length)),
          subarray_orc_offset, element_batch));
    }
  }
  return Status::OK();
}

Status WriteMapBatch(const Array& array, int64_t orc_offset,
                     liborc::ColumnVectorBatch* column_vector_batch) {
  const MapArray& map_array(checked_cast<const MapArray&>(array));
  auto batch = checked_cast<liborc::MapVectorBatch*>(column_vector_batch);
  liborc::ColumnVectorBatch* key_batch = (batch->keys).get();
  liborc::ColumnVectorBatch* element_batch = (batch->elements).get();
  std::shared_ptr<Array> key_array = map_array.keys();
  std::shared_ptr<Array> element_array = map_array.items();
  int64_t arrow_length = array.length();
  int64_t running_arrow_offset = 0, running_orc_offset = orc_offset;
  if (orc_offset == 0) {
    batch->offsets[0] = 0;
  }
  if (array.null_count()) {
    batch->hasNulls = true;
  }
  for (; running_arrow_offset < arrow_length;
       running_orc_offset++, running_arrow_offset++) {
    if (array.IsNull(running_arrow_offset)) {
      batch->notNull[running_orc_offset] = false;
      batch->offsets[running_orc_offset + 1] = batch->offsets[running_orc_offset];
    } else {
      batch->notNull[running_orc_offset] = true;
      batch->offsets[running_orc_offset + 1] =
          batch->offsets[running_orc_offset] +
          map_array.value_offset(running_arrow_offset + 1) -
          map_array.value_offset(running_arrow_offset);
      int64_t subarray_arrow_offset = map_array.value_offset(running_arrow_offset),
              subarray_orc_offset = batch->offsets[running_orc_offset],
              new_subarray_orc_offset = batch->offsets[running_orc_offset + 1],
              subarray_orc_length = new_subarray_orc_offset - subarray_orc_offset;
      key_batch->resize(new_subarray_orc_offset);
      element_batch->resize(new_subarray_orc_offset);
      RETURN_NOT_OK(
          WriteBatch(*(key_array->Slice(subarray_arrow_offset, subarray_orc_length)),
                     subarray_orc_offset, key_batch));
      RETURN_NOT_OK(
          WriteBatch(*(element_array->Slice(subarray_arrow_offset, subarray_orc_length)),
                     subarray_orc_offset, element_batch));
    }
  }
  return Status::OK();
}

Status WriteBatch(const Array& array, int64_t orc_offset,
                  liborc::ColumnVectorBatch* column_vector_batch) {
  Type::type kind = array.type_id();
  column_vector_batch->numElements = orc_offset;
  switch (kind) {
    case Type::type::BOOL:
      return WriteGenericBatch<BooleanType, liborc::LongVectorBatch>(array, orc_offset,
                                                                     column_vector_batch);
    case Type::type::INT8:
      return WriteGenericBatch<Int8Type, liborc::LongVectorBatch>(array, orc_offset,
                                                                  column_vector_batch);
    case Type::type::INT16:
      return WriteGenericBatch<Int16Type, liborc::LongVectorBatch>(array, orc_offset,
                                                                   column_vector_batch);
    case Type::type::INT32:
      return WriteGenericBatch<Int32Type, liborc::LongVectorBatch>(array, orc_offset,
                                                                   column_vector_batch);
    case Type::type::INT64:
      return WriteGenericBatch<Int64Type, liborc::LongVectorBatch>(array, orc_offset,
                                                                   column_vector_batch);
    case Type::type::FLOAT:
      return WriteGenericBatch<FloatType, liborc::DoubleVectorBatch>(array, orc_offset,
                                                                     column_vector_batch);
    case Type::type::DOUBLE:
      return WriteGenericBatch<DoubleType, liborc::DoubleVectorBatch>(
          array, orc_offset, column_vector_batch);
    case Type::type::BINARY:
      return WriteGenericBatch<BinaryType, liborc::StringVectorBatch>(
          array, orc_offset, column_vector_batch);
    case Type::type::LARGE_BINARY:
      return WriteGenericBatch<LargeBinaryType, liborc::StringVectorBatch>(
          array, orc_offset, column_vector_batch);
    case Type::type::STRING:
      return WriteGenericBatch<StringType, liborc::StringVectorBatch>(
          array, orc_offset, column_vector_batch);
    case Type::type::LARGE_STRING:
      return WriteGenericBatch<LargeStringType, liborc::StringVectorBatch>(
          array, orc_offset, column_vector_batch);
    case Type::type::FIXED_SIZE_BINARY:
      return WriteFixedSizeBinaryBatch(array, orc_offset, column_vector_batch);
    case Type::type::DATE32:
      return WriteGenericBatch<Date32Type, liborc::LongVectorBatch>(array, orc_offset,
                                                                    column_vector_batch);
    case Type::type::DATE64:
      return WriteTimestampBatch<Date64Type>(array, orc_offset, column_vector_batch,
                                             kOneSecondMillis, kOneMilliNanos);
    case Type::type::TIMESTAMP: {
      switch (internal::checked_pointer_cast<TimestampType>(array.type())->unit()) {
        case TimeUnit::type::SECOND:
          return WriteTimestampBatch<TimestampType>(
              array, orc_offset, column_vector_batch, 1, kOneSecondNanos);
        case TimeUnit::type::MILLI:
          return WriteTimestampBatch<TimestampType>(
              array, orc_offset, column_vector_batch, kOneSecondMillis, kOneMilliNanos);
        case TimeUnit::type::MICRO:
          return WriteTimestampBatch<TimestampType>(
              array, orc_offset, column_vector_batch, kOneSecondMicros, kOneMicroNanos);
        case TimeUnit::type::NANO:
          return WriteTimestampBatch<TimestampType>(
              array, orc_offset, column_vector_batch, kOneSecondNanos, 1);
        default:
          return Status::TypeError("Unknown or unsupported Arrow type: ",
                                   array.type()->ToString());
      }
    }
    case Type::type::DECIMAL128: {
      int32_t precision = checked_pointer_cast<Decimal128Type>(array.type())->precision();
      if (precision > 18) {
        return WriteGenericBatch<Decimal128Type, liborc::Decimal128VectorBatch>(
            array, orc_offset, column_vector_batch);
      } else {
        return WriteGenericBatch<Decimal128Type, liborc::Decimal64VectorBatch>(
            array, orc_offset, column_vector_batch);
      }
    }
    case Type::type::STRUCT:
      return WriteStructBatch(array, orc_offset, column_vector_batch);
    case Type::type::LIST:
      return WriteListBatch<ListArray>(array, orc_offset, column_vector_batch);
    case Type::type::LARGE_LIST:
      return WriteListBatch<LargeListArray>(array, orc_offset, column_vector_batch);
    case Type::type::FIXED_SIZE_LIST:
      return WriteListBatch<FixedSizeListArray>(array, orc_offset, column_vector_batch);
    case Type::type::MAP:
      return WriteMapBatch(array, orc_offset, column_vector_batch);
    default: {
      return Status::NotImplemented("Unknown or unsupported Arrow type: ",
                                    array.type()->ToString());
    }
  }
  return Status::OK();
}

Result<ORC_UNIQUE_PTR<liborc::Type>> GetOrcType(const DataType& type) {
  Type::type kind = type.id();
  switch (kind) {
    case Type::type::BOOL:
      return liborc::createPrimitiveType(liborc::TypeKind::BOOLEAN);
    case Type::type::INT8:
      return liborc::createPrimitiveType(liborc::TypeKind::BYTE);
    case Type::type::INT16:
      return liborc::createPrimitiveType(liborc::TypeKind::SHORT);
    case Type::type::INT32:
      return liborc::createPrimitiveType(liborc::TypeKind::INT);
    case Type::type::INT64:
      return liborc::createPrimitiveType(liborc::TypeKind::LONG);
    case Type::type::FLOAT:
      return liborc::createPrimitiveType(liborc::TypeKind::FLOAT);
    case Type::type::DOUBLE:
      return liborc::createPrimitiveType(liborc::TypeKind::DOUBLE);
    // Use STRING instead of VARCHAR for now, both use UTF-8
    case Type::type::STRING:
    case Type::type::LARGE_STRING:
      return liborc::createPrimitiveType(liborc::TypeKind::STRING);
    case Type::type::BINARY:
    case Type::type::LARGE_BINARY:
    case Type::type::FIXED_SIZE_BINARY:
      return liborc::createPrimitiveType(liborc::TypeKind::BINARY);
    case Type::type::DATE32:
      return liborc::createPrimitiveType(liborc::TypeKind::DATE);
    case Type::type::DATE64:
    case Type::type::TIMESTAMP:
      return liborc::createPrimitiveType(liborc::TypeKind::TIMESTAMP);
    case Type::type::DECIMAL128: {
      const uint64_t precision =
          static_cast<uint64_t>(checked_cast<const Decimal128Type&>(type).precision());
      const uint64_t scale =
          static_cast<uint64_t>(checked_cast<const Decimal128Type&>(type).scale());
      return liborc::createDecimalType(precision, scale);
    }
    case Type::type::LIST:
    case Type::type::FIXED_SIZE_LIST:
    case Type::type::LARGE_LIST: {
      std::shared_ptr<DataType> arrow_child_type =
          checked_cast<const BaseListType&>(type).value_type();
      ARROW_ASSIGN_OR_RAISE(auto orc_subtype, GetOrcType(*arrow_child_type));
      return liborc::createListType(std::move(orc_subtype));
    }
    case Type::type::STRUCT: {
      ORC_UNIQUE_PTR<liborc::Type> out_type = liborc::createStructType();
      std::vector<std::shared_ptr<Field>> arrow_fields =
          checked_cast<const StructType&>(type).fields();
      for (std::vector<std::shared_ptr<Field>>::iterator it = arrow_fields.begin();
           it != arrow_fields.end(); ++it) {
        std::string field_name = (*it)->name();
        std::shared_ptr<DataType> arrow_child_type = (*it)->type();
        ARROW_ASSIGN_OR_RAISE(auto orc_subtype, GetOrcType(*arrow_child_type));
        out_type->addStructField(field_name, std::move(orc_subtype));
      }
      return out_type;
    }
    case Type::type::MAP: {
      std::shared_ptr<DataType> key_arrow_type =
          checked_cast<const MapType&>(type).key_type();
      std::shared_ptr<DataType> item_arrow_type =
          checked_cast<const MapType&>(type).item_type();
      ARROW_ASSIGN_OR_RAISE(auto key_orc_type, GetOrcType(*key_arrow_type));
      ARROW_ASSIGN_OR_RAISE(auto item_orc_type, GetOrcType(*item_arrow_type));
      return liborc::createMapType(std::move(key_orc_type), std::move(item_orc_type));
    }
    case Type::type::DENSE_UNION:
    case Type::type::SPARSE_UNION: {
      ORC_UNIQUE_PTR<liborc::Type> out_type = liborc::createUnionType();
      std::vector<std::shared_ptr<Field>> arrow_fields =
          checked_cast<const UnionType&>(type).fields();
      for (std::vector<std::shared_ptr<Field>>::iterator it = arrow_fields.begin();
           it != arrow_fields.end(); ++it) {
        std::string field_name = (*it)->name();
        std::shared_ptr<DataType> arrow_child_type = (*it)->type();
        ARROW_ASSIGN_OR_RAISE(auto orc_subtype, GetOrcType(*arrow_child_type));
        out_type->addUnionChild(std::move(orc_subtype));
      }
      return out_type;
    }
    default: {
      return Status::NotImplemented("Unknown or unsupported Arrow type: ",
                                    type.ToString());
    }
  }
}

}  // namespace

Status WriteBatch(const ChunkedArray& chunked_array, int64_t length,
                  int* arrow_chunk_offset, int64_t* arrow_index_offset,
                  liborc::ColumnVectorBatch* column_vector_batch) {
  int num_batch = chunked_array.num_chunks();
  int64_t orc_offset = 0;
  while (*arrow_chunk_offset < num_batch && orc_offset < length) {
    ARROW_ASSIGN_OR_RAISE(auto array,
                          NormalizeArray(chunked_array.chunk(*arrow_chunk_offset)));
    int64_t num_written_elements =
        std::min(length - orc_offset, array->length() - *arrow_index_offset);
    if (num_written_elements > 0) {
      RETURN_NOT_OK(WriteBatch(*(array->Slice(*arrow_index_offset, num_written_elements)),
                               orc_offset, column_vector_batch));
      orc_offset += num_written_elements;
      *arrow_index_offset += num_written_elements;
    }
    if (orc_offset < length) {  // Another Arrow Array done
      *arrow_index_offset = 0;
      (*arrow_chunk_offset)++;
    }
  }
  column_vector_batch->numElements = orc_offset;
  return Status::OK();
}

Status GetArrowType(const liborc::Type* type, std::shared_ptr<DataType>* out) {
  // When subselecting fields on read, liborc will set some nodes to NULLPTR,
  // so we need to check for NULLPTR before progressing
  if (type == NULLPTR) {
    *out = null();
    return arrow::Status::OK();
  }
  liborc::TypeKind kind = type->getKind();
  const int subtype_count = static_cast<int>(type->getSubtypeCount());

  switch (kind) {
    case liborc::BOOLEAN:
      *out = boolean();
      break;
    case liborc::BYTE:
      *out = int8();
      break;
    case liborc::SHORT:
      *out = int16();
      break;
    case liborc::INT:
      *out = int32();
      break;
    case liborc::LONG:
      *out = int64();
      break;
    case liborc::FLOAT:
      *out = float32();
      break;
    case liborc::DOUBLE:
      *out = float64();
      break;
    case liborc::VARCHAR:
    case liborc::STRING:
      *out = utf8();
      break;
    case liborc::BINARY:
      *out = binary();
      break;
    case liborc::CHAR:
      *out = fixed_size_binary(static_cast<int>(type->getMaximumLength()));
      break;
    case liborc::TIMESTAMP:
      *out = timestamp(TimeUnit::NANO);
      break;
    case liborc::DATE:
      *out = date32();
      break;
    case liborc::DECIMAL: {
      const int precision = static_cast<int>(type->getPrecision());
      const int scale = static_cast<int>(type->getScale());
      if (precision == 0) {
        // In HIVE 0.11/0.12 precision is set as 0, but means max precision
        *out = decimal128(38, 6);
      } else {
        *out = decimal128(precision, scale);
      }
      break;
    }
    case liborc::LIST: {
      if (subtype_count != 1) {
        return Status::TypeError("Invalid Orc List type");
      }
      std::shared_ptr<DataType> elemtype;
      RETURN_NOT_OK(GetArrowType(type->getSubtype(0), &elemtype));
      *out = list(elemtype);
      break;
    }
    case liborc::MAP: {
      if (subtype_count != 2) {
        return Status::TypeError("Invalid Orc Map type");
      }
      std::shared_ptr<DataType> key_type, item_type;
      RETURN_NOT_OK(GetArrowType(type->getSubtype(0), &key_type));
      RETURN_NOT_OK(GetArrowType(type->getSubtype(1), &item_type));
      *out = map(key_type, item_type);
      break;
    }
    case liborc::STRUCT: {
      std::vector<std::shared_ptr<Field>> fields;
      for (int child = 0; child < subtype_count; ++child) {
        std::shared_ptr<DataType> elem_type;
        RETURN_NOT_OK(GetArrowType(type->getSubtype(child), &elem_type));
        std::string name = type->getFieldName(child);
        fields.push_back(field(name, elem_type));
      }
      *out = struct_(fields);
      break;
    }
    case liborc::UNION: {
      std::vector<std::shared_ptr<Field>> fields;
      std::vector<int8_t> type_codes;
      for (int child = 0; child < subtype_count; ++child) {
        std::shared_ptr<DataType> elem_type;
        RETURN_NOT_OK(GetArrowType(type->getSubtype(child), &elem_type));
        fields.push_back(field("_union_" + std::to_string(child), elem_type));
        type_codes.push_back(static_cast<int8_t>(child));
      }
      *out = sparse_union(fields, type_codes);
      break;
    }
    default: {
<<<<<<< HEAD
      return Status::Invalid("Unknown Orc type kind: ", type->toString());
    }
  }
  return arrow::Status::OK();
}

Result<ORC_UNIQUE_PTR<liborc::Type>> GetORCType(const DataType& type) {
  Type::type kind = type.id();
  switch (kind) {
    case Type::type::BOOL:
      return liborc::createPrimitiveType(liborc::TypeKind::BOOLEAN);
    case Type::type::INT8:
      return liborc::createPrimitiveType(liborc::TypeKind::BYTE);
    case Type::type::INT16:
      return liborc::createPrimitiveType(liborc::TypeKind::SHORT);
    case Type::type::INT32:
      return liborc::createPrimitiveType(liborc::TypeKind::INT);
    case Type::type::INT64:
      return liborc::createPrimitiveType(liborc::TypeKind::LONG);
    case Type::type::FLOAT:
      return liborc::createPrimitiveType(liborc::TypeKind::FLOAT);
    case Type::type::DOUBLE:
      return liborc::createPrimitiveType(liborc::TypeKind::DOUBLE);
    // Use STRING instead of VARCHAR for now, both use UTF-8
    case Type::type::STRING:
    case Type::type::LARGE_STRING:
      return liborc::createPrimitiveType(liborc::TypeKind::STRING);
    case Type::type::BINARY:
    case Type::type::LARGE_BINARY:
    case Type::type::FIXED_SIZE_BINARY:
      return liborc::createPrimitiveType(liborc::TypeKind::BINARY);
    case Type::type::DATE32:
      return liborc::createPrimitiveType(liborc::TypeKind::DATE);
    case Type::type::DATE64:
    case Type::type::TIMESTAMP:
      return liborc::createPrimitiveType(liborc::TypeKind::TIMESTAMP);
    case Type::type::DECIMAL128: {
      const uint64_t precision =
          static_cast<uint64_t>(static_cast<const Decimal128Type&>(type).precision());
      const uint64_t scale =
          static_cast<uint64_t>(static_cast<const Decimal128Type&>(type).scale());
      return liborc::createDecimalType(precision, scale);
    }
    case Type::type::LIST:
    case Type::type::FIXED_SIZE_LIST:
    case Type::type::LARGE_LIST: {
      std::shared_ptr<DataType> arrow_child_type =
          static_cast<const BaseListType&>(type).value_type();
      ORC_UNIQUE_PTR<liborc::Type> orc_subtype =
          GetORCType(*arrow_child_type).ValueOrDie();
      return liborc::createListType(std::move(orc_subtype));
    }
    case Type::type::STRUCT: {
      ORC_UNIQUE_PTR<liborc::Type> out_type = liborc::createStructType();
      std::vector<std::shared_ptr<Field>> arrow_fields =
          checked_cast<const StructType&>(type).fields();
      for (std::vector<std::shared_ptr<Field>>::iterator it = arrow_fields.begin();
           it != arrow_fields.end(); ++it) {
        std::string field_name = (*it)->name();
        std::shared_ptr<DataType> arrow_child_type = (*it)->type();
        ORC_UNIQUE_PTR<liborc::Type> orc_subtype =
            GetORCType(*arrow_child_type).ValueOrDie();
        out_type->addStructField(field_name, std::move(orc_subtype));
      }
      return out_type;
=======
      return Status::TypeError("Unknown Orc type kind: ", type->toString());
>>>>>>> 1dc8f94b
    }
    case Type::type::MAP: {
      std::shared_ptr<DataType> key_arrow_type =
          checked_cast<const MapType&>(type).key_type();
      std::shared_ptr<DataType> item_arrow_type =
          checked_cast<const MapType&>(type).item_type();
      ORC_UNIQUE_PTR<liborc::Type> key_orc_type =
                                       GetORCType(*key_arrow_type).ValueOrDie(),
                                   item_orc_type =
                                       GetORCType(*item_arrow_type).ValueOrDie();
      return liborc::createMapType(std::move(key_orc_type), std::move(item_orc_type));
    }
    case Type::type::DENSE_UNION:
    case Type::type::SPARSE_UNION: {
      ORC_UNIQUE_PTR<liborc::Type> out_type = liborc::createUnionType();
      std::vector<std::shared_ptr<Field>> arrow_fields =
          checked_cast<const UnionType&>(type).fields();
      for (std::vector<std::shared_ptr<Field>>::iterator it = arrow_fields.begin();
           it != arrow_fields.end(); ++it) {
        std::string field_name = (*it)->name();
        std::shared_ptr<DataType> arrow_child_type = (*it)->type();
        ORC_UNIQUE_PTR<liborc::Type> orc_subtype =
            GetORCType(*arrow_child_type).ValueOrDie();
        out_type->addUnionChild(std::move(orc_subtype));
      }
      return out_type;
    }
    default: {
      return Status::Invalid("Unknown or unsupported Arrow type: ", type.ToString());
    }
  }
}

Result<ORC_UNIQUE_PTR<liborc::Type>> GetORCType(const Schema& schema) {
  int numFields = schema.num_fields();
  ORC_UNIQUE_PTR<liborc::Type> out_type = liborc::createStructType();
  for (int i = 0; i < numFields; i++) {
    std::shared_ptr<Field> field = schema.field(i);
    std::string field_name = field->name();
    std::shared_ptr<DataType> arrow_child_type = field->type();
    ORC_UNIQUE_PTR<liborc::Type> orc_subtype = GetORCType(*arrow_child_type).ValueOrDie();
    out_type->addStructField(field_name, std::move(orc_subtype));
  }
  return out_type;
}

Result<ORC_UNIQUE_PTR<liborc::Type>> GetOrcType(const Schema& schema) {
  int numFields = schema.num_fields();
  ORC_UNIQUE_PTR<liborc::Type> out_type = liborc::createStructType();
  for (int i = 0; i < numFields; i++) {
    std::shared_ptr<Field> field = schema.field(i);
    std::string field_name = field->name();
    std::shared_ptr<DataType> arrow_child_type = field->type();
    ARROW_ASSIGN_OR_RAISE(auto orc_subtype, GetOrcType(*arrow_child_type));
    out_type->addStructField(field_name, std::move(orc_subtype));
  }
  return out_type;
}

}  // namespace orc
}  // namespace adapters
}  // namespace arrow<|MERGE_RESOLUTION|>--- conflicted
+++ resolved
@@ -30,14 +30,23 @@
 #include "arrow/util/checked_cast.h"
 #include "arrow/util/decimal.h"
 #include "arrow/util/range.h"
-<<<<<<< HEAD
-=======
 #include "arrow/util/string_view.h"
 #include "arrow/visitor_inline.h"
->>>>>>> 1dc8f94b
 #include "orc/Exceptions.hh"
 #include "orc/MemoryPool.hh"
 #include "orc/OrcFile.hh"
+
+// alias to not interfere with nested orc namespace
+namespace liborc = orc;
+
+namespace arrow {
+
+using internal::checked_cast;
+
+namespace adapters {
+namespace orc {
+
+namespace {
 
 // The number of milliseconds, microseconds and nanoseconds in a second
 constexpr int64_t kOneSecondMillis = 1000LL;
@@ -45,38 +54,6 @@
 constexpr int64_t kOneSecondMicros = 1000000LL;
 constexpr int64_t kOneMilliNanos = 1000000LL;
 constexpr int64_t kOneSecondNanos = 1000000000LL;
-// alias to not interfere with nested orc namespace
-namespace liborc = orc;
-
-<<<<<<< HEAD
-namespace {
-
-using arrow::internal::checked_cast;
-
-arrow::Status AppendStructBatch(const liborc::Type* type,
-                                liborc::ColumnVectorBatch* column_vector_batch,
-                                int64_t offset, int64_t length,
-                                arrow::ArrayBuilder* abuilder) {
-  auto builder = checked_cast<arrow::StructBuilder*>(abuilder);
-  auto batch = checked_cast<liborc::StructVectorBatch*>(column_vector_batch);
-
-  const uint8_t* valid_bytes = NULLPTR;
-=======
-namespace arrow {
-
-using internal::checked_cast;
-
-namespace adapters {
-namespace orc {
-
-namespace {
-
-// The number of milliseconds, microseconds and nanoseconds in a second
-constexpr int64_t kOneSecondMillis = 1000LL;
-constexpr int64_t kOneMicroNanos = 1000LL;
-constexpr int64_t kOneSecondMicros = 1000000LL;
-constexpr int64_t kOneMilliNanos = 1000000LL;
-constexpr int64_t kOneSecondNanos = 1000000000LL;
 
 Status AppendStructBatch(const liborc::Type* type,
                          liborc::ColumnVectorBatch* column_vector_batch, int64_t offset,
@@ -85,32 +62,22 @@
   auto batch = checked_cast<liborc::StructVectorBatch*>(column_vector_batch);
 
   const uint8_t* valid_bytes = nullptr;
->>>>>>> 1dc8f94b
   if (batch->hasNulls) {
     valid_bytes = reinterpret_cast<const uint8_t*>(batch->notNull.data()) + offset;
   }
   RETURN_NOT_OK(builder->AppendValues(length, valid_bytes));
 
   for (int i = 0; i < builder->num_fields(); i++) {
-    RETURN_NOT_OK(arrow::adapters::orc::AppendBatch(type->getSubtype(i), batch->fields[i],
-                                                    offset, length,
-                                                    builder->field_builder(i)));
-  }
-  return arrow::Status::OK();
-}
-
-<<<<<<< HEAD
-arrow::Status AppendListBatch(const liborc::Type* type,
-                              liborc::ColumnVectorBatch* column_vector_batch,
-                              int64_t offset, int64_t length,
-                              arrow::ArrayBuilder* abuilder) {
-  auto builder = checked_cast<arrow::ListBuilder*>(abuilder);
-=======
+    RETURN_NOT_OK(AppendBatch(type->getSubtype(i), batch->fields[i], offset, length,
+                              builder->field_builder(i)));
+  }
+  return Status::OK();
+}
+
 Status AppendListBatch(const liborc::Type* type,
                        liborc::ColumnVectorBatch* column_vector_batch, int64_t offset,
                        int64_t length, ArrayBuilder* abuilder) {
   auto builder = checked_cast<ListBuilder*>(abuilder);
->>>>>>> 1dc8f94b
   auto batch = checked_cast<liborc::ListVectorBatch*>(column_vector_batch);
   liborc::ColumnVectorBatch* elements = batch->elements.get();
   const liborc::Type* elemtype = type->getSubtype(0);
@@ -121,27 +88,19 @@
       int64_t start = batch->offsets[i];
       int64_t end = batch->offsets[i + 1];
       RETURN_NOT_OK(builder->Append());
-      RETURN_NOT_OK(arrow::adapters::orc::AppendBatch(
-          elemtype, elements, start, end - start, builder->value_builder()));
+      RETURN_NOT_OK(
+          AppendBatch(elemtype, elements, start, end - start, builder->value_builder()));
     } else {
       RETURN_NOT_OK(builder->AppendNull());
     }
   }
-  return arrow::Status::OK();
-}
-
-<<<<<<< HEAD
-arrow::Status AppendMapBatch(const liborc::Type* type,
-                             liborc::ColumnVectorBatch* column_vector_batch,
-                             int64_t offset, int64_t length,
-                             arrow::ArrayBuilder* abuilder) {
-  auto builder = checked_cast<arrow::MapBuilder*>(abuilder);
-=======
+  return Status::OK();
+}
+
 Status AppendMapBatch(const liborc::Type* type,
                       liborc::ColumnVectorBatch* column_vector_batch, int64_t offset,
                       int64_t length, ArrayBuilder* abuilder) {
   auto builder = checked_cast<MapBuilder*>(abuilder);
->>>>>>> 1dc8f94b
   auto batch = checked_cast<liborc::MapVectorBatch*>(column_vector_batch);
   liborc::ColumnVectorBatch* keys = batch->keys.get();
   liborc::ColumnVectorBatch* items = batch->elements.get();
@@ -154,129 +113,92 @@
       int64_t start = batch->offsets[i];
       int64_t end = batch->offsets[i + 1];
       RETURN_NOT_OK(builder->Append());
-<<<<<<< HEAD
-      RETURN_NOT_OK(arrow::adapters::orc::AppendBatch(key_type, keys, start, end - start,
-                                                      builder->key_builder()));
-      RETURN_NOT_OK(arrow::adapters::orc::AppendBatch(
-          item_type, items, start, end - start, builder->item_builder()));
-=======
       RETURN_NOT_OK(
           AppendBatch(key_type, keys, start, end - start, builder->key_builder()));
       RETURN_NOT_OK(
           AppendBatch(item_type, items, start, end - start, builder->item_builder()));
->>>>>>> 1dc8f94b
     } else {
       RETURN_NOT_OK(builder->AppendNull());
     }
   }
-  return arrow::Status::OK();
+  return Status::OK();
 }
 
 template <class BuilderType, class BatchType, class ElemType>
-<<<<<<< HEAD
-arrow::Status AppendNumericBatch(liborc::ColumnVectorBatch* column_vector_batch,
-                                 int64_t offset, int64_t length,
-                                 arrow::ArrayBuilder* abuilder) {
-=======
 Status AppendNumericBatch(liborc::ColumnVectorBatch* column_vector_batch, int64_t offset,
                           int64_t length, ArrayBuilder* abuilder) {
->>>>>>> 1dc8f94b
   auto builder = checked_cast<BuilderType*>(abuilder);
   auto batch = checked_cast<BatchType*>(column_vector_batch);
 
   if (length == 0) {
-    return arrow::Status::OK();
-  }
-  const uint8_t* valid_bytes = NULLPTR;
+    return Status::OK();
+  }
+  const uint8_t* valid_bytes = nullptr;
   if (batch->hasNulls) {
     valid_bytes = reinterpret_cast<const uint8_t*>(batch->notNull.data()) + offset;
   }
   const ElemType* source = batch->data.data() + offset;
   RETURN_NOT_OK(builder->AppendValues(source, length, valid_bytes));
-  return arrow::Status::OK();
+  return Status::OK();
 }
 
 template <class BuilderType, class TargetType, class BatchType, class SourceType>
-<<<<<<< HEAD
-arrow::Status AppendNumericBatchCast(liborc::ColumnVectorBatch* column_vector_batch,
-                                     int64_t offset, int64_t length,
-                                     arrow::ArrayBuilder* abuilder) {
-=======
 Status AppendNumericBatchCast(liborc::ColumnVectorBatch* column_vector_batch,
                               int64_t offset, int64_t length, ArrayBuilder* abuilder) {
->>>>>>> 1dc8f94b
   auto builder = checked_cast<BuilderType*>(abuilder);
   auto batch = checked_cast<BatchType*>(column_vector_batch);
 
   if (length == 0) {
-    return arrow::Status::OK();
-  }
-
-  const uint8_t* valid_bytes = NULLPTR;
+    return Status::OK();
+  }
+
+  const uint8_t* valid_bytes = nullptr;
   if (batch->hasNulls) {
     valid_bytes = reinterpret_cast<const uint8_t*>(batch->notNull.data()) + offset;
   }
   const SourceType* source = batch->data.data() + offset;
-<<<<<<< HEAD
-  auto cast_iter = arrow::internal::MakeLazyRange(
-=======
   auto cast_iter = internal::MakeLazyRange(
->>>>>>> 1dc8f94b
       [&source](int64_t index) { return static_cast<TargetType>(source[index]); },
       length);
 
   RETURN_NOT_OK(builder->AppendValues(cast_iter.begin(), cast_iter.end(), valid_bytes));
 
-  return arrow::Status::OK();
-}
-
-<<<<<<< HEAD
-arrow::Status AppendBoolBatch(liborc::ColumnVectorBatch* column_vector_batch,
-                              int64_t offset, int64_t length,
-                              arrow::ArrayBuilder* abuilder) {
-  auto builder = checked_cast<arrow::BooleanBuilder*>(abuilder);
-=======
+  return Status::OK();
+}
+
 Status AppendBoolBatch(liborc::ColumnVectorBatch* column_vector_batch, int64_t offset,
                        int64_t length, ArrayBuilder* abuilder) {
   auto builder = checked_cast<BooleanBuilder*>(abuilder);
->>>>>>> 1dc8f94b
   auto batch = checked_cast<liborc::LongVectorBatch*>(column_vector_batch);
 
   if (length == 0) {
-    return arrow::Status::OK();
-  }
-
-  const uint8_t* valid_bytes = NULLPTR;
+    return Status::OK();
+  }
+
+  const uint8_t* valid_bytes = nullptr;
   if (batch->hasNulls) {
     valid_bytes = reinterpret_cast<const uint8_t*>(batch->notNull.data()) + offset;
   }
   const int64_t* source = batch->data.data() + offset;
 
-  auto cast_iter = arrow::internal::MakeLazyRange(
+  auto cast_iter = internal::MakeLazyRange(
       [&source](int64_t index) { return static_cast<bool>(source[index]); }, length);
 
   RETURN_NOT_OK(builder->AppendValues(cast_iter.begin(), cast_iter.end(), valid_bytes));
 
-  return arrow::Status::OK();
-}
-
-<<<<<<< HEAD
-arrow::Status AppendTimestampBatch(liborc::ColumnVectorBatch* column_vector_batch,
-                                   int64_t offset, int64_t length,
-                                   arrow::ArrayBuilder* abuilder) {
-  auto builder = checked_cast<arrow::TimestampBuilder*>(abuilder);
-=======
+  return Status::OK();
+}
+
 Status AppendTimestampBatch(liborc::ColumnVectorBatch* column_vector_batch,
                             int64_t offset, int64_t length, ArrayBuilder* abuilder) {
   auto builder = checked_cast<TimestampBuilder*>(abuilder);
->>>>>>> 1dc8f94b
   auto batch = checked_cast<liborc::TimestampVectorBatch*>(column_vector_batch);
 
   if (length == 0) {
-    return arrow::Status::OK();
-  }
-
-  const uint8_t* valid_bytes = NULLPTR;
+    return Status::OK();
+  }
+
+  const uint8_t* valid_bytes = nullptr;
   if (batch->hasNulls) {
     valid_bytes = reinterpret_cast<const uint8_t*>(batch->notNull.data()) + offset;
   }
@@ -288,22 +210,16 @@
     return seconds[index] * kOneSecondNanos + nanos[index];
   };
 
-  auto transform_range = arrow::internal::MakeLazyRange(transform_timestamp, length);
+  auto transform_range = internal::MakeLazyRange(transform_timestamp, length);
 
   RETURN_NOT_OK(
       builder->AppendValues(transform_range.begin(), transform_range.end(), valid_bytes));
-  return arrow::Status::OK();
+  return Status::OK();
 }
 
 template <class BuilderType>
-<<<<<<< HEAD
-arrow::Status AppendBinaryBatch(liborc::ColumnVectorBatch* column_vector_batch,
-                                int64_t offset, int64_t length,
-                                arrow::ArrayBuilder* abuilder) {
-=======
 Status AppendBinaryBatch(liborc::ColumnVectorBatch* column_vector_batch, int64_t offset,
                          int64_t length, ArrayBuilder* abuilder) {
->>>>>>> 1dc8f94b
   auto builder = checked_cast<BuilderType*>(abuilder);
   auto batch = checked_cast<liborc::StringVectorBatch*>(column_vector_batch);
 
@@ -316,19 +232,12 @@
       RETURN_NOT_OK(builder->AppendNull());
     }
   }
-  return arrow::Status::OK();
-}
-
-<<<<<<< HEAD
-arrow::Status AppendFixedBinaryBatch(liborc::ColumnVectorBatch* column_vector_batch,
-                                     int64_t offset, int64_t length,
-                                     arrow::ArrayBuilder* abuilder) {
-  auto builder = checked_cast<arrow::FixedSizeBinaryBuilder*>(abuilder);
-=======
+  return Status::OK();
+}
+
 Status AppendFixedBinaryBatch(liborc::ColumnVectorBatch* column_vector_batch,
                               int64_t offset, int64_t length, ArrayBuilder* abuilder) {
   auto builder = checked_cast<FixedSizeBinaryBuilder*>(abuilder);
->>>>>>> 1dc8f94b
   auto batch = checked_cast<liborc::StringVectorBatch*>(column_vector_batch);
 
   const bool has_nulls = batch->hasNulls;
@@ -339,29 +248,21 @@
       RETURN_NOT_OK(builder->AppendNull());
     }
   }
-  return arrow::Status::OK();
-}
-
-<<<<<<< HEAD
-arrow::Status AppendDecimalBatch(const liborc::Type* type,
-                                 liborc::ColumnVectorBatch* column_vector_batch,
-                                 int64_t offset, int64_t length,
-                                 arrow::ArrayBuilder* abuilder) {
-  auto builder = checked_cast<arrow::Decimal128Builder*>(abuilder);
-=======
+  return Status::OK();
+}
+
 Status AppendDecimalBatch(const liborc::Type* type,
                           liborc::ColumnVectorBatch* column_vector_batch, int64_t offset,
                           int64_t length, ArrayBuilder* abuilder) {
   auto builder = checked_cast<Decimal128Builder*>(abuilder);
->>>>>>> 1dc8f94b
 
   const bool has_nulls = column_vector_batch->hasNulls;
   if (type->getPrecision() == 0 || type->getPrecision() > 18) {
     auto batch = checked_cast<liborc::Decimal128VectorBatch*>(column_vector_batch);
     for (int64_t i = offset; i < length + offset; i++) {
       if (!has_nulls || batch->notNull[i]) {
-        RETURN_NOT_OK(builder->Append(arrow::Decimal128(batch->values[i].getHighBits(),
-                                                        batch->values[i].getLowBits())));
+        RETURN_NOT_OK(builder->Append(
+            Decimal128(batch->values[i].getHighBits(), batch->values[i].getLowBits())));
       } else {
         RETURN_NOT_OK(builder->AppendNull());
       }
@@ -370,30 +271,21 @@
     auto batch = checked_cast<liborc::Decimal64VectorBatch*>(column_vector_batch);
     for (int64_t i = offset; i < length + offset; i++) {
       if (!has_nulls || batch->notNull[i]) {
-        RETURN_NOT_OK(builder->Append(arrow::Decimal128(batch->values[i])));
+        RETURN_NOT_OK(builder->Append(Decimal128(batch->values[i])));
       } else {
         RETURN_NOT_OK(builder->AppendNull());
       }
     }
   }
-  return arrow::Status::OK();
+  return Status::OK();
 }
 
 }  // namespace
 
-<<<<<<< HEAD
-namespace arrow {
-
-namespace adapters {
-
-namespace orc {
-
-=======
->>>>>>> 1dc8f94b
 Status AppendBatch(const liborc::Type* type, liborc::ColumnVectorBatch* batch,
-                   int64_t offset, int64_t length, arrow::ArrayBuilder* builder) {
-  if (type == NULLPTR) {
-    return arrow::Status::OK();
+                   int64_t offset, int64_t length, ArrayBuilder* builder) {
+  if (type == nullptr) {
+    return Status::OK();
   }
   liborc::TypeKind kind = type->getKind();
   switch (kind) {
@@ -440,517 +332,6 @@
     default:
       return Status::NotImplemented("Not implemented type kind: ", kind);
   }
-}
-}  // namespace orc
-}  // namespace adapters
-}  // namespace arrow
-
-namespace {
-
-using arrow::internal::checked_cast;
-
-// template <class ValueType>
-// struct NumericAppender {
-//   void VisitNull() {
-//     batch->notNull[orc_offset] = false;
-//     orc_offset++;
-//   }
-//   void VisitValue(ValueType value) {
-//     batch->data[*orc_offset] = value;
-//     batch->notNull[*orc_offset] = true;
-//     orc_offset++;
-//   }
-//   liborc::ColumnVectorBatch* batch;
-//   int orc_offset;
-// };
-
-arrow::Status WriteBatch(liborc::ColumnVectorBatch* column_vector_batch,
-                         int64_t* arrow_offset, int64_t* orc_offset,
-                         const int64_t& length, const arrow::Array& parray,
-                         const std::vector<bool>* incoming_mask = NULLPTR);
-
-// incoming_mask is exclusively used by FillStructBatch. The cause is that ORC is much
-// stricter than Arrow in terms of consistency. In this case if a struct scalar is null
-// all its children must be set to null or ORC is not going to function properly. This is
-// why I added incoming_mask to pass on null status from a struct to its children.
-//
-// static_cast from int64_t or double to itself shouldn't introduce overhead
-// Pleae see
-// https://stackoverflow.com/questions/19106826/
-// can-static-cast-to-same-type-introduce-runtime-overhead
-template <class ArrayType, class BatchType, class TargetType>
-arrow::Status WriteNumericBatch(liborc::ColumnVectorBatch* column_vector_batch,
-                                int64_t* arrow_offset, int64_t* orc_offset,
-                                const int64_t& length, const arrow::Array& array,
-                                const std::vector<bool>* incoming_mask) {
-  const ArrayType& numeric_array(checked_cast<const ArrayType&>(array));
-  auto batch = checked_cast<BatchType*>(column_vector_batch);
-  int64_t arrow_length = array.length();
-  if (!arrow_length) {
-    return arrow::Status::OK();
-  }
-  if (array.null_count() || incoming_mask) {
-    batch->hasNulls = true;
-  }
-  for (; *orc_offset < length && *arrow_offset < arrow_length;
-       (*orc_offset)++, (*arrow_offset)++) {
-    if (array.IsNull(*arrow_offset) ||
-        (incoming_mask && !(*incoming_mask)[*orc_offset])) {
-      batch->notNull[*orc_offset] = false;
-    } else {
-      batch->data[*orc_offset] =
-          static_cast<TargetType>(numeric_array.Value(*arrow_offset));
-      batch->notNull[*orc_offset] = true;
-    }
-  }
-  batch->numElements = *orc_offset;
-  return arrow::Status::OK();
-}
-
-template <class ArrayType>
-arrow::Status WriteTimestampBatch(liborc::ColumnVectorBatch* column_vector_batch,
-                                  int64_t* arrow_offset, int64_t* orc_offset,
-                                  const int64_t& length, const arrow::Array& array,
-                                  const std::vector<bool>* incoming_mask,
-                                  const int64_t& conversion_factor_from_second,
-                                  const int64_t& conversion_factor_to_nano) {
-  const ArrayType& timestamp_array(checked_cast<const ArrayType&>(array));
-  auto batch = checked_cast<liborc::TimestampVectorBatch*>(column_vector_batch);
-  int64_t arrow_length = array.length();
-  if (!arrow_length) {
-    return arrow::Status::OK();
-  }
-  if (array.null_count() || incoming_mask) {
-    batch->hasNulls = true;
-  }
-  for (; *orc_offset < length && *arrow_offset < arrow_length;
-       (*orc_offset)++, (*arrow_offset)++) {
-    if (array.IsNull(*arrow_offset) ||
-        (incoming_mask && !(*incoming_mask)[*orc_offset])) {
-      batch->notNull[*orc_offset] = false;
-    } else {
-      int64_t data = timestamp_array.Value(*arrow_offset);
-      batch->notNull[*orc_offset] = true;
-      batch->data[*orc_offset] =
-          static_cast<int64_t>(std::floor(data / conversion_factor_from_second));
-      batch->nanoseconds[*orc_offset] =
-          (data - conversion_factor_from_second * batch->data[*orc_offset]) *
-          conversion_factor_to_nano;
-    }
-  }
-  batch->numElements = *orc_offset;
-  return arrow::Status::OK();
-}
-
-template <class ArrayType, class OffsetType>
-arrow::Status WriteBinaryBatch(liborc::ColumnVectorBatch* column_vector_batch,
-                               int64_t* arrow_offset, int64_t* orc_offset,
-                               const int64_t& length, const arrow::Array& array,
-                               const std::vector<bool>* incoming_mask) {
-  const ArrayType& binary_array(checked_cast<const ArrayType&>(array));
-  auto batch = checked_cast<liborc::StringVectorBatch*>(column_vector_batch);
-  int64_t arrow_length = array.length();
-  if (!arrow_length) {
-    return arrow::Status::OK();
-  }
-  if (array.null_count() || incoming_mask) {
-    batch->hasNulls = true;
-  }
-  for (; *orc_offset < length && *arrow_offset < arrow_length;
-       (*orc_offset)++, (*arrow_offset)++) {
-    if (array.IsNull(*arrow_offset) ||
-        (incoming_mask && !(*incoming_mask)[*orc_offset])) {
-      batch->notNull[*orc_offset] = false;
-    } else {
-      batch->notNull[*orc_offset] = true;
-      OffsetType data_length = 0;
-      const uint8_t* data = binary_array.GetValue(*arrow_offset, &data_length);
-      if (batch->data[*orc_offset]) delete batch->data[*orc_offset];
-      batch->data[*orc_offset] = new char[data_length];  // Do not include null
-      memcpy(batch->data[*orc_offset], data, data_length);
-      batch->length[*orc_offset] = data_length;
-    }
-  }
-  batch->numElements = *orc_offset;
-  return arrow::Status::OK();
-}
-
-arrow::Status WriteFixedSizeBinaryBatch(liborc::ColumnVectorBatch* column_vector_batch,
-                                        int64_t* arrow_offset, int64_t* orc_offset,
-                                        const int64_t& length, const arrow::Array& array,
-                                        const std::vector<bool>* incoming_mask) {
-  const arrow::FixedSizeBinaryArray& fixed_size_binary_array(
-      checked_cast<const arrow::FixedSizeBinaryArray&>(array));
-  auto batch = checked_cast<liborc::StringVectorBatch*>(column_vector_batch);
-  int64_t arrow_length = array.length();
-  if (!arrow_length) {
-    return arrow::Status::OK();
-  }
-  const int32_t data_length = fixed_size_binary_array.byte_width();
-  if (array.null_count() || incoming_mask) {
-    batch->hasNulls = true;
-  }
-  for (; *orc_offset < length && *arrow_offset < arrow_length;
-       (*orc_offset)++, (*arrow_offset)++) {
-    if (array.IsNull(*arrow_offset) ||
-        (incoming_mask && !(*incoming_mask)[*orc_offset])) {
-      batch->notNull[*orc_offset] = false;
-    } else {
-      batch->notNull[*orc_offset] = true;
-      const uint8_t* data = fixed_size_binary_array.GetValue(*arrow_offset);
-      if (batch->data[*orc_offset]) delete batch->data[*orc_offset];
-      batch->data[*orc_offset] = new char[data_length];  // Do not include null
-      memcpy(batch->data[*orc_offset], data, data_length);
-      batch->length[*orc_offset] = data_length;
-    }
-  }
-  batch->numElements = *orc_offset;
-  return arrow::Status::OK();
-}
-
-// If Arrow supports 256-bit decimals we can not support it unless ORC does it
-arrow::Status WriteDecimal64Batch(liborc::ColumnVectorBatch* column_vector_batch,
-                                  int64_t* arrow_offset, int64_t* orc_offset,
-                                  const int64_t& length, const arrow::Array& array,
-                                  const std::vector<bool>* incoming_mask) {
-  const arrow::Decimal128Array& decimal128_array(
-      checked_cast<const arrow::Decimal128Array&>(array));
-  auto batch = checked_cast<liborc::Decimal64VectorBatch*>(column_vector_batch);
-  // Arrow uses 128 bits for decimal type and in the future, 256 bits will also be
-  // supported.
-  int64_t arrow_length = array.length();
-  if (!arrow_length) {
-    return arrow::Status::OK();
-  }
-  if (array.null_count() || incoming_mask) {
-    batch->hasNulls = true;
-  }
-  for (; *orc_offset < length && *arrow_offset < arrow_length;
-       (*orc_offset)++, (*arrow_offset)++) {
-    if (array.IsNull(*arrow_offset) ||
-        (incoming_mask && !(*incoming_mask)[*orc_offset])) {
-      batch->notNull[*orc_offset] = false;
-    } else {
-      batch->notNull[*orc_offset] = true;
-      uint8_t* raw_int128 =
-          const_cast<uint8_t*>(decimal128_array.GetValue(*arrow_offset));
-      int64_t* lower_bits = reinterpret_cast<int64_t*>(raw_int128);
-      batch->values[*orc_offset] = *lower_bits;
-    }
-  }
-  batch->numElements = *orc_offset;
-  return arrow::Status::OK();
-}
-
-arrow::Status WriteDecimal128Batch(liborc::ColumnVectorBatch* column_vector_batch,
-                                   int64_t* arrow_offset, int64_t* orc_offset,
-                                   const int64_t& length, const arrow::Array& array,
-                                   const std::vector<bool>* incoming_mask) {
-  const arrow::Decimal128Array& decimal128_array(
-      checked_cast<const arrow::Decimal128Array&>(array));
-  auto batch = checked_cast<liborc::Decimal128VectorBatch*>(column_vector_batch);
-  // Arrow uses 128 bits for decimal type and in the future, 256 bits will also be
-  // supported.
-  int64_t arrow_length = array.length();
-  if (!arrow_length) {
-    return arrow::Status::OK();
-  }
-  if (array.null_count() || incoming_mask) {
-    batch->hasNulls = true;
-  }
-  for (; *orc_offset < length && *arrow_offset < arrow_length;
-       (*orc_offset)++, (*arrow_offset)++) {
-    if (array.IsNull(*arrow_offset) ||
-        (incoming_mask && !(*incoming_mask)[*orc_offset])) {
-      batch->notNull[*orc_offset] = false;
-    } else {
-      batch->notNull[*orc_offset] = true;
-      uint8_t* raw_int128 =
-          const_cast<uint8_t*>(decimal128_array.GetValue(*arrow_offset));
-      uint64_t* lower_bits = reinterpret_cast<uint64_t*>(raw_int128);
-      int64_t* higher_bits = reinterpret_cast<int64_t*>(raw_int128 + 8);
-      batch->values[*orc_offset] = liborc::Int128(*higher_bits, *lower_bits);
-    }
-  }
-  batch->numElements = *orc_offset;
-  return arrow::Status::OK();
-}
-
-arrow::Status WriteStructBatch(liborc::ColumnVectorBatch* column_vector_batch,
-                               int64_t* arrow_offset, int64_t* orc_offset,
-                               const int64_t& length, const arrow::Array& array,
-                               const std::vector<bool>* incoming_mask) {
-  const arrow::StructArray& struct_array(checked_cast<const arrow::StructArray&>(array));
-  auto batch = checked_cast<liborc::StructVectorBatch*>(column_vector_batch);
-  std::shared_ptr<std::vector<bool>> outgoing_mask;
-  std::size_t size = array.type()->fields().size();
-  int64_t arrow_length = array.length();
-  if (!arrow_length) {
-    return arrow::Status::OK();
-  }
-  const int64_t init_orc_offset = *orc_offset;
-  const int64_t init_arrow_offset = *arrow_offset;
-  // First fill fields of ColumnVectorBatch
-  if (array.null_count() || incoming_mask) {
-    batch->hasNulls = true;
-    outgoing_mask = std::make_shared<std::vector<bool>>(length, true);
-  } else {
-    outgoing_mask = nullptr;
-  }
-  for (; *orc_offset < length && *arrow_offset < arrow_length;
-       (*orc_offset)++, (*arrow_offset)++) {
-    if (array.IsNull(*arrow_offset) ||
-        (incoming_mask && !(*incoming_mask)[*orc_offset])) {
-      batch->notNull[*orc_offset] = false;
-      (*outgoing_mask)[*orc_offset] = false;
-    } else {
-      batch->notNull[*orc_offset] = true;
-    }
-  }
-  batch->numElements += *orc_offset - init_orc_offset;
-  // Fill the fields
-  for (std::size_t i = 0; i < size; i++) {
-    *orc_offset = init_orc_offset;
-    *arrow_offset = init_arrow_offset;
-    batch->fields[i]->resize(length);
-    RETURN_NOT_OK(WriteBatch(batch->fields[i], arrow_offset, orc_offset, length,
-                             *(struct_array.field(i)), outgoing_mask.get()));
-  }
-  return arrow::Status::OK();
-}
-
-template <class ArrayType>
-arrow::Status WriteListBatch(liborc::ColumnVectorBatch* column_vector_batch,
-                             int64_t* arrow_offset, int64_t* orc_offset,
-                             const int64_t& length, const arrow::Array& array,
-                             const std::vector<bool>* incoming_mask) {
-  const ArrayType& list_array(checked_cast<const ArrayType&>(array));
-  auto batch = checked_cast<liborc::ListVectorBatch*>(column_vector_batch);
-  liborc::ColumnVectorBatch* element_batch = (batch->elements).get();
-  int64_t arrow_length = array.length();
-  if (!arrow_length) {
-    return arrow::Status::OK();
-  }
-  if (*orc_offset == 0) {
-    batch->offsets[0] = 0;
-  }
-  if (array.null_count() || incoming_mask) {
-    batch->hasNulls = true;
-  }
-  for (; *orc_offset < length && *arrow_offset < arrow_length;
-       (*orc_offset)++, (*arrow_offset)++) {
-    if (array.IsNull(*arrow_offset) ||
-        (incoming_mask && !(*incoming_mask)[*orc_offset])) {
-      batch->notNull[*orc_offset] = false;
-      batch->offsets[*orc_offset + 1] = batch->offsets[*orc_offset];
-    } else {
-      batch->notNull[*orc_offset] = true;
-      batch->offsets[*orc_offset + 1] = batch->offsets[*orc_offset] +
-                                        list_array.value_offset(*arrow_offset + 1) -
-                                        list_array.value_offset(*arrow_offset);
-      element_batch->resize(batch->offsets[*orc_offset + 1]);
-      int64_t subarray_arrow_offset = list_array.value_offset(*arrow_offset),
-              subarray_orc_offset = batch->offsets[*orc_offset],
-              subarray_orc_length = batch->offsets[*orc_offset + 1];
-      RETURN_NOT_OK(WriteBatch(element_batch, &subarray_arrow_offset,
-                               &subarray_orc_offset, subarray_orc_length,
-                               *(list_array.values()), nullptr));
-    }
-  }
-  batch->numElements = *orc_offset;
-  return arrow::Status::OK();
-}
-
-arrow::Status WriteMapBatch(liborc::ColumnVectorBatch* column_vector_batch,
-                            int64_t* arrow_offset, int64_t* orc_offset,
-                            const int64_t& length, const arrow::Array& array,
-                            const std::vector<bool>* incoming_mask) {
-  const arrow::MapArray& map_array(checked_cast<const arrow::MapArray&>(array));
-  auto batch = checked_cast<liborc::MapVectorBatch*>(column_vector_batch);
-  liborc::ColumnVectorBatch* key_batch = (batch->keys).get();
-  liborc::ColumnVectorBatch* element_batch = (batch->elements).get();
-  std::shared_ptr<arrow::Array> key_array = map_array.keys();
-  std::shared_ptr<arrow::Array> element_array = map_array.items();
-  int64_t arrow_length = array.length();
-  if (!arrow_length) {
-    return arrow::Status::OK();
-  }
-  if (*orc_offset == 0) {
-    batch->offsets[0] = 0;
-  }
-  if (array.null_count() || incoming_mask) {
-    batch->hasNulls = true;
-  }
-  for (; *orc_offset < length && *arrow_offset < arrow_length;
-       (*orc_offset)++, (*arrow_offset)++) {
-    if (array.IsNull(*arrow_offset) ||
-        (incoming_mask && !(*incoming_mask)[*orc_offset])) {
-      batch->notNull[*orc_offset] = false;
-      batch->offsets[*orc_offset + 1] = batch->offsets[*orc_offset];
-    } else {
-      batch->notNull[*orc_offset] = true;
-      batch->offsets[*orc_offset + 1] = batch->offsets[*orc_offset] +
-                                        map_array.value_offset(*arrow_offset + 1) -
-                                        map_array.value_offset(*arrow_offset);
-      int64_t subarray_arrow_offset = map_array.value_offset(*arrow_offset),
-              subarray_orc_offset = batch->offsets[*orc_offset],
-              subarray_orc_length = batch->offsets[*orc_offset + 1],
-              init_subarray_arrow_offset = subarray_arrow_offset,
-              init_subarray_orc_offset = subarray_orc_offset;
-      key_batch->resize(subarray_orc_length);
-      element_batch->resize(subarray_orc_length);
-      RETURN_NOT_OK(WriteBatch(key_batch, &subarray_arrow_offset, &subarray_orc_offset,
-                               subarray_orc_length, *key_array, nullptr));
-      subarray_arrow_offset = init_subarray_arrow_offset;
-      subarray_orc_offset = init_subarray_orc_offset;
-      RETURN_NOT_OK(WriteBatch(element_batch, &subarray_arrow_offset,
-                               &subarray_orc_offset, subarray_orc_length, *element_array,
-                               nullptr));
-    }
-  }
-  batch->numElements = *orc_offset;
-  return arrow::Status::OK();
-}
-
-arrow::Status WriteBatch(liborc::ColumnVectorBatch* column_vector_batch,
-                         int64_t* arrow_offset, int64_t* orc_offset,
-                         const int64_t& length, const arrow::Array& array,
-                         const std::vector<bool>* incoming_mask) {
-  arrow::Type::type kind = array.type_id();
-  switch (kind) {
-    case arrow::Type::type::BOOL:
-      return WriteNumericBatch<arrow::BooleanArray, liborc::LongVectorBatch, int64_t>(
-          column_vector_batch, arrow_offset, orc_offset, length, array, incoming_mask);
-    case arrow::Type::type::INT8:
-      return WriteNumericBatch<arrow::NumericArray<arrow::Int8Type>,
-                               liborc::LongVectorBatch, int64_t>(
-          column_vector_batch, arrow_offset, orc_offset, length, array, incoming_mask);
-    case arrow::Type::type::INT16:
-      return WriteNumericBatch<arrow::NumericArray<arrow::Int16Type>,
-                               liborc::LongVectorBatch, int64_t>(
-          column_vector_batch, arrow_offset, orc_offset, length, array, incoming_mask);
-    case arrow::Type::type::INT32:
-      return WriteNumericBatch<arrow::NumericArray<arrow::Int32Type>,
-                               liborc::LongVectorBatch, int64_t>(
-          column_vector_batch, arrow_offset, orc_offset, length, array, incoming_mask);
-    case arrow::Type::type::INT64:
-      return WriteNumericBatch<arrow::NumericArray<arrow::Int64Type>,
-                               liborc::LongVectorBatch, int64_t>(
-          column_vector_batch, arrow_offset, orc_offset, length, array, incoming_mask);
-    case arrow::Type::type::FLOAT:
-      return WriteNumericBatch<arrow::NumericArray<arrow::FloatType>,
-                               liborc::DoubleVectorBatch, double>(
-          column_vector_batch, arrow_offset, orc_offset, length, array, incoming_mask);
-    case arrow::Type::type::DOUBLE:
-      return WriteNumericBatch<arrow::NumericArray<arrow::DoubleType>,
-                               liborc::DoubleVectorBatch, double>(
-          column_vector_batch, arrow_offset, orc_offset, length, array, incoming_mask);
-    case arrow::Type::type::BINARY:
-      return WriteBinaryBatch<arrow::BinaryArray, int32_t>(
-          column_vector_batch, arrow_offset, orc_offset, length, array, incoming_mask);
-    case arrow::Type::type::LARGE_BINARY:
-      return WriteBinaryBatch<arrow::LargeBinaryArray, int64_t>(
-          column_vector_batch, arrow_offset, orc_offset, length, array, incoming_mask);
-    case arrow::Type::type::STRING:
-      return WriteBinaryBatch<arrow::StringArray, int32_t>(
-          column_vector_batch, arrow_offset, orc_offset, length, array, incoming_mask);
-    case arrow::Type::type::LARGE_STRING:
-      return WriteBinaryBatch<arrow::LargeStringArray, int64_t>(
-          column_vector_batch, arrow_offset, orc_offset, length, array, incoming_mask);
-    case arrow::Type::type::FIXED_SIZE_BINARY:
-      return WriteFixedSizeBinaryBatch(column_vector_batch, arrow_offset, orc_offset,
-                                       length, array, incoming_mask);
-    case arrow::Type::type::DATE32:
-      return WriteNumericBatch<arrow::NumericArray<arrow::Date32Type>,
-                               liborc::LongVectorBatch, int64_t>(
-          column_vector_batch, arrow_offset, orc_offset, length, array, incoming_mask);
-    case arrow::Type::type::DATE64:
-      return WriteTimestampBatch<arrow::Date64Array>(
-          column_vector_batch, arrow_offset, orc_offset, length, array, incoming_mask,
-          kOneSecondMillis, kOneMilliNanos);
-    case arrow::Type::type::TIMESTAMP: {
-      switch (arrow::internal::checked_pointer_cast<arrow::TimestampType>(array.type())
-                  ->unit()) {
-        case arrow::TimeUnit::type::SECOND:
-          return WriteTimestampBatch<arrow::TimestampArray>(
-              column_vector_batch, arrow_offset, orc_offset, length, array, incoming_mask,
-              1, kOneSecondNanos);
-        case arrow::TimeUnit::type::MILLI:
-          return WriteTimestampBatch<arrow::TimestampArray>(
-              column_vector_batch, arrow_offset, orc_offset, length, array, incoming_mask,
-              kOneSecondMillis, kOneMilliNanos);
-        case arrow::TimeUnit::type::MICRO:
-          return WriteTimestampBatch<arrow::TimestampArray>(
-              column_vector_batch, arrow_offset, orc_offset, length, array, incoming_mask,
-              kOneSecondMicros, kOneMicroNanos);
-        case arrow::TimeUnit::type::NANO:
-          return WriteTimestampBatch<arrow::TimestampArray>(
-              column_vector_batch, arrow_offset, orc_offset, length, array, incoming_mask,
-              kOneSecondNanos, 1);
-        default:
-          return arrow::Status::Invalid("Unknown or unsupported Arrow type: ",
-                                        array.type()->ToString());
-      }
-    }
-    case arrow::Type::type::DECIMAL128: {
-      auto arrow_decimal_type =
-          std::static_pointer_cast<arrow::DecimalType>(array.type());
-      int32_t precision = arrow_decimal_type->precision();
-      if (precision > 18) {
-        return WriteDecimal128Batch(column_vector_batch, arrow_offset, orc_offset, length,
-                                    array, incoming_mask);
-      } else {
-        return WriteDecimal64Batch(column_vector_batch, arrow_offset, orc_offset, length,
-                                   array, incoming_mask);
-      }
-    }
-    case arrow::Type::type::STRUCT:
-      return WriteStructBatch(column_vector_batch, arrow_offset, orc_offset, length,
-                              array, incoming_mask);
-    case arrow::Type::type::LIST:
-      return WriteListBatch<arrow::ListArray>(column_vector_batch, arrow_offset,
-                                              orc_offset, length, array, incoming_mask);
-    case arrow::Type::type::LARGE_LIST:
-      return WriteListBatch<arrow::LargeListArray>(
-          column_vector_batch, arrow_offset, orc_offset, length, array, incoming_mask);
-    case arrow::Type::type::FIXED_SIZE_LIST:
-      return WriteListBatch<arrow::FixedSizeListArray>(
-          column_vector_batch, arrow_offset, orc_offset, length, array, incoming_mask);
-    case arrow::Type::type::MAP:
-      return WriteMapBatch(column_vector_batch, arrow_offset, orc_offset, length, array,
-                           incoming_mask);
-    default: {
-      return arrow::Status::Invalid("Unknown or unsupported Arrow type: ",
-                                    array.type()->ToString());
-    }
-  }
-  return arrow::Status::OK();
-}
-}  // namespace
-
-namespace arrow {
-
-namespace adapters {
-
-namespace orc {
-
-using internal::checked_cast;
-Status WriteBatch(liborc::ColumnVectorBatch* column_vector_batch,
-                  int64_t* arrow_index_offset, int* arrow_chunk_offset, int64_t length,
-                  const ChunkedArray& chunked_array) {
-  int num_batch = chunked_array.num_chunks();
-  int64_t orc_offset = 0;
-  Status st;
-  while (*arrow_chunk_offset < num_batch && orc_offset < length) {
-    RETURN_NOT_OK(::WriteBatch(column_vector_batch, arrow_index_offset, &orc_offset,
-                               length, *(chunked_array.chunk(*arrow_chunk_offset)),
-                               nullptr));
-    if (*arrow_chunk_offset < num_batch && orc_offset < length) {
-      *arrow_index_offset = 0;
-      (*arrow_chunk_offset)++;
-    }
-  }
-  return arrow::Status::OK();
 }
 
 namespace {
@@ -1503,7 +884,7 @@
         ARROW_ASSIGN_OR_RAISE(auto orc_subtype, GetOrcType(*arrow_child_type));
         out_type->addStructField(field_name, std::move(orc_subtype));
       }
-      return out_type;
+      return std::move(out_type);
     }
     case Type::type::MAP: {
       std::shared_ptr<DataType> key_arrow_type =
@@ -1526,7 +907,7 @@
         ARROW_ASSIGN_OR_RAISE(auto orc_subtype, GetOrcType(*arrow_child_type));
         out_type->addUnionChild(std::move(orc_subtype));
       }
-      return out_type;
+      return std::move(out_type);
     }
     default: {
       return Status::NotImplemented("Unknown or unsupported Arrow type: ",
@@ -1563,11 +944,11 @@
 }
 
 Status GetArrowType(const liborc::Type* type, std::shared_ptr<DataType>* out) {
-  // When subselecting fields on read, liborc will set some nodes to NULLPTR,
-  // so we need to check for NULLPTR before progressing
-  if (type == NULLPTR) {
+  // When subselecting fields on read, liborc will set some nodes to nullptr,
+  // so we need to check for nullptr before progressing
+  if (type == nullptr) {
     *out = null();
-    return arrow::Status::OK();
+    return Status::OK();
   }
   liborc::TypeKind kind = type->getKind();
   const int subtype_count = static_cast<int>(type->getSubtypeCount());
@@ -1664,119 +1045,10 @@
       break;
     }
     default: {
-<<<<<<< HEAD
-      return Status::Invalid("Unknown Orc type kind: ", type->toString());
-    }
-  }
-  return arrow::Status::OK();
-}
-
-Result<ORC_UNIQUE_PTR<liborc::Type>> GetORCType(const DataType& type) {
-  Type::type kind = type.id();
-  switch (kind) {
-    case Type::type::BOOL:
-      return liborc::createPrimitiveType(liborc::TypeKind::BOOLEAN);
-    case Type::type::INT8:
-      return liborc::createPrimitiveType(liborc::TypeKind::BYTE);
-    case Type::type::INT16:
-      return liborc::createPrimitiveType(liborc::TypeKind::SHORT);
-    case Type::type::INT32:
-      return liborc::createPrimitiveType(liborc::TypeKind::INT);
-    case Type::type::INT64:
-      return liborc::createPrimitiveType(liborc::TypeKind::LONG);
-    case Type::type::FLOAT:
-      return liborc::createPrimitiveType(liborc::TypeKind::FLOAT);
-    case Type::type::DOUBLE:
-      return liborc::createPrimitiveType(liborc::TypeKind::DOUBLE);
-    // Use STRING instead of VARCHAR for now, both use UTF-8
-    case Type::type::STRING:
-    case Type::type::LARGE_STRING:
-      return liborc::createPrimitiveType(liborc::TypeKind::STRING);
-    case Type::type::BINARY:
-    case Type::type::LARGE_BINARY:
-    case Type::type::FIXED_SIZE_BINARY:
-      return liborc::createPrimitiveType(liborc::TypeKind::BINARY);
-    case Type::type::DATE32:
-      return liborc::createPrimitiveType(liborc::TypeKind::DATE);
-    case Type::type::DATE64:
-    case Type::type::TIMESTAMP:
-      return liborc::createPrimitiveType(liborc::TypeKind::TIMESTAMP);
-    case Type::type::DECIMAL128: {
-      const uint64_t precision =
-          static_cast<uint64_t>(static_cast<const Decimal128Type&>(type).precision());
-      const uint64_t scale =
-          static_cast<uint64_t>(static_cast<const Decimal128Type&>(type).scale());
-      return liborc::createDecimalType(precision, scale);
-    }
-    case Type::type::LIST:
-    case Type::type::FIXED_SIZE_LIST:
-    case Type::type::LARGE_LIST: {
-      std::shared_ptr<DataType> arrow_child_type =
-          static_cast<const BaseListType&>(type).value_type();
-      ORC_UNIQUE_PTR<liborc::Type> orc_subtype =
-          GetORCType(*arrow_child_type).ValueOrDie();
-      return liborc::createListType(std::move(orc_subtype));
-    }
-    case Type::type::STRUCT: {
-      ORC_UNIQUE_PTR<liborc::Type> out_type = liborc::createStructType();
-      std::vector<std::shared_ptr<Field>> arrow_fields =
-          checked_cast<const StructType&>(type).fields();
-      for (std::vector<std::shared_ptr<Field>>::iterator it = arrow_fields.begin();
-           it != arrow_fields.end(); ++it) {
-        std::string field_name = (*it)->name();
-        std::shared_ptr<DataType> arrow_child_type = (*it)->type();
-        ORC_UNIQUE_PTR<liborc::Type> orc_subtype =
-            GetORCType(*arrow_child_type).ValueOrDie();
-        out_type->addStructField(field_name, std::move(orc_subtype));
-      }
-      return out_type;
-=======
       return Status::TypeError("Unknown Orc type kind: ", type->toString());
->>>>>>> 1dc8f94b
-    }
-    case Type::type::MAP: {
-      std::shared_ptr<DataType> key_arrow_type =
-          checked_cast<const MapType&>(type).key_type();
-      std::shared_ptr<DataType> item_arrow_type =
-          checked_cast<const MapType&>(type).item_type();
-      ORC_UNIQUE_PTR<liborc::Type> key_orc_type =
-                                       GetORCType(*key_arrow_type).ValueOrDie(),
-                                   item_orc_type =
-                                       GetORCType(*item_arrow_type).ValueOrDie();
-      return liborc::createMapType(std::move(key_orc_type), std::move(item_orc_type));
-    }
-    case Type::type::DENSE_UNION:
-    case Type::type::SPARSE_UNION: {
-      ORC_UNIQUE_PTR<liborc::Type> out_type = liborc::createUnionType();
-      std::vector<std::shared_ptr<Field>> arrow_fields =
-          checked_cast<const UnionType&>(type).fields();
-      for (std::vector<std::shared_ptr<Field>>::iterator it = arrow_fields.begin();
-           it != arrow_fields.end(); ++it) {
-        std::string field_name = (*it)->name();
-        std::shared_ptr<DataType> arrow_child_type = (*it)->type();
-        ORC_UNIQUE_PTR<liborc::Type> orc_subtype =
-            GetORCType(*arrow_child_type).ValueOrDie();
-        out_type->addUnionChild(std::move(orc_subtype));
-      }
-      return out_type;
-    }
-    default: {
-      return Status::Invalid("Unknown or unsupported Arrow type: ", type.ToString());
-    }
-  }
-}
-
-Result<ORC_UNIQUE_PTR<liborc::Type>> GetORCType(const Schema& schema) {
-  int numFields = schema.num_fields();
-  ORC_UNIQUE_PTR<liborc::Type> out_type = liborc::createStructType();
-  for (int i = 0; i < numFields; i++) {
-    std::shared_ptr<Field> field = schema.field(i);
-    std::string field_name = field->name();
-    std::shared_ptr<DataType> arrow_child_type = field->type();
-    ORC_UNIQUE_PTR<liborc::Type> orc_subtype = GetORCType(*arrow_child_type).ValueOrDie();
-    out_type->addStructField(field_name, std::move(orc_subtype));
-  }
-  return out_type;
+    }
+  }
+  return Status::OK();
 }
 
 Result<ORC_UNIQUE_PTR<liborc::Type>> GetOrcType(const Schema& schema) {
@@ -1789,7 +1061,7 @@
     ARROW_ASSIGN_OR_RAISE(auto orc_subtype, GetOrcType(*arrow_child_type));
     out_type->addStructField(field_name, std::move(orc_subtype));
   }
-  return out_type;
+  return std::move(out_type);
 }
 
 }  // namespace orc
