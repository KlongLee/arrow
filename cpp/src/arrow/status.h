// Copyright (c) 2011 The LevelDB Authors. All rights reserved.
// Use of this source code is governed by a BSD-style license that can be
// found in the LICENSE file. See the AUTHORS file for names of contributors.
//
// A Status encapsulates the result of an operation.  It may indicate success,
// or it may indicate an error with an associated error message.
//
// Multiple threads can invoke const methods on a Status without
// external synchronization, but if any of the threads may call a
// non-const method, all threads accessing the same Status must use
// external synchronization.

// Adapted from Apache Kudu, TensorFlow

#pragma once

#include <cstring>
#include <iosfwd>
#include <memory>
#include <string>
#include <utility>

#include "arrow/util/compare.h"
#include "arrow/util/macros.h"
#include "arrow/util/string_builder.h"
#include "arrow/util/visibility.h"

#ifdef ARROW_EXTRA_ERROR_CONTEXT

/// \brief Return with given status if condition is met.
#define ARROW_RETURN_IF_(condition, status, expr)   \
  do {                                              \
    if (ARROW_PREDICT_FALSE(condition)) {           \
      ::arrow::Status _st = (status);               \
      _st.AddContextLine(__FILE__, __LINE__, expr); \
      return _st;                                   \
    }                                               \
  } while (0)

#else

#define ARROW_RETURN_IF_(condition, status, _) \
  do {                                         \
    if (ARROW_PREDICT_FALSE(condition)) {      \
      return (status);                         \
    }                                          \
  } while (0)

#endif  // ARROW_EXTRA_ERROR_CONTEXT

#define ARROW_RETURN_IF(condition, status) \
  ARROW_RETURN_IF_(condition, status, ARROW_STRINGIFY(status))

/// \brief Propagate any non-successful Status to the caller
#define ARROW_RETURN_NOT_OK(status)                                   \
  do {                                                                \
    ::arrow::Status __s = ::arrow::internal::GenericToStatus(status); \
    ARROW_RETURN_IF_(!__s.ok(), __s, ARROW_STRINGIFY(status));        \
  } while (false)

/// \brief Given `expr` and `warn_msg`; log `warn_msg` if `expr` is a non-ok status
#define ARROW_WARN_NOT_OK(expr, warn_msg) \
  do {                                    \
    ::arrow::Status _s = (expr);          \
    if (ARROW_PREDICT_FALSE(!_s.ok())) {  \
      _s.Warn(warn_msg);                  \
    }                                     \
  } while (false)

#define RETURN_NOT_OK_ELSE(s, else_)                            \
  do {                                                          \
    ::arrow::Status _s = ::arrow::internal::GenericToStatus(s); \
    if (!_s.ok()) {                                             \
      else_;                                                    \
      return _s;                                                \
    }                                                           \
  } while (false)

// This is an internal-use macro and should not be used in public headers.
#ifndef RETURN_NOT_OK
#define RETURN_NOT_OK(s) ARROW_RETURN_NOT_OK(s)
#endif

namespace arrow {

enum class StatusCode : char {
  OK = 0,
  OutOfMemory = 1,
  KeyError = 2,
  TypeError = 3,
  Invalid = 4,
  IOError = 5,
  CapacityError = 6,
  IndexError = 7,
  Cancelled = 8,
  UnknownError = 9,
  NotImplemented = 10,
  SerializationError = 11,
  RError = 13,
  // Gandiva range of errors
  CodeGenError = 40,
  ExpressionValidationError = 41,
  ExecutionError = 42,
  ParseError = 43,
  // Continue generic codes.
  AlreadyExists = 45
};

/// \brief An opaque class that allows subsystems to retain
/// additional information inside the Status.
class ARROW_EXPORT StatusDetail {
 public:
  virtual ~StatusDetail() = default;
  /// \brief Return a unique id for the type of the StatusDetail
  /// (effectively a poor man's substitute for RTTI).
  virtual const char* type_id() const = 0;
  /// \brief Produce a human-readable description of this status.
  virtual std::string ToString() const = 0;

  bool operator==(const StatusDetail& other) const noexcept {
    return std::string(type_id()) == other.type_id() && ToString() == other.ToString();
  }
};

/// \brief Status outcome object (success or error)
///
/// The Status object is an object holding the outcome of an operation.
/// The outcome is represented as a StatusCode, either success
/// (StatusCode::OK) or an error (any other of the StatusCode enumeration values).
///
/// Additionally, if an error occurred, a specific error message is generally
/// attached.
class ARROW_EXPORT [[nodiscard]] Status : public util::EqualityComparable<Status>,
                                          public util::ToStringOstreamable<Status> {
 public:
  // Create a success status.
  constexpr Status() noexcept : state_(NULLPTR) {}
  ~Status() noexcept {
    // ARROW-2400: On certain compilers, splitting off the slow path improves
    // performance significantly.
    if (ARROW_PREDICT_FALSE(state_ != NULL)) {
      DeleteState();
    }
  }

  Status(StatusCode code, const std::string& msg);
  /// \brief Pluggable constructor for use by sub-systems.  detail cannot be null.
  Status(StatusCode code, std::string msg, std::shared_ptr<StatusDetail> detail);

  // Copy the specified status.
  inline Status(const Status& s);
  inline Status& operator=(const Status& s);

  // Move the specified status.
  inline Status(Status&& s) noexcept;
  inline Status& operator=(Status&& s) noexcept;

  inline bool Equals(const Status& s) const;

  // AND the statuses.
  inline Status operator&(const Status& s) const noexcept;
  inline Status operator&(Status&& s) const noexcept;
  inline Status& operator&=(const Status& s) noexcept;
  inline Status& operator&=(Status&& s) noexcept;

  /// Return a success status
  static Status OK() { return Status(); }

  template <typename... Args>
  static Status FromArgs(StatusCode code, Args&&... args) {
    return Status(code, util::StringBuilder(std::forward<Args>(args)...));
  }

  template <typename... Args>
  static Status FromDetailAndArgs(StatusCode code, std::shared_ptr<StatusDetail> detail,
                                  Args&&... args) {
    return Status(code, util::StringBuilder(std::forward<Args>(args)...),
                  std::move(detail));
  }

  /// Return an error status for out-of-memory conditions
  template <typename... Args>
  static Status OutOfMemory(Args&&... args) {
    return Status::FromArgs(StatusCode::OutOfMemory, std::forward<Args>(args)...);
  }

  /// Return an error status for failed key lookups (e.g. column name in a table)
  template <typename... Args>
  static Status KeyError(Args&&... args) {
    return Status::FromArgs(StatusCode::KeyError, std::forward<Args>(args)...);
  }

  /// Return an error status for type errors (such as mismatching data types)
  template <typename... Args>
  static Status TypeError(Args&&... args) {
    return Status::FromArgs(StatusCode::TypeError, std::forward<Args>(args)...);
  }

  /// Return an error status for unknown errors
  template <typename... Args>
  static Status UnknownError(Args&&... args) {
    return Status::FromArgs(StatusCode::UnknownError, std::forward<Args>(args)...);
  }

  /// Return an error status when an operation or a combination of operation and
  /// data types is unimplemented
  template <typename... Args>
  static Status NotImplemented(Args&&... args) {
    return Status::FromArgs(StatusCode::NotImplemented, std::forward<Args>(args)...);
  }

  /// Return an error status for invalid data (for example a string that fails parsing)
  template <typename... Args>
  static Status Invalid(Args&&... args) {
    return Status::FromArgs(StatusCode::Invalid, std::forward<Args>(args)...);
  }

  /// Return an error status for cancelled operation
  template <typename... Args>
  static Status Cancelled(Args&&... args) {
    return Status::FromArgs(StatusCode::Cancelled, std::forward<Args>(args)...);
  }

  /// Return an error status when an index is out of bounds
  template <typename... Args>
  static Status IndexError(Args&&... args) {
    return Status::FromArgs(StatusCode::IndexError, std::forward<Args>(args)...);
  }

  /// Return an error status when a container's capacity would exceed its limits
  template <typename... Args>
  static Status CapacityError(Args&&... args) {
    return Status::FromArgs(StatusCode::CapacityError, std::forward<Args>(args)...);
  }

  /// Return an error status when some IO-related operation failed
  template <typename... Args>
  static Status IOError(Args&&... args) {
    return Status::FromArgs(StatusCode::IOError, std::forward<Args>(args)...);
  }

  /// Return an error status when some (de)serialization operation failed
  template <typename... Args>
  static Status SerializationError(Args&&... args) {
    return Status::FromArgs(StatusCode::SerializationError, std::forward<Args>(args)...);
  }

  template <typename... Args>
  static Status RError(Args&&... args) {
    return Status::FromArgs(StatusCode::RError, std::forward<Args>(args)...);
  }

  template <typename... Args>
  static Status CodeGenError(Args&&... args) {
    return Status::FromArgs(StatusCode::CodeGenError, std::forward<Args>(args)...);
  }

  template <typename... Args>
  static Status ExpressionValidationError(Args&&... args) {
    return Status::FromArgs(StatusCode::ExpressionValidationError,
                            std::forward<Args>(args)...);
  }

  template <typename... Args>
  static Status ExecutionError(Args&&... args) {
    return Status::FromArgs(StatusCode::ExecutionError, std::forward<Args>(args)...);
  }

  template <typename... Args>
  static Status AlreadyExists(Args&&... args) {
    return Status::FromArgs(StatusCode::AlreadyExists, std::forward<Args>(args)...);
  }

  /// Return an error status for parse errors
  template <typename... Args>
  static Status ParseError(Args&&... args) {
    return Status::FromArgs(StatusCode::ParseError, std::forward<Args>(args)...);
  }

  /// Return true iff the status indicates success.
  constexpr bool ok() const { return (state_ == NULLPTR); }

  /// Return true iff the status indicates an out-of-memory error.
  constexpr bool IsOutOfMemory() const { return code() == StatusCode::OutOfMemory; }
  /// Return true iff the status indicates a key lookup error.
  constexpr bool IsKeyError() const { return code() == StatusCode::KeyError; }
  /// Return true iff the status indicates invalid data.
  constexpr bool IsInvalid() const { return code() == StatusCode::Invalid; }
  /// Return true iff the status indicates a cancelled operation.
  constexpr bool IsCancelled() const { return code() == StatusCode::Cancelled; }
  /// Return true iff the status indicates an IO-related failure.
  constexpr bool IsIOError() const { return code() == StatusCode::IOError; }
  /// Return true iff the status indicates a container reaching capacity limits.
  constexpr bool IsCapacityError() const { return code() == StatusCode::CapacityError; }
  /// Return true iff the status indicates an out of bounds index.
  constexpr bool IsIndexError() const { return code() == StatusCode::IndexError; }
  /// Return true iff the status indicates a type error.
  constexpr bool IsTypeError() const { return code() == StatusCode::TypeError; }
  /// Return true iff the status indicates an unknown error.
  constexpr bool IsUnknownError() const { return code() == StatusCode::UnknownError; }
  /// Return true iff the status indicates an unimplemented operation.
  constexpr bool IsNotImplemented() const { return code() == StatusCode::NotImplemented; }
  /// Return true iff the status indicates a (de)serialization failure
  constexpr bool IsSerializationError() const {
    return code() == StatusCode::SerializationError;
  }
  /// Return true iff the status indicates a R-originated error.
  constexpr bool IsRError() const { return code() == StatusCode::RError; }

  constexpr bool IsCodeGenError() const { return code() == StatusCode::CodeGenError; }

  constexpr bool IsExpressionValidationError() const {
    return code() == StatusCode::ExpressionValidationError;
  }

<<<<<<< HEAD
  bool IsExecutionError() const { return code() == StatusCode::ExecutionError; }
  bool IsAlreadyExists() const { return code() == StatusCode::AlreadyExists; }
  /// Return true iff the status indicates a parse error.
  bool IsParseError() const { return code() == StatusCode::ParseError; }
=======
  constexpr bool IsExecutionError() const { return code() == StatusCode::ExecutionError; }
  constexpr bool IsAlreadyExists() const { return code() == StatusCode::AlreadyExists; }
>>>>>>> d8f39460

  /// \brief Return a string representation of this status suitable for printing.
  ///
  /// The string "OK" is returned for success.
  std::string ToString() const;

  /// \brief Return a string representation of the status code, without the message
  /// text or POSIX code information.
  std::string CodeAsString() const;
  static std::string CodeAsString(StatusCode);

  /// \brief Return the StatusCode value attached to this status.
  constexpr StatusCode code() const { return ok() ? StatusCode::OK : state_->code; }

  /// \brief Return the specific error message attached to this status.
  const std::string& message() const {
    static const std::string no_message = "";
    return ok() ? no_message : state_->msg;
  }

  /// \brief Return the status detail attached to this message.
  const std::shared_ptr<StatusDetail>& detail() const {
    static std::shared_ptr<StatusDetail> no_detail = NULLPTR;
    return state_ ? state_->detail : no_detail;
  }

  /// \brief Return a new Status copying the existing status, but
  /// updating with the existing detail.
  Status WithDetail(std::shared_ptr<StatusDetail> new_detail) const {
    return Status(code(), message(), std::move(new_detail));
  }

  /// \brief Return a new Status with changed message, copying the
  /// existing status code and detail.
  template <typename... Args>
  Status WithMessage(Args&&... args) const {
    return FromArgs(code(), std::forward<Args>(args)...).WithDetail(detail());
  }

  void Warn() const;
  void Warn(const std::string& message) const;

  [[noreturn]] void Abort() const;
  [[noreturn]] void Abort(const std::string& message) const;

#ifdef ARROW_EXTRA_ERROR_CONTEXT
  void AddContextLine(const char* filename, int line, const char* expr);
#endif

 private:
  struct State {
    StatusCode code;
    std::string msg;
    std::shared_ptr<StatusDetail> detail;
  };
  // OK status has a `NULL` state_.  Otherwise, `state_` points to
  // a `State` structure containing the error code and message(s)
  State* state_;

  void DeleteState() {
    delete state_;
    state_ = NULLPTR;
  }
  void CopyFrom(const Status& s);
  inline void MoveFrom(Status& s);
};

void Status::MoveFrom(Status& s) {
  delete state_;
  state_ = s.state_;
  s.state_ = NULLPTR;
}

Status::Status(const Status& s)
    : state_((s.state_ == NULLPTR) ? NULLPTR : new State(*s.state_)) {}

Status& Status::operator=(const Status& s) {
  // The following condition catches both aliasing (when this == &s),
  // and the common case where both s and *this are ok.
  if (state_ != s.state_) {
    CopyFrom(s);
  }
  return *this;
}

Status::Status(Status&& s) noexcept : state_(s.state_) { s.state_ = NULLPTR; }

Status& Status::operator=(Status&& s) noexcept {
  MoveFrom(s);
  return *this;
}

bool Status::Equals(const Status& s) const {
  if (state_ == s.state_) {
    return true;
  }

  if (ok() || s.ok()) {
    return false;
  }

  if (detail() != s.detail()) {
    if ((detail() && !s.detail()) || (!detail() && s.detail())) {
      return false;
    }
    return *detail() == *s.detail();
  }

  return code() == s.code() && message() == s.message();
}

/// \cond FALSE
// (note: emits warnings on Doxygen < 1.8.15,
//  see https://github.com/doxygen/doxygen/issues/6295)
Status Status::operator&(const Status& s) const noexcept {
  if (ok()) {
    return s;
  } else {
    return *this;
  }
}

Status Status::operator&(Status&& s) const noexcept {
  if (ok()) {
    return std::move(s);
  } else {
    return *this;
  }
}

Status& Status::operator&=(const Status& s) noexcept {
  if (ok() && !s.ok()) {
    CopyFrom(s);
  }
  return *this;
}

Status& Status::operator&=(Status&& s) noexcept {
  if (ok() && !s.ok()) {
    MoveFrom(s);
  }
  return *this;
}
/// \endcond

namespace internal {

// Extract Status from Status or Result<T>
// Useful for the status check macros such as RETURN_NOT_OK.
inline const Status& GenericToStatus(const Status& st) { return st; }
inline Status GenericToStatus(Status&& st) { return std::move(st); }

}  // namespace internal

}  // namespace arrow<|MERGE_RESOLUTION|>--- conflicted
+++ resolved
@@ -313,15 +313,11 @@
     return code() == StatusCode::ExpressionValidationError;
   }
 
-<<<<<<< HEAD
-  bool IsExecutionError() const { return code() == StatusCode::ExecutionError; }
-  bool IsAlreadyExists() const { return code() == StatusCode::AlreadyExists; }
-  /// Return true iff the status indicates a parse error.
-  bool IsParseError() const { return code() == StatusCode::ParseError; }
-=======
   constexpr bool IsExecutionError() const { return code() == StatusCode::ExecutionError; }
   constexpr bool IsAlreadyExists() const { return code() == StatusCode::AlreadyExists; }
->>>>>>> d8f39460
+
+  /// Return true iff the status indicates a parse error.
+  constexpr bool IsParseError() const { return code() == StatusCode::ParseError; }
 
   /// \brief Return a string representation of this status suitable for printing.
   ///
