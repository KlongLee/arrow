--- conflicted
+++ resolved
@@ -70,15 +70,6 @@
   }
 }
 
-<<<<<<< HEAD
-void AssertArraysEqual(const Array& expected, const Array& actual) {
-  if (!expected.type()->Equals(actual.type())) {
-    FAIL() << "Got: \n"
-           << actual.type()->name() << "\nExpected: \n"
-           << expected.type()->name();
-  }
-  AssertTsEqual(expected, actual);
-=======
 void AssertArraysEqual(const Array& expected, const Array& actual, bool verbose) {
   std::stringstream diff;
   if (!expected.Equals(actual, EqualOptions().diff_sink(&diff))) {
@@ -92,7 +83,6 @@
     }
     FAIL() << diff.str();
   }
->>>>>>> 3207ac91
 }
 
 void AssertBatchesEqual(const RecordBatch& expected, const RecordBatch& actual) {
