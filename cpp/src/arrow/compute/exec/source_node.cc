--- conflicted
+++ resolved
@@ -129,16 +129,10 @@
                         return Break(total_batches);
                       },
                       options);
-<<<<<<< HEAD
-                })
-                    .Then([&](int seq) { outputs_[0]->InputFinished(this, seq); },
-                          [](const Status& err) { return err; }, options);
-=======
                 }).Then([&](int total_batches) {
       outputs_[0]->InputFinished(this, total_batches);
       return task_group_.WaitForTasksToFinish();
     });
->>>>>>> 8d2cda61
 
     return Status::OK();
   }
