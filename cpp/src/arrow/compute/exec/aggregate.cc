// Licensed to the Apache Software Foundation (ASF) under one
// or more contributor license agreements.  See the NOTICE file
// distributed with this work for additional information
// regarding copyright ownership.  The ASF licenses this file
// to you under the Apache License, Version 2.0 (the
// "License"); you may not use this file except in compliance
// with the License.  You may obtain a copy of the License at
//
//   http://www.apache.org/licenses/LICENSE-2.0
//
// Unless required by applicable law or agreed to in writing,
// software distributed under the License is distributed on an
// "AS IS" BASIS, WITHOUT WARRANTIES OR CONDITIONS OF ANY
// KIND, either express or implied.  See the License for the
// specific language governing permissions and limitations
// under the License.

#include "arrow/compute/exec/aggregate.h"

#include <mutex>
#include <sstream>
#include <thread>
#include <unordered_map>

#include "arrow/array/concatenate.h"
#include "arrow/compute/exec/util.h"
#include "arrow/compute/exec_internal.h"
#include "arrow/compute/registry.h"
#include "arrow/compute/row/grouper.h"
#include "arrow/util/checked_cast.h"
#include "arrow/util/logging.h"
<<<<<<< HEAD
#include "arrow/util/macros.h"
=======
#include "arrow/util/string.h"
>>>>>>> 409a95dd
#include "arrow/util/task_group.h"

namespace arrow {

using internal::ToChars;

namespace compute {
namespace internal {

using arrow::compute::detail::ExecSpanIterator;

Result<std::vector<const HashAggregateKernel*>> GetKernels(
    ExecContext* ctx, const std::vector<Aggregate>& aggregates,
    const std::vector<TypeHolder>& in_types) {
  if (aggregates.size() != in_types.size()) {
    return Status::Invalid(aggregates.size(), " aggregate functions were specified but ",
                           in_types.size(), " arguments were provided.");
  }

  std::vector<const HashAggregateKernel*> kernels(in_types.size());

  for (size_t i = 0; i < aggregates.size(); ++i) {
    ARROW_ASSIGN_OR_RAISE(auto function,
                          ctx->func_registry()->GetFunction(aggregates[i].function));
    ARROW_ASSIGN_OR_RAISE(const Kernel* kernel,
                          function->DispatchExact({in_types[i], uint32()}));
    kernels[i] = static_cast<const HashAggregateKernel*>(kernel);
  }
  return kernels;
}

Result<std::vector<std::unique_ptr<KernelState>>> InitKernels(
    const std::vector<const HashAggregateKernel*>& kernels, ExecContext* ctx,
    const std::vector<Aggregate>& aggregates, const std::vector<TypeHolder>& in_types) {
  std::vector<std::unique_ptr<KernelState>> states(kernels.size());

  for (size_t i = 0; i < aggregates.size(); ++i) {
    const FunctionOptions* options =
        arrow::internal::checked_cast<const FunctionOptions*>(
            aggregates[i].options.get());

    if (options == nullptr) {
      // use known default options for the named function if possible
      auto maybe_function = ctx->func_registry()->GetFunction(aggregates[i].function);
      if (maybe_function.ok()) {
        options = maybe_function.ValueOrDie()->default_options();
      }
    }

    KernelContext kernel_ctx{ctx};
    ARROW_ASSIGN_OR_RAISE(states[i],
                          kernels[i]->init(&kernel_ctx, KernelInitArgs{kernels[i],
                                                                       {
                                                                           in_types[i],
                                                                           uint32(),
                                                                       },
                                                                       options}));
  }

  return std::move(states);
}

Result<FieldVector> ResolveKernels(
    const std::vector<Aggregate>& aggregates,
    const std::vector<const HashAggregateKernel*>& kernels,
    const std::vector<std::unique_ptr<KernelState>>& states, ExecContext* ctx,
    const std::vector<TypeHolder>& types) {
  FieldVector fields(types.size());

  for (size_t i = 0; i < kernels.size(); ++i) {
    KernelContext kernel_ctx{ctx};
    kernel_ctx.SetState(states[i].get());

    ARROW_ASSIGN_OR_RAISE(auto type, kernels[i]->signature->out_type().Resolve(
                                         &kernel_ctx, {types[i], uint32()}));
    fields[i] = field(aggregates[i].function, type.GetSharedPtr());
  }
  return fields;
}

namespace {

template <typename T>
std::string ToString(const std::vector<T>& v) {
  std::stringstream s;
  s << '[';
  for (size_t i = 0; i < v.size(); i++) {
    if (i != 0) s << ',';
    s << v[i];
  }
  s << ']';
  return s.str();
}

int64_t FindLength(const std::vector<Datum>& arguments, const std::vector<Datum>& keys,
                   const std::vector<Datum>& segment_keys) {
  int64_t length = -1;
  for (const auto& datums : {arguments, keys, segment_keys}) {
    for (const auto& datum : datums) {
      if (datum.is_scalar()) {
        // do nothing
      } else if (datum.is_array() || datum.is_chunked_array()) {
        int64_t datum_length =
            datum.is_array() ? datum.array()->length : datum.chunked_array()->length();
        if (length == -1) {
          length = datum_length;
        } else if (length != datum_length) {
          return -1;
        }
      } else {
        ARROW_DCHECK(false);
      }
    }
  }
  return length;
}

class GroupByProcess {
 public:
  struct BatchInfo {
    ExecBatch args_batch;
    std::vector<TypeHolder> argument_types;
    ExecBatch keys_batch;
    std::vector<TypeHolder> key_types;
    ExecBatch segment_keys_batch;
    std::vector<TypeHolder> segment_key_types;

    static Result<BatchInfo> Make(const std::vector<Datum>& arguments,
                                  const std::vector<Datum>& keys,
                                  const std::vector<Datum>& segment_keys) {
      int64_t batch_length = FindLength(arguments, keys, segment_keys);

      ARROW_ASSIGN_OR_RAISE(auto args_batch, ExecBatch::Make(arguments, batch_length));
      auto argument_types = args_batch.GetTypes();

      ARROW_ASSIGN_OR_RAISE(auto keys_batch, ExecBatch::Make(keys, batch_length));
      auto key_types = keys_batch.GetTypes();

      ARROW_ASSIGN_OR_RAISE(auto segment_keys_batch,
                            ExecBatch::Make(segment_keys, batch_length));
      auto segment_key_types = segment_keys_batch.GetTypes();

      return BatchInfo{std::move(args_batch),         std::move(argument_types),
                       std::move(keys_batch),         std::move(key_types),
                       std::move(segment_keys_batch), std::move(segment_key_types)};
    }

    BatchInfo Slice(int64_t offset, int64_t length) const {
      return BatchInfo{args_batch.Slice(offset, length),         argument_types,
                       keys_batch.Slice(offset, length),         key_types,
                       segment_keys_batch.Slice(offset, length), segment_key_types};
    }
  };

  struct StateInfo {
    GroupByProcess& process;
    std::shared_ptr<arrow::internal::TaskGroup> task_group;
    std::vector<std::unique_ptr<Grouper>> groupers;
    std::vector<const HashAggregateKernel*> kernels;
    std::vector<std::vector<std::unique_ptr<KernelState>>> states;
    FieldVector out_fields;
    ExecSpanIterator argument_iterator;
    ExecSpanIterator key_iterator;
    ScalarVector segment_keys;

    explicit StateInfo(GroupByProcess& process) : process(process) {}

    Status Init() {
      const std::vector<TypeHolder>& argument_types = process.argument_types;
      const std::vector<TypeHolder>& key_types = process.key_types;
      const std::vector<Aggregate>& aggregates = process.aggregates;
      ExecContext* ctx = process.ctx;
      const FieldVector& key_fields = process.key_fields;

      task_group = process.use_threads ? arrow::internal::TaskGroup::MakeThreaded(
                                             arrow::internal::GetCpuThreadPool())
                                       : arrow::internal::TaskGroup::MakeSerial();

      groupers.resize(task_group->parallelism());
      for (auto& grouper : groupers) {
        ARROW_ASSIGN_OR_RAISE(grouper, Grouper::Make(key_types, ctx));
      }

      if (!argument_types.empty()) {
        // Construct and initialize HashAggregateKernels
        ARROW_ASSIGN_OR_RAISE(kernels, GetKernels(ctx, aggregates, argument_types));

        states.resize(task_group->parallelism());
        for (auto& state : states) {
          ARROW_ASSIGN_OR_RAISE(state,
                                InitKernels(kernels, ctx, aggregates, argument_types));
        }

        ARROW_ASSIGN_OR_RAISE(out_fields, ResolveKernels(aggregates, kernels, states[0],
                                                         ctx, argument_types));
      } else {
        out_fields = {};
      }
      out_fields.insert(out_fields.end(), key_fields.begin(), key_fields.end());

      return Status::OK();
    }

    Status Consume(const BatchInfo& batch_info) {
      const std::vector<TypeHolder>& argument_types = process.argument_types;
      ExecContext* ctx = process.ctx;

      const ExecBatch& args_batch = batch_info.args_batch;
      const ExecBatch& keys_batch = batch_info.keys_batch;
      const ExecBatch& segment_keys_batch = batch_info.segment_keys_batch;

      if (segment_keys_batch.length == 0) {
        return Status::OK();
      }
      segment_keys = {};
      for (auto value : segment_keys_batch.values) {
        if (value.is_scalar()) {
          segment_keys.push_back(value.scalar());
        } else if (value.is_array()) {
          ARROW_ASSIGN_OR_RAISE(auto scalar, value.make_array()->GetScalar(0));
          segment_keys.push_back(scalar);
        } else if (value.is_chunked_array()) {
          ARROW_ASSIGN_OR_RAISE(auto scalar, value.chunked_array()->GetScalar(0));
          segment_keys.push_back(scalar);
        } else {
          return Status::Invalid("consuming an invalid segment key type ", *value.type());
        }
      }

      if (!argument_types.empty()) {
        ARROW_RETURN_NOT_OK(argument_iterator.Init(args_batch, ctx->exec_chunksize()));
      }
      ARROW_RETURN_NOT_OK(key_iterator.Init(keys_batch, ctx->exec_chunksize()));

      ThreadIndexer thread_indexer;

      // start "streaming" execution
      ExecSpan key_batch, argument_batch;
      while ((argument_types.empty() || argument_iterator.Next(&argument_batch)) &&
             key_iterator.Next(&key_batch)) {
        if (key_batch.length == 0) continue;

        task_group->Append([&, key_batch, argument_batch] {
          size_t thread_index = thread_indexer();
          auto grouper = groupers[thread_index].get();

          // compute a batch of group ids
          ARROW_ASSIGN_OR_RAISE(Datum id_batch, grouper->Consume(key_batch));

          // consume group ids with HashAggregateKernels
          for (size_t i = 0; i < kernels.size(); ++i) {
            KernelContext batch_ctx{ctx};
            batch_ctx.SetState(states[thread_index][i].get());
            ExecSpan kernel_batch({argument_batch[i], *id_batch.array()},
                                  argument_batch.length);
            ARROW_RETURN_NOT_OK(kernels[i]->resize(&batch_ctx, grouper->num_groups()));
            ARROW_RETURN_NOT_OK(kernels[i]->consume(&batch_ctx, kernel_batch));
          }

          return Status::OK();
        });
      }

<<<<<<< HEAD
      ARROW_RETURN_NOT_OK(task_group->Finish());
      return Status::OK();
    }
=======
  int i = 0;
  for (const TypeHolder& key_type : key_types) {
    out_fields.push_back(field("key_" + ToChars(i++), key_type.GetSharedPtr()));
  }
>>>>>>> 409a95dd

    Status Merge() {
      ExecContext* ctx = process.ctx;
      size_t num_threads = static_cast<size_t>(task_group->parallelism());
      for (size_t thread_index = 1; thread_index < num_threads; ++thread_index) {
        ARROW_ASSIGN_OR_RAISE(ExecBatch other_keys, groupers[thread_index]->GetUniques());
        ARROW_ASSIGN_OR_RAISE(Datum transposition,
                              groupers[0]->Consume(ExecSpan(other_keys)));
        groupers[thread_index].reset();

        for (size_t idx = 0; idx < kernels.size(); ++idx) {
          KernelContext batch_ctx{ctx};
          batch_ctx.SetState(states[0][idx].get());

          ARROW_RETURN_NOT_OK(
              kernels[idx]->resize(&batch_ctx, groupers[0]->num_groups()));
          ARROW_RETURN_NOT_OK(kernels[idx]->merge(
              &batch_ctx, std::move(*states[thread_index][idx]), *transposition.array()));
          states[thread_index][idx].reset();
        }
      }
      return Status::OK();
    }

    Result<Datum> Finalize() {
      const std::vector<TypeHolder>& argument_types = process.argument_types;
      const std::vector<TypeHolder>& key_types = process.key_types;
      const std::vector<TypeHolder>& segment_key_types = process.segment_key_types;
      ExecContext* ctx = process.ctx;

      ArrayDataVector out_data(argument_types.size() + key_types.size() +
                               segment_key_types.size());
      auto it = out_data.begin();

      for (size_t idx = 0; idx < kernels.size(); ++idx) {
        KernelContext batch_ctx{ctx};
        batch_ctx.SetState(states[0][idx].get());
        Datum out;
        ARROW_RETURN_NOT_OK(kernels[idx]->finalize(&batch_ctx, &out));
        *it++ = out.array();
      }

      ARROW_ASSIGN_OR_RAISE(ExecBatch out_keys, groupers[0]->GetUniques());
      for (const auto& key : out_keys.values) {
        *it++ = key.array();
      }

      int64_t length = out_data[0]->length;
      for (const auto& key : segment_keys) {
        ARROW_ASSIGN_OR_RAISE(auto array, MakeArrayFromScalar(*key, length));
        *it++ = array->data();
      }

      return ArrayData::Make(struct_(std::move(out_fields)), length,
                             {/*null_bitmap=*/nullptr}, std::move(out_data),
                             /*null_count=*/0);
    }
  };

  ARROW_DISALLOW_COPY_AND_ASSIGN(GroupByProcess);

  GroupByProcess(std::vector<TypeHolder> argument_types,
                 std::vector<TypeHolder> key_types,
                 std::vector<TypeHolder> segment_key_types,
                 const std::vector<Aggregate>& aggregates,
                 std::unique_ptr<GroupingSegmenter> segmenter, bool use_threads,
                 ExecContext* ctx)
      : argument_types(argument_types),
        key_types(key_types),
        segment_key_types(segment_key_types),
        aggregates(aggregates),
        segmenter(std::move(segmenter)),
        use_threads(use_threads),
        ctx(ctx),
        key_fields(),
        state_info(*this) {
    int i = 0;
    for (auto types : {key_types, segment_key_types}) {
      for (const TypeHolder& type : types) {
        key_fields.push_back(field("key_" + std::to_string(i++), type.GetSharedPtr()));
      }
    }
  }

  static Result<std::unique_ptr<GroupByProcess>> Make(
      const std::vector<Datum>& arguments, const std::vector<Datum>& keys,
      const std::vector<Datum>& segment_keys, const std::vector<Aggregate>& aggregates,
      bool use_threads, ExecContext* ctx) {
    ARROW_ASSIGN_OR_RAISE(auto batch_info,
                          BatchInfo::Make(arguments, keys, segment_keys));
    std::vector<TypeHolder> segment_key_types_dup = batch_info.segment_key_types;
    ARROW_ASSIGN_OR_RAISE(auto segmenter,
                          GroupingSegmenter::Make(std::move(segment_key_types_dup), ctx));
    return std::make_unique<GroupByProcess>(
        std::move(batch_info.argument_types), std::move(batch_info.key_types),
        std::move(batch_info.segment_key_types), aggregates, std::move(segmenter),
        use_threads, ctx);
  }

  Status CheckTypes(const std::vector<TypeHolder>& expected_types,
                    const std::vector<TypeHolder>& actual_types,
                    const std::string& types_kind) {
    if (expected_types != actual_types) {
      return Status::Invalid("expected ", types_kind, " ", ToString(expected_types),
                             " but got ", ToString(actual_types));
    }
    return Status::OK();
  }

  Status CheckTypes(const BatchInfo& batch_info) {
    ARROW_RETURN_NOT_OK(
        CheckTypes(argument_types, batch_info.argument_types, "argument types"));
    ARROW_RETURN_NOT_OK(CheckTypes(key_types, batch_info.key_types, "key types"));
    ARROW_RETURN_NOT_OK(
        CheckTypes(segment_key_types, batch_info.segment_key_types, "segment key types"));
    return Status::OK();
  }

  Result<Datum> Run(const BatchInfo& batch_info) {
    ARROW_RETURN_NOT_OK(CheckTypes(batch_info));
    ARROW_RETURN_NOT_OK(state_info.Init());

    // Consume batch
    ARROW_RETURN_NOT_OK(state_info.Consume(batch_info));

    // Merge if necessary
    ARROW_RETURN_NOT_OK(state_info.Merge());

    // Finalize output
    return state_info.Finalize();
  }

  Status Run(const std::vector<Datum>& arguments, const std::vector<Datum>& keys,
             const std::vector<Datum>& segment_keys, GroupByCallback callback) {
    ARROW_ASSIGN_OR_RAISE(auto batch_info,
                          BatchInfo::Make(arguments, keys, segment_keys));
    ARROW_RETURN_NOT_OK(CheckTypes(batch_info));

    if (segment_keys.size() == 0) {
      // an optimized code-path - the code works correctly without it
      ARROW_ASSIGN_OR_RAISE(auto datum, Run(std::move(batch_info)));
      return callback(datum);
    }
    int64_t offset = 0;
    while (true) {
      ARROW_ASSIGN_OR_RAISE(
          auto segment, segmenter->GetNextSegment(batch_info.segment_keys_batch, offset));
      if (segment.offset >= batch_info.segment_keys_batch.length) break;
      BatchInfo segment_batch_info = batch_info.Slice(segment.offset, segment.length);
      ARROW_ASSIGN_OR_RAISE(auto datum, Run(segment_batch_info));
      ARROW_RETURN_NOT_OK(callback(datum));
      offset = segment.offset + segment.length;
    }
    return Status::OK();
  }

  Result<Datum> Run(const std::vector<Datum>& arguments, const std::vector<Datum>& keys,
                    const std::vector<Datum>& segment_keys) {
    ArrayVector arrays;
    ARROW_RETURN_NOT_OK(Run(arguments, keys, segment_keys, [&arrays](const Datum& datum) {
      arrays.push_back(datum.make_array());
      return Status::OK();
    }));
    if (arrays.size() == 1) {
      return arrays[0];
    } else {
      return ChunkedArray::Make(arrays);
    }
  }

 private:
  const std::vector<TypeHolder> argument_types;
  const std::vector<TypeHolder> key_types;
  const std::vector<TypeHolder> segment_key_types;
  const std::vector<Aggregate>& aggregates;
  std::unique_ptr<GroupingSegmenter> segmenter;
  bool use_threads;
  ExecContext* ctx;
  FieldVector key_fields;
  StateInfo state_info;
};

}  // namespace

Result<Datum> GroupBy(const std::vector<Datum>& arguments, const std::vector<Datum>& keys,
                      const std::vector<Datum>& segment_keys,
                      const std::vector<Aggregate>& aggregates, bool use_threads,
                      ExecContext* ctx) {
  ARROW_ASSIGN_OR_RAISE(auto gbp, GroupByProcess::Make(arguments, keys, segment_keys,
                                                       aggregates, use_threads, ctx));
  return gbp->Run(arguments, keys, segment_keys);
}

Status GroupBy(const std::vector<Datum>& arguments, const std::vector<Datum>& keys,
               const std::vector<Datum>& segment_keys,
               const std::vector<Aggregate>& aggregates, GroupByCallback callback,
               bool use_threads, ExecContext* ctx) {
  ARROW_ASSIGN_OR_RAISE(auto gbp, GroupByProcess::Make(arguments, keys, segment_keys,
                                                       aggregates, use_threads, ctx));
  return gbp->Run(arguments, keys, segment_keys, callback);
}

}  // namespace internal
}  // namespace compute
}  // namespace arrow<|MERGE_RESOLUTION|>--- conflicted
+++ resolved
@@ -29,11 +29,8 @@
 #include "arrow/compute/row/grouper.h"
 #include "arrow/util/checked_cast.h"
 #include "arrow/util/logging.h"
-<<<<<<< HEAD
 #include "arrow/util/macros.h"
-=======
 #include "arrow/util/string.h"
->>>>>>> 409a95dd
 #include "arrow/util/task_group.h"
 
 namespace arrow {
@@ -297,16 +294,9 @@
         });
       }
 
-<<<<<<< HEAD
-      ARROW_RETURN_NOT_OK(task_group->Finish());
+     ARROW_RETURN_NOT_OK(task_group->Finish());
       return Status::OK();
     }
-=======
-  int i = 0;
-  for (const TypeHolder& key_type : key_types) {
-    out_fields.push_back(field("key_" + ToChars(i++), key_type.GetSharedPtr()));
-  }
->>>>>>> 409a95dd
 
     Status Merge() {
       ExecContext* ctx = process.ctx;
@@ -386,7 +376,7 @@
     int i = 0;
     for (auto types : {key_types, segment_key_types}) {
       for (const TypeHolder& type : types) {
-        key_fields.push_back(field("key_" + std::to_string(i++), type.GetSharedPtr()));
+        key_fields.push_back(field("key_" + ToChars(i++), type.GetSharedPtr()));
       }
     }
   }
