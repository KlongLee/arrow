--- conflicted
+++ resolved
@@ -435,7 +435,6 @@
   std::shared_ptr<Table>* output_table;
 };
 
-<<<<<<< HEAD
 /// \addtogroup execnode-options
 /// @{
 
@@ -454,8 +453,6 @@
   int64_t tolerance;
 };
 
-=======
->>>>>>> 8c63788f
 /// @}
 
 }  // namespace compute
