// Licensed to the Apache Software Foundation (ASF) under one
// or more contributor license agreements.  See the NOTICE file
// distributed with this work for additional information
// regarding copyright ownership.  The ASF licenses this file
// to you under the Apache License, Version 2.0 (the
// "License"); you may not use this file except in compliance
// with the License.  You may obtain a copy of the License at
//
//   http://www.apache.org/licenses/LICENSE-2.0
//
// Unless required by applicable law or agreed to in writing,
// software distributed under the License is distributed on an
// "AS IS" BASIS, WITHOUT WARRANTIES OR CONDITIONS OF ANY
// KIND, either express or implied.  See the License for the
// specific language governing permissions and limitations
// under the License.

#pragma once

#include <functional>
#include <memory>
#include <string>
#include <vector>

#include "arrow/compute/api_aggregate.h"
#include "arrow/compute/api_vector.h"
#include "arrow/compute/exec.h"
#include "arrow/compute/exec/expression.h"
#include "arrow/result.h"
#include "arrow/util/async_generator.h"
#include "arrow/util/async_util.h"
#include "arrow/util/optional.h"
#include "arrow/util/visibility.h"

namespace arrow {
namespace compute {

using AsyncExecBatchGenerator = AsyncGenerator<util::optional<ExecBatch>>;

/// \addtogroup execnode-options
/// @{
class ARROW_EXPORT ExecNodeOptions {
 public:
  virtual ~ExecNodeOptions() = default;
};

/// \brief Adapt an AsyncGenerator<ExecBatch> as a source node
///
/// plan->exec_context()->executor() will be used to parallelize pushing to
/// outputs, if provided.
class ARROW_EXPORT SourceNodeOptions : public ExecNodeOptions {
 public:
  SourceNodeOptions(std::shared_ptr<Schema> output_schema,
                    std::function<Future<util::optional<ExecBatch>>()> generator)
      : output_schema(std::move(output_schema)), generator(std::move(generator)) {}

  static Result<std::shared_ptr<SourceNodeOptions>> FromTable(const Table& table,
                                                              arrow::internal::Executor*);

  std::shared_ptr<Schema> output_schema;
  std::function<Future<util::optional<ExecBatch>>()> generator;
};

/// \brief An extended Source node which accepts a table
class ARROW_EXPORT TableSourceNodeOptions : public ExecNodeOptions {
 public:
  TableSourceNodeOptions(std::shared_ptr<Table> table, int64_t max_batch_size)
      : table(table), max_batch_size(max_batch_size) {}

  // arrow table which acts as the data source
  std::shared_ptr<Table> table;
  // Size of batches to emit from this node
  // If the table is larger the node will emit multiple batches from the
  // the table to be processed in parallel.
  int64_t max_batch_size;
};

/// \brief Make a node which excludes some rows from batches passed through it
///
/// filter_expression will be evaluated against each batch which is pushed to
/// this node. Any rows for which filter_expression does not evaluate to `true` will be
/// excluded in the batch emitted by this node.
class ARROW_EXPORT FilterNodeOptions : public ExecNodeOptions {
 public:
  explicit FilterNodeOptions(Expression filter_expression, bool async_mode = true)
      : filter_expression(std::move(filter_expression)), async_mode(async_mode) {}

  Expression filter_expression;
  bool async_mode;
};

/// \brief Make a node which executes expressions on input batches, producing new batches.
///
/// Each expression will be evaluated against each batch which is pushed to
/// this node to produce a corresponding output column.
///
/// If names are not provided, the string representations of exprs will be used.
class ARROW_EXPORT ProjectNodeOptions : public ExecNodeOptions {
 public:
  explicit ProjectNodeOptions(std::vector<Expression> expressions,
                              std::vector<std::string> names = {}, bool async_mode = true)
      : expressions(std::move(expressions)),
        names(std::move(names)),
        async_mode(async_mode) {}

  std::vector<Expression> expressions;
  std::vector<std::string> names;
  bool async_mode;
};

/// \brief Make a node which aggregates input batches, optionally grouped by keys.
class ARROW_EXPORT AggregateNodeOptions : public ExecNodeOptions {
 public:
  AggregateNodeOptions(std::vector<internal::Aggregate> aggregates,
                       std::vector<FieldRef> targets, std::vector<std::string> names,
                       std::vector<FieldRef> keys = {})
      : aggregates(std::move(aggregates)),
        targets(std::move(targets)),
        names(std::move(names)),
        keys(std::move(keys)) {}

  // aggregations which will be applied to the targetted fields
  std::vector<internal::Aggregate> aggregates;
  // fields to which aggregations will be applied
  std::vector<FieldRef> targets;
  // output field names for aggregations
  std::vector<std::string> names;
  // keys by which aggregations will be grouped
  std::vector<FieldRef> keys;
};

constexpr int32_t kDefaultBackpressureHighBytes = 1 << 30;  // 1GiB
constexpr int32_t kDefaultBackpressureLowBytes = 1 << 28;   // 256MiB

class ARROW_EXPORT BackpressureMonitor {
 public:
  virtual ~BackpressureMonitor() = default;
  virtual uint64_t bytes_in_use() const = 0;
  virtual bool is_paused() const = 0;
};

/// \brief Options to control backpressure behavior
struct ARROW_EXPORT BackpressureOptions {
  /// \brief Create default options that perform no backpressure
  BackpressureOptions() : resume_if_below(0), pause_if_above(0) {}
  /// \brief Create options that will perform backpressure
  ///
  /// \param resume_if_below The producer should resume producing if the backpressure
  ///                        queue has fewer than resume_if_below items.
  /// \param pause_if_above The producer should pause producing if the backpressure
  ///                       queue has more than pause_if_above items
  BackpressureOptions(uint32_t resume_if_below, uint32_t pause_if_above)
      : resume_if_below(resume_if_below), pause_if_above(pause_if_above) {}

  static BackpressureOptions DefaultBackpressure() {
    return BackpressureOptions(kDefaultBackpressureLowBytes,
                               kDefaultBackpressureHighBytes);
  }

  bool should_apply_backpressure() const { return pause_if_above > 0; }

  uint64_t resume_if_below;
  uint64_t pause_if_above;
};

/// \brief Add a sink node which forwards to an AsyncGenerator<ExecBatch>
///
/// Emitted batches will not be ordered.
class ARROW_EXPORT SinkNodeOptions : public ExecNodeOptions {
 public:
  explicit SinkNodeOptions(std::function<Future<util::optional<ExecBatch>>()>* generator,
                           BackpressureOptions backpressure = {},
                           BackpressureMonitor** backpressure_monitor = NULLPTR)
      : generator(generator),
        backpressure(std::move(backpressure)),
        backpressure_monitor(backpressure_monitor) {}

  /// \brief A pointer to a generator of batches.
  ///
  /// This will be set when the node is added to the plan and should be used to consume
  /// data from the plan.  If this function is not called frequently enough then the sink
  /// node will start to accumulate data and may apply backpressure.
  std::function<Future<util::optional<ExecBatch>>()>* generator;
  /// \brief Options to control when to apply backpressure
  ///
  /// This is optional, the default is to never apply backpressure.  If the plan is not
  /// consumed quickly enough the system may eventually run out of memory.
  BackpressureOptions backpressure;
  /// \brief A pointer to a backpressure monitor
  ///
  /// This will be set when the node is added to the plan.  This can be used to inspect
  /// the amount of data currently queued in the sink node.  This is an optional utility
  /// and backpressure can be applied even if this is not used.
  BackpressureMonitor** backpressure_monitor;
};

/// \brief Control used by a SinkNodeConsumer to pause & resume
///
/// Callers should ensure that they do not call Pause and Resume simultaneously and they
/// should sequence things so that a call to Pause() is always followed by an eventual
/// call to Resume()
class ARROW_EXPORT BackpressureControl {
 public:
  virtual ~BackpressureControl() = default;
  /// \brief Ask the input to pause
  ///
  /// This is best effort, batches may continue to arrive
  /// Must eventually be followed by a call to Resume() or deadlock will occur
  virtual void Pause() = 0;
  /// \brief Ask the input to resume
  virtual void Resume() = 0;
};

class ARROW_EXPORT SinkNodeConsumer {
 public:
  virtual ~SinkNodeConsumer() = default;
  /// \brief Prepare any consumer state
  ///
  /// This will be run once the schema is finalized as the plan is starting and
  /// before any calls to Consume.  A common use is to save off the schema so that
  /// batches can be interpreted.
  virtual Status Init(const std::shared_ptr<Schema>& schema,
                      BackpressureControl* backpressure_control) = 0;
  /// \brief Consume a batch of data
  virtual Status Consume(ExecBatch batch) = 0;
  /// \brief Signal to the consumer that the last batch has been delivered
  ///
  /// The returned future should only finish when all outstanding tasks have completed
  virtual Future<> Finish() = 0;
};

/// \brief Add a sink node which consumes data within the exec plan run
class ARROW_EXPORT ConsumingSinkNodeOptions : public ExecNodeOptions {
 public:
  explicit ConsumingSinkNodeOptions(std::shared_ptr<SinkNodeConsumer> consumer,
                                    std::vector<std::string> names = {})
      : consumer(std::move(consumer)), names(std::move(names)) {}

  std::shared_ptr<SinkNodeConsumer> consumer;
  /// \brief Names to rename the sink's schema fields to
  ///
  /// If specified then names must be provided for all fields. Currently, only a flat
  /// schema is supported (see ARROW-15901).
  std::vector<std::string> names;
};

/// \brief Make a node which sorts rows passed through it
///
/// All batches pushed to this node will be accumulated, then sorted, by the given
/// fields. Then sorted batches will be forwarded to the generator in sorted order.
class ARROW_EXPORT OrderBySinkNodeOptions : public SinkNodeOptions {
 public:
  explicit OrderBySinkNodeOptions(
      SortOptions sort_options,
      std::function<Future<util::optional<ExecBatch>>()>* generator)
      : SinkNodeOptions(generator), sort_options(std::move(sort_options)) {}

  SortOptions sort_options;
};

/// @}

enum class JoinType {
  LEFT_SEMI,
  RIGHT_SEMI,
  LEFT_ANTI,
  RIGHT_ANTI,
  INNER,
  LEFT_OUTER,
  RIGHT_OUTER,
  FULL_OUTER
};

std::string ToString(JoinType t);

enum class JoinKeyCmp { EQ, IS };

/// \addtogroup execnode-options
/// @{

/// \brief Make a node which implements join operation using hash join strategy.
class ARROW_EXPORT HashJoinNodeOptions : public ExecNodeOptions {
 public:
  static constexpr const char* default_output_suffix_for_left = "";
  static constexpr const char* default_output_suffix_for_right = "";
  HashJoinNodeOptions(
      JoinType in_join_type, std::vector<FieldRef> in_left_keys,
      std::vector<FieldRef> in_right_keys, Expression filter = literal(true),
      std::string output_suffix_for_left = default_output_suffix_for_left,
      std::string output_suffix_for_right = default_output_suffix_for_right,
      bool disable_bloom_filter = false)
      : join_type(in_join_type),
        left_keys(std::move(in_left_keys)),
        right_keys(std::move(in_right_keys)),
        output_all(true),
        output_suffix_for_left(std::move(output_suffix_for_left)),
        output_suffix_for_right(std::move(output_suffix_for_right)),
        filter(std::move(filter)),
        disable_bloom_filter(disable_bloom_filter) {
    this->key_cmp.resize(this->left_keys.size());
    for (size_t i = 0; i < this->left_keys.size(); ++i) {
      this->key_cmp[i] = JoinKeyCmp::EQ;
    }
  }
  HashJoinNodeOptions(std::vector<FieldRef> in_left_keys,
                      std::vector<FieldRef> in_right_keys)
      : left_keys(std::move(in_left_keys)), right_keys(std::move(in_right_keys)) {
    this->join_type = JoinType::INNER;
    this->output_all = true;
    this->output_suffix_for_left = default_output_suffix_for_left;
    this->output_suffix_for_right = default_output_suffix_for_right;
    this->key_cmp.resize(this->left_keys.size());
    for (size_t i = 0; i < this->left_keys.size(); ++i) {
      this->key_cmp[i] = JoinKeyCmp::EQ;
    }
    this->filter = literal(true);
  }
  HashJoinNodeOptions(
      JoinType join_type, std::vector<FieldRef> left_keys,
      std::vector<FieldRef> right_keys, std::vector<FieldRef> left_output,
      std::vector<FieldRef> right_output, Expression filter = literal(true),
      std::string output_suffix_for_left = default_output_suffix_for_left,
      std::string output_suffix_for_right = default_output_suffix_for_right,
      bool disable_bloom_filter = false)
      : join_type(join_type),
        left_keys(std::move(left_keys)),
        right_keys(std::move(right_keys)),
        output_all(false),
        left_output(std::move(left_output)),
        right_output(std::move(right_output)),
        output_suffix_for_left(std::move(output_suffix_for_left)),
        output_suffix_for_right(std::move(output_suffix_for_right)),
        filter(std::move(filter)),
        disable_bloom_filter(disable_bloom_filter) {
    this->key_cmp.resize(this->left_keys.size());
    for (size_t i = 0; i < this->left_keys.size(); ++i) {
      this->key_cmp[i] = JoinKeyCmp::EQ;
    }
  }
  HashJoinNodeOptions(
      JoinType join_type, std::vector<FieldRef> left_keys,
      std::vector<FieldRef> right_keys, std::vector<FieldRef> left_output,
      std::vector<FieldRef> right_output, std::vector<JoinKeyCmp> key_cmp,
      Expression filter = literal(true),
      std::string output_suffix_for_left = default_output_suffix_for_left,
      std::string output_suffix_for_right = default_output_suffix_for_right,
      bool disable_bloom_filter = false)
      : join_type(join_type),
        left_keys(std::move(left_keys)),
        right_keys(std::move(right_keys)),
        output_all(false),
        left_output(std::move(left_output)),
        right_output(std::move(right_output)),
        key_cmp(std::move(key_cmp)),
        output_suffix_for_left(std::move(output_suffix_for_left)),
        output_suffix_for_right(std::move(output_suffix_for_right)),
        filter(std::move(filter)),
        disable_bloom_filter(disable_bloom_filter) {}

  HashJoinNodeOptions() = default;

  // type of join (inner, left, semi...)
  JoinType join_type = JoinType::INNER;
  // key fields from left input
  std::vector<FieldRef> left_keys;
  // key fields from right input
  std::vector<FieldRef> right_keys;
  // if set all valid fields from both left and right input will be output
  // (and field ref vectors for output fields will be ignored)
  bool output_all = false;
  // output fields passed from left input
  std::vector<FieldRef> left_output;
  // output fields passed from right input
  std::vector<FieldRef> right_output;
  // key comparison function (determines whether a null key is equal another null
  // key or not)
  std::vector<JoinKeyCmp> key_cmp;
  // suffix added to names of output fields coming from left input (used to distinguish,
  // if necessary, between fields of the same name in left and right input and can be left
  // empty if there are no name collisions)
  std::string output_suffix_for_left;
  // suffix added to names of output fields coming from right input
  std::string output_suffix_for_right;
  // residual filter which is applied to matching rows.  Rows that do not match
  // the filter are not included.  The filter is applied against the
  // concatenated input schema (left fields then right fields) and can reference
  // fields that are not included in the output.
  Expression filter = literal(true);
  // whether or not to disable Bloom filters in this join
  bool disable_bloom_filter = false;
};

/// \brief Make a node which implements asof join operation
///
/// Note, this API is experimental and will change in the future
///
/// This node takes one left table and any number of right tables, and asof joins them
/// together. Batches produced by each input must be ordered by the "on" key.
/// This node will output one row for each row in the left table.
class ARROW_EXPORT AsofJoinNodeOptions : public ExecNodeOptions {
 public:
  AsofJoinNodeOptions(FieldRef on_key, FieldRef by_key, int64_t tolerance)
      : on_key(std::move(on_key)), by_key(std::move(by_key)), tolerance(tolerance) {}

<<<<<<< HEAD
  // "on" key for the join. Each input table must be sorted by the "on" key. Inexact
  // match is used on the "on" key. i.e., a row is considiered match iff
  // left_on - tolerance <= right_on <= left_on.
  // Currently, "on" key must be an int64 field
  FieldRef on_key;
  // "by" key for the join. All tables must have the "by" key.  Exact equality
  // is used for the "by" key.
  // Currently, the "by" key must be an int32 field
  FieldRef by_key;
  // tolerance for inexact "on" key matching
=======
  /// \brief "on" key for the join. Each
  ///
  /// All inputs tables must be sorted by the "on" key. Inexact
  /// match is used on the "on" key. i.e., a row is considiered match iff
  /// left_on - tolerance <= right_on <= left_on.
  /// Currently, "on" key must be an int64 field
  FieldRef on_key;
  /// \brief "by" key for the join.
  ///
  /// All input tables must have the "by" key.  Exact equality
  /// is used for the "by" key.
  /// Currently, the "by" key must be an int32 field
  FieldRef by_key;
  /// Tolerance for inexact "on" key matching
>>>>>>> 5609b86b
  int64_t tolerance;
};

/// \brief Make a node which select top_k/bottom_k rows passed through it
///
/// All batches pushed to this node will be accumulated, then selected, by the given
/// fields. Then sorted batches will be forwarded to the generator in sorted order.
class ARROW_EXPORT SelectKSinkNodeOptions : public SinkNodeOptions {
 public:
  explicit SelectKSinkNodeOptions(
      SelectKOptions select_k_options,
      std::function<Future<util::optional<ExecBatch>>()>* generator)
      : SinkNodeOptions(generator), select_k_options(std::move(select_k_options)) {}

  /// SelectK options
  SelectKOptions select_k_options;
};

/// \brief Adapt a Table as a sink node
///
/// obtains the output of an execution plan to
/// a table pointer.
class ARROW_EXPORT TableSinkNodeOptions : public ExecNodeOptions {
 public:
  explicit TableSinkNodeOptions(std::shared_ptr<Table>* output_table)
      : output_table(output_table) {}

  std::shared_ptr<Table>* output_table;
};

/// @}

}  // namespace compute
}  // namespace arrow<|MERGE_RESOLUTION|>--- conflicted
+++ resolved
@@ -402,18 +402,6 @@
   AsofJoinNodeOptions(FieldRef on_key, FieldRef by_key, int64_t tolerance)
       : on_key(std::move(on_key)), by_key(std::move(by_key)), tolerance(tolerance) {}
 
-<<<<<<< HEAD
-  // "on" key for the join. Each input table must be sorted by the "on" key. Inexact
-  // match is used on the "on" key. i.e., a row is considiered match iff
-  // left_on - tolerance <= right_on <= left_on.
-  // Currently, "on" key must be an int64 field
-  FieldRef on_key;
-  // "by" key for the join. All tables must have the "by" key.  Exact equality
-  // is used for the "by" key.
-  // Currently, the "by" key must be an int32 field
-  FieldRef by_key;
-  // tolerance for inexact "on" key matching
-=======
   /// \brief "on" key for the join. Each
   ///
   /// All inputs tables must be sorted by the "on" key. Inexact
@@ -428,7 +416,6 @@
   /// Currently, the "by" key must be an int32 field
   FieldRef by_key;
   /// Tolerance for inexact "on" key matching
->>>>>>> 5609b86b
   int64_t tolerance;
 };
 
