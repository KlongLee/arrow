// Licensed to the Apache Software Foundation (ASF) under one
// or more contributor license agreements.  See the NOTICE file
// distributed with this work for additional information
// regarding copyright ownership.  The ASF licenses this file
// to you under the Apache License, Version 2.0 (the
// "License"); you may not use this file except in compliance
// with the License.  You may obtain a copy of the License at
//
//   http://www.apache.org/licenses/LICENSE-2.0
//
// Unless required by applicable law or agreed to in writing,
// software distributed under the License is distributed on an
// "AS IS" BASIS, WITHOUT WARRANTIES OR CONDITIONS OF ANY
// KIND, either express or implied.  See the License for the
// specific language governing permissions and limitations
// under the License.

#pragma once

#include <functional>
#include <memory>
#include <string>
#include <vector>

#include "arrow/compute/api_aggregate.h"
#include "arrow/compute/api_vector.h"
#include "arrow/compute/exec.h"
#include "arrow/compute/exec/expression.h"
#include "arrow/result.h"
#include "arrow/util/async_generator.h"
#include "arrow/util/async_util.h"
#include "arrow/util/optional.h"
#include "arrow/util/visibility.h"

namespace arrow {
namespace compute {

using AsyncExecBatchGenerator = AsyncGenerator<util::optional<ExecBatch>>;

/// \addtogroup execnode-options
/// @{
class ARROW_EXPORT ExecNodeOptions {
 public:
  virtual ~ExecNodeOptions() = default;
};

/// \brief Adapt an AsyncGenerator<ExecBatch> as a source node
///
/// plan->exec_context()->executor() will be used to parallelize pushing to
/// outputs, if provided.
class ARROW_EXPORT SourceNodeOptions : public ExecNodeOptions {
 public:
  SourceNodeOptions(std::shared_ptr<Schema> output_schema,
                    std::function<Future<util::optional<ExecBatch>>()> generator)
      : output_schema(std::move(output_schema)), generator(std::move(generator)) {}

  static Result<std::shared_ptr<SourceNodeOptions>> FromTable(const Table& table,
                                                              arrow::internal::Executor*);

  std::shared_ptr<Schema> output_schema;
  std::function<Future<util::optional<ExecBatch>>()> generator;
};

/// \brief An extended Source node which accepts a table
class ARROW_EXPORT TableSourceNodeOptions : public ExecNodeOptions {
 public:
  TableSourceNodeOptions(std::shared_ptr<Table> table, int64_t max_batch_size)
      : table(table), max_batch_size(max_batch_size) {}

  // arrow table which acts as the data source
  std::shared_ptr<Table> table;
  // Size of batches to emit from this node
  // If the table is larger the node will emit multiple batches from the
  // the table to be processed in parallel.
  int64_t max_batch_size;
};

/// \brief Make a node which excludes some rows from batches passed through it
///
/// filter_expression will be evaluated against each batch which is pushed to
/// this node. Any rows for which filter_expression does not evaluate to `true` will be
/// excluded in the batch emitted by this node.
class ARROW_EXPORT FilterNodeOptions : public ExecNodeOptions {
 public:
  explicit FilterNodeOptions(Expression filter_expression, bool async_mode = true)
      : filter_expression(std::move(filter_expression)), async_mode(async_mode) {}

  Expression filter_expression;
  bool async_mode;
};

/// \brief Make a node which executes expressions on input batches, producing new batches.
///
/// Each expression will be evaluated against each batch which is pushed to
/// this node to produce a corresponding output column.
///
/// If names are not provided, the string representations of exprs will be used.
class ARROW_EXPORT ProjectNodeOptions : public ExecNodeOptions {
 public:
  explicit ProjectNodeOptions(std::vector<Expression> expressions,
                              std::vector<std::string> names = {}, bool async_mode = true)
      : expressions(std::move(expressions)),
        names(std::move(names)),
        async_mode(async_mode) {}

  std::vector<Expression> expressions;
  std::vector<std::string> names;
  bool async_mode;
};

/// \brief Make a node which aggregates input batches, optionally grouped by keys.
///
/// If the keys attribute is a non-empty vector, then each aggregate in `aggregates` is
/// expected to be a HashAggregate function. If the keys attribute is an empty vector,
/// then each aggregate is assumed to be a ScalarAggregate function.
class ARROW_EXPORT AggregateNodeOptions : public ExecNodeOptions {
 public:
  explicit AggregateNodeOptions(std::vector<Aggregate> aggregates,
                                std::vector<FieldRef> keys = {})
      : aggregates(std::move(aggregates)), keys(std::move(keys)) {}

  // aggregations which will be applied to the targetted fields
  std::vector<Aggregate> aggregates;
  // keys by which aggregations will be grouped
  std::vector<FieldRef> keys;
};

constexpr int32_t kDefaultBackpressureHighBytes = 1 << 30;  // 1GiB
constexpr int32_t kDefaultBackpressureLowBytes = 1 << 28;   // 256MiB

class ARROW_EXPORT BackpressureMonitor {
 public:
  virtual ~BackpressureMonitor() = default;
  virtual uint64_t bytes_in_use() const = 0;
  virtual bool is_paused() const = 0;
};

/// \brief Options to control backpressure behavior
struct ARROW_EXPORT BackpressureOptions {
  /// \brief Create default options that perform no backpressure
  BackpressureOptions() : resume_if_below(0), pause_if_above(0) {}
  /// \brief Create options that will perform backpressure
  ///
  /// \param resume_if_below The producer should resume producing if the backpressure
  ///                        queue has fewer than resume_if_below items.
  /// \param pause_if_above The producer should pause producing if the backpressure
  ///                       queue has more than pause_if_above items
  BackpressureOptions(uint32_t resume_if_below, uint32_t pause_if_above)
      : resume_if_below(resume_if_below), pause_if_above(pause_if_above) {}

  static BackpressureOptions DefaultBackpressure() {
    return BackpressureOptions(kDefaultBackpressureLowBytes,
                               kDefaultBackpressureHighBytes);
  }

  bool should_apply_backpressure() const { return pause_if_above > 0; }

  uint64_t resume_if_below;
  uint64_t pause_if_above;
};

/// \brief Add a sink node which forwards to an AsyncGenerator<ExecBatch>
///
/// Emitted batches will not be ordered.
class ARROW_EXPORT SinkNodeOptions : public ExecNodeOptions {
 public:
  explicit SinkNodeOptions(std::function<Future<util::optional<ExecBatch>>()>* generator,
                           BackpressureOptions backpressure = {},
                           BackpressureMonitor** backpressure_monitor = NULLPTR)
      : generator(generator),
        backpressure(std::move(backpressure)),
        backpressure_monitor(backpressure_monitor) {}

  /// \brief A pointer to a generator of batches.
  ///
  /// This will be set when the node is added to the plan and should be used to consume
  /// data from the plan.  If this function is not called frequently enough then the sink
  /// node will start to accumulate data and may apply backpressure.
  std::function<Future<util::optional<ExecBatch>>()>* generator;
  /// \brief Options to control when to apply backpressure
  ///
  /// This is optional, the default is to never apply backpressure.  If the plan is not
  /// consumed quickly enough the system may eventually run out of memory.
  BackpressureOptions backpressure;
  /// \brief A pointer to a backpressure monitor
  ///
  /// This will be set when the node is added to the plan.  This can be used to inspect
  /// the amount of data currently queued in the sink node.  This is an optional utility
  /// and backpressure can be applied even if this is not used.
  BackpressureMonitor** backpressure_monitor;
};

/// \brief Control used by a SinkNodeConsumer to pause & resume
///
/// Callers should ensure that they do not call Pause and Resume simultaneously and they
/// should sequence things so that a call to Pause() is always followed by an eventual
/// call to Resume()
class ARROW_EXPORT BackpressureControl {
 public:
  virtual ~BackpressureControl() = default;
  /// \brief Ask the input to pause
  ///
  /// This is best effort, batches may continue to arrive
  /// Must eventually be followed by a call to Resume() or deadlock will occur
  virtual void Pause() = 0;
  /// \brief Ask the input to resume
  virtual void Resume() = 0;
};

class ARROW_EXPORT SinkNodeConsumer {
 public:
  virtual ~SinkNodeConsumer() = default;
  /// \brief Prepare any consumer state
  ///
  /// This will be run once the schema is finalized as the plan is starting and
  /// before any calls to Consume.  A common use is to save off the schema so that
  /// batches can be interpreted.
<<<<<<< HEAD
  virtual Status Init(const std::shared_ptr<Schema>& schema) = 0;
=======
  virtual Status Init(const std::shared_ptr<Schema>& schema,
                      BackpressureControl* backpressure_control) = 0;
>>>>>>> 7fe71f5c
  /// \brief Consume a batch of data
  virtual Status Consume(ExecBatch batch) = 0;
  /// \brief Signal to the consumer that the last batch has been delivered
  ///
  /// The returned future should only finish when all outstanding tasks have completed
  virtual Future<> Finish() = 0;
};

/// \brief Add a sink node which consumes data within the exec plan run
class ARROW_EXPORT ConsumingSinkNodeOptions : public ExecNodeOptions {
 public:
  explicit ConsumingSinkNodeOptions(std::shared_ptr<SinkNodeConsumer> consumer,
                                    std::vector<std::string> names = {})
      : consumer(std::move(consumer)), names(std::move(names)) {}

  std::shared_ptr<SinkNodeConsumer> consumer;
  /// \brief Names to rename the sink's schema fields to
  ///
  /// If specified then names must be provided for all fields. Currently, only a flat
  /// schema is supported (see ARROW-15901).
  std::vector<std::string> names;
};

/// \brief Make a node which sorts rows passed through it
///
/// All batches pushed to this node will be accumulated, then sorted, by the given
/// fields. Then sorted batches will be forwarded to the generator in sorted order.
class ARROW_EXPORT OrderBySinkNodeOptions : public SinkNodeOptions {
 public:
  explicit OrderBySinkNodeOptions(
      SortOptions sort_options,
      std::function<Future<util::optional<ExecBatch>>()>* generator)
      : SinkNodeOptions(generator), sort_options(std::move(sort_options)) {}

  SortOptions sort_options;
};

/// @}

enum class JoinType {
  LEFT_SEMI,
  RIGHT_SEMI,
  LEFT_ANTI,
  RIGHT_ANTI,
  INNER,
  LEFT_OUTER,
  RIGHT_OUTER,
  FULL_OUTER
};

std::string ToString(JoinType t);

enum class JoinKeyCmp { EQ, IS };

/// \addtogroup execnode-options
/// @{

/// \brief Make a node which implements join operation using hash join strategy.
class ARROW_EXPORT HashJoinNodeOptions : public ExecNodeOptions {
 public:
  static constexpr const char* default_output_suffix_for_left = "";
  static constexpr const char* default_output_suffix_for_right = "";
  HashJoinNodeOptions(
      JoinType in_join_type, std::vector<FieldRef> in_left_keys,
      std::vector<FieldRef> in_right_keys, Expression filter = literal(true),
      std::string output_suffix_for_left = default_output_suffix_for_left,
      std::string output_suffix_for_right = default_output_suffix_for_right,
      bool disable_bloom_filter = false)
      : join_type(in_join_type),
        left_keys(std::move(in_left_keys)),
        right_keys(std::move(in_right_keys)),
        output_all(true),
        output_suffix_for_left(std::move(output_suffix_for_left)),
        output_suffix_for_right(std::move(output_suffix_for_right)),
        filter(std::move(filter)),
        disable_bloom_filter(disable_bloom_filter) {
    this->key_cmp.resize(this->left_keys.size());
    for (size_t i = 0; i < this->left_keys.size(); ++i) {
      this->key_cmp[i] = JoinKeyCmp::EQ;
    }
  }
  HashJoinNodeOptions(std::vector<FieldRef> in_left_keys,
                      std::vector<FieldRef> in_right_keys)
      : left_keys(std::move(in_left_keys)), right_keys(std::move(in_right_keys)) {
    this->join_type = JoinType::INNER;
    this->output_all = true;
    this->output_suffix_for_left = default_output_suffix_for_left;
    this->output_suffix_for_right = default_output_suffix_for_right;
    this->key_cmp.resize(this->left_keys.size());
    for (size_t i = 0; i < this->left_keys.size(); ++i) {
      this->key_cmp[i] = JoinKeyCmp::EQ;
    }
    this->filter = literal(true);
  }
  HashJoinNodeOptions(
      JoinType join_type, std::vector<FieldRef> left_keys,
      std::vector<FieldRef> right_keys, std::vector<FieldRef> left_output,
      std::vector<FieldRef> right_output, Expression filter = literal(true),
      std::string output_suffix_for_left = default_output_suffix_for_left,
      std::string output_suffix_for_right = default_output_suffix_for_right,
      bool disable_bloom_filter = false)
      : join_type(join_type),
        left_keys(std::move(left_keys)),
        right_keys(std::move(right_keys)),
        output_all(false),
        left_output(std::move(left_output)),
        right_output(std::move(right_output)),
        output_suffix_for_left(std::move(output_suffix_for_left)),
        output_suffix_for_right(std::move(output_suffix_for_right)),
        filter(std::move(filter)),
        disable_bloom_filter(disable_bloom_filter) {
    this->key_cmp.resize(this->left_keys.size());
    for (size_t i = 0; i < this->left_keys.size(); ++i) {
      this->key_cmp[i] = JoinKeyCmp::EQ;
    }
  }
  HashJoinNodeOptions(
      JoinType join_type, std::vector<FieldRef> left_keys,
      std::vector<FieldRef> right_keys, std::vector<FieldRef> left_output,
      std::vector<FieldRef> right_output, std::vector<JoinKeyCmp> key_cmp,
      Expression filter = literal(true),
      std::string output_suffix_for_left = default_output_suffix_for_left,
      std::string output_suffix_for_right = default_output_suffix_for_right,
      bool disable_bloom_filter = false)
      : join_type(join_type),
        left_keys(std::move(left_keys)),
        right_keys(std::move(right_keys)),
        output_all(false),
        left_output(std::move(left_output)),
        right_output(std::move(right_output)),
        key_cmp(std::move(key_cmp)),
        output_suffix_for_left(std::move(output_suffix_for_left)),
        output_suffix_for_right(std::move(output_suffix_for_right)),
        filter(std::move(filter)),
        disable_bloom_filter(disable_bloom_filter) {}

  HashJoinNodeOptions() = default;

  // type of join (inner, left, semi...)
  JoinType join_type = JoinType::INNER;
  // key fields from left input
  std::vector<FieldRef> left_keys;
  // key fields from right input
  std::vector<FieldRef> right_keys;
  // if set all valid fields from both left and right input will be output
  // (and field ref vectors for output fields will be ignored)
  bool output_all = false;
  // output fields passed from left input
  std::vector<FieldRef> left_output;
  // output fields passed from right input
  std::vector<FieldRef> right_output;
  // key comparison function (determines whether a null key is equal another null
  // key or not)
  std::vector<JoinKeyCmp> key_cmp;
  // suffix added to names of output fields coming from left input (used to distinguish,
  // if necessary, between fields of the same name in left and right input and can be left
  // empty if there are no name collisions)
  std::string output_suffix_for_left;
  // suffix added to names of output fields coming from right input
  std::string output_suffix_for_right;
  // residual filter which is applied to matching rows.  Rows that do not match
  // the filter are not included.  The filter is applied against the
  // concatenated input schema (left fields then right fields) and can reference
  // fields that are not included in the output.
  Expression filter = literal(true);
  // whether or not to disable Bloom filters in this join
  bool disable_bloom_filter = false;
};

/// \brief Make a node which implements asof join operation
///
/// Note, this API is experimental and will change in the future
///
/// This node takes one left table and any number of right tables, and asof joins them
/// together. Batches produced by each input must be ordered by the "on" key.
/// This node will output one row for each row in the left table.
class ARROW_EXPORT AsofJoinNodeOptions : public ExecNodeOptions {
 public:
  AsofJoinNodeOptions(FieldRef on_key, FieldRef by_key, int64_t tolerance)
      : on_key(std::move(on_key)), by_key(std::move(by_key)), tolerance(tolerance) {}

  /// \brief "on" key for the join. Each
  ///
  /// All inputs tables must be sorted by the "on" key. Inexact
  /// match is used on the "on" key. i.e., a row is considiered match iff
  /// left_on - tolerance <= right_on <= left_on.
  /// Currently, "on" key must be an int64 field
  FieldRef on_key;
  /// \brief "by" key for the join.
  ///
  /// All input tables must have the "by" key.  Exact equality
  /// is used for the "by" key.
  /// Currently, the "by" key must be an int32 field
  FieldRef by_key;
  /// Tolerance for inexact "on" key matching
  int64_t tolerance;
};

/// \brief Make a node which select top_k/bottom_k rows passed through it
///
/// All batches pushed to this node will be accumulated, then selected, by the given
/// fields. Then sorted batches will be forwarded to the generator in sorted order.
class ARROW_EXPORT SelectKSinkNodeOptions : public SinkNodeOptions {
 public:
  explicit SelectKSinkNodeOptions(
      SelectKOptions select_k_options,
      std::function<Future<util::optional<ExecBatch>>()>* generator)
      : SinkNodeOptions(generator), select_k_options(std::move(select_k_options)) {}

  /// SelectK options
  SelectKOptions select_k_options;
};
<<<<<<< HEAD
/// @}
=======
>>>>>>> 7fe71f5c

/// \brief Adapt a Table as a sink node
///
/// obtains the output of an execution plan to
/// a table pointer.
class ARROW_EXPORT TableSinkNodeOptions : public ExecNodeOptions {
 public:
  explicit TableSinkNodeOptions(std::shared_ptr<Table>* output_table)
      : output_table(output_table) {}

  std::shared_ptr<Table>* output_table;
};

/// @}

}  // namespace compute
}  // namespace arrow<|MERGE_RESOLUTION|>--- conflicted
+++ resolved
@@ -215,12 +215,8 @@
   /// This will be run once the schema is finalized as the plan is starting and
   /// before any calls to Consume.  A common use is to save off the schema so that
   /// batches can be interpreted.
-<<<<<<< HEAD
-  virtual Status Init(const std::shared_ptr<Schema>& schema) = 0;
-=======
   virtual Status Init(const std::shared_ptr<Schema>& schema,
                       BackpressureControl* backpressure_control) = 0;
->>>>>>> 7fe71f5c
   /// \brief Consume a batch of data
   virtual Status Consume(ExecBatch batch) = 0;
   /// \brief Signal to the consumer that the last batch has been delivered
@@ -433,10 +429,6 @@
   /// SelectK options
   SelectKOptions select_k_options;
 };
-<<<<<<< HEAD
-/// @}
-=======
->>>>>>> 7fe71f5c
 
 /// \brief Adapt a Table as a sink node
 ///
