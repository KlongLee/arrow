--- conflicted
+++ resolved
@@ -425,47 +425,29 @@
         float32(),
         float64()};
     using T = const std::shared_ptr<DataType>;
+    // byte_width > 1 below allows fitting the tested data
     init_types(all_types, time_types,
                [](T& t) { return t->byte_width() > 1 && !is_floating(t->id()); });
     ASSERT_NE(0, time_types.size());
-<<<<<<< HEAD
     init_types(all_types, key_types, [](T& t) { return !is_floating(t->id()); });
-    ASSERT_NE(0, key_types.size());
-    init_types(all_types, l_types, [](T& t) { return is_temporal_primitive(t->id()); });
-    ASSERT_NE(0, l_types.size());
-    init_types(all_types, r0_types, [](T& t) { return is_floating(t->id()); });
-    ASSERT_NE(0, r0_types.size());
-    init_types(all_types, r1_types, [](T& t) { return is_floating(t->id()); });
-=======
-    init_types(all_types, key_types, [](T& t) { return is_base_binary_like(t->id()); });
     ASSERT_NE(0, key_types.size());
     init_types(all_types, l_types, [](T& t) { return true; });
     ASSERT_NE(0, l_types.size());
     init_types(all_types, r0_types, [](T& t) { return t->byte_width() > 1; });
     ASSERT_NE(0, r0_types.size());
     init_types(all_types, r1_types, [](T& t) { return t->byte_width() > 1; });
->>>>>>> ca350d97
     ASSERT_NE(0, r1_types.size());
 
     // sample a limited number of type-combinations to keep the runnning time reasonable
     // the scoped-traces below help reproduce a test failure, should it happen
     auto seed = std::chrono::system_clock::now().time_since_epoch().count();
     ARROW_SCOPED_TRACE("Types seed: ", seed);
-<<<<<<< HEAD
-    std::default_random_engine engine(seed);
-    std::uniform_int_distribution<> time_distribution(0, time_types.size() - 1);
-    std::uniform_int_distribution<> key_distribution(0, key_types.size() - 1);
-    std::uniform_int_distribution<> l_distribution(0, l_types.size() - 1);
-    std::uniform_int_distribution<> r0_distribution(0, r0_types.size() - 1);
-    std::uniform_int_distribution<> r1_distribution(0, r1_types.size() - 1);
-=======
     std::default_random_engine engine(static_cast<unsigned int>(seed));
     std::uniform_int_distribution<size_t> time_distribution(0, time_types.size() - 1);
     std::uniform_int_distribution<size_t> key_distribution(0, key_types.size() - 1);
     std::uniform_int_distribution<size_t> l_distribution(0, l_types.size() - 1);
     std::uniform_int_distribution<size_t> r0_distribution(0, r0_types.size() - 1);
     std::uniform_int_distribution<size_t> r1_distribution(0, r1_types.size() - 1);
->>>>>>> ca350d97
 
     for (int i = 0; i < 1000; i++) {
       auto time_type = time_types[time_distribution(engine)];
