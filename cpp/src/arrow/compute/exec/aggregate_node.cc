// Licensed to the Apache Software Foundation (ASF) under one
// or more contributor license agreements.  See the NOTICE file
// distributed with this work for additional information
// regarding copyright ownership.  The ASF licenses this file
// to you under the Apache License, Version 2.0 (the
// "License"); you may not use this file except in compliance
// with the License.  You may obtain a copy of the License at
//
//   http://www.apache.org/licenses/LICENSE-2.0
//
// Unless required by applicable law or agreed to in writing,
// software distributed under the License is distributed on an
// "AS IS" BASIS, WITHOUT WARRANTIES OR CONDITIONS OF ANY
// KIND, either express or implied.  See the License for the
// specific language governing permissions and limitations
// under the License.

#include <mutex>
#include <shared_mutex>
#include <sstream>
#include <thread>
#include <unordered_map>

#include "arrow/compute/exec.h"
#include "arrow/compute/exec/exec_plan.h"
#include "arrow/compute/exec/options.h"
#include "arrow/compute/exec/query_context.h"
#include "arrow/compute/exec/util.h"
#include "arrow/compute/exec_internal.h"
#include "arrow/compute/registry.h"
#include "arrow/compute/row/grouper.h"
#include "arrow/datum.h"
#include "arrow/result.h"
#include "arrow/util/checked_cast.h"
#include "arrow/util/logging.h"
#include "arrow/util/thread_pool.h"
#include "arrow/util/tracing_internal.h"

namespace arrow {

using internal::checked_cast;

namespace compute {

namespace {

<<<<<<< HEAD
/// \brief A gated shared mutex is similar to a shared mutex, in that it allows either
/// multiple shared readers or a unique writer access to the mutex, except that a waiting
/// writer gates future readers by preventing them from reacquiring shared access until it
/// has acquired and released the mutex. This is useful for ensuring a writer is never
/// starved by readers.
struct GatedSharedMutex {
  std::mutex gate;
  std::shared_mutex mutex;
};

/// \brief Acquires unique access to a gatex mutex. This is useful for a unique writer.
class GatedUniqueLock {
 public:
  // acquires the gate first, to ensure future readers will wait for its release
  explicit GatedUniqueLock(GatedSharedMutex& gated_shared_mutex)
      : lock_gate_(gated_shared_mutex.gate), lock_mutex_(gated_shared_mutex.mutex) {}

 private:
  std::unique_lock<std::mutex> lock_gate_;
  std::unique_lock<std::shared_mutex> lock_mutex_;
};

/// \brief Acquires shared access to a gatex mutex. This is useful for a shared reader.
class GatedSharedLock {
  struct TouchGate {
    explicit TouchGate(GatedSharedMutex& gated_shared_mutex) {
      std::unique_lock lock_gate(gated_shared_mutex.gate);
    }
  };

 public:
  // acquires and immediately releases the gate first, to ensure no writer is waiting
  explicit GatedSharedLock(GatedSharedMutex& gated_shared_mutex)
      : touch_gate_(gated_shared_mutex), lock_mutex_(gated_shared_mutex.mutex) {}

 private:
  TouchGate touch_gate_;
  std::shared_lock<std::shared_mutex> lock_mutex_;
};
=======
namespace {

std::vector<TypeHolder> ExtendWithGroupIdType(const std::vector<TypeHolder>& in_types) {
  std::vector<TypeHolder> aggr_in_types;
  aggr_in_types.reserve(in_types.size() + 1);
  aggr_in_types = in_types;
  aggr_in_types.emplace_back(uint32());
  return aggr_in_types;
}

Result<const HashAggregateKernel*> GetKernel(ExecContext* ctx, const Aggregate& aggregate,
                                             const std::vector<TypeHolder>& in_types) {
  const auto aggr_in_types = ExtendWithGroupIdType(in_types);
  ARROW_ASSIGN_OR_RAISE(auto function,
                        ctx->func_registry()->GetFunction(aggregate.function));
  if (function->kind() != Function::HASH_AGGREGATE) {
    if (function->kind() == Function::SCALAR_AGGREGATE) {
      return Status::Invalid("The provided function (", aggregate.function,
                             ") is a scalar aggregate function.  Since there are "
                             "keys to group by, a hash aggregate function was "
                             "expected (normally these start with hash_)");
    }
    return Status::Invalid("The provided function(", aggregate.function,
                           ") is not an aggregate function");
  }
  ARROW_ASSIGN_OR_RAISE(const Kernel* kernel, function->DispatchExact(aggr_in_types));
  return static_cast<const HashAggregateKernel*>(kernel);
}

Result<std::unique_ptr<KernelState>> InitKernel(const HashAggregateKernel* kernel,
                                                ExecContext* ctx,
                                                const Aggregate& aggregate,
                                                const std::vector<TypeHolder>& in_types) {
  const auto aggr_in_types = ExtendWithGroupIdType(in_types);

  KernelContext kernel_ctx{ctx};
  const auto* options =
      arrow::internal::checked_cast<const FunctionOptions*>(aggregate.options.get());
  if (options == nullptr) {
    // use known default options for the named function if possible
    auto maybe_function = ctx->func_registry()->GetFunction(aggregate.function);
    if (maybe_function.ok()) {
      options = maybe_function.ValueOrDie()->default_options();
    }
  }

  ARROW_ASSIGN_OR_RAISE(
      auto state,
      kernel->init(&kernel_ctx, KernelInitArgs{kernel, aggr_in_types, options}));
  return std::move(state);
}

Result<std::vector<const HashAggregateKernel*>> GetKernels(
    ExecContext* ctx, const std::vector<Aggregate>& aggregates,
    const std::vector<std::vector<TypeHolder>>& in_types) {
  if (aggregates.size() != in_types.size()) {
    return Status::Invalid(aggregates.size(), " aggregate functions were specified but ",
                           in_types.size(), " arguments were provided.");
  }

  std::vector<const HashAggregateKernel*> kernels(in_types.size());
  for (size_t i = 0; i < aggregates.size(); ++i) {
    ARROW_ASSIGN_OR_RAISE(kernels[i], GetKernel(ctx, aggregates[i], in_types[i]));
  }
  return kernels;
}

Result<std::vector<std::unique_ptr<KernelState>>> InitKernels(
    const std::vector<const HashAggregateKernel*>& kernels, ExecContext* ctx,
    const std::vector<Aggregate>& aggregates,
    const std::vector<std::vector<TypeHolder>>& in_types) {
  std::vector<std::unique_ptr<KernelState>> states(kernels.size());
  for (size_t i = 0; i < aggregates.size(); ++i) {
    ARROW_ASSIGN_OR_RAISE(states[i],
                          InitKernel(kernels[i], ctx, aggregates[i], in_types[i]));
  }
  return std::move(states);
}

Result<FieldVector> ResolveKernels(
    const std::vector<Aggregate>& aggregates,
    const std::vector<const HashAggregateKernel*>& kernels,
    const std::vector<std::unique_ptr<KernelState>>& states, ExecContext* ctx,
    const std::vector<std::vector<TypeHolder>>& types) {
  FieldVector fields(types.size());

  for (size_t i = 0; i < kernels.size(); ++i) {
    KernelContext kernel_ctx{ctx};
    kernel_ctx.SetState(states[i].get());

    const auto aggr_in_types = ExtendWithGroupIdType(types[i]);
    ARROW_ASSIGN_OR_RAISE(
        auto type, kernels[i]->signature->out_type().Resolve(&kernel_ctx, aggr_in_types));
    fields[i] = field(aggregates[i].function, type.GetSharedPtr());
  }
  return fields;
}

}  // namespace
>>>>>>> e0e740bd

void AggregatesToString(std::stringstream* ss, const Schema& input_schema,
                        const std::vector<Aggregate>& aggs,
                        const std::vector<std::vector<int>>& target_fieldsets,
                        int indent = 0) {
  *ss << "aggregates=[" << std::endl;
  for (size_t i = 0; i < aggs.size(); i++) {
    for (int j = 0; j < indent; ++j) *ss << "  ";
    *ss << '\t' << aggs[i].function << '(';
    const auto& target = target_fieldsets[i];
    if (target.size() == 0) {
      *ss << "*";
    } else {
      *ss << input_schema.field(target[0])->name();
      for (size_t k = 1; k < target.size(); k++) {
        *ss << ", " << input_schema.field(target[k])->name();
      }
    }
    if (aggs[i].options) {
      *ss << ", " << aggs[i].options->ToString();
    }
    *ss << ")," << std::endl;
  }
  for (int j = 0; j < indent; ++j) *ss << "  ";
  *ss << ']';
}

template <typename BatchHandler>
Status HandleSegments(std::unique_ptr<GroupingSegmenter>& segmenter,
                      const ExecBatch& batch, const std::vector<int>& ids,
                      const BatchHandler& handle_batch) {
  int64_t offset = 0;
  ARROW_ASSIGN_OR_RAISE(auto segment_batch, batch.SelectValues(ids));
  while (true) {
    ARROW_ASSIGN_OR_RAISE(auto segment, segmenter->GetNextSegment(segment_batch, offset));
    if (segment.offset >= segment_batch.length) break;
    ARROW_RETURN_NOT_OK(handle_batch(batch, segment));
    offset = segment.offset + segment.length;
  }
  return Status::OK();
}

Status GetScalarFields(std::vector<Datum>& values, const ExecBatch& input_batch,
                       const std::vector<int>& field_ids) {
  DCHECK_GT(input_batch.length, 0);
  int64_t row = input_batch.length - 1;
  values.clear();
  values.resize(field_ids.size());
  for (size_t i = 0; i < field_ids.size(); i++) {
    const Datum& value = input_batch.values[field_ids[i]];
    if (value.is_scalar()) {
      values[i] = value;
    } else if (value.is_array()) {
      ARROW_ASSIGN_OR_RAISE(auto scalar, value.make_array()->GetScalar(row));
      values[i] = scalar;
    } else {
      DCHECK(false);
    }
  }
  return Status::OK();
}

void PlaceFields(ExecBatch& batch, size_t base, std::vector<Datum>& values) {
  DCHECK_LE(base + values.size(), batch.values.size());
  for (size_t i = 0; i < values.size(); i++) {
    batch.values[base + i] = values[i];
  }
}

class ScalarAggregateNode : public ExecNode, public TracedNode {
 public:
  ScalarAggregateNode(ExecPlan* plan, std::vector<ExecNode*> inputs,
                      std::shared_ptr<Schema> output_schema,
                      std::unique_ptr<GroupingSegmenter> segmenter,
                      std::vector<int> segment_field_ids,
                      std::vector<std::vector<int>> target_fieldsets,
                      std::vector<Aggregate> aggs,
                      std::vector<const ScalarAggregateKernel*> kernels,
                      std::vector<std::vector<std::unique_ptr<KernelState>>> states)
      : ExecNode(plan, std::move(inputs), {"target"},
                 /*output_schema=*/std::move(output_schema)),
        TracedNode(this),
        segmenter_(std::move(segmenter)),
        segment_field_ids_(std::move(segment_field_ids)),
        target_fieldsets_(std::move(target_fieldsets)),
        aggs_(std::move(aggs)),
        kernels_(std::move(kernels)),
        states_(std::move(states)) {}

  static Result<ExecNode*> Make(ExecPlan* plan, std::vector<ExecNode*> inputs,
                                const ExecNodeOptions& options) {
    RETURN_NOT_OK(ValidateExecNodeInputs(plan, inputs, 1, "ScalarAggregateNode"));

    const auto& aggregate_options = checked_cast<const AggregateNodeOptions&>(options);
    auto aggregates = aggregate_options.aggregates;
    const auto& keys = aggregate_options.keys;
    const auto& segment_keys = aggregate_options.segment_keys;

    if (keys.size() > 0) {
      return Status::Invalid("Scalar aggregation with some key");
    }
    if (plan->query_context()->exec_context()->executor()->GetCapacity() > 1 &&
        segment_keys.size() > 0) {
      return Status::NotImplemented("Segmented aggregation in a multi-threaded plan");
    }

    const auto& input_schema = *inputs[0]->output_schema();
    auto exec_ctx = plan->query_context()->exec_context();

    std::vector<int> segment_field_ids(segment_keys.size());
    std::vector<TypeHolder> segment_key_types(segment_keys.size());
    for (size_t i = 0; i < segment_keys.size(); i++) {
      ARROW_ASSIGN_OR_RAISE(auto match, segment_keys[i].FindOne(input_schema));
      if (match.indices().size() > 1) {
        // ARROW-18369: Support nested references as segment ids
        return Status::Invalid("Nested references cannot be used as segment ids");
      }
      segment_field_ids[i] = match[0];
      segment_key_types[i] = input_schema.field(match[0])->type().get();
    }

    ARROW_ASSIGN_OR_RAISE(
        auto segmenter, GroupingSegmenter::Make(std::move(segment_key_types), exec_ctx));

    std::vector<const ScalarAggregateKernel*> kernels(aggregates.size());
    std::vector<std::vector<std::unique_ptr<KernelState>>> states(kernels.size());
    FieldVector fields(kernels.size() + segment_keys.size());
    std::vector<std::vector<int>> target_fieldsets(kernels.size());

    for (size_t i = 0; i < kernels.size(); ++i) {
      const auto& target_fieldset = aggregate_options.aggregates[i].target;
      for (const auto& target : target_fieldset) {
        ARROW_ASSIGN_OR_RAISE(auto match, FieldRef(target).FindOne(input_schema));
        target_fieldsets[i].push_back(match[0]);
      }

      ARROW_ASSIGN_OR_RAISE(
          auto function, exec_ctx->func_registry()->GetFunction(aggregates[i].function));

      if (function->kind() != Function::SCALAR_AGGREGATE) {
        if (function->kind() == Function::HASH_AGGREGATE) {
          return Status::Invalid("The provided function (", aggregates[i].function,
                                 ") is a hash aggregate function.  Since there are no "
                                 "keys to group by, a scalar aggregate function was "
                                 "expected (normally these do not start with hash_)");
        }
        return Status::Invalid("The provided function(", aggregates[i].function,
                               ") is not an aggregate function");
      }

      std::vector<TypeHolder> in_types;
      for (const auto& target : target_fieldsets[i]) {
        in_types.emplace_back(input_schema.field(target)->type().get());
      }
      ARROW_ASSIGN_OR_RAISE(const Kernel* kernel, function->DispatchExact(in_types));
      kernels[i] = static_cast<const ScalarAggregateKernel*>(kernel);

      if (aggregates[i].options == nullptr) {
        DCHECK(!function->doc().options_required);
        const auto* default_options = function->default_options();
        if (default_options) {
          aggregates[i].options = default_options->Copy();
        }
      }

      KernelContext kernel_ctx{exec_ctx};
      states[i].resize(plan->query_context()->max_concurrency());
      RETURN_NOT_OK(Kernel::InitAll(
          &kernel_ctx, KernelInitArgs{kernels[i], in_types, aggregates[i].options.get()},
          &states[i]));

      // pick one to resolve the kernel signature
      kernel_ctx.SetState(states[i][0].get());
      ARROW_ASSIGN_OR_RAISE(auto out_type, kernels[i]->signature->out_type().Resolve(
                                               &kernel_ctx, in_types));

      fields[i] = field(aggregate_options.aggregates[i].name, out_type.GetSharedPtr());
    }
    for (size_t i = 0; i < segment_keys.size(); ++i) {
      ARROW_ASSIGN_OR_RAISE(fields[kernels.size() + i],
                            segment_keys[i].GetOne(*inputs[0]->output_schema()));
    }

    return plan->EmplaceNode<ScalarAggregateNode>(
        plan, std::move(inputs), schema(std::move(fields)), std::move(segmenter),
        std::move(segment_field_ids), std::move(target_fieldsets), std::move(aggregates),
        std::move(kernels), std::move(states));
  }

  const char* kind_name() const override { return "ScalarAggregateNode"; }

  Status DoConsume(const ExecSpan& batch, size_t thread_index) {
    GatedSharedLock lock(gated_shared_mutex_);
    for (size_t i = 0; i < kernels_.size(); ++i) {
      util::tracing::Span span;
      START_COMPUTE_SPAN(span, aggs_[i].function,
                         {{"function.name", aggs_[i].function},
                          {"function.options",
                           aggs_[i].options ? aggs_[i].options->ToString() : "<NULLPTR>"},
                          {"function.kind", std::string(kind_name()) + "::Consume"}});
      KernelContext batch_ctx{plan()->query_context()->exec_context()};
      batch_ctx.SetState(states_[i][thread_index].get());

      std::vector<ExecValue> column_values;
      for (const int field : target_fieldsets_[i]) {
        column_values.push_back(batch.values[field]);
      }
      ExecSpan column_batch{std::move(column_values), batch.length};
      RETURN_NOT_OK(kernels_[i]->consume(&batch_ctx, column_batch));
    }
    return Status::OK();
  }

  Status InputReceived(ExecNode* input, ExecBatch batch) override {
    auto scope = TraceInputReceived(batch);
    DCHECK_EQ(input, inputs_[0]);

    auto handler = [this](const ExecBatch& full_batch, const GroupingSegment& segment) {
      if (!segment.extends && segment.offset == 0) RETURN_NOT_OK(OutputResult());
      auto exec_batch = full_batch.Slice(segment.offset, segment.length);
      auto batch = ExecSpan(exec_batch);
      RETURN_NOT_OK(DoConsume(batch, plan_->query_context()->GetThreadIndex()));
      RETURN_NOT_OK(GetScalarFields(segmenter_values_, exec_batch, segment_field_ids_));
      if (!segment.is_open) RETURN_NOT_OK(OutputResult());
      return Status::OK();
    };
    RETURN_NOT_OK(HandleSegments(segmenter_, batch, segment_field_ids_, handler));

    if (input_counter_.Increment()) {
      RETURN_NOT_OK(OutputResult(/*is_last=*/true));
    }
    return Status::OK();
  }

  Status InputFinished(ExecNode* input, int total_batches) override {
    EVENT_ON_CURRENT_SPAN("InputFinished", {{"batches.length", total_batches}});
    DCHECK_EQ(input, inputs_[0]);
    if (input_counter_.SetTotal(total_batches)) {
      RETURN_NOT_OK(OutputResult(/*is_last=*/true));
    }
    return Status::OK();
  }

  Status StartProducing() override {
    NoteStartProducing(ToStringExtra());
    return Status::OK();
  }

  void PauseProducing(ExecNode* output, int32_t counter) override {
    inputs_[0]->PauseProducing(this, counter);
  }

  void ResumeProducing(ExecNode* output, int32_t counter) override {
    inputs_[0]->ResumeProducing(this, counter);
  }

  Status StopProducingImpl() override { return Status::OK(); }

 protected:
  std::string ToStringExtra(int indent = 0) const override {
    std::stringstream ss;
    const auto input_schema = inputs_[0]->output_schema();
    AggregatesToString(&ss, *input_schema, aggs_, target_fieldsets_);
    return ss.str();
  }

 private:
  Status ReconstructAggregates() {
    const auto& input_schema = *inputs()[0]->output_schema();
    auto exec_ctx = plan()->query_context()->exec_context();
    for (size_t i = 0; i < kernels_.size(); ++i) {
      std::vector<TypeHolder> in_types;
      for (const auto& target : target_fieldsets_[i]) {
        in_types.emplace_back(input_schema.field(target)->type().get());
      }
      states_[i].resize(plan()->query_context()->max_concurrency());
      KernelContext kernel_ctx{exec_ctx};
      RETURN_NOT_OK(Kernel::InitAll(
          &kernel_ctx, KernelInitArgs{kernels_[i], in_types, aggs_[i].options.get()},
          &states_[i]));
    }
    return Status::OK();
  }

  Status OutputResult(bool is_last = false, bool traced = false) {
    if (is_last && !traced) {
      auto scope = TraceFinish();
      return OutputResult(is_last, /*traced=*/true);
    }
    GatedUniqueLock lock(gated_shared_mutex_);
    ExecBatch batch{{}, 1};
    batch.values.resize(kernels_.size() + segment_field_ids_.size());

    for (size_t i = 0; i < kernels_.size(); ++i) {
      util::tracing::Span span;
      START_COMPUTE_SPAN(span, aggs_[i].function,
                         {{"function.name", aggs_[i].function},
                          {"function.options",
                           aggs_[i].options ? aggs_[i].options->ToString() : "<NULLPTR>"},
                          {"function.kind", std::string(kind_name()) + "::Output"}});
      KernelContext ctx{plan()->query_context()->exec_context()};
      ARROW_ASSIGN_OR_RAISE(auto merged, ScalarAggregateKernel::MergeAll(
                                             kernels_[i], &ctx, std::move(states_[i])));
      RETURN_NOT_OK(kernels_[i]->finalize(&ctx, &batch.values[i]));
    }
    PlaceFields(batch, kernels_.size(), segmenter_values_);

    ARROW_RETURN_NOT_OK(output_->InputReceived(this, std::move(batch)));
    total_output_batches_++;
    if (is_last) {
      ARROW_RETURN_NOT_OK(output_->InputFinished(this, total_output_batches_));
    } else {
      ARROW_RETURN_NOT_OK(ReconstructAggregates());
    }
    return Status::OK();
  }

  std::unique_ptr<GroupingSegmenter> segmenter_;
  const std::vector<int> segment_field_ids_;
  std::vector<Datum> segmenter_values_;

  const std::vector<std::vector<int>> target_fieldsets_;
  const std::vector<Aggregate> aggs_;
  const std::vector<const ScalarAggregateKernel*> kernels_;

  std::vector<std::vector<std::unique_ptr<KernelState>>> states_;

  AtomicCounter input_counter_;
  int64_t total_output_batches_ = 0;
  GatedSharedMutex gated_shared_mutex_;
};

class GroupByNode : public ExecNode, public TracedNode {
 public:
  GroupByNode(ExecNode* input, std::shared_ptr<Schema> output_schema,
              std::vector<int> key_field_ids, std::vector<int> segment_key_field_ids,
              std::unique_ptr<GroupingSegmenter> segmenter,
              std::vector<std::vector<TypeHolder>> agg_src_types,
              std::vector<std::vector<int>> agg_src_fieldsets,
              std::vector<Aggregate> aggs,
              std::vector<const HashAggregateKernel*> agg_kernels)
      : ExecNode(input->plan(), {input}, {"groupby"}, std::move(output_schema)),
        TracedNode(this),
        segmenter_(std::move(segmenter)),
        key_field_ids_(std::move(key_field_ids)),
        segment_key_field_ids_(std::move(segment_key_field_ids)),
        agg_src_types_(std::move(agg_src_types)),
        agg_src_fieldsets_(std::move(agg_src_fieldsets)),
        aggs_(std::move(aggs)),
        agg_kernels_(std::move(agg_kernels)) {}

  Status Init() override {
    output_task_group_id_ = plan_->query_context()->RegisterTaskGroup(
        [this](size_t, int64_t task_id) { return OutputNthBatch(task_id); },
        [](size_t) { return Status::OK(); });
    return Status::OK();
  }

  static Result<ExecNode*> Make(ExecPlan* plan, std::vector<ExecNode*> inputs,
                                const ExecNodeOptions& options) {
    RETURN_NOT_OK(ValidateExecNodeInputs(plan, inputs, 1, "GroupByNode"));

    auto input = inputs[0];
    const auto& aggregate_options = checked_cast<const AggregateNodeOptions&>(options);
    const auto& keys = aggregate_options.keys;
    const auto& segment_keys = aggregate_options.segment_keys;
    // Copy (need to modify options pointer below)
    auto aggs = aggregate_options.aggregates;

    if (plan->query_context()->exec_context()->executor()->GetCapacity() > 1 &&
        segment_keys.size() > 0) {
      return Status::NotImplemented("Segmented aggregation in a multi-threaded plan");
    }

    // Get input schema
    auto input_schema = input->output_schema();

    // Find input field indices for key fields
    std::vector<int> key_field_ids(keys.size());
    for (size_t i = 0; i < keys.size(); ++i) {
      ARROW_ASSIGN_OR_RAISE(auto match, keys[i].FindOne(*input_schema));
      key_field_ids[i] = match[0];
    }

    // Find input field indices for segment key fields
    std::vector<int> segment_key_field_ids(segment_keys.size());
    for (size_t i = 0; i < segment_keys.size(); ++i) {
      ARROW_ASSIGN_OR_RAISE(auto match, segment_keys[i].FindOne(*input_schema));
      segment_key_field_ids[i] = match[0];
    }

    // Find input field indices for aggregates
    std::vector<std::vector<int>> agg_src_fieldsets(aggs.size());
    for (size_t i = 0; i < aggs.size(); ++i) {
      const auto& target_fieldset = aggs[i].target;
      for (const auto& target : target_fieldset) {
        ARROW_ASSIGN_OR_RAISE(auto match, target.FindOne(*input_schema));
        agg_src_fieldsets[i].push_back(match[0]);
      }
    }

    // Build vector of aggregate source field data types
    std::vector<std::vector<TypeHolder>> agg_src_types(aggs.size());
    for (size_t i = 0; i < aggs.size(); ++i) {
      for (const auto& agg_src_field_id : agg_src_fieldsets[i]) {
        agg_src_types[i].push_back(input_schema->field(agg_src_field_id)->type().get());
      }
    }

    // Build vector of segment key field data types
    std::vector<TypeHolder> segment_key_types(segment_keys.size());
    for (size_t i = 0; i < segment_keys.size(); ++i) {
      auto segment_key_field_id = segment_key_field_ids[i];
      segment_key_types[i] = input_schema->field(segment_key_field_id)->type().get();
    }

    auto ctx = plan->query_context()->exec_context();

    ARROW_ASSIGN_OR_RAISE(auto segmenter,
                          GroupingSegmenter::Make(std::move(segment_key_types), ctx));

    // Construct aggregates
    ARROW_ASSIGN_OR_RAISE(auto agg_kernels, GetKernels(ctx, aggs, agg_src_types));

    ARROW_ASSIGN_OR_RAISE(auto agg_states,
                          InitKernels(agg_kernels, ctx, aggs, agg_src_types));

    ARROW_ASSIGN_OR_RAISE(
        FieldVector agg_result_fields,
        ResolveKernels(aggs, agg_kernels, agg_states, ctx, agg_src_types));

    // Build field vector for output schema
    FieldVector output_fields{keys.size() + segment_keys.size() + aggs.size()};

    // Aggregate fields come before key fields to match the behavior of GroupBy function
    for (size_t i = 0; i < aggs.size(); ++i) {
      output_fields[i] =
          agg_result_fields[i]->WithName(aggregate_options.aggregates[i].name);
    }
    size_t base = aggs.size();
    for (size_t i = 0; i < keys.size(); ++i) {
      int key_field_id = key_field_ids[i];
      output_fields[base + i] = input_schema->field(key_field_id);
    }
    base += keys.size();
    for (size_t i = 0; i < segment_keys.size(); ++i) {
      int segment_key_field_id = segment_key_field_ids[i];
      output_fields[base + i] = input_schema->field(segment_key_field_id);
    }

    return input->plan()->EmplaceNode<GroupByNode>(
        input, schema(std::move(output_fields)), std::move(key_field_ids),
        std::move(segment_key_field_ids), std::move(segmenter), std::move(agg_src_types),
        std::move(agg_src_fieldsets), std::move(aggs), std::move(agg_kernels));
  }

  Status ReconstructAggregates() {
    auto ctx = plan()->query_context()->exec_context();

    ARROW_ASSIGN_OR_RAISE(agg_kernels_, internal::GetKernels(ctx, aggs_, agg_src_types_));

    ARROW_ASSIGN_OR_RAISE(
        auto agg_states, internal::InitKernels(agg_kernels_, ctx, aggs_, agg_src_types_));

    return Status::OK();
  }

  const char* kind_name() const override { return "GroupByNode"; }

  Status Consume(ExecSpan batch) {
    GatedSharedLock lock(gated_shared_mutex_);
    size_t thread_index = plan_->query_context()->GetThreadIndex();
    if (thread_index >= local_states_.size()) {
      return Status::IndexError("thread index ", thread_index, " is out of range [0, ",
                                local_states_.size(), ")");
    }

    auto state = &local_states_[thread_index];
    RETURN_NOT_OK(InitLocalStateIfNeeded(state));

    // Create a batch with key columns
    std::vector<ExecValue> keys(key_field_ids_.size());
    for (size_t i = 0; i < key_field_ids_.size(); ++i) {
      keys[i] = batch[key_field_ids_[i]];
    }
    ExecSpan key_batch(std::move(keys), batch.length);

    // Create a batch with group ids
    ARROW_ASSIGN_OR_RAISE(Datum id_batch, state->grouper->Consume(key_batch));

    // Execute aggregate kernels
    for (size_t i = 0; i < agg_kernels_.size(); ++i) {
      util::tracing::Span span;
      START_COMPUTE_SPAN(span, aggs_[i].function,
                         {{"function.name", aggs_[i].function},
                          {"function.options",
                           aggs_[i].options ? aggs_[i].options->ToString() : "<NULLPTR>"},
                          {"function.kind", std::string(kind_name()) + "::Consume"}});
      auto ctx = plan_->query_context()->exec_context();
      KernelContext kernel_ctx{ctx};
      kernel_ctx.SetState(state->agg_states[i].get());

      std::vector<ExecValue> column_values;
      for (const int field : agg_src_fieldsets_[i]) {
        column_values.push_back(batch[field]);
      }
      column_values.emplace_back(*id_batch.array());
      ExecSpan agg_batch(std::move(column_values), batch.length);
      RETURN_NOT_OK(agg_kernels_[i]->resize(&kernel_ctx, state->grouper->num_groups()));
      RETURN_NOT_OK(agg_kernels_[i]->consume(&kernel_ctx, agg_batch));
    }

    return Status::OK();
  }

  Status Merge() {
    util::tracing::Span span;
    START_COMPUTE_SPAN(span, "Merge",
                       {{"group_by", ToStringExtra()}, {"node.label", label()}});
    ThreadLocalState* state0 = &local_states_[0];
    for (size_t i = 1; i < local_states_.size(); ++i) {
      ThreadLocalState* state = &local_states_[i];
      if (!state->grouper) {
        continue;
      }

      ARROW_ASSIGN_OR_RAISE(ExecBatch other_keys, state->grouper->GetUniques());
      ARROW_ASSIGN_OR_RAISE(Datum transposition,
                            state0->grouper->Consume(ExecSpan(other_keys)));
      state->grouper.reset();

      for (size_t i = 0; i < agg_kernels_.size(); ++i) {
        util::tracing::Span span;
        START_COMPUTE_SPAN(
            span, aggs_[i].function,
            {{"function.name", aggs_[i].function},
             {"function.options",
              aggs_[i].options ? aggs_[i].options->ToString() : "<NULLPTR>"},
             {"function.kind", std::string(kind_name()) + "::Merge"}});

        auto ctx = plan_->query_context()->exec_context();
        KernelContext batch_ctx{ctx};
        DCHECK(state0->agg_states[i]);
        batch_ctx.SetState(state0->agg_states[i].get());

        RETURN_NOT_OK(agg_kernels_[i]->resize(&batch_ctx, state0->grouper->num_groups()));
        RETURN_NOT_OK(agg_kernels_[i]->merge(&batch_ctx, std::move(*state->agg_states[i]),
                                             *transposition.array()));
        state->agg_states[i].reset();
      }
    }
    return Status::OK();
  }

  Result<ExecBatch> Finalize() {
    util::tracing::Span span;
    START_COMPUTE_SPAN(span, "Finalize",
                       {{"group_by", ToStringExtra()}, {"node.label", label()}});

    ThreadLocalState* state = &local_states_[0];
    // If we never got any batches, then state won't have been initialized
    RETURN_NOT_OK(InitLocalStateIfNeeded(state));

    ExecBatch out_data{{}, state->grouper->num_groups()};
    out_data.values.resize(agg_kernels_.size() + key_field_ids_.size() +
                           segment_key_field_ids_.size());

    // Aggregate fields come before key fields to match the behavior of GroupBy function
    for (size_t i = 0; i < agg_kernels_.size(); ++i) {
      util::tracing::Span span;
      START_COMPUTE_SPAN(span, aggs_[i].function,
                         {{"function.name", aggs_[i].function},
                          {"function.options",
                           aggs_[i].options ? aggs_[i].options->ToString() : "<NULLPTR>"},
                          {"function.kind", std::string(kind_name()) + "::Finalize"}});
      KernelContext batch_ctx{plan_->query_context()->exec_context()};
      batch_ctx.SetState(state->agg_states[i].get());
      RETURN_NOT_OK(agg_kernels_[i]->finalize(&batch_ctx, &out_data.values[i]));
      state->agg_states[i].reset();
    }

    ARROW_ASSIGN_OR_RAISE(ExecBatch out_keys, state->grouper->GetUniques());
    std::move(out_keys.values.begin(), out_keys.values.end(),
              out_data.values.begin() + agg_kernels_.size());
    PlaceFields(out_data, agg_kernels_.size() + key_field_ids_.size(), segmenter_values_);
    state->grouper.reset();
    return out_data;
  }

  Status OutputNthBatch(int64_t n) {
    int64_t batch_size = output_batch_size();
    return output_->InputReceived(this, out_data_.Slice(batch_size * n, batch_size));
  }

  Status OutputResult(bool is_last = false, bool traced = false) {
    if (is_last && !traced) {
      auto scope = TraceFinish();
      return OutputResult(is_last, /*traced=*/true);
    }
    GatedUniqueLock lock(gated_shared_mutex_);
    // To simplify merging, ensure that the first grouper is nonempty
    for (size_t i = 0; i < local_states_.size(); i++) {
      if (local_states_[i].grouper) {
        std::swap(local_states_[i], local_states_[0]);
        break;
      }
    }

    RETURN_NOT_OK(Merge());
    ARROW_ASSIGN_OR_RAISE(out_data_, Finalize());

    int64_t num_output_batches = bit_util::CeilDiv(out_data_.length, output_batch_size());
    total_output_batches_ += num_output_batches;
    if (is_last) {
      ARROW_RETURN_NOT_OK(
          output_->InputFinished(this, static_cast<int>(total_output_batches_)));
      RETURN_NOT_OK(plan_->query_context()->StartTaskGroup(output_task_group_id_,
                                                           num_output_batches));
    } else {
      for (int64_t i = 0; i < num_output_batches; i++) {
        ARROW_RETURN_NOT_OK(OutputNthBatch(i));
      }
      ARROW_RETURN_NOT_OK(ReconstructAggregates());
    }
    return Status::OK();
  }

  Status InputReceived(ExecNode* input, ExecBatch batch) override {
    auto scope = TraceInputReceived(batch);

    DCHECK_EQ(input, inputs_[0]);

    auto handler = [this](const ExecBatch& full_batch, const GroupingSegment& segment) {
      if (!segment.extends && segment.offset == 0) RETURN_NOT_OK(OutputResult());
      auto exec_batch = full_batch.Slice(segment.offset, segment.length);
      auto batch = ExecSpan(exec_batch);
      RETURN_NOT_OK(Consume(batch));
      RETURN_NOT_OK(
          GetScalarFields(segmenter_values_, exec_batch, segment_key_field_ids_));
      if (!segment.is_open) RETURN_NOT_OK(OutputResult());
      return Status::OK();
    };
    ARROW_RETURN_NOT_OK(
        HandleSegments(segmenter_, batch, segment_key_field_ids_, handler));

    if (input_counter_.Increment()) {
      ARROW_RETURN_NOT_OK(OutputResult(/*is_last=*/true));
    }
    return Status::OK();
  }

  Status InputFinished(ExecNode* input, int total_batches) override {
    DCHECK_EQ(input, inputs_[0]);

    if (input_counter_.SetTotal(total_batches)) {
      RETURN_NOT_OK(OutputResult(/*is_last=*/true));
    }
    return Status::OK();
  }

  Status StartProducing() override {
    NoteStartProducing(ToStringExtra());
    local_states_.resize(plan_->query_context()->max_concurrency());
    return Status::OK();
  }

  void PauseProducing(ExecNode* output, int32_t counter) override {
    // TODO(ARROW-16260)
    // Without spillover there is no way to handle backpressure in this node
  }

  void ResumeProducing(ExecNode* output, int32_t counter) override {
    // TODO(ARROW-16260)
    // Without spillover there is no way to handle backpressure in this node
  }

  Status StopProducingImpl() override { return Status::OK(); }

 protected:
  std::string ToStringExtra(int indent = 0) const override {
    std::stringstream ss;
    const auto input_schema = inputs_[0]->output_schema();
    ss << "keys=[";
    for (size_t i = 0; i < key_field_ids_.size(); i++) {
      if (i > 0) ss << ", ";
      ss << '"' << input_schema->field(key_field_ids_[i])->name() << '"';
    }
    ss << "], ";
    AggregatesToString(&ss, *input_schema, aggs_, agg_src_fieldsets_, indent);
    return ss.str();
  }

 private:
  struct ThreadLocalState {
    std::unique_ptr<Grouper> grouper;
    std::vector<std::unique_ptr<KernelState>> agg_states;
  };

  ThreadLocalState* GetLocalState() {
    size_t thread_index = plan_->query_context()->GetThreadIndex();
    return &local_states_[thread_index];
  }

  Status InitLocalStateIfNeeded(ThreadLocalState* state) {
    // Get input schema
    auto input_schema = inputs_[0]->output_schema();

    if (state->grouper != nullptr) return Status::OK();

    // Build vector of key field data types
    std::vector<TypeHolder> key_types(key_field_ids_.size());
    for (size_t i = 0; i < key_field_ids_.size(); ++i) {
      auto key_field_id = key_field_ids_[i];
      key_types[i] = input_schema->field(key_field_id)->type().get();
    }

    // Construct grouper
    ARROW_ASSIGN_OR_RAISE(
        state->grouper, Grouper::Make(key_types, plan_->query_context()->exec_context()));

    // Build vector of aggregate source field data types
    std::vector<std::vector<TypeHolder>> agg_src_types(agg_kernels_.size());
    for (size_t i = 0; i < agg_kernels_.size(); ++i) {
      for (const auto& field_id : agg_src_fieldsets_[i]) {
        agg_src_types[i].emplace_back(input_schema->field(field_id)->type().get());
      }
    }

    ARROW_ASSIGN_OR_RAISE(
        state->agg_states,
        InitKernels(agg_kernels_, plan_->query_context()->exec_context(), aggs_,
                    agg_src_types));

    return Status::OK();
  }

  int output_batch_size() const {
    int result =
        static_cast<int>(plan_->query_context()->exec_context()->exec_chunksize());
    if (result < 0) {
      result = 32 * 1024;
    }
    return result;
  }

  int output_task_group_id_;
  std::unique_ptr<GroupingSegmenter> segmenter_;
  std::vector<Datum> segmenter_values_;

  const std::vector<int> key_field_ids_;
  const std::vector<int> segment_key_field_ids_;
  const std::vector<std::vector<TypeHolder>> agg_src_types_;
  const std::vector<std::vector<int>> agg_src_fieldsets_;
  const std::vector<Aggregate> aggs_;
  std::vector<const HashAggregateKernel*> agg_kernels_;

  AtomicCounter input_counter_;
  int64_t total_output_batches_ = 0;

  std::vector<ThreadLocalState> local_states_;
  ExecBatch out_data_;
  GatedSharedMutex gated_shared_mutex_;
};

}  // namespace

namespace internal {

void RegisterAggregateNode(ExecFactoryRegistry* registry) {
  DCHECK_OK(registry->AddFactory(
      "aggregate",
      [](ExecPlan* plan, std::vector<ExecNode*> inputs,
         const ExecNodeOptions& options) -> Result<ExecNode*> {
        const auto& aggregate_options =
            checked_cast<const AggregateNodeOptions&>(options);

        if (aggregate_options.keys.empty()) {
          // construct scalar agg node
          return ScalarAggregateNode::Make(plan, std::move(inputs), options);
        }
        return GroupByNode::Make(plan, std::move(inputs), options);
      }));
}

}  // namespace internal
}  // namespace compute
}  // namespace arrow<|MERGE_RESOLUTION|>--- conflicted
+++ resolved
@@ -44,7 +44,6 @@
 
 namespace {
 
-<<<<<<< HEAD
 /// \brief A gated shared mutex is similar to a shared mutex, in that it allows either
 /// multiple shared readers or a unique writer access to the mutex, except that a waiting
 /// writer gates future readers by preventing them from reacquiring shared access until it
@@ -84,8 +83,6 @@
   TouchGate touch_gate_;
   std::shared_lock<std::shared_mutex> lock_mutex_;
 };
-=======
-namespace {
 
 std::vector<TypeHolder> ExtendWithGroupIdType(const std::vector<TypeHolder>& in_types) {
   std::vector<TypeHolder> aggr_in_types;
@@ -182,9 +179,6 @@
   }
   return fields;
 }
-
-}  // namespace
->>>>>>> e0e740bd
 
 void AggregatesToString(std::stringstream* ss, const Schema& input_schema,
                         const std::vector<Aggregate>& aggs,
@@ -644,10 +638,10 @@
   Status ReconstructAggregates() {
     auto ctx = plan()->query_context()->exec_context();
 
-    ARROW_ASSIGN_OR_RAISE(agg_kernels_, internal::GetKernels(ctx, aggs_, agg_src_types_));
-
-    ARROW_ASSIGN_OR_RAISE(
-        auto agg_states, internal::InitKernels(agg_kernels_, ctx, aggs_, agg_src_types_));
+    ARROW_ASSIGN_OR_RAISE(agg_kernels_, GetKernels(ctx, aggs_, agg_src_types_));
+
+    ARROW_ASSIGN_OR_RAISE(auto agg_states,
+                          InitKernels(agg_kernels_, ctx, aggs_, agg_src_types_));
 
     return Status::OK();
   }
