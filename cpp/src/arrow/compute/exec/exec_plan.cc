// Licensed to the Apache Software Foundation (ASF) under one
// or more contributor license agreements.  See the NOTICE file
// distributed with this work for additional information
// regarding copyright ownership.  The ASF licenses this file
// to you under the Apache License, Version 2.0 (the
// "License"); you may not use this file except in compliance
// with the License.  You may obtain a copy of the License at
//
//   http://www.apache.org/licenses/LICENSE-2.0
//
// Unless required by applicable law or agreed to in writing,
// software distributed under the License is distributed on an
// "AS IS" BASIS, WITHOUT WARRANTIES OR CONDITIONS OF ANY
// KIND, either express or implied.  See the License for the
// specific language governing permissions and limitations
// under the License.

#include "arrow/compute/exec/exec_plan.h"

<<<<<<< HEAD
#include <iostream>
#include <mutex>
#include <thread>
=======
>>>>>>> c2e198b8
#include <unordered_map>
#include <unordered_set>

#include "arrow/compute/exec.h"
#include "arrow/compute/exec/exec_utils.h"
#include "arrow/compute/exec/expression.h"
#include "arrow/compute/exec_internal.h"
#include "arrow/compute/registry.h"
#include "arrow/datum.h"
#include "arrow/record_batch.h"
#include "arrow/result.h"
#include "arrow/util/async_generator.h"
#include "arrow/util/checked_cast.h"
#include "arrow/util/logging.h"
#include "arrow/util/optional.h"

namespace arrow {

using internal::checked_cast;

namespace compute {

namespace {

struct ExecPlanImpl : public ExecPlan {
  explicit ExecPlanImpl(ExecContext* exec_context) : ExecPlan(exec_context) {}

  ~ExecPlanImpl() override {
    if (started_ && !finished_.is_finished()) {
      ARROW_LOG(WARNING) << "Plan was destroyed before finishing";
      StopProducing();
      finished().Wait();
    }
  }

  ExecNode* AddNode(std::unique_ptr<ExecNode> node) {
    if (node->num_inputs() == 0) {
      sources_.push_back(node.get());
    }
    if (node->num_outputs() == 0) {
      sinks_.push_back(node.get());
    }
    nodes_.push_back(std::move(node));
    return nodes_.back().get();
  }

  Status Validate() const {
    if (nodes_.empty()) {
      return Status::Invalid("ExecPlan has no node");
    }
    for (const auto& node : nodes_) {
      RETURN_NOT_OK(node->Validate());
    }
    return Status::OK();
  }

  Status StartProducing() {
    if (started_) {
      return Status::Invalid("restarted ExecPlan");
    }
    started_ = true;

    // producers precede consumers
    sorted_nodes_ = TopoSort();

    std::vector<Future<>> futures;

    Status st = Status::OK();

    using rev_it = std::reverse_iterator<NodeVector::iterator>;
    for (rev_it it(sorted_nodes_.end()), end(sorted_nodes_.begin()); it != end; ++it) {
      auto node = *it;

      st = node->StartProducing();
      if (!st.ok()) {
        // Stop nodes that successfully started, in reverse order
        stopped_ = true;
        StopProducingImpl(it.base(), sorted_nodes_.end());
        break;
      }

      futures.push_back(node->finished());
    }

    finished_ = AllComplete(std::move(futures));
    return st;
  }

  void StopProducing() {
    DCHECK(started_) << "stopped an ExecPlan which never started";
    stopped_ = true;

    StopProducingImpl(sorted_nodes_.begin(), sorted_nodes_.end());
  }

  template <typename It>
  void StopProducingImpl(It begin, It end) {
    for (auto it = begin; it != end; ++it) {
      auto node = *it;
      node->StopProducing();
    }
  }

  NodeVector TopoSort() {
    struct Impl {
      const std::vector<std::unique_ptr<ExecNode>>& nodes;
      std::unordered_set<ExecNode*> visited;
      NodeVector sorted;

      explicit Impl(const std::vector<std::unique_ptr<ExecNode>>& nodes) : nodes(nodes) {
        visited.reserve(nodes.size());
        sorted.resize(nodes.size());

        for (const auto& node : nodes) {
          Visit(node.get());
        }

        DCHECK_EQ(visited.size(), nodes.size());
      }

      void Visit(ExecNode* node) {
        if (visited.count(node) != 0) return;

        for (auto input : node->inputs()) {
          // Ensure that producers are inserted before this consumer
          Visit(input);
        }

        sorted[visited.size()] = node;
        visited.insert(node);
      }
    };

    return std::move(Impl{nodes_}.sorted);
  }

  Future<> finished_ = Future<>::MakeFinished();
  bool started_ = false, stopped_ = false;
  std::vector<std::unique_ptr<ExecNode>> nodes_;
  NodeVector sources_, sinks_;
  NodeVector sorted_nodes_;
};

ExecPlanImpl* ToDerived(ExecPlan* ptr) { return checked_cast<ExecPlanImpl*>(ptr); }

const ExecPlanImpl* ToDerived(const ExecPlan* ptr) {
  return checked_cast<const ExecPlanImpl*>(ptr);
}

util::optional<int> GetNodeIndex(const std::vector<ExecNode*>& nodes,
                                 const ExecNode* node) {
  for (int i = 0; i < static_cast<int>(nodes.size()); ++i) {
    if (nodes[i] == node) return i;
  }
  return util::nullopt;
}

}  // namespace

Result<std::shared_ptr<ExecPlan>> ExecPlan::Make(ExecContext* ctx) {
  return std::shared_ptr<ExecPlan>(new ExecPlanImpl{ctx});
}

ExecNode* ExecPlan::AddNode(std::unique_ptr<ExecNode> node) {
  return ToDerived(this)->AddNode(std::move(node));
}

const ExecPlan::NodeVector& ExecPlan::sources() const {
  return ToDerived(this)->sources_;
}

const ExecPlan::NodeVector& ExecPlan::sinks() const { return ToDerived(this)->sinks_; }

Status ExecPlan::Validate() { return ToDerived(this)->Validate(); }

Status ExecPlan::StartProducing() { return ToDerived(this)->StartProducing(); }

void ExecPlan::StopProducing() { ToDerived(this)->StopProducing(); }

Future<> ExecPlan::finished() { return ToDerived(this)->finished_; }

ExecNode::ExecNode(ExecPlan* plan, NodeVector inputs,
                   std::vector<std::string> input_labels,
                   std::shared_ptr<Schema> output_schema, int num_outputs)
    : plan_(plan),
      inputs_(std::move(inputs)),
      input_labels_(std::move(input_labels)),
      output_schema_(std::move(output_schema)),
      num_outputs_(num_outputs) {
  for (auto input : inputs_) {
    input->outputs_.push_back(this);
  }
}

Status ExecNode::Validate() const {
  if (inputs_.size() != input_labels_.size()) {
    return Status::Invalid("Invalid number of inputs for '", label(), "' (expected ",
                           num_inputs(), ", actual ", input_labels_.size(), ")");
  }

  if (static_cast<int>(outputs_.size()) != num_outputs_) {
    return Status::Invalid("Invalid number of outputs for '", label(), "' (expected ",
                           num_outputs(), ", actual ", outputs_.size(), ")");
  }

  for (auto out : outputs_) {
    auto input_index = GetNodeIndex(out->inputs(), this);
    if (!input_index) {
      return Status::Invalid("Node '", label(), "' outputs to node '", out->label(),
                             "' but is not listed as an input.");
    }
  }

  return Status::OK();
}

bool ExecNode::ErrorIfNotOk(Status status) {
  if (status.ok()) return false;

  for (auto out : outputs_) {
    out->ErrorReceived(this, out == outputs_.back() ? std::move(status) : status);
  }
  return true;
}

ExecFactoryRegistry::AddOnLoad::AddOnLoad(std::string factory_name, Factory factory)
    : AddOnLoad(std::move(factory_name), std::move(factory),
                default_exec_factory_registry()) {}

<<<<<<< HEAD
  const char* kind_name() override { return "SourceNode"; }

  [[noreturn]] static void NoInputs() {
    Unreachable("no inputs; this should never be called");
  }
  [[noreturn]] void InputReceived(ExecNode*, int, ExecBatch) override { NoInputs(); }
  [[noreturn]] void ErrorReceived(ExecNode*, Status) override { NoInputs(); }
  [[noreturn]] void InputFinished(ExecNode*, int) override { NoInputs(); }

  Status StartProducing() override {
    DCHECK(!stop_requested_) << "Restarted SourceNode";

    CallbackOptions options;
    if (auto executor = plan()->exec_context()->executor()) {
      // These options will transfer execution to the desired Executor if necessary.
      // This can happen for in-memory scans where batches didn't require
      // any CPU work to decode. Otherwise, parsing etc should have already
      // been placed us on the desired Executor and no queues will be pushed to.
      options.executor = executor;
      options.should_schedule = ShouldSchedule::IfDifferentExecutor;
    }

    finished_ = Loop([this, options] {
                  std::unique_lock<std::mutex> lock(mutex_);
                  int seq = batch_count_++;
                  if (stop_requested_) {
                    return Future<ControlFlow<int>>::MakeFinished(Break(seq));
                  }
                  lock.unlock();

                  return generator_().Then(
                      [=](const util::optional<ExecBatch>& batch) -> ControlFlow<int> {
                        std::unique_lock<std::mutex> lock(mutex_);
                        if (IsIterationEnd(batch) || stop_requested_) {
                          stop_requested_ = true;
                          return Break(seq);
                        }
                        lock.unlock();

                        outputs_[0]->InputReceived(this, seq, *batch);
                        return Continue();
                      },
                      [=](const Status& error) -> ControlFlow<int> {
                        // NB: ErrorReceived is independent of InputFinished, but
                        // ErrorReceived will usually prompt StopProducing which will
                        // prompt InputFinished. ErrorReceived may still be called from a
                        // node which was requested to stop (indeed, the request to stop
                        // may prompt an error).
                        std::unique_lock<std::mutex> lock(mutex_);
                        stop_requested_ = true;
                        lock.unlock();
                        outputs_[0]->ErrorReceived(this, error);
                        return Break(seq);
                      },
                      options);
                }).Then([&](int seq) { outputs_[0]->InputFinished(this, seq); });

    return Status::OK();
  }

  void PauseProducing(ExecNode* output) override {}

  void ResumeProducing(ExecNode* output) override {}

  void StopProducing(ExecNode* output) override {
    DCHECK_EQ(output, outputs_[0]);
    StopProducing();
  }

  void StopProducing() override {
    std::unique_lock<std::mutex> lock(mutex_);
    stop_requested_ = true;
  }

  Future<> finished() override { return finished_; }

 private:
  std::mutex mutex_;
  bool stop_requested_{false};
  int batch_count_{0};
  Future<> finished_ = Future<>::MakeFinished();
  AsyncGenerator<util::optional<ExecBatch>> generator_;
};

ExecNode* MakeSourceNode(ExecPlan* plan, std::string label,
                         std::shared_ptr<Schema> output_schema,
                         AsyncGenerator<util::optional<ExecBatch>> generator) {
  return plan->EmplaceNode<SourceNode>(plan, std::move(label), std::move(output_schema),
                                       std::move(generator));
}

struct FilterNode : ExecNode {
  FilterNode(ExecNode* input, std::string label, Expression filter)
      : ExecNode(input->plan(), std::move(label), {input}, {"target"},
                 /*output_schema=*/input->output_schema(),
                 /*num_outputs=*/1),
        filter_(std::move(filter)) {}

  const char* kind_name() override { return "FilterNode"; }

  Result<ExecBatch> DoFilter(const ExecBatch& target) {
    ARROW_ASSIGN_OR_RAISE(Expression simplified_filter,
                          SimplifyWithGuarantee(filter_, target.guarantee));

    ARROW_ASSIGN_OR_RAISE(Datum mask, ExecuteScalarExpression(simplified_filter, target,
                                                              plan()->exec_context()));

    if (mask.is_scalar()) {
      const auto& mask_scalar = mask.scalar_as<BooleanScalar>();
      if (mask_scalar.is_valid && mask_scalar.value) {
        return target;
      }

      return target.Slice(0, 0);
    }

    // if the values are all scalar then the mask must also be
    DCHECK(!std::all_of(target.values.begin(), target.values.end(),
                        [](const Datum& value) { return value.is_scalar(); }));

    auto values = target.values;
    for (auto& value : values) {
      if (value.is_scalar()) continue;
      ARROW_ASSIGN_OR_RAISE(value, Filter(value, mask, FilterOptions::Defaults()));
    }
    return ExecBatch::Make(std::move(values));
  }

  void InputReceived(ExecNode* input, int seq, ExecBatch batch) override {
    DCHECK_EQ(input, inputs_[0]);

    auto maybe_filtered = DoFilter(std::move(batch));
    if (ErrorIfNotOk(maybe_filtered.status())) return;

    maybe_filtered->guarantee = batch.guarantee;
    outputs_[0]->InputReceived(this, seq, maybe_filtered.MoveValueUnsafe());
  }

  void ErrorReceived(ExecNode* input, Status error) override {
    DCHECK_EQ(input, inputs_[0]);
    outputs_[0]->ErrorReceived(this, std::move(error));
  }

  void InputFinished(ExecNode* input, int seq) override {
    DCHECK_EQ(input, inputs_[0]);
    outputs_[0]->InputFinished(this, seq);
  }

  Status StartProducing() override { return Status::OK(); }

  void PauseProducing(ExecNode* output) override {}

  void ResumeProducing(ExecNode* output) override {}

  void StopProducing(ExecNode* output) override {
    DCHECK_EQ(output, outputs_[0]);
    StopProducing();
  }

  void StopProducing() override { inputs_[0]->StopProducing(this); }

  Future<> finished() override { return inputs_[0]->finished(); }

 private:
  Expression filter_;
};

Result<ExecNode*> MakeFilterNode(ExecNode* input, std::string label, Expression filter) {
  if (!filter.IsBound()) {
    ARROW_ASSIGN_OR_RAISE(filter, filter.Bind(*input->output_schema()));
  }

  if (filter.type()->id() != Type::BOOL) {
    return Status::TypeError("Filter expression must evaluate to bool, but ",
                             filter.ToString(), " evaluates to ",
                             filter.type()->ToString());
  }

  return input->plan()->EmplaceNode<FilterNode>(input, std::move(label),
                                                std::move(filter));
}

struct ProjectNode : ExecNode {
  ProjectNode(ExecNode* input, std::string label, std::shared_ptr<Schema> output_schema,
              std::vector<Expression> exprs)
      : ExecNode(input->plan(), std::move(label), {input}, {"target"},
                 /*output_schema=*/std::move(output_schema),
                 /*num_outputs=*/1),
        exprs_(std::move(exprs)) {}

  const char* kind_name() override { return "ProjectNode"; }

  Result<ExecBatch> DoProject(const ExecBatch& target) {
    std::vector<Datum> values{exprs_.size()};
    for (size_t i = 0; i < exprs_.size(); ++i) {
      ARROW_ASSIGN_OR_RAISE(Expression simplified_expr,
                            SimplifyWithGuarantee(exprs_[i], target.guarantee));

      ARROW_ASSIGN_OR_RAISE(values[i], ExecuteScalarExpression(simplified_expr, target,
                                                               plan()->exec_context()));
    }
    return ExecBatch{std::move(values), target.length};
  }

  void InputReceived(ExecNode* input, int seq, ExecBatch batch) override {
    DCHECK_EQ(input, inputs_[0]);

    auto maybe_projected = DoProject(std::move(batch));
    if (ErrorIfNotOk(maybe_projected.status())) return;

    maybe_projected->guarantee = batch.guarantee;
    outputs_[0]->InputReceived(this, seq, maybe_projected.MoveValueUnsafe());
  }

  void ErrorReceived(ExecNode* input, Status error) override {
    DCHECK_EQ(input, inputs_[0]);
    outputs_[0]->ErrorReceived(this, std::move(error));
  }

  void InputFinished(ExecNode* input, int seq) override {
    DCHECK_EQ(input, inputs_[0]);
    outputs_[0]->InputFinished(this, seq);
  }

  Status StartProducing() override { return Status::OK(); }

  void PauseProducing(ExecNode* output) override {}

  void ResumeProducing(ExecNode* output) override {}

  void StopProducing(ExecNode* output) override {
    DCHECK_EQ(output, outputs_[0]);
    StopProducing();
  }

  void StopProducing() override { inputs_[0]->StopProducing(this); }

  Future<> finished() override { return inputs_[0]->finished(); }

 private:
  std::vector<Expression> exprs_;
};

Result<ExecNode*> MakeProjectNode(ExecNode* input, std::string label,
                                  std::vector<Expression> exprs,
                                  std::vector<std::string> names) {
  FieldVector fields(exprs.size());

  if (names.size() == 0) {
    names.resize(exprs.size());
    for (size_t i = 0; i < exprs.size(); ++i) {
      names[i] = exprs[i].ToString();
    }
  }

  int i = 0;
  for (auto& expr : exprs) {
    if (!expr.IsBound()) {
      ARROW_ASSIGN_OR_RAISE(expr, expr.Bind(*input->output_schema()));
    }
    fields[i] = field(std::move(names[i]), expr.type());
    ++i;
  }

  return input->plan()->EmplaceNode<ProjectNode>(
      input, std::move(label), schema(std::move(fields)), std::move(exprs));
}

struct SinkNode : ExecNode {
  SinkNode(ExecNode* input, std::string label,
           AsyncGenerator<util::optional<ExecBatch>>* generator)
      : ExecNode(input->plan(), std::move(label), {input}, {"collected"}, {},
                 /*num_outputs=*/0),
        producer_(MakeProducer(generator)) {}

  static PushGenerator<util::optional<ExecBatch>>::Producer MakeProducer(
      AsyncGenerator<util::optional<ExecBatch>>* out_gen) {
    PushGenerator<util::optional<ExecBatch>> gen;
    auto out = gen.producer();
    *out_gen = std::move(gen);
    return out;
  }

  const char* kind_name() override { return "SinkNode"; }

  Status StartProducing() override {
    finished_ = Future<>::Make();
    return Status::OK();
  }

  // sink nodes have no outputs from which to feel backpressure
  [[noreturn]] static void NoOutputs() {
    Unreachable("no outputs; this should never be called");
  }
  [[noreturn]] void ResumeProducing(ExecNode* output) override { NoOutputs(); }
  [[noreturn]] void PauseProducing(ExecNode* output) override { NoOutputs(); }
  [[noreturn]] void StopProducing(ExecNode* output) override { NoOutputs(); }

  void StopProducing() override {
    Finish();
    inputs_[0]->StopProducing(this);
  }

  Future<> finished() override { return finished_; }

  void InputReceived(ExecNode* input, int seq_num, ExecBatch batch) override {
    DCHECK_EQ(input, inputs_[0]);

    bool did_push = producer_.Push(std::move(batch));
    if (!did_push) return;  // producer_ was Closed already

    if (auto total = input_counter_.total()) {
      DCHECK_LE(seq_num, *total);
    }

    if (input_counter_.Increment()) {
      Finish();
    }
  }

  void ErrorReceived(ExecNode* input, Status error) override {
    DCHECK_EQ(input, inputs_[0]);

    producer_.Push(std::move(error));

    if (input_counter_.Cancel()) {
      Finish();
    }
    inputs_[0]->StopProducing(this);
  }

  void InputFinished(ExecNode* input, int seq_stop) override {
    if (input_counter_.SetTotal(seq_stop)) {
      Finish();
    }
  }

 private:
  void Finish() {
    if (producer_.Close()) {
      finished_.MarkFinished();
    }
  }

  AtomicCounter input_counter_;
  Future<> finished_ = Future<>::MakeFinished();

  PushGenerator<util::optional<ExecBatch>>::Producer producer_;
};

AsyncGenerator<util::optional<ExecBatch>> MakeSinkNode(ExecNode* input,
                                                       std::string label) {
  AsyncGenerator<util::optional<ExecBatch>> out;
  (void)input->plan()->EmplaceNode<SinkNode>(input, std::move(label), &out);
  return out;
=======
ExecFactoryRegistry::AddOnLoad::AddOnLoad(std::string factory_name, Factory factory,
                                          ExecFactoryRegistry* registry) {
  DCHECK_OK(registry->AddFactory(std::move(factory_name), std::move(factory)));
>>>>>>> c2e198b8
}

std::shared_ptr<RecordBatchReader> MakeGeneratorReader(
    std::shared_ptr<Schema> schema,
    std::function<Future<util::optional<ExecBatch>>()> gen, MemoryPool* pool) {
  struct Impl : RecordBatchReader {
    std::shared_ptr<Schema> schema() const override { return schema_; }

    Status ReadNext(std::shared_ptr<RecordBatch>* record_batch) override {
      ARROW_ASSIGN_OR_RAISE(auto batch, iterator_.Next());
      if (batch) {
        ARROW_ASSIGN_OR_RAISE(*record_batch, batch->ToRecordBatch(schema_, pool_));
      } else {
        *record_batch = IterationEnd<std::shared_ptr<RecordBatch>>();
      }
      return Status::OK();
    }

    MemoryPool* pool_;
    std::shared_ptr<Schema> schema_;
    Iterator<util::optional<ExecBatch>> iterator_;
  };

  auto out = std::make_shared<Impl>();
  out->pool_ = pool;
  out->schema_ = std::move(schema);
  out->iterator_ = MakeGeneratorIterator(std::move(gen));
  return out;
}

<<<<<<< HEAD
struct ScalarAggregateNode : ExecNode {
  ScalarAggregateNode(ExecNode* input, std::string label,
                      std::shared_ptr<Schema> output_schema,
                      std::vector<const ScalarAggregateKernel*> kernels,
                      std::vector<int> argument_indices,
                      std::vector<std::vector<std::unique_ptr<KernelState>>> states)
      : ExecNode(input->plan(), std::move(label), {input}, {"target"},
                 /*output_schema=*/std::move(output_schema),
                 /*num_outputs=*/1),
        kernels_(std::move(kernels)),
        argument_indices_(std::move(argument_indices)),
        states_(std::move(states)) {}

  const char* kind_name() override { return "ScalarAggregateNode"; }

  Status DoConsume(const ExecBatch& batch, size_t thread_index) {
    for (size_t i = 0; i < kernels_.size(); ++i) {
      KernelContext batch_ctx{plan()->exec_context()};
      batch_ctx.SetState(states_[i][thread_index].get());

      ExecBatch single_column_batch{{batch[argument_indices_[i]]}, batch.length};
      RETURN_NOT_OK(kernels_[i]->consume(&batch_ctx, single_column_batch));
    }
    return Status::OK();
  }

  void InputReceived(ExecNode* input, int seq, ExecBatch batch) override {
    DCHECK_EQ(input, inputs_[0]);

    auto thread_index = get_thread_index_();

    if (ErrorIfNotOk(DoConsume(std::move(batch), thread_index))) return;

    if (input_counter_.Increment()) {
      ErrorIfNotOk(Finish());
    }
  }

  void ErrorReceived(ExecNode* input, Status error) override {
    DCHECK_EQ(input, inputs_[0]);
    outputs_[0]->ErrorReceived(this, std::move(error));
  }

  void InputFinished(ExecNode* input, int num_total) override {
    DCHECK_EQ(input, inputs_[0]);

    if (input_counter_.SetTotal(num_total)) {
      ErrorIfNotOk(Finish());
    }
  }

  Status StartProducing() override {
    finished_ = Future<>::Make();
    // Scalar aggregates will only output a single batch
    outputs_[0]->InputFinished(this, 1);
    return Status::OK();
  }

  void PauseProducing(ExecNode* output) override {}

  void ResumeProducing(ExecNode* output) override {}

  void StopProducing(ExecNode* output) override {
    DCHECK_EQ(output, outputs_[0]);
    StopProducing();
  }

  void StopProducing() override {
    if (input_counter_.Cancel()) {
      finished_.MarkFinished();
    }
    inputs_[0]->StopProducing(this);
  }

  Future<> finished() override { return finished_; }

 private:
  Status Finish() {
    ExecBatch batch{{}, 1};
    batch.values.resize(kernels_.size());

    for (size_t i = 0; i < kernels_.size(); ++i) {
      KernelContext ctx{plan()->exec_context()};
      ARROW_ASSIGN_OR_RAISE(auto merged, ScalarAggregateKernel::MergeAll(
                                             kernels_[i], &ctx, std::move(states_[i])));
      RETURN_NOT_OK(kernels_[i]->finalize(&ctx, &batch.values[i]));
    }

    outputs_[0]->InputReceived(this, 0, std::move(batch));
    finished_.MarkFinished();
    return Status::OK();
  }

  Future<> finished_ = Future<>::MakeFinished();
  const std::vector<const ScalarAggregateKernel*> kernels_;
  const std::vector<int> argument_indices_;

  std::vector<std::vector<std::unique_ptr<KernelState>>> states_;

  ThreadIndexer get_thread_index_;
  AtomicCounter input_counter_;
};

Result<ExecNode*> MakeScalarAggregateNode(ExecNode* input, std::string label,
                                          std::vector<internal::Aggregate> aggregates,
                                          std::vector<FieldRef> arguments,
                                          std::vector<std::string> out_field_names) {
  if (aggregates.size() != arguments.size()) {
    return Status::Invalid("Provided ", aggregates.size(), " aggregates but ",
                           arguments.size(), " arguments.");
  }

  if (aggregates.size() != out_field_names.size()) {
    return Status::Invalid("Provided ", aggregates.size(), " aggregates but ",
                           out_field_names.size(), " field names for the output.");
  }

  auto exec_ctx = input->plan()->exec_context();

  std::vector<const ScalarAggregateKernel*> kernels(aggregates.size());
  std::vector<std::vector<std::unique_ptr<KernelState>>> states(kernels.size());
  FieldVector fields(kernels.size());
  std::vector<int> argument_indices(kernels.size());

  for (size_t i = 0; i < kernels.size(); ++i) {
    if (!arguments[i].IsName()) {
      return Status::NotImplemented("Non name field refs");
    }
    ARROW_ASSIGN_OR_RAISE(auto match,
                          arguments[i].FindOneOrNone(*input->output_schema()));
    argument_indices[i] = match[0];

    ARROW_ASSIGN_OR_RAISE(auto function,
                          exec_ctx->func_registry()->GetFunction(aggregates[i].function));

    if (function->kind() != Function::SCALAR_AGGREGATE) {
      return Status::Invalid("Provided non ScalarAggregateFunction ",
                             aggregates[i].function);
    }

    auto in_type = ValueDescr::Array(input->output_schema()->fields()[i]->type());

    ARROW_ASSIGN_OR_RAISE(const Kernel* kernel, function->DispatchExact({in_type}));
    kernels[i] = static_cast<const ScalarAggregateKernel*>(kernel);
=======
Result<ExecNode*> Declaration::AddToPlan(ExecPlan* plan,
                                         ExecFactoryRegistry* registry) const {
  std::vector<ExecNode*> inputs(this->inputs.size());
>>>>>>> c2e198b8

  size_t i = 0;
  for (const Input& input : this->inputs) {
    if (auto node = util::get_if<ExecNode*>(&input)) {
      inputs[i++] = *node;
      continue;
    }
    ARROW_ASSIGN_OR_RAISE(inputs[i++],
                          util::get<Declaration>(input).AddToPlan(plan, registry));
  }

  ARROW_ASSIGN_OR_RAISE(
      auto node, MakeExecNode(this->factory_name, plan, std::move(inputs), *this->options,
                              registry));
  node->SetLabel(this->label);
  return node;
}

Declaration Declaration::Sequence(std::vector<Declaration> decls) {
  DCHECK(!decls.empty());

  Declaration out = std::move(decls.back());
  decls.pop_back();
  auto receiver = &out;
  while (!decls.empty()) {
    Declaration input = std::move(decls.back());
    decls.pop_back();

    receiver->inputs.emplace_back(std::move(input));
    receiver = &util::get<Declaration>(receiver->inputs.front());
  }
  return out;
}

ExecFactoryRegistry* default_exec_factory_registry() {
  static class : public ExecFactoryRegistry {
   public:
    Result<Factory> GetFactory(const std::string& factory_name) override {
      auto it = factories_.find(factory_name);
      if (it == factories_.end()) {
        return Status::KeyError("ExecNode factory named ", factory_name,
                                " not present in registry.");
      }
      return it->second;
    }

    Status AddFactory(std::string factory_name, Factory factory) override {
      auto it_success = factories_.emplace(std::move(factory_name), std::move(factory));

      if (!it_success.second) {
        const auto& factory_name = it_success.first->first;
        return Status::KeyError("ExecNode factory named ", factory_name,
                                " already registered.");
      }

      return Status::OK();
    }

   private:
    std::unordered_map<std::string, Factory> factories_;
  } instance;

  return &instance;
}

}  // namespace compute
}  // namespace arrow<|MERGE_RESOLUTION|>--- conflicted
+++ resolved
@@ -17,17 +17,10 @@
 
 #include "arrow/compute/exec/exec_plan.h"
 
-<<<<<<< HEAD
-#include <iostream>
-#include <mutex>
-#include <thread>
-=======
->>>>>>> c2e198b8
 #include <unordered_map>
 #include <unordered_set>
 
 #include "arrow/compute/exec.h"
-#include "arrow/compute/exec/exec_utils.h"
 #include "arrow/compute/exec/expression.h"
 #include "arrow/compute/exec_internal.h"
 #include "arrow/compute/registry.h"
@@ -252,367 +245,9 @@
     : AddOnLoad(std::move(factory_name), std::move(factory),
                 default_exec_factory_registry()) {}
 
-<<<<<<< HEAD
-  const char* kind_name() override { return "SourceNode"; }
-
-  [[noreturn]] static void NoInputs() {
-    Unreachable("no inputs; this should never be called");
-  }
-  [[noreturn]] void InputReceived(ExecNode*, int, ExecBatch) override { NoInputs(); }
-  [[noreturn]] void ErrorReceived(ExecNode*, Status) override { NoInputs(); }
-  [[noreturn]] void InputFinished(ExecNode*, int) override { NoInputs(); }
-
-  Status StartProducing() override {
-    DCHECK(!stop_requested_) << "Restarted SourceNode";
-
-    CallbackOptions options;
-    if (auto executor = plan()->exec_context()->executor()) {
-      // These options will transfer execution to the desired Executor if necessary.
-      // This can happen for in-memory scans where batches didn't require
-      // any CPU work to decode. Otherwise, parsing etc should have already
-      // been placed us on the desired Executor and no queues will be pushed to.
-      options.executor = executor;
-      options.should_schedule = ShouldSchedule::IfDifferentExecutor;
-    }
-
-    finished_ = Loop([this, options] {
-                  std::unique_lock<std::mutex> lock(mutex_);
-                  int seq = batch_count_++;
-                  if (stop_requested_) {
-                    return Future<ControlFlow<int>>::MakeFinished(Break(seq));
-                  }
-                  lock.unlock();
-
-                  return generator_().Then(
-                      [=](const util::optional<ExecBatch>& batch) -> ControlFlow<int> {
-                        std::unique_lock<std::mutex> lock(mutex_);
-                        if (IsIterationEnd(batch) || stop_requested_) {
-                          stop_requested_ = true;
-                          return Break(seq);
-                        }
-                        lock.unlock();
-
-                        outputs_[0]->InputReceived(this, seq, *batch);
-                        return Continue();
-                      },
-                      [=](const Status& error) -> ControlFlow<int> {
-                        // NB: ErrorReceived is independent of InputFinished, but
-                        // ErrorReceived will usually prompt StopProducing which will
-                        // prompt InputFinished. ErrorReceived may still be called from a
-                        // node which was requested to stop (indeed, the request to stop
-                        // may prompt an error).
-                        std::unique_lock<std::mutex> lock(mutex_);
-                        stop_requested_ = true;
-                        lock.unlock();
-                        outputs_[0]->ErrorReceived(this, error);
-                        return Break(seq);
-                      },
-                      options);
-                }).Then([&](int seq) { outputs_[0]->InputFinished(this, seq); });
-
-    return Status::OK();
-  }
-
-  void PauseProducing(ExecNode* output) override {}
-
-  void ResumeProducing(ExecNode* output) override {}
-
-  void StopProducing(ExecNode* output) override {
-    DCHECK_EQ(output, outputs_[0]);
-    StopProducing();
-  }
-
-  void StopProducing() override {
-    std::unique_lock<std::mutex> lock(mutex_);
-    stop_requested_ = true;
-  }
-
-  Future<> finished() override { return finished_; }
-
- private:
-  std::mutex mutex_;
-  bool stop_requested_{false};
-  int batch_count_{0};
-  Future<> finished_ = Future<>::MakeFinished();
-  AsyncGenerator<util::optional<ExecBatch>> generator_;
-};
-
-ExecNode* MakeSourceNode(ExecPlan* plan, std::string label,
-                         std::shared_ptr<Schema> output_schema,
-                         AsyncGenerator<util::optional<ExecBatch>> generator) {
-  return plan->EmplaceNode<SourceNode>(plan, std::move(label), std::move(output_schema),
-                                       std::move(generator));
-}
-
-struct FilterNode : ExecNode {
-  FilterNode(ExecNode* input, std::string label, Expression filter)
-      : ExecNode(input->plan(), std::move(label), {input}, {"target"},
-                 /*output_schema=*/input->output_schema(),
-                 /*num_outputs=*/1),
-        filter_(std::move(filter)) {}
-
-  const char* kind_name() override { return "FilterNode"; }
-
-  Result<ExecBatch> DoFilter(const ExecBatch& target) {
-    ARROW_ASSIGN_OR_RAISE(Expression simplified_filter,
-                          SimplifyWithGuarantee(filter_, target.guarantee));
-
-    ARROW_ASSIGN_OR_RAISE(Datum mask, ExecuteScalarExpression(simplified_filter, target,
-                                                              plan()->exec_context()));
-
-    if (mask.is_scalar()) {
-      const auto& mask_scalar = mask.scalar_as<BooleanScalar>();
-      if (mask_scalar.is_valid && mask_scalar.value) {
-        return target;
-      }
-
-      return target.Slice(0, 0);
-    }
-
-    // if the values are all scalar then the mask must also be
-    DCHECK(!std::all_of(target.values.begin(), target.values.end(),
-                        [](const Datum& value) { return value.is_scalar(); }));
-
-    auto values = target.values;
-    for (auto& value : values) {
-      if (value.is_scalar()) continue;
-      ARROW_ASSIGN_OR_RAISE(value, Filter(value, mask, FilterOptions::Defaults()));
-    }
-    return ExecBatch::Make(std::move(values));
-  }
-
-  void InputReceived(ExecNode* input, int seq, ExecBatch batch) override {
-    DCHECK_EQ(input, inputs_[0]);
-
-    auto maybe_filtered = DoFilter(std::move(batch));
-    if (ErrorIfNotOk(maybe_filtered.status())) return;
-
-    maybe_filtered->guarantee = batch.guarantee;
-    outputs_[0]->InputReceived(this, seq, maybe_filtered.MoveValueUnsafe());
-  }
-
-  void ErrorReceived(ExecNode* input, Status error) override {
-    DCHECK_EQ(input, inputs_[0]);
-    outputs_[0]->ErrorReceived(this, std::move(error));
-  }
-
-  void InputFinished(ExecNode* input, int seq) override {
-    DCHECK_EQ(input, inputs_[0]);
-    outputs_[0]->InputFinished(this, seq);
-  }
-
-  Status StartProducing() override { return Status::OK(); }
-
-  void PauseProducing(ExecNode* output) override {}
-
-  void ResumeProducing(ExecNode* output) override {}
-
-  void StopProducing(ExecNode* output) override {
-    DCHECK_EQ(output, outputs_[0]);
-    StopProducing();
-  }
-
-  void StopProducing() override { inputs_[0]->StopProducing(this); }
-
-  Future<> finished() override { return inputs_[0]->finished(); }
-
- private:
-  Expression filter_;
-};
-
-Result<ExecNode*> MakeFilterNode(ExecNode* input, std::string label, Expression filter) {
-  if (!filter.IsBound()) {
-    ARROW_ASSIGN_OR_RAISE(filter, filter.Bind(*input->output_schema()));
-  }
-
-  if (filter.type()->id() != Type::BOOL) {
-    return Status::TypeError("Filter expression must evaluate to bool, but ",
-                             filter.ToString(), " evaluates to ",
-                             filter.type()->ToString());
-  }
-
-  return input->plan()->EmplaceNode<FilterNode>(input, std::move(label),
-                                                std::move(filter));
-}
-
-struct ProjectNode : ExecNode {
-  ProjectNode(ExecNode* input, std::string label, std::shared_ptr<Schema> output_schema,
-              std::vector<Expression> exprs)
-      : ExecNode(input->plan(), std::move(label), {input}, {"target"},
-                 /*output_schema=*/std::move(output_schema),
-                 /*num_outputs=*/1),
-        exprs_(std::move(exprs)) {}
-
-  const char* kind_name() override { return "ProjectNode"; }
-
-  Result<ExecBatch> DoProject(const ExecBatch& target) {
-    std::vector<Datum> values{exprs_.size()};
-    for (size_t i = 0; i < exprs_.size(); ++i) {
-      ARROW_ASSIGN_OR_RAISE(Expression simplified_expr,
-                            SimplifyWithGuarantee(exprs_[i], target.guarantee));
-
-      ARROW_ASSIGN_OR_RAISE(values[i], ExecuteScalarExpression(simplified_expr, target,
-                                                               plan()->exec_context()));
-    }
-    return ExecBatch{std::move(values), target.length};
-  }
-
-  void InputReceived(ExecNode* input, int seq, ExecBatch batch) override {
-    DCHECK_EQ(input, inputs_[0]);
-
-    auto maybe_projected = DoProject(std::move(batch));
-    if (ErrorIfNotOk(maybe_projected.status())) return;
-
-    maybe_projected->guarantee = batch.guarantee;
-    outputs_[0]->InputReceived(this, seq, maybe_projected.MoveValueUnsafe());
-  }
-
-  void ErrorReceived(ExecNode* input, Status error) override {
-    DCHECK_EQ(input, inputs_[0]);
-    outputs_[0]->ErrorReceived(this, std::move(error));
-  }
-
-  void InputFinished(ExecNode* input, int seq) override {
-    DCHECK_EQ(input, inputs_[0]);
-    outputs_[0]->InputFinished(this, seq);
-  }
-
-  Status StartProducing() override { return Status::OK(); }
-
-  void PauseProducing(ExecNode* output) override {}
-
-  void ResumeProducing(ExecNode* output) override {}
-
-  void StopProducing(ExecNode* output) override {
-    DCHECK_EQ(output, outputs_[0]);
-    StopProducing();
-  }
-
-  void StopProducing() override { inputs_[0]->StopProducing(this); }
-
-  Future<> finished() override { return inputs_[0]->finished(); }
-
- private:
-  std::vector<Expression> exprs_;
-};
-
-Result<ExecNode*> MakeProjectNode(ExecNode* input, std::string label,
-                                  std::vector<Expression> exprs,
-                                  std::vector<std::string> names) {
-  FieldVector fields(exprs.size());
-
-  if (names.size() == 0) {
-    names.resize(exprs.size());
-    for (size_t i = 0; i < exprs.size(); ++i) {
-      names[i] = exprs[i].ToString();
-    }
-  }
-
-  int i = 0;
-  for (auto& expr : exprs) {
-    if (!expr.IsBound()) {
-      ARROW_ASSIGN_OR_RAISE(expr, expr.Bind(*input->output_schema()));
-    }
-    fields[i] = field(std::move(names[i]), expr.type());
-    ++i;
-  }
-
-  return input->plan()->EmplaceNode<ProjectNode>(
-      input, std::move(label), schema(std::move(fields)), std::move(exprs));
-}
-
-struct SinkNode : ExecNode {
-  SinkNode(ExecNode* input, std::string label,
-           AsyncGenerator<util::optional<ExecBatch>>* generator)
-      : ExecNode(input->plan(), std::move(label), {input}, {"collected"}, {},
-                 /*num_outputs=*/0),
-        producer_(MakeProducer(generator)) {}
-
-  static PushGenerator<util::optional<ExecBatch>>::Producer MakeProducer(
-      AsyncGenerator<util::optional<ExecBatch>>* out_gen) {
-    PushGenerator<util::optional<ExecBatch>> gen;
-    auto out = gen.producer();
-    *out_gen = std::move(gen);
-    return out;
-  }
-
-  const char* kind_name() override { return "SinkNode"; }
-
-  Status StartProducing() override {
-    finished_ = Future<>::Make();
-    return Status::OK();
-  }
-
-  // sink nodes have no outputs from which to feel backpressure
-  [[noreturn]] static void NoOutputs() {
-    Unreachable("no outputs; this should never be called");
-  }
-  [[noreturn]] void ResumeProducing(ExecNode* output) override { NoOutputs(); }
-  [[noreturn]] void PauseProducing(ExecNode* output) override { NoOutputs(); }
-  [[noreturn]] void StopProducing(ExecNode* output) override { NoOutputs(); }
-
-  void StopProducing() override {
-    Finish();
-    inputs_[0]->StopProducing(this);
-  }
-
-  Future<> finished() override { return finished_; }
-
-  void InputReceived(ExecNode* input, int seq_num, ExecBatch batch) override {
-    DCHECK_EQ(input, inputs_[0]);
-
-    bool did_push = producer_.Push(std::move(batch));
-    if (!did_push) return;  // producer_ was Closed already
-
-    if (auto total = input_counter_.total()) {
-      DCHECK_LE(seq_num, *total);
-    }
-
-    if (input_counter_.Increment()) {
-      Finish();
-    }
-  }
-
-  void ErrorReceived(ExecNode* input, Status error) override {
-    DCHECK_EQ(input, inputs_[0]);
-
-    producer_.Push(std::move(error));
-
-    if (input_counter_.Cancel()) {
-      Finish();
-    }
-    inputs_[0]->StopProducing(this);
-  }
-
-  void InputFinished(ExecNode* input, int seq_stop) override {
-    if (input_counter_.SetTotal(seq_stop)) {
-      Finish();
-    }
-  }
-
- private:
-  void Finish() {
-    if (producer_.Close()) {
-      finished_.MarkFinished();
-    }
-  }
-
-  AtomicCounter input_counter_;
-  Future<> finished_ = Future<>::MakeFinished();
-
-  PushGenerator<util::optional<ExecBatch>>::Producer producer_;
-};
-
-AsyncGenerator<util::optional<ExecBatch>> MakeSinkNode(ExecNode* input,
-                                                       std::string label) {
-  AsyncGenerator<util::optional<ExecBatch>> out;
-  (void)input->plan()->EmplaceNode<SinkNode>(input, std::move(label), &out);
-  return out;
-=======
 ExecFactoryRegistry::AddOnLoad::AddOnLoad(std::string factory_name, Factory factory,
                                           ExecFactoryRegistry* registry) {
   DCHECK_OK(registry->AddFactory(std::move(factory_name), std::move(factory)));
->>>>>>> c2e198b8
 }
 
 std::shared_ptr<RecordBatchReader> MakeGeneratorReader(
@@ -643,156 +278,9 @@
   return out;
 }
 
-<<<<<<< HEAD
-struct ScalarAggregateNode : ExecNode {
-  ScalarAggregateNode(ExecNode* input, std::string label,
-                      std::shared_ptr<Schema> output_schema,
-                      std::vector<const ScalarAggregateKernel*> kernels,
-                      std::vector<int> argument_indices,
-                      std::vector<std::vector<std::unique_ptr<KernelState>>> states)
-      : ExecNode(input->plan(), std::move(label), {input}, {"target"},
-                 /*output_schema=*/std::move(output_schema),
-                 /*num_outputs=*/1),
-        kernels_(std::move(kernels)),
-        argument_indices_(std::move(argument_indices)),
-        states_(std::move(states)) {}
-
-  const char* kind_name() override { return "ScalarAggregateNode"; }
-
-  Status DoConsume(const ExecBatch& batch, size_t thread_index) {
-    for (size_t i = 0; i < kernels_.size(); ++i) {
-      KernelContext batch_ctx{plan()->exec_context()};
-      batch_ctx.SetState(states_[i][thread_index].get());
-
-      ExecBatch single_column_batch{{batch[argument_indices_[i]]}, batch.length};
-      RETURN_NOT_OK(kernels_[i]->consume(&batch_ctx, single_column_batch));
-    }
-    return Status::OK();
-  }
-
-  void InputReceived(ExecNode* input, int seq, ExecBatch batch) override {
-    DCHECK_EQ(input, inputs_[0]);
-
-    auto thread_index = get_thread_index_();
-
-    if (ErrorIfNotOk(DoConsume(std::move(batch), thread_index))) return;
-
-    if (input_counter_.Increment()) {
-      ErrorIfNotOk(Finish());
-    }
-  }
-
-  void ErrorReceived(ExecNode* input, Status error) override {
-    DCHECK_EQ(input, inputs_[0]);
-    outputs_[0]->ErrorReceived(this, std::move(error));
-  }
-
-  void InputFinished(ExecNode* input, int num_total) override {
-    DCHECK_EQ(input, inputs_[0]);
-
-    if (input_counter_.SetTotal(num_total)) {
-      ErrorIfNotOk(Finish());
-    }
-  }
-
-  Status StartProducing() override {
-    finished_ = Future<>::Make();
-    // Scalar aggregates will only output a single batch
-    outputs_[0]->InputFinished(this, 1);
-    return Status::OK();
-  }
-
-  void PauseProducing(ExecNode* output) override {}
-
-  void ResumeProducing(ExecNode* output) override {}
-
-  void StopProducing(ExecNode* output) override {
-    DCHECK_EQ(output, outputs_[0]);
-    StopProducing();
-  }
-
-  void StopProducing() override {
-    if (input_counter_.Cancel()) {
-      finished_.MarkFinished();
-    }
-    inputs_[0]->StopProducing(this);
-  }
-
-  Future<> finished() override { return finished_; }
-
- private:
-  Status Finish() {
-    ExecBatch batch{{}, 1};
-    batch.values.resize(kernels_.size());
-
-    for (size_t i = 0; i < kernels_.size(); ++i) {
-      KernelContext ctx{plan()->exec_context()};
-      ARROW_ASSIGN_OR_RAISE(auto merged, ScalarAggregateKernel::MergeAll(
-                                             kernels_[i], &ctx, std::move(states_[i])));
-      RETURN_NOT_OK(kernels_[i]->finalize(&ctx, &batch.values[i]));
-    }
-
-    outputs_[0]->InputReceived(this, 0, std::move(batch));
-    finished_.MarkFinished();
-    return Status::OK();
-  }
-
-  Future<> finished_ = Future<>::MakeFinished();
-  const std::vector<const ScalarAggregateKernel*> kernels_;
-  const std::vector<int> argument_indices_;
-
-  std::vector<std::vector<std::unique_ptr<KernelState>>> states_;
-
-  ThreadIndexer get_thread_index_;
-  AtomicCounter input_counter_;
-};
-
-Result<ExecNode*> MakeScalarAggregateNode(ExecNode* input, std::string label,
-                                          std::vector<internal::Aggregate> aggregates,
-                                          std::vector<FieldRef> arguments,
-                                          std::vector<std::string> out_field_names) {
-  if (aggregates.size() != arguments.size()) {
-    return Status::Invalid("Provided ", aggregates.size(), " aggregates but ",
-                           arguments.size(), " arguments.");
-  }
-
-  if (aggregates.size() != out_field_names.size()) {
-    return Status::Invalid("Provided ", aggregates.size(), " aggregates but ",
-                           out_field_names.size(), " field names for the output.");
-  }
-
-  auto exec_ctx = input->plan()->exec_context();
-
-  std::vector<const ScalarAggregateKernel*> kernels(aggregates.size());
-  std::vector<std::vector<std::unique_ptr<KernelState>>> states(kernels.size());
-  FieldVector fields(kernels.size());
-  std::vector<int> argument_indices(kernels.size());
-
-  for (size_t i = 0; i < kernels.size(); ++i) {
-    if (!arguments[i].IsName()) {
-      return Status::NotImplemented("Non name field refs");
-    }
-    ARROW_ASSIGN_OR_RAISE(auto match,
-                          arguments[i].FindOneOrNone(*input->output_schema()));
-    argument_indices[i] = match[0];
-
-    ARROW_ASSIGN_OR_RAISE(auto function,
-                          exec_ctx->func_registry()->GetFunction(aggregates[i].function));
-
-    if (function->kind() != Function::SCALAR_AGGREGATE) {
-      return Status::Invalid("Provided non ScalarAggregateFunction ",
-                             aggregates[i].function);
-    }
-
-    auto in_type = ValueDescr::Array(input->output_schema()->fields()[i]->type());
-
-    ARROW_ASSIGN_OR_RAISE(const Kernel* kernel, function->DispatchExact({in_type}));
-    kernels[i] = static_cast<const ScalarAggregateKernel*>(kernel);
-=======
 Result<ExecNode*> Declaration::AddToPlan(ExecPlan* plan,
                                          ExecFactoryRegistry* registry) const {
   std::vector<ExecNode*> inputs(this->inputs.size());
->>>>>>> c2e198b8
 
   size_t i = 0;
   for (const Input& input : this->inputs) {
