--- conflicted
+++ resolved
@@ -39,11 +39,8 @@
 namespace arrow {
 
 using internal::checked_cast;
-<<<<<<< HEAD
+using internal::checked_pointer_cast;
 using BitUtil::CountLeadingZeros;
-=======
-using internal::checked_pointer_cast;
->>>>>>> 7114c4b6
 
 namespace compute {
 
@@ -574,7 +571,6 @@
     ++num_received_;
     if (num_received_ == emit_stop_) {
       lock.unlock();
-      producer_.Push(std::move(batch));
       Finish();
       return;
     }
@@ -582,12 +578,6 @@
     if (emit_stop_ != -1) {
       DCHECK_LE(seq_num, emit_stop_);
     }
-<<<<<<< HEAD
-=======
-
-    lock.unlock();
-    producer_.Push(std::move(batch));
->>>>>>> 7114c4b6
   }
 
   void ErrorReceived(ExecNode* input, Status error) override {
@@ -600,13 +590,8 @@
   void InputFinished(ExecNode* input, int seq_stop) override {
     std::unique_lock<std::mutex> lock(mutex_);
     emit_stop_ = seq_stop;
-<<<<<<< HEAD
-    lock.unlock();
-    if (num_received_ == emit_stop_) {
-=======
     if (num_received_ == emit_stop_) {
       lock.unlock();
->>>>>>> 7114c4b6
       Finish();
     }
   }
@@ -634,7 +619,206 @@
   return out;
 }
 
-<<<<<<< HEAD
+std::shared_ptr<RecordBatchReader> MakeGeneratorReader(
+    std::shared_ptr<Schema> schema,
+    std::function<Future<util::optional<ExecBatch>>()> gen, MemoryPool* pool) {
+  struct Impl : RecordBatchReader {
+    std::shared_ptr<Schema> schema() const override { return schema_; }
+
+    Status ReadNext(std::shared_ptr<RecordBatch>* record_batch) override {
+      ARROW_ASSIGN_OR_RAISE(auto batch, iterator_.Next());
+      if (batch) {
+        ARROW_ASSIGN_OR_RAISE(*record_batch, batch->ToRecordBatch(schema_, pool_));
+      } else {
+        *record_batch = IterationEnd<std::shared_ptr<RecordBatch>>();
+      }
+      return Status::OK();
+    }
+
+    MemoryPool* pool_;
+    std::shared_ptr<Schema> schema_;
+    Iterator<util::optional<ExecBatch>> iterator_;
+  };
+
+  auto out = std::make_shared<Impl>();
+  out->pool_ = pool;
+  out->schema_ = std::move(schema);
+  out->iterator_ = MakeGeneratorIterator(std::move(gen));
+  return out;
+}
+
+struct ScalarAggregateNode : ExecNode {
+  ScalarAggregateNode(ExecNode* input, std::string label,
+                      std::shared_ptr<Schema> output_schema,
+                      std::vector<const ScalarAggregateKernel*> kernels,
+                      std::vector<std::vector<std::unique_ptr<KernelState>>> states)
+      : ExecNode(input->plan(), std::move(label), {input}, {"target"},
+                 /*output_schema=*/std::move(output_schema),
+                 /*num_outputs=*/1),
+        kernels_(std::move(kernels)),
+        states_(std::move(states)) {}
+
+  const char* kind_name() override { return "ScalarAggregateNode"; }
+
+  Status DoConsume(const ExecBatch& batch, size_t thread_index) {
+    for (size_t i = 0; i < kernels_.size(); ++i) {
+      KernelContext batch_ctx{plan()->exec_context()};
+      batch_ctx.SetState(states_[i][thread_index].get());
+      ExecBatch single_column_batch{{batch.values[i]}, batch.length};
+      RETURN_NOT_OK(kernels_[i]->consume(&batch_ctx, single_column_batch));
+    }
+    return Status::OK();
+  }
+
+  void InputReceived(ExecNode* input, int seq, ExecBatch batch) override {
+    DCHECK_EQ(input, inputs_[0]);
+
+    std::unique_lock<std::mutex> lock(mutex_);
+    auto it =
+        thread_indices_.emplace(std::this_thread::get_id(), thread_indices_.size()).first;
+    ++num_received_;
+    auto thread_index = it->second;
+
+    lock.unlock();
+
+    Status st = DoConsume(std::move(batch), thread_index);
+    if (!st.ok()) {
+      outputs_[0]->ErrorReceived(this, std::move(st));
+      return;
+    }
+
+    lock.lock();
+    st = MaybeFinish(&lock);
+    if (!st.ok()) {
+      outputs_[0]->ErrorReceived(this, std::move(st));
+    }
+  }
+
+  void ErrorReceived(ExecNode* input, Status error) override {
+    DCHECK_EQ(input, inputs_[0]);
+    outputs_[0]->ErrorReceived(this, std::move(error));
+  }
+
+  void InputFinished(ExecNode* input, int seq) override {
+    DCHECK_EQ(input, inputs_[0]);
+    std::unique_lock<std::mutex> lock(mutex_);
+    num_total_ = seq;
+    Status st = MaybeFinish(&lock);
+
+    if (!st.ok()) {
+      outputs_[0]->ErrorReceived(this, std::move(st));
+    }
+  }
+
+  Status StartProducing() override {
+    finished_ = Future<>::Make();
+    // Scalar aggregates will only output a single batch
+    outputs_[0]->InputFinished(this, 1);
+    return Status::OK();
+  }
+
+  void PauseProducing(ExecNode* output) override {}
+
+  void ResumeProducing(ExecNode* output) override {}
+
+  void StopProducing(ExecNode* output) override {
+    DCHECK_EQ(output, outputs_[0]);
+    StopProducing();
+  }
+
+  void StopProducing() override {
+    inputs_[0]->StopProducing(this);
+    finished_.MarkFinished();
+  }
+
+  Future<> finished() override { return finished_; }
+
+ private:
+  Status MaybeFinish(std::unique_lock<std::mutex>* lock) {
+    if (num_received_ != num_total_) return Status::OK();
+
+    if (finished_.is_finished()) return Status::OK();
+
+    ExecBatch batch{{}, 1};
+    batch.values.resize(kernels_.size());
+
+    for (size_t i = 0; i < kernels_.size(); ++i) {
+      KernelContext ctx{plan()->exec_context()};
+      ARROW_ASSIGN_OR_RAISE(auto merged, ScalarAggregateKernel::MergeAll(
+                                             kernels_[i], &ctx, std::move(states_[i])));
+      RETURN_NOT_OK(kernels_[i]->finalize(&ctx, &batch.values[i]));
+    }
+    lock->unlock();
+
+    outputs_[0]->InputReceived(this, 0, batch);
+
+    finished_.MarkFinished();
+    return Status::OK();
+  }
+
+  Future<> finished_ = Future<>::MakeFinished();
+  std::vector<const ScalarAggregateKernel*> kernels_;
+  std::vector<std::vector<std::unique_ptr<KernelState>>> states_;
+  std::unordered_map<std::thread::id, size_t> thread_indices_;
+  std::mutex mutex_;
+  int num_received_ = 0, num_total_;
+};
+
+Result<ExecNode*> MakeScalarAggregateNode(ExecNode* input, std::string label,
+                                          std::vector<internal::Aggregate> aggregates) {
+  if (input->output_schema()->num_fields() != static_cast<int>(aggregates.size())) {
+    return Status::Invalid("Provided ", aggregates.size(),
+                           " aggregates, expected one for each field of ",
+                           input->output_schema()->ToString());
+  }
+
+  auto exec_ctx = input->plan()->exec_context();
+
+  std::vector<const ScalarAggregateKernel*> kernels(aggregates.size());
+  std::vector<std::vector<std::unique_ptr<KernelState>>> states(kernels.size());
+  FieldVector fields(kernels.size());
+
+  for (size_t i = 0; i < kernels.size(); ++i) {
+    ARROW_ASSIGN_OR_RAISE(auto function,
+                          exec_ctx->func_registry()->GetFunction(aggregates[i].function));
+
+    if (function->kind() != Function::SCALAR_AGGREGATE) {
+      return Status::Invalid("Provided non ScalarAggregateFunction ",
+                             aggregates[i].function);
+    }
+
+    auto in_type = ValueDescr::Array(input->output_schema()->fields()[i]->type());
+
+    ARROW_ASSIGN_OR_RAISE(const Kernel* kernel, function->DispatchExact({in_type}));
+    kernels[i] = static_cast<const ScalarAggregateKernel*>(kernel);
+
+    if (aggregates[i].options == nullptr) {
+      aggregates[i].options = function->default_options();
+    }
+
+    KernelContext kernel_ctx{exec_ctx};
+    states[i].resize(exec_ctx->executor() ? exec_ctx->executor()->GetCapacity() : 1);
+    RETURN_NOT_OK(Kernel::InitAll(&kernel_ctx,
+                                  KernelInitArgs{kernels[i],
+                                                 {
+                                                     in_type,
+                                                 },
+                                                 aggregates[i].options},
+                                  &states[i]));
+
+    // pick one to resolve the kernel signature
+    kernel_ctx.SetState(states[i][0].get());
+    ARROW_ASSIGN_OR_RAISE(
+        auto descr, kernels[i]->signature->out_type().Resolve(&kernel_ctx, {in_type}));
+
+    fields[i] = field(aggregates[i].function, std::move(descr.type));
+  }
+
+  return input->plan()->EmplaceNode<ScalarAggregateNode>(
+      input, std::move(label), schema(std::move(fields)), std::move(kernels),
+      std::move(states));
+}
+
 template<typename T>
 class SharedSequenceOfObjects {
 public:
@@ -923,63 +1107,12 @@
       }));
     }
 
-=======
-std::shared_ptr<RecordBatchReader> MakeGeneratorReader(
-    std::shared_ptr<Schema> schema,
-    std::function<Future<util::optional<ExecBatch>>()> gen, MemoryPool* pool) {
-  struct Impl : RecordBatchReader {
-    std::shared_ptr<Schema> schema() const override { return schema_; }
-
-    Status ReadNext(std::shared_ptr<RecordBatch>* record_batch) override {
-      ARROW_ASSIGN_OR_RAISE(auto batch, iterator_.Next());
-      if (batch) {
-        ARROW_ASSIGN_OR_RAISE(*record_batch, batch->ToRecordBatch(schema_, pool_));
-      } else {
-        *record_batch = IterationEnd<std::shared_ptr<RecordBatch>>();
-      }
-      return Status::OK();
-    }
-
-    MemoryPool* pool_;
-    std::shared_ptr<Schema> schema_;
-    Iterator<util::optional<ExecBatch>> iterator_;
-  };
-
-  auto out = std::make_shared<Impl>();
-  out->pool_ = pool;
-  out->schema_ = std::move(schema);
-  out->iterator_ = MakeGeneratorIterator(std::move(gen));
-  return out;
-}
-
-struct ScalarAggregateNode : ExecNode {
-  ScalarAggregateNode(ExecNode* input, std::string label,
-                      std::shared_ptr<Schema> output_schema,
-                      std::vector<const ScalarAggregateKernel*> kernels,
-                      std::vector<std::vector<std::unique_ptr<KernelState>>> states)
-      : ExecNode(input->plan(), std::move(label), {input}, {"target"},
-                 /*output_schema=*/std::move(output_schema),
-                 /*num_outputs=*/1),
-        kernels_(std::move(kernels)),
-        states_(std::move(states)) {}
-
-  const char* kind_name() override { return "ScalarAggregateNode"; }
-
-  Status DoConsume(const ExecBatch& batch, size_t thread_index) {
-    for (size_t i = 0; i < kernels_.size(); ++i) {
-      KernelContext batch_ctx{plan()->exec_context()};
-      batch_ctx.SetState(states_[i][thread_index].get());
-      ExecBatch single_column_batch{{batch.values[i]}, batch.length};
-      RETURN_NOT_OK(kernels_[i]->consume(&batch_ctx, single_column_batch));
-    }
->>>>>>> 7114c4b6
     return Status::OK();
   }
 
   void InputReceived(ExecNode* input, int seq, ExecBatch batch) override {
     DCHECK_EQ(input, inputs_[0]);
 
-<<<<<<< HEAD
     if (finished_.is_finished()) {
       return;
     }
@@ -999,43 +1132,18 @@
         ErrorReceived(input, status);
         return;
       }
-=======
-    std::unique_lock<std::mutex> lock(mutex_);
-    auto it =
-        thread_indices_.emplace(std::this_thread::get_id(), thread_indices_.size()).first;
-    ++num_received_;
-    auto thread_index = it->second;
-
-    lock.unlock();
-
-    Status st = DoConsume(std::move(batch), thread_index);
-    if (!st.ok()) {
-      outputs_[0]->ErrorReceived(this, std::move(st));
-      return;
-    }
-
-    lock.lock();
-    st = MaybeFinish(&lock);
-    if (!st.ok()) {
-      outputs_[0]->ErrorReceived(this, std::move(st));
->>>>>>> 7114c4b6
     }
   }
 
   void ErrorReceived(ExecNode* input, Status error) override {
     DCHECK_EQ(input, inputs_[0]);
-<<<<<<< HEAD
 
     outputs_[0]->ErrorReceived(this, std::move(error));
     StopProducing();
-=======
-    outputs_[0]->ErrorReceived(this, std::move(error));
->>>>>>> 7114c4b6
   }
 
   void InputFinished(ExecNode* input, int seq) override {
     DCHECK_EQ(input, inputs_[0]);
-<<<<<<< HEAD
 
     num_input_batches_total_.store(seq);
     if (num_input_batches_processed_.load() == num_input_batches_total_.load()) {
@@ -1044,24 +1152,11 @@
       if (!status.ok()) {
         ErrorReceived(input, status);
       }
-=======
-    std::unique_lock<std::mutex> lock(mutex_);
-    num_total_ = seq;
-    Status st = MaybeFinish(&lock);
-
-    if (!st.ok()) {
-      outputs_[0]->ErrorReceived(this, std::move(st));
->>>>>>> 7114c4b6
     }
   }
 
   Status StartProducing() override {
     finished_ = Future<>::Make();
-<<<<<<< HEAD
-=======
-    // Scalar aggregates will only output a single batch
-    outputs_[0]->InputFinished(this, 1);
->>>>>>> 7114c4b6
     return Status::OK();
   }
 
@@ -1071,7 +1166,6 @@
 
   void StopProducing(ExecNode* output) override {
     DCHECK_EQ(output, outputs_[0]);
-<<<<<<< HEAD
     inputs_[0]->StopProducing(this);
 
     finished_.MarkFinished();
@@ -1167,102 +1261,6 @@
       input, std::move(label), schema(std::move(output_fields)), ctx,
       std::move(key_field_ids), std::move(agg_src_field_ids),
       std::move(aggs), std::move(agg_kernels));
-=======
-    StopProducing();
-  }
-
-  void StopProducing() override {
-    inputs_[0]->StopProducing(this);
-    finished_.MarkFinished();
-  }
-
-  Future<> finished() override { return finished_; }
-
- private:
-  Status MaybeFinish(std::unique_lock<std::mutex>* lock) {
-    if (num_received_ != num_total_) return Status::OK();
-
-    if (finished_.is_finished()) return Status::OK();
-
-    ExecBatch batch{{}, 1};
-    batch.values.resize(kernels_.size());
-
-    for (size_t i = 0; i < kernels_.size(); ++i) {
-      KernelContext ctx{plan()->exec_context()};
-      ARROW_ASSIGN_OR_RAISE(auto merged, ScalarAggregateKernel::MergeAll(
-                                             kernels_[i], &ctx, std::move(states_[i])));
-      RETURN_NOT_OK(kernels_[i]->finalize(&ctx, &batch.values[i]));
-    }
-    lock->unlock();
-
-    outputs_[0]->InputReceived(this, 0, batch);
-
-    finished_.MarkFinished();
-    return Status::OK();
-  }
-
-  Future<> finished_ = Future<>::MakeFinished();
-  std::vector<const ScalarAggregateKernel*> kernels_;
-  std::vector<std::vector<std::unique_ptr<KernelState>>> states_;
-  std::unordered_map<std::thread::id, size_t> thread_indices_;
-  std::mutex mutex_;
-  int num_received_ = 0, num_total_;
-};
-
-Result<ExecNode*> MakeScalarAggregateNode(ExecNode* input, std::string label,
-                                          std::vector<internal::Aggregate> aggregates) {
-  if (input->output_schema()->num_fields() != static_cast<int>(aggregates.size())) {
-    return Status::Invalid("Provided ", aggregates.size(),
-                           " aggregates, expected one for each field of ",
-                           input->output_schema()->ToString());
-  }
-
-  auto exec_ctx = input->plan()->exec_context();
-
-  std::vector<const ScalarAggregateKernel*> kernels(aggregates.size());
-  std::vector<std::vector<std::unique_ptr<KernelState>>> states(kernels.size());
-  FieldVector fields(kernels.size());
-
-  for (size_t i = 0; i < kernels.size(); ++i) {
-    ARROW_ASSIGN_OR_RAISE(auto function,
-                          exec_ctx->func_registry()->GetFunction(aggregates[i].function));
-
-    if (function->kind() != Function::SCALAR_AGGREGATE) {
-      return Status::Invalid("Provided non ScalarAggregateFunction ",
-                             aggregates[i].function);
-    }
-
-    auto in_type = ValueDescr::Array(input->output_schema()->fields()[i]->type());
-
-    ARROW_ASSIGN_OR_RAISE(const Kernel* kernel, function->DispatchExact({in_type}));
-    kernels[i] = static_cast<const ScalarAggregateKernel*>(kernel);
-
-    if (aggregates[i].options == nullptr) {
-      aggregates[i].options = function->default_options();
-    }
-
-    KernelContext kernel_ctx{exec_ctx};
-    states[i].resize(exec_ctx->executor() ? exec_ctx->executor()->GetCapacity() : 1);
-    RETURN_NOT_OK(Kernel::InitAll(&kernel_ctx,
-                                  KernelInitArgs{kernels[i],
-                                                 {
-                                                     in_type,
-                                                 },
-                                                 aggregates[i].options},
-                                  &states[i]));
-
-    // pick one to resolve the kernel signature
-    kernel_ctx.SetState(states[i][0].get());
-    ARROW_ASSIGN_OR_RAISE(
-        auto descr, kernels[i]->signature->out_type().Resolve(&kernel_ctx, {in_type}));
-
-    fields[i] = field(aggregates[i].function, std::move(descr.type));
-  }
-
-  return input->plan()->EmplaceNode<ScalarAggregateNode>(
-      input, std::move(label), schema(std::move(fields)), std::move(kernels),
-      std::move(states));
->>>>>>> 7114c4b6
 }
 
 }  // namespace compute
