--- conflicted
+++ resolved
@@ -486,13 +486,9 @@
   // turned into output record batches.
 
  public:
-<<<<<<< HEAD
-  InputState(bool must_hash, bool may_rehash, KeyHasher* key_hasher,
-             BackpressureHandler handler, const std::shared_ptr<arrow::Schema>& schema,
-=======
   InputState(size_t index, TolType tolerance, bool must_hash, bool may_rehash,
-             KeyHasher* key_hasher, const std::shared_ptr<arrow::Schema>& schema,
->>>>>>> a49b0f8f
+             KeyHasher* key_hasher, BackpressureHandler handler,
+             const std::shared_ptr<arrow::Schema>& schema,
              const col_index_t time_col_index,
              const std::vector<col_index_t>& key_col_index)
       : queue_(std::move(handler)),
@@ -512,8 +508,9 @@
   }
 
   static Result<std::unique_ptr<InputState>> Make(
-      bool must_hash, bool may_rehash, KeyHasher* key_hasher, ExecNode* node,
-      ExecNode* output, std::atomic<int32_t>& backpressure_counter,
+      size_t index, TolType tolerance, bool must_hash, bool may_rehash,
+      KeyHasher* key_hasher, ExecNode* node, ExecNode* output,
+      std::atomic<int32_t>& backpressure_counter,
       const std::shared_ptr<arrow::Schema>& schema, const col_index_t time_col_index,
       const std::vector<col_index_t>& key_col_index) {
     constexpr size_t low_threshold = 4, high_threshold = 8;
@@ -522,9 +519,9 @@
     ARROW_ASSIGN_OR_RAISE(auto handler,
                           BackpressureHandler::Make(low_threshold, high_threshold,
                                                     std::move(backpressure_control)));
-    return std::make_unique<InputState>(must_hash, may_rehash, key_hasher,
-                                        std::move(handler), schema, time_col_index,
-                                        key_col_index);
+    return std::make_unique<InputState>(index, tolerance, must_hash, may_rehash,
+                                        key_hasher, std::move(handler), schema,
+                                        time_col_index, key_col_index);
   }
 
   col_index_t InitSrcToDstMapping(col_index_t dst_offset, bool skip_time_and_key_fields) {
@@ -1118,15 +1115,6 @@
     ~Defer() noexcept { callable(); }
   };
 
-<<<<<<< HEAD
-  bool CheckEnded() {
-    if (state_.at(0)->Finished()) {
-      ErrorIfNotOk(plan_->ScheduleTask([this] {
-        Defer cleanup([this]() { finished_.MarkFinished(); });
-        outputs_[0]->InputFinished(this, batches_produced_);
-        return Status::OK();
-      }));
-=======
   void EndFromProcessThread() {
     // We must spawn a new task to transfer off the process thread when
     // marking this finished.  Otherwise there is a chance that doing so could
@@ -1141,7 +1129,6 @@
   bool CheckEnded() {
     if (state_.at(0)->Finished()) {
       EndFromProcessThread();
->>>>>>> a49b0f8f
       return false;
     }
     return true;
@@ -1168,10 +1155,7 @@
         }));
       } else {
         ErrorIfNotOk(result.status());
-<<<<<<< HEAD
-=======
         EndFromProcessThread();
->>>>>>> a49b0f8f
         return false;
       }
     }
@@ -1199,12 +1183,6 @@
       if (!Process()) {
         return;
       }
-<<<<<<< HEAD
-      if (!Process()) {
-        return;
-      }
-=======
->>>>>>> a49b0f8f
     }
   }
 
@@ -1224,21 +1202,14 @@
     }
     auto inputs = this->inputs();
     for (size_t i = 0; i < inputs.size(); i++) {
-<<<<<<< HEAD
       RETURN_NOT_OK(key_hashers_[i]->Init(plan()->exec_context(), output_schema()));
       ARROW_ASSIGN_OR_RAISE(
           auto input_state,
-          InputState::Make(must_hash_, may_rehash_, key_hashers_[i].get(), inputs[i],
-                           this, backpressure_counter_, inputs[i]->output_schema(),
-                           indices_of_on_key_[i], indices_of_by_key_[i]));
+          InputState::Make(i, tolerance_, must_hash_, may_rehash_, key_hashers_[i].get(),
+                           inputs[i], this, backpressure_counter_,
+                           inputs[i]->output_schema(), indices_of_on_key_[i],
+                           indices_of_by_key_[i]));
       state_.push_back(std::move(input_state));
-=======
-      RETURN_NOT_OK(key_hashers_[i]->Init(plan()->query_context()->exec_context(),
-                                          output_schema()));
-      state_.push_back(std::make_unique<InputState>(
-          i, tolerance_, must_hash_, may_rehash_, key_hashers_[i].get(),
-          inputs[i]->output_schema(), indices_of_on_key_[i], indices_of_by_key_[i]));
->>>>>>> a49b0f8f
     }
 
     col_index_t dst_offset = 0;
@@ -1359,10 +1330,7 @@
     const DataType* on_key_type = NULLPTR;
     std::vector<const DataType*> by_key_type(n_by, NULLPTR);
     // Take all non-key, non-time RHS fields
-<<<<<<< HEAD
     int output_field_idx = 0;
-=======
->>>>>>> a49b0f8f
     for (size_t j = 0; j < input_schema.size(); ++j) {
       const auto& on_field_ix = indices_of_on_key[j];
       const auto& by_field_ix = indices_of_by_key[j];
@@ -1396,11 +1364,8 @@
 
       for (int i = 0; i < input_schema[j]->num_fields(); ++i) {
         const auto field = input_schema[j]->field(i);
-<<<<<<< HEAD
         bool as_output;        // true if the field appears as an output
         int final_output_idx;  // the final output index for the field
-=======
->>>>>>> a49b0f8f
         if (i == on_field_ix) {
           ARROW_RETURN_NOT_OK(is_valid_on_field(field));
           // Only add on field from the left table
@@ -1453,71 +1418,10 @@
       } else if (n_by != by_key.size()) {
         return Status::Invalid("inconsistent size of by-key across inputs");
       }
-<<<<<<< HEAD
     }
     return n_by;
   }
 
-  static Result<std::vector<col_index_t>> GetIndicesOfOnKey(
-      const std::vector<std::shared_ptr<Schema>>& input_schema,
-      const std::vector<asofjoin::AsofJoinKeys>& input_keys) {
-    if (input_schema.size() != input_keys.size()) {
-      return Status::Invalid("mismatching number of input schema and keys");
-    }
-    size_t n_input = input_schema.size();
-    std::vector<col_index_t> indices_of_on_key(n_input);
-    for (size_t i = 0; i < n_input; ++i) {
-      const auto& on_key = input_keys[i].on_key;
-      ARROW_ASSIGN_OR_RAISE(indices_of_on_key[i],
-                            FindColIndex(*input_schema[i], on_key, "on"));
-    }
-    return indices_of_on_key;
-  }
-
-  static Result<std::vector<std::vector<col_index_t>>> GetIndicesOfByKey(
-      const std::vector<std::shared_ptr<Schema>>& input_schema,
-      const std::vector<asofjoin::AsofJoinKeys>& input_keys) {
-    if (input_schema.size() != input_keys.size()) {
-      return Status::Invalid("mismatching number of input schema and keys");
-    }
-    ARROW_ASSIGN_OR_RAISE(size_t n_by, GetByKeySize(input_keys));
-    size_t n_input = input_schema.size();
-    std::vector<std::vector<col_index_t>> indices_of_by_key(
-        n_input, std::vector<col_index_t>(n_by));
-    for (size_t i = 0; i < n_input; ++i) {
-      for (size_t k = 0; k < n_by; k++) {
-        const auto& by_key = input_keys[i].by_key;
-        ARROW_ASSIGN_OR_RAISE(indices_of_by_key[i][k],
-                              FindColIndex(*input_schema[i], by_key[k], "by"));
-      }
-    }
-    return indices_of_by_key;
-  }
-
-  static arrow::Result<ExecNode*> Make(ExecPlan* plan, std::vector<ExecNode*> inputs,
-                                       const ExecNodeOptions& options) {
-    DCHECK_GE(inputs.size(), 2) << "Must have at least two inputs";
-
-    const auto& join_options = checked_cast<const AsofJoinNodeOptions&>(options);
-    if (join_options.tolerance < 0) {
-      return Status::Invalid("AsOfJoin tolerance must be non-negative but is ",
-                             join_options.tolerance);
-=======
->>>>>>> a49b0f8f
-    }
-    return n_by;
-  }
-
-<<<<<<< HEAD
-    ARROW_ASSIGN_OR_RAISE(size_t n_by, GetByKeySize(join_options.input_keys));
-    size_t n_input = inputs.size();
-    std::vector<std::string> input_labels(n_input);
-    std::vector<std::shared_ptr<Schema>> input_schema(n_input);
-    for (size_t i = 0; i < n_input; ++i) {
-      input_labels[i] = i == 0 ? "left" : "right_" + ToChars(i);
-      input_schema[i] = inputs[i]->output_schema();
-    }
-=======
   static Result<std::vector<col_index_t>> GetIndicesOfOnKey(
       const std::vector<std::shared_ptr<Schema>>& input_schema,
       const std::vector<asofjoin::AsofJoinKeys>& input_keys) {
@@ -1566,7 +1470,6 @@
       input_labels[i] = i == 0 ? "left" : "right_" + ToChars(i);
       input_schema[i] = inputs[i]->output_schema();
     }
->>>>>>> a49b0f8f
     ARROW_ASSIGN_OR_RAISE(std::vector<col_index_t> indices_of_on_key,
                           GetIndicesOfOnKey(input_schema, join_options.input_keys));
     ARROW_ASSIGN_OR_RAISE(std::vector<std::vector<col_index_t>> indices_of_by_key,
@@ -1690,21 +1593,13 @@
 
 Result<std::shared_ptr<Schema>> MakeOutputSchema(
     const std::vector<std::shared_ptr<Schema>>& input_schema,
-<<<<<<< HEAD
     const std::vector<AsofJoinKeys>& input_keys, std::vector<int>* field_output_indices) {
-=======
-    const std::vector<AsofJoinKeys>& input_keys) {
->>>>>>> a49b0f8f
   ARROW_ASSIGN_OR_RAISE(std::vector<col_index_t> indices_of_on_key,
                         AsofJoinNode::GetIndicesOfOnKey(input_schema, input_keys));
   ARROW_ASSIGN_OR_RAISE(std::vector<std::vector<col_index_t>> indices_of_by_key,
                         AsofJoinNode::GetIndicesOfByKey(input_schema, input_keys));
   return AsofJoinNode::MakeOutputSchema(input_schema, indices_of_on_key,
-<<<<<<< HEAD
                                         indices_of_by_key, field_output_indices);
-=======
-                                        indices_of_by_key);
->>>>>>> a49b0f8f
 }
 
 }  // namespace asofjoin
