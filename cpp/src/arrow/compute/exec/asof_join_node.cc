--- conflicted
+++ resolved
@@ -1581,11 +1581,7 @@
       must_hash_(must_hash),
       may_rehash_(may_rehash),
       tolerance_(tolerance),
-<<<<<<< HEAD
-      backpressure_counter_(0),
-=======
       backpressure_counter_(1),
->>>>>>> 48fa0a86
       process_(),
       process_thread_(&AsofJoinNode::ProcessThreadWrapper, this) {}
 
