--- conflicted
+++ resolved
@@ -472,8 +472,6 @@
   return Status::OK();
 }
 
-<<<<<<< HEAD
-=======
 class HashJoinNode;
 
 // This is a struct encapsulating things related to Bloom filters and pushing them around
@@ -657,7 +655,6 @@
   } eval_;
 };
 
->>>>>>> 6e869328
 class HashJoinNode : public ExecNode {
  public:
   HashJoinNode(ExecPlan* plan, NodeVector inputs, const HashJoinNodeOptions& join_options,
