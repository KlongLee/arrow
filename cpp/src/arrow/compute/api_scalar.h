// Licensed to the Apache Software Foundation (ASF) under one
// or more contributor license agreements.  See the NOTICE file
// distributed with this work for additional information
// regarding copyright ownership.  The ASF licenses this file
// to you under the Apache License, Version 2.0 (the
// "License"); you may not use this file except in compliance
// with the License.  You may obtain a copy of the License at
//
//   http://www.apache.org/licenses/LICENSE-2.0
//
// Unless required by applicable law or agreed to in writing,
// software distributed under the License is distributed on an
// "AS IS" BASIS, WITHOUT WARRANTIES OR CONDITIONS OF ANY
// KIND, either express or implied.  See the License for the
// specific language governing permissions and limitations
// under the License.

// Eager evaluation convenience APIs for invoking common functions, including
// necessary memory allocations

#pragma once

#include <string>
#include <utility>

#include "arrow/compute/function.h"
#include "arrow/compute/type_fwd.h"
#include "arrow/datum.h"
#include "arrow/result.h"
#include "arrow/util/macros.h"
#include "arrow/util/visibility.h"

namespace arrow {
namespace compute {

/// \addtogroup compute-concrete-options
///
/// @{

class ARROW_EXPORT ArithmeticOptions : public FunctionOptions {
 public:
  explicit ArithmeticOptions(bool check_overflow = false);
  static constexpr char const kTypeName[] = "ArithmeticOptions";
  bool check_overflow;
};

class ARROW_EXPORT ElementWiseAggregateOptions : public FunctionOptions {
 public:
  explicit ElementWiseAggregateOptions(bool skip_nulls = true);
  static constexpr char const kTypeName[] = "ElementWiseAggregateOptions";
  static ElementWiseAggregateOptions Defaults() { return ElementWiseAggregateOptions{}; }
  bool skip_nulls;
};

/// Rounding and tie-breaking modes for round compute functions.
/// Additional details and examples are provided in compute.rst.
enum class RoundMode : int8_t {
  /// Round to nearest integer less than or equal in magnitude (aka "floor")
  DOWN,
  /// Round to nearest integer greater than or equal in magnitude (aka "ceil")
  UP,
  /// Get the integral part without fractional digits (aka "trunc")
  TOWARDS_ZERO,
  /// Round negative values with DOWN rule
  /// and positive values with UP rule (aka "away from zero")
  TOWARDS_INFINITY,
  /// Round ties with DOWN rule (also called "round half towards negative infinity")
  HALF_DOWN,
  /// Round ties with UP rule (also called "round half towards positive infinity")
  HALF_UP,
  /// Round ties with TOWARDS_ZERO rule (also called "round half away from infinity")
  HALF_TOWARDS_ZERO,
  /// Round ties with TOWARDS_INFINITY rule (also called "round half away from zero")
  HALF_TOWARDS_INFINITY,
  /// Round ties to nearest even integer
  HALF_TO_EVEN,
  /// Round ties to nearest odd integer
  HALF_TO_ODD,
};

class ARROW_EXPORT RoundOptions : public FunctionOptions {
 public:
  explicit RoundOptions(int64_t ndigits = 0,
                        RoundMode round_mode = RoundMode::HALF_TO_EVEN);
  static constexpr char const kTypeName[] = "RoundOptions";
  static RoundOptions Defaults() { return RoundOptions(); }
  /// Rounding precision (number of digits to round to)
  int64_t ndigits;
  /// Rounding and tie-breaking mode
  RoundMode round_mode;
};

enum class CalendarUnit : int8_t {
  NANOSECOND,
  MICROSECOND,
  MILLISECOND,
  SECOND,
  MINUTE,
  HOUR,
  DAY,
  WEEK,
  MONTH,
  QUARTER,
  YEAR
};

class ARROW_EXPORT RoundTemporalOptions : public FunctionOptions {
 public:
  explicit RoundTemporalOptions(int multiple = 1, CalendarUnit unit = CalendarUnit::DAY,
                                bool week_starts_monday = true,
                                bool ceil_is_strictly_greater = false,
                                bool calendar_based_origin = false);
  static constexpr char const kTypeName[] = "RoundTemporalOptions";
  static RoundTemporalOptions Defaults() { return RoundTemporalOptions(); }

  /// Number of units to round to
  int multiple;
  /// The unit used for rounding of time
  CalendarUnit unit;
  /// What day does the week start with (Monday=true, Sunday=false)
  bool week_starts_monday;
  /// Enable this flag to return a rounded value that is strictly greater than the input.
  /// For example: ceiling 1970-01-01T00:00:00 to 3 hours would yield 1970-01-01T03:00:00
  /// if set to true and 1970-01-01T00:00:00 if set to false.
  /// This applies for ceiling only.
  bool ceil_is_strictly_greater;
  /// By default time is rounded to a multiple of units since 1970-01-01T00:00:00.
  /// By setting calendar_based_origin to true, time will be rounded to a number
  /// of units since the last greater calendar unit.
  /// For example: rounding to a multiple of days since the beginning of the month or
  /// to hours since the beginning of the day.
  /// Exceptions: week and quarter are not used as greater units, therefore days will
  /// will be rounded to the beginning of the month not week. Greater unit of week
  /// is year.
  /// Note that ceiling and rounding might change sorting order of an array near greater
  /// unit change. For example rounding YYYY-mm-dd 23:00:00 to 5 hours will ceil and
  /// round to YYYY-mm-dd+1 01:00:00 and floor to YYYY-mm-dd 20:00:00. On the other hand
  /// YYYY-mm-dd+1 00:00:00 will ceil, round and floor to YYYY-mm-dd+1 00:00:00. This
  /// can break the order of an already ordered array.
  bool calendar_based_origin;
};

class ARROW_EXPORT RoundToMultipleOptions : public FunctionOptions {
 public:
  explicit RoundToMultipleOptions(double multiple = 1.0,
                                  RoundMode round_mode = RoundMode::HALF_TO_EVEN);
  explicit RoundToMultipleOptions(std::shared_ptr<Scalar> multiple,
                                  RoundMode round_mode = RoundMode::HALF_TO_EVEN);
  static constexpr char const kTypeName[] = "RoundToMultipleOptions";
  static RoundToMultipleOptions Defaults() { return RoundToMultipleOptions(); }
  /// Rounding scale (multiple to round to).
  ///
  /// Should be a positive numeric scalar of a type compatible with the
  /// argument to be rounded. The cast kernel is used to convert the rounding
  /// multiple to match the result type.
  std::shared_ptr<Scalar> multiple;
  /// Rounding and tie-breaking mode
  RoundMode round_mode;
};

/// Options for var_args_join.
class ARROW_EXPORT JoinOptions : public FunctionOptions {
 public:
  /// How to handle null values. (A null separator always results in a null output.)
  enum NullHandlingBehavior {
    /// A null in any input results in a null in the output.
    EMIT_NULL,
    /// Nulls in inputs are skipped.
    SKIP,
    /// Nulls in inputs are replaced with the replacement string.
    REPLACE,
  };
  explicit JoinOptions(NullHandlingBehavior null_handling = EMIT_NULL,
                       std::string null_replacement = "");
  static constexpr char const kTypeName[] = "JoinOptions";
  static JoinOptions Defaults() { return JoinOptions(); }
  NullHandlingBehavior null_handling;
  std::string null_replacement;
};

class ARROW_EXPORT MatchSubstringOptions : public FunctionOptions {
 public:
  explicit MatchSubstringOptions(std::string pattern, bool ignore_case = false);
  MatchSubstringOptions();
  static constexpr char const kTypeName[] = "MatchSubstringOptions";

  /// The exact substring (or regex, depending on kernel) to look for inside input values.
  std::string pattern;
  /// Whether to perform a case-insensitive match.
  bool ignore_case;
};

class ARROW_EXPORT SplitOptions : public FunctionOptions {
 public:
  explicit SplitOptions(int64_t max_splits = -1, bool reverse = false);
  static constexpr char const kTypeName[] = "SplitOptions";

  /// Maximum number of splits allowed, or unlimited when -1
  int64_t max_splits;
  /// Start splitting from the end of the string (only relevant when max_splits != -1)
  bool reverse;
};

class ARROW_EXPORT SplitPatternOptions : public FunctionOptions {
 public:
  explicit SplitPatternOptions(std::string pattern, int64_t max_splits = -1,
                               bool reverse = false);
  SplitPatternOptions();
  static constexpr char const kTypeName[] = "SplitPatternOptions";

  /// The exact substring to split on.
  std::string pattern;
  /// Maximum number of splits allowed, or unlimited when -1
  int64_t max_splits;
  /// Start splitting from the end of the string (only relevant when max_splits != -1)
  bool reverse;
};

class ARROW_EXPORT ReplaceSliceOptions : public FunctionOptions {
 public:
  explicit ReplaceSliceOptions(int64_t start, int64_t stop, std::string replacement);
  ReplaceSliceOptions();
  static constexpr char const kTypeName[] = "ReplaceSliceOptions";

  /// Index to start slicing at
  int64_t start;
  /// Index to stop slicing at
  int64_t stop;
  /// String to replace the slice with
  std::string replacement;
};

class ARROW_EXPORT ReplaceSubstringOptions : public FunctionOptions {
 public:
  explicit ReplaceSubstringOptions(std::string pattern, std::string replacement,
                                   int64_t max_replacements = -1);
  ReplaceSubstringOptions();
  static constexpr char const kTypeName[] = "ReplaceSubstringOptions";

  /// Pattern to match, literal, or regular expression depending on which kernel is used
  std::string pattern;
  /// String to replace the pattern with
  std::string replacement;
  /// Max number of substrings to replace (-1 means unbounded)
  int64_t max_replacements;
};

class ARROW_EXPORT ExtractRegexOptions : public FunctionOptions {
 public:
  explicit ExtractRegexOptions(std::string pattern);
  ExtractRegexOptions();
  static constexpr char const kTypeName[] = "ExtractRegexOptions";

  /// Regular expression with named capture fields
  std::string pattern;
};

/// Options for IsIn and IndexIn functions
class ARROW_EXPORT SetLookupOptions : public FunctionOptions {
 public:
  explicit SetLookupOptions(Datum value_set, bool skip_nulls = false);
  SetLookupOptions();
  static constexpr char const kTypeName[] = "SetLookupOptions";

  /// The set of values to look up input values into.
  Datum value_set;
  /// Whether nulls in `value_set` count for lookup.
  ///
  /// If true, any null in `value_set` is ignored and nulls in the input
  /// produce null (IndexIn) or false (IsIn) values in the output.
  /// If false, any null in `value_set` is successfully matched in
  /// the input.
  bool skip_nulls;
};

/// Options for struct_field function
class ARROW_EXPORT StructFieldOptions : public FunctionOptions {
 public:
  explicit StructFieldOptions(std::vector<int> indices);
  StructFieldOptions();
  static constexpr char const kTypeName[] = "StructFieldOptions";

  /// The child indices to extract. For instance, to get the 2nd child
  /// of the 1st child of a struct or union, this would be {0, 1}.
  std::vector<int> indices;
};

class ARROW_EXPORT StrptimeOptions : public FunctionOptions {
 public:
  explicit StrptimeOptions(std::string format, TimeUnit::type unit,
                           bool error_is_null = false);
  StrptimeOptions();
  static constexpr char const kTypeName[] = "StrptimeOptions";

  /// The desired format string.
  std::string format;
  /// The desired time resolution
  TimeUnit::type unit;
  /// Return null on parsing errors if true or raise if false
  bool error_is_null;
};

class ARROW_EXPORT StrftimeOptions : public FunctionOptions {
 public:
  explicit StrftimeOptions(std::string format, std::string locale = "C");
  StrftimeOptions();

  static constexpr char const kTypeName[] = "StrftimeOptions";

  static constexpr const char* kDefaultFormat = "%Y-%m-%dT%H:%M:%S";

  /// The desired format string.
  std::string format;
  /// The desired output locale string.
  std::string locale;
};

class ARROW_EXPORT PadOptions : public FunctionOptions {
 public:
  explicit PadOptions(int64_t width, std::string padding = " ");
  PadOptions();
  static constexpr char const kTypeName[] = "PadOptions";

  /// The desired string length.
  int64_t width;
  /// What to pad the string with. Should be one codepoint (Unicode)/byte (ASCII).
  std::string padding;
};

class ARROW_EXPORT TrimOptions : public FunctionOptions {
 public:
  explicit TrimOptions(std::string characters);
  TrimOptions();
  static constexpr char const kTypeName[] = "TrimOptions";

  /// The individual characters to be trimmed from the string.
  std::string characters;
};

class ARROW_EXPORT SliceOptions : public FunctionOptions {
 public:
  explicit SliceOptions(int64_t start, int64_t stop = std::numeric_limits<int64_t>::max(),
                        int64_t step = 1);
  SliceOptions();
  static constexpr char const kTypeName[] = "SliceOptions";
  int64_t start, stop, step;
};

class ARROW_EXPORT NullOptions : public FunctionOptions {
 public:
  explicit NullOptions(bool nan_is_null = false);
  static constexpr char const kTypeName[] = "NullOptions";
  static NullOptions Defaults() { return NullOptions{}; }

  bool nan_is_null;
};

enum CompareOperator : int8_t {
  EQUAL,
  NOT_EQUAL,
  GREATER,
  GREATER_EQUAL,
  LESS,
  LESS_EQUAL,
};

struct ARROW_EXPORT CompareOptions {
  explicit CompareOptions(CompareOperator op) : op(op) {}
  CompareOptions() : CompareOptions(CompareOperator::EQUAL) {}
  enum CompareOperator op;
};

class ARROW_EXPORT MakeStructOptions : public FunctionOptions {
 public:
  MakeStructOptions(std::vector<std::string> n, std::vector<bool> r,
                    std::vector<std::shared_ptr<const KeyValueMetadata>> m);
  explicit MakeStructOptions(std::vector<std::string> n);
  MakeStructOptions();
  static constexpr char const kTypeName[] = "MakeStructOptions";

  /// Names for wrapped columns
  std::vector<std::string> field_names;

  /// Nullability bits for wrapped columns
  std::vector<bool> field_nullability;

  /// Metadata attached to wrapped columns
  std::vector<std::shared_ptr<const KeyValueMetadata>> field_metadata;
};

struct ARROW_EXPORT DayOfWeekOptions : public FunctionOptions {
 public:
  explicit DayOfWeekOptions(bool count_from_zero = true, uint32_t week_start = 1);
  static constexpr char const kTypeName[] = "DayOfWeekOptions";
  static DayOfWeekOptions Defaults() { return DayOfWeekOptions(); }

  /// Number days from 0 if true and from 1 if false
  bool count_from_zero;
  /// What day does the week start with (Monday=1, Sunday=7).
  /// The numbering is unaffected by the count_from_zero parameter.
  uint32_t week_start;
};

/// Used to control timestamp timezone conversion and handling ambiguous/nonexistent
/// times.
struct ARROW_EXPORT AssumeTimezoneOptions : public FunctionOptions {
 public:
  /// \brief How to interpret ambiguous local times that can be interpreted as
  /// multiple instants (normally two) due to DST shifts.
  ///
  /// AMBIGUOUS_EARLIEST emits the earliest instant amongst possible interpretations.
  /// AMBIGUOUS_LATEST emits the latest instant amongst possible interpretations.
  enum Ambiguous { AMBIGUOUS_RAISE, AMBIGUOUS_EARLIEST, AMBIGUOUS_LATEST };

  /// \brief How to handle local times that do not exist due to DST shifts.
  ///
  /// NONEXISTENT_EARLIEST emits the instant "just before" the DST shift instant
  /// in the given timestamp precision (for example, for a nanoseconds precision
  /// timestamp, this is one nanosecond before the DST shift instant).
  /// NONEXISTENT_LATEST emits the DST shift instant.
  enum Nonexistent { NONEXISTENT_RAISE, NONEXISTENT_EARLIEST, NONEXISTENT_LATEST };

  explicit AssumeTimezoneOptions(std::string timezone,
                                 Ambiguous ambiguous = AMBIGUOUS_RAISE,
                                 Nonexistent nonexistent = NONEXISTENT_RAISE);
  AssumeTimezoneOptions();
  static constexpr char const kTypeName[] = "AssumeTimezoneOptions";

  /// Timezone to convert timestamps from
  std::string timezone;

  /// How to interpret ambiguous local times (due to DST shifts)
  Ambiguous ambiguous;
  /// How to interpret non-existent local times (due to DST shifts)
  Nonexistent nonexistent;
};

struct ARROW_EXPORT WeekOptions : public FunctionOptions {
 public:
  explicit WeekOptions(bool week_starts_monday = true, bool count_from_zero = false,
                       bool first_week_is_fully_in_year = false);
  static constexpr char const kTypeName[] = "WeekOptions";
  static WeekOptions Defaults() { return WeekOptions{}; }
  static WeekOptions ISODefaults() {
    return WeekOptions{/*week_starts_monday*/ true,
                       /*count_from_zero=*/false,
                       /*first_week_is_fully_in_year=*/false};
  }
  static WeekOptions USDefaults() {
    return WeekOptions{/*week_starts_monday*/ false,
                       /*count_from_zero=*/false,
                       /*first_week_is_fully_in_year=*/false};
  }

  /// What day does the week start with (Monday=true, Sunday=false)
  bool week_starts_monday;
  /// Dates from current year that fall into last ISO week of the previous year return
  /// 0 if true and 52 or 53 if false.
  bool count_from_zero;
  /// Must the first week be fully in January (true), or is a week that begins on
  /// December 29, 30, or 31 considered to be the first week of the new year (false)?
  bool first_week_is_fully_in_year;
};

struct ARROW_EXPORT Utf8NormalizeOptions : public FunctionOptions {
 public:
  enum Form { NFC, NFKC, NFD, NFKD };

  explicit Utf8NormalizeOptions(Form form = NFC);
  static Utf8NormalizeOptions Defaults() { return Utf8NormalizeOptions(); }
  static constexpr char const kTypeName[] = "Utf8NormalizeOptions";

  /// The Unicode normalization form to apply
  Form form;
};

class ARROW_EXPORT RandomOptions : public FunctionOptions {
 public:
  enum Initializer { SystemRandom, Seed };

  static RandomOptions FromSystemRandom(int64_t length) {
    return RandomOptions{length, SystemRandom, 0};
  }
  static RandomOptions FromSeed(int64_t length, uint64_t seed) {
    return RandomOptions{length, Seed, seed};
  }

  RandomOptions(int64_t length, Initializer initializer, uint64_t seed);
  RandomOptions();
  static constexpr char const kTypeName[] = "RandomOptions";
  static RandomOptions Defaults() { return RandomOptions(); }

  /// The length of the array returned. Negative is invalid.
  int64_t length;
  /// The type of initialization for random number generation - system or provided seed.
  Initializer initializer;
  /// The seed value used to initialize the random number generation.
  uint64_t seed;
};

/// Options for map_lookup function
class ARROW_EXPORT MapLookupOptions : public FunctionOptions {
 public:
  enum Occurrence {
    /// Return the first matching value
    FIRST,
    /// Return the last matching value
    LAST,
    /// Return all matching values
    ALL
  };

  explicit MapLookupOptions(std::shared_ptr<Scalar> query_key, Occurrence occurrence);
  MapLookupOptions();

  constexpr static char const kTypeName[] = "MapLookupOptions";

  /// The key to lookup in the map
  std::shared_ptr<Scalar> query_key;

  /// Whether to return the first, last, or all matching values
  Occurrence occurrence;
};

/// @}

/// \brief Get the absolute value of a value.
///
/// If argument is null the result will be null.
///
/// \param[in] arg the value transformed
/// \param[in] options arithmetic options (overflow handling), optional
/// \param[in] ctx the function execution context, optional
/// \return the elementwise absolute value
ARROW_EXPORT
Result<Datum> AbsoluteValue(const Datum& arg,
                            ArithmeticOptions options = ArithmeticOptions(),
                            ExecContext* ctx = NULLPTR);

/// \brief Add two values together. Array values must be the same length. If
/// either addend is null the result will be null.
///
/// \param[in] left the first addend
/// \param[in] right the second addend
/// \param[in] options arithmetic options (overflow handling), optional
/// \param[in] ctx the function execution context, optional
/// \return the elementwise sum
ARROW_EXPORT
Result<Datum> Add(const Datum& left, const Datum& right,
                  ArithmeticOptions options = ArithmeticOptions(),
                  ExecContext* ctx = NULLPTR);

/// \brief Subtract two values. Array values must be the same length. If the
/// minuend or subtrahend is null the result will be null.
///
/// \param[in] left the value subtracted from (minuend)
/// \param[in] right the value by which the minuend is reduced (subtrahend)
/// \param[in] options arithmetic options (overflow handling), optional
/// \param[in] ctx the function execution context, optional
/// \return the elementwise difference
ARROW_EXPORT
Result<Datum> Subtract(const Datum& left, const Datum& right,
                       ArithmeticOptions options = ArithmeticOptions(),
                       ExecContext* ctx = NULLPTR);

/// \brief Multiply two values. Array values must be the same length. If either
/// factor is null the result will be null.
///
/// \param[in] left the first factor
/// \param[in] right the second factor
/// \param[in] options arithmetic options (overflow handling), optional
/// \param[in] ctx the function execution context, optional
/// \return the elementwise product
ARROW_EXPORT
Result<Datum> Multiply(const Datum& left, const Datum& right,
                       ArithmeticOptions options = ArithmeticOptions(),
                       ExecContext* ctx = NULLPTR);

/// \brief Divide two values. Array values must be the same length. If either
/// argument is null the result will be null. For integer types, if there is
/// a zero divisor, an error will be raised.
///
/// \param[in] left the dividend
/// \param[in] right the divisor
/// \param[in] options arithmetic options (enable/disable overflow checking), optional
/// \param[in] ctx the function execution context, optional
/// \return the elementwise quotient
ARROW_EXPORT
Result<Datum> Divide(const Datum& left, const Datum& right,
                     ArithmeticOptions options = ArithmeticOptions(),
                     ExecContext* ctx = NULLPTR);

/// \brief Negate values.
///
/// If argument is null the result will be null.
///
/// \param[in] arg the value negated
/// \param[in] options arithmetic options (overflow handling), optional
/// \param[in] ctx the function execution context, optional
/// \return the elementwise negation
ARROW_EXPORT
Result<Datum> Negate(const Datum& arg, ArithmeticOptions options = ArithmeticOptions(),
                     ExecContext* ctx = NULLPTR);

/// \brief Raise the values of base array to the power of the exponent array values.
/// Array values must be the same length. If either base or exponent is null the result
/// will be null.
///
/// \param[in] left the base
/// \param[in] right the exponent
/// \param[in] options arithmetic options (enable/disable overflow checking), optional
/// \param[in] ctx the function execution context, optional
/// \return the elementwise base value raised to the power of exponent
ARROW_EXPORT
Result<Datum> Power(const Datum& left, const Datum& right,
                    ArithmeticOptions options = ArithmeticOptions(),
                    ExecContext* ctx = NULLPTR);

/// \brief Left shift the left array by the right array. Array values must be the
/// same length. If either operand is null, the result will be null.
///
/// \param[in] left the value to shift
/// \param[in] right the value to shift by
/// \param[in] options arithmetic options (enable/disable overflow checking), optional
/// \param[in] ctx the function execution context, optional
/// \return the elementwise left value shifted left by the right value
ARROW_EXPORT
Result<Datum> ShiftLeft(const Datum& left, const Datum& right,
                        ArithmeticOptions options = ArithmeticOptions(),
                        ExecContext* ctx = NULLPTR);

/// \brief Right shift the left array by the right array. Array values must be the
/// same length. If either operand is null, the result will be null. Performs a
/// logical shift for unsigned values, and an arithmetic shift for signed values.
///
/// \param[in] left the value to shift
/// \param[in] right the value to shift by
/// \param[in] options arithmetic options (enable/disable overflow checking), optional
/// \param[in] ctx the function execution context, optional
/// \return the elementwise left value shifted right by the right value
ARROW_EXPORT
Result<Datum> ShiftRight(const Datum& left, const Datum& right,
                         ArithmeticOptions options = ArithmeticOptions(),
                         ExecContext* ctx = NULLPTR);

/// \brief Compute the sine of the array values.
/// \param[in] arg The values to compute the sine for.
/// \param[in] options arithmetic options (enable/disable overflow checking), optional
/// \param[in] ctx the function execution context, optional
/// \return the elementwise sine of the values
ARROW_EXPORT
Result<Datum> Sin(const Datum& arg, ArithmeticOptions options = ArithmeticOptions(),
                  ExecContext* ctx = NULLPTR);

/// \brief Compute the cosine of the array values.
/// \param[in] arg The values to compute the cosine for.
/// \param[in] options arithmetic options (enable/disable overflow checking), optional
/// \param[in] ctx the function execution context, optional
/// \return the elementwise cosine of the values
ARROW_EXPORT
Result<Datum> Cos(const Datum& arg, ArithmeticOptions options = ArithmeticOptions(),
                  ExecContext* ctx = NULLPTR);

/// \brief Compute the inverse sine (arcsine) of the array values.
/// \param[in] arg The values to compute the inverse sine for.
/// \param[in] options arithmetic options (enable/disable overflow checking), optional
/// \param[in] ctx the function execution context, optional
/// \return the elementwise inverse sine of the values
ARROW_EXPORT
Result<Datum> Asin(const Datum& arg, ArithmeticOptions options = ArithmeticOptions(),
                   ExecContext* ctx = NULLPTR);

/// \brief Compute the inverse cosine (arccosine) of the array values.
/// \param[in] arg The values to compute the inverse cosine for.
/// \param[in] options arithmetic options (enable/disable overflow checking), optional
/// \param[in] ctx the function execution context, optional
/// \return the elementwise inverse cosine of the values
ARROW_EXPORT
Result<Datum> Acos(const Datum& arg, ArithmeticOptions options = ArithmeticOptions(),
                   ExecContext* ctx = NULLPTR);

/// \brief Compute the tangent of the array values.
/// \param[in] arg The values to compute the tangent for.
/// \param[in] options arithmetic options (enable/disable overflow checking), optional
/// \param[in] ctx the function execution context, optional
/// \return the elementwise tangent of the values
ARROW_EXPORT
Result<Datum> Tan(const Datum& arg, ArithmeticOptions options = ArithmeticOptions(),
                  ExecContext* ctx = NULLPTR);

/// \brief Compute the inverse tangent (arctangent) of the array values.
/// \param[in] arg The values to compute the inverse tangent for.
/// \param[in] ctx the function execution context, optional
/// \return the elementwise inverse tangent of the values
ARROW_EXPORT
Result<Datum> Atan(const Datum& arg, ExecContext* ctx = NULLPTR);

/// \brief Compute the inverse tangent (arctangent) of y/x, using the
/// argument signs to determine the correct quadrant.
/// \param[in] y The y-values to compute the inverse tangent for.
/// \param[in] x The x-values to compute the inverse tangent for.
/// \param[in] ctx the function execution context, optional
/// \return the elementwise inverse tangent of the values
ARROW_EXPORT
Result<Datum> Atan2(const Datum& y, const Datum& x, ExecContext* ctx = NULLPTR);

/// \brief Get the natural log of a value.
///
/// If argument is null the result will be null.
///
/// \param[in] arg The values to compute the logarithm for.
/// \param[in] options arithmetic options (overflow handling), optional
/// \param[in] ctx the function execution context, optional
/// \return the elementwise natural log
ARROW_EXPORT
Result<Datum> Ln(const Datum& arg, ArithmeticOptions options = ArithmeticOptions(),
                 ExecContext* ctx = NULLPTR);

/// \brief Get the log base 10 of a value.
///
/// If argument is null the result will be null.
///
/// \param[in] arg The values to compute the logarithm for.
/// \param[in] options arithmetic options (overflow handling), optional
/// \param[in] ctx the function execution context, optional
/// \return the elementwise log base 10
ARROW_EXPORT
Result<Datum> Log10(const Datum& arg, ArithmeticOptions options = ArithmeticOptions(),
                    ExecContext* ctx = NULLPTR);

/// \brief Get the log base 2 of a value.
///
/// If argument is null the result will be null.
///
/// \param[in] arg The values to compute the logarithm for.
/// \param[in] options arithmetic options (overflow handling), optional
/// \param[in] ctx the function execution context, optional
/// \return the elementwise log base 2
ARROW_EXPORT
Result<Datum> Log2(const Datum& arg, ArithmeticOptions options = ArithmeticOptions(),
                   ExecContext* ctx = NULLPTR);

/// \brief Get the natural log of (1 + value).
///
/// If argument is null the result will be null.
/// This function may be more accurate than Log(1 + value) for values close to zero.
///
/// \param[in] arg The values to compute the logarithm for.
/// \param[in] options arithmetic options (overflow handling), optional
/// \param[in] ctx the function execution context, optional
/// \return the elementwise natural log
ARROW_EXPORT
Result<Datum> Log1p(const Datum& arg, ArithmeticOptions options = ArithmeticOptions(),
                    ExecContext* ctx = NULLPTR);

/// \brief Get the log of a value to the given base.
///
/// If argument is null the result will be null.
///
/// \param[in] arg The values to compute the logarithm for.
/// \param[in] base The given base.
/// \param[in] options arithmetic options (overflow handling), optional
/// \param[in] ctx the function execution context, optional
/// \return the elementwise log to the given base
ARROW_EXPORT
Result<Datum> Logb(const Datum& arg, const Datum& base,
                   ArithmeticOptions options = ArithmeticOptions(),
                   ExecContext* ctx = NULLPTR);

/// \brief Get the square-root of a value.
///
/// If argument is null the result will be null.
///
/// \param[in] arg The values to compute the square-root for.
/// \param[in] options arithmetic options (overflow handling), optional
/// \param[in] ctx the function execution context, optional
/// \return the elementwise square-root
ARROW_EXPORT
Result<Datum> Sqrt(const Datum& arg, ArithmeticOptions options = ArithmeticOptions(),
                   ExecContext* ctx = NULLPTR);

/// \brief Round to the nearest integer less than or equal in magnitude to the
/// argument.
///
/// If argument is null the result will be null.
///
/// \param[in] arg the value to round
/// \param[in] ctx the function execution context, optional
/// \return the rounded value
ARROW_EXPORT
Result<Datum> Floor(const Datum& arg, ExecContext* ctx = NULLPTR);

/// \brief Round to the nearest integer greater than or equal in magnitude to the
/// argument.
///
/// If argument is null the result will be null.
///
/// \param[in] arg the value to round
/// \param[in] ctx the function execution context, optional
/// \return the rounded value
ARROW_EXPORT
Result<Datum> Ceil(const Datum& arg, ExecContext* ctx = NULLPTR);

/// \brief Get the integral part without fractional digits.
///
/// If argument is null the result will be null.
///
/// \param[in] arg the value to truncate
/// \param[in] ctx the function execution context, optional
/// \return the truncated value
ARROW_EXPORT
Result<Datum> Trunc(const Datum& arg, ExecContext* ctx = NULLPTR);

/// \brief Find the element-wise maximum of any number of arrays or scalars.
/// Array values must be the same length.
///
/// \param[in] args arrays or scalars to operate on.
/// \param[in] options options for handling nulls, optional
/// \param[in] ctx the function execution context, optional
/// \return the element-wise maximum
ARROW_EXPORT
Result<Datum> MaxElementWise(
    const std::vector<Datum>& args,
    ElementWiseAggregateOptions options = ElementWiseAggregateOptions::Defaults(),
    ExecContext* ctx = NULLPTR);

/// \brief Find the element-wise minimum of any number of arrays or scalars.
/// Array values must be the same length.
///
/// \param[in] args arrays or scalars to operate on.
/// \param[in] options options for handling nulls, optional
/// \param[in] ctx the function execution context, optional
/// \return the element-wise minimum
ARROW_EXPORT
Result<Datum> MinElementWise(
    const std::vector<Datum>& args,
    ElementWiseAggregateOptions options = ElementWiseAggregateOptions::Defaults(),
    ExecContext* ctx = NULLPTR);

/// \brief Get the sign of a value. Array values can be of arbitrary length. If argument
/// is null the result will be null.
///
/// \param[in] arg the value to extract sign from
/// \param[in] ctx the function execution context, optional
/// \return the element-wise sign function
ARROW_EXPORT
Result<Datum> Sign(const Datum& arg, ExecContext* ctx = NULLPTR);

/// \brief Round a value to a given precision.
///
/// If argument is null the result will be null.
///
/// \param[in] arg the value rounded
/// \param[in] options rounding options (rounding mode and number of digits), optional
/// \param[in] ctx the function execution context, optional
/// \return the element-wise rounded value
ARROW_EXPORT
Result<Datum> Round(const Datum& arg, RoundOptions options = RoundOptions::Defaults(),
                    ExecContext* ctx = NULLPTR);

/// \brief Round a value to a given multiple.
///
/// If argument is null the result will be null.
///
/// \param[in] arg the value to round
/// \param[in] options rounding options (rounding mode and multiple), optional
/// \param[in] ctx the function execution context, optional
/// \return the element-wise rounded value
ARROW_EXPORT
Result<Datum> RoundToMultiple(
    const Datum& arg, RoundToMultipleOptions options = RoundToMultipleOptions::Defaults(),
    ExecContext* ctx = NULLPTR);

/// \brief Ceil a temporal value to a given frequency
///
/// If argument is null the result will be null.
///
/// \param[in] arg the temporal value to ceil
/// \param[in] options temporal rounding options, optional
/// \param[in] ctx the function execution context, optional
/// \return the element-wise rounded value
///
/// \since 7.0.0
/// \note API not yet finalized
ARROW_EXPORT
Result<Datum> CeilTemporal(
    const Datum& arg, RoundTemporalOptions options = RoundTemporalOptions::Defaults(),
    ExecContext* ctx = NULLPTR);

/// \brief Floor a temporal value to a given frequency
///
/// If argument is null the result will be null.
///
/// \param[in] arg the temporal value to floor
/// \param[in] options temporal rounding options, optional
/// \param[in] ctx the function execution context, optional
/// \return the element-wise rounded value
///
/// \since 7.0.0
/// \note API not yet finalized
ARROW_EXPORT
Result<Datum> FloorTemporal(
    const Datum& arg, RoundTemporalOptions options = RoundTemporalOptions::Defaults(),
    ExecContext* ctx = NULLPTR);

/// \brief Round a temporal value to a given frequency
///
/// If argument is null the result will be null.
///
/// \param[in] arg the temporal value to round
/// \param[in] options temporal rounding options, optional
/// \param[in] ctx the function execution context, optional
/// \return the element-wise rounded value
///
/// \since 7.0.0
/// \note API not yet finalized
ARROW_EXPORT
Result<Datum> RoundTemporal(
    const Datum& arg, RoundTemporalOptions options = RoundTemporalOptions::Defaults(),
    ExecContext* ctx = NULLPTR);

/// \brief Compare a numeric array with a scalar.
///
/// \param[in] left datum to compare, must be an Array
/// \param[in] right datum to compare, must be a Scalar of the same type than
///            left Datum.
/// \param[in] options compare options
/// \param[in] ctx the function execution context, optional
/// \return resulting datum
///
/// Note on floating point arrays, this uses ieee-754 compare semantics.
///
/// \since 1.0.0
/// \note API not yet finalized
ARROW_DEPRECATED("Deprecated in 5.0.0. Use each compare function directly")
ARROW_EXPORT
Result<Datum> Compare(const Datum& left, const Datum& right, CompareOptions options,
                      ExecContext* ctx = NULLPTR);

/// \brief Invert the values of a boolean datum
/// \param[in] value datum to invert
/// \param[in] ctx the function execution context, optional
/// \return the resulting datum
///
/// \since 1.0.0
/// \note API not yet finalized
ARROW_EXPORT
Result<Datum> Invert(const Datum& value, ExecContext* ctx = NULLPTR);

/// \brief Element-wise AND of two boolean datums which always propagates nulls
/// (null and false is null).
///
/// \param[in] left left operand
/// \param[in] right right operand
/// \param[in] ctx the function execution context, optional
/// \return the resulting datum
///
/// \since 1.0.0
/// \note API not yet finalized
ARROW_EXPORT
Result<Datum> And(const Datum& left, const Datum& right, ExecContext* ctx = NULLPTR);

/// \brief Element-wise AND of two boolean datums with a Kleene truth table
/// (null and false is false).
///
/// \param[in] left left operand
/// \param[in] right right operand
/// \param[in] ctx the function execution context, optional
/// \return the resulting datum
///
/// \since 1.0.0
/// \note API not yet finalized
ARROW_EXPORT
Result<Datum> KleeneAnd(const Datum& left, const Datum& right,
                        ExecContext* ctx = NULLPTR);

/// \brief Element-wise OR of two boolean datums which always propagates nulls
/// (null and true is null).
///
/// \param[in] left left operand
/// \param[in] right right operand
/// \param[in] ctx the function execution context, optional
/// \return the resulting datum
///
/// \since 1.0.0
/// \note API not yet finalized
ARROW_EXPORT
Result<Datum> Or(const Datum& left, const Datum& right, ExecContext* ctx = NULLPTR);

/// \brief Element-wise OR of two boolean datums with a Kleene truth table
/// (null or true is true).
///
/// \param[in] left left operand
/// \param[in] right right operand
/// \param[in] ctx the function execution context, optional
/// \return the resulting datum
///
/// \since 1.0.0
/// \note API not yet finalized
ARROW_EXPORT
Result<Datum> KleeneOr(const Datum& left, const Datum& right, ExecContext* ctx = NULLPTR);

/// \brief Element-wise XOR of two boolean datums
/// \param[in] left left operand
/// \param[in] right right operand
/// \param[in] ctx the function execution context, optional
/// \return the resulting datum
///
/// \since 1.0.0
/// \note API not yet finalized
ARROW_EXPORT
Result<Datum> Xor(const Datum& left, const Datum& right, ExecContext* ctx = NULLPTR);

/// \brief Element-wise AND NOT of two boolean datums which always propagates nulls
/// (null and not true is null).
///
/// \param[in] left left operand
/// \param[in] right right operand
/// \param[in] ctx the function execution context, optional
/// \return the resulting datum
///
/// \since 3.0.0
/// \note API not yet finalized
ARROW_EXPORT
Result<Datum> AndNot(const Datum& left, const Datum& right, ExecContext* ctx = NULLPTR);

/// \brief Element-wise AND NOT of two boolean datums with a Kleene truth table
/// (false and not null is false, null and not true is false).
///
/// \param[in] left left operand
/// \param[in] right right operand
/// \param[in] ctx the function execution context, optional
/// \return the resulting datum
///
/// \since 3.0.0
/// \note API not yet finalized
ARROW_EXPORT
Result<Datum> KleeneAndNot(const Datum& left, const Datum& right,
                           ExecContext* ctx = NULLPTR);

/// \brief IsIn returns true for each element of `values` that is contained in
/// `value_set`
///
/// Behaviour of nulls is governed by SetLookupOptions::skip_nulls.
///
/// \param[in] values array-like input to look up in value_set
/// \param[in] options SetLookupOptions
/// \param[in] ctx the function execution context, optional
/// \return the resulting datum
///
/// \since 1.0.0
/// \note API not yet finalized
ARROW_EXPORT
Result<Datum> IsIn(const Datum& values, const SetLookupOptions& options,
                   ExecContext* ctx = NULLPTR);
ARROW_EXPORT
Result<Datum> IsIn(const Datum& values, const Datum& value_set,
                   ExecContext* ctx = NULLPTR);

/// \brief IndexIn examines each slot in the values against a value_set array.
/// If the value is not found in value_set, null will be output.
/// If found, the index of occurrence within value_set (ignoring duplicates)
/// will be output.
///
/// For example given values = [99, 42, 3, null] and
/// value_set = [3, 3, 99], the output will be = [2, null, 0, null]
///
/// Behaviour of nulls is governed by SetLookupOptions::skip_nulls.
///
/// \param[in] values array-like input
/// \param[in] options SetLookupOptions
/// \param[in] ctx the function execution context, optional
/// \return the resulting datum
///
/// \since 1.0.0
/// \note API not yet finalized
ARROW_EXPORT
Result<Datum> IndexIn(const Datum& values, const SetLookupOptions& options,
                      ExecContext* ctx = NULLPTR);
ARROW_EXPORT
Result<Datum> IndexIn(const Datum& values, const Datum& value_set,
                      ExecContext* ctx = NULLPTR);

/// \brief IsValid returns true for each element of `values` that is not null,
/// false otherwise
///
/// \param[in] values input to examine for validity
/// \param[in] ctx the function execution context, optional
/// \return the resulting datum
///
/// \since 1.0.0
/// \note API not yet finalized
ARROW_EXPORT
Result<Datum> IsValid(const Datum& values, ExecContext* ctx = NULLPTR);

/// \brief IsNull returns true for each element of `values` that is null,
/// false otherwise
///
/// \param[in] values input to examine for nullity
/// \param[in] options NullOptions
/// \param[in] ctx the function execution context, optional
/// \return the resulting datum
///
/// \since 1.0.0
/// \note API not yet finalized
ARROW_EXPORT
Result<Datum> IsNull(const Datum& values, NullOptions options = NullOptions::Defaults(),
                     ExecContext* ctx = NULLPTR);

/// \brief IsNan returns true for each element of `values` that is NaN,
/// false otherwise
///
/// \param[in] values input to look for NaN
/// \param[in] ctx the function execution context, optional
/// \return the resulting datum
///
/// \since 3.0.0
/// \note API not yet finalized
ARROW_EXPORT
Result<Datum> IsNan(const Datum& values, ExecContext* ctx = NULLPTR);

/// \brief IfElse returns elements chosen from `left` or `right`
/// depending on `cond`. `null` values in `cond` will be promoted to the result
///
/// \param[in] cond `Boolean` condition Scalar/ Array
/// \param[in] left Scalar/ Array
/// \param[in] right Scalar/ Array
/// \param[in] ctx the function execution context, optional
///
/// \return the resulting datum
///
/// \since 5.0.0
/// \note API not yet finalized
ARROW_EXPORT
Result<Datum> IfElse(const Datum& cond, const Datum& left, const Datum& right,
                     ExecContext* ctx = NULLPTR);

/// \brief CaseWhen behaves like a switch/case or if-else if-else statement: for
/// each row, select the first value for which the corresponding condition is
/// true, or (if given) select the 'else' value, else emit null. Note that a
/// null condition is the same as false.
///
/// \param[in] cond Conditions (Boolean)
/// \param[in] cases Values (any type), along with an optional 'else' value.
/// \param[in] ctx the function execution context, optional
///
/// \return the resulting datum
///
/// \since 5.0.0
/// \note API not yet finalized
ARROW_EXPORT
Result<Datum> CaseWhen(const Datum& cond, const std::vector<Datum>& cases,
                       ExecContext* ctx = NULLPTR);

/// \brief Year returns year for each element of `values`
///
/// \param[in] values input to extract year from
/// \param[in] ctx the function execution context, optional
/// \return the resulting datum
///
/// \since 5.0.0
/// \note API not yet finalized
ARROW_EXPORT
Result<Datum> Year(const Datum& values, ExecContext* ctx = NULLPTR);

/// \brief IsLeapYear returns if a year is a leap year for each element of `values`
///
/// \param[in] values input to extract leap year indicator from
/// \param[in] ctx the function execution context, optional
/// \return the resulting datum
///
/// \since 8.0.0
/// \note API not yet finalized
ARROW_EXPORT
Result<Datum> IsLeapYear(const Datum& values, ExecContext* ctx = NULLPTR);

/// \brief Month returns month for each element of `values`.
/// Month is encoded as January=1, December=12
///
/// \param[in] values input to extract month from
/// \param[in] ctx the function execution context, optional
/// \return the resulting datum
///
/// \since 5.0.0
/// \note API not yet finalized
ARROW_EXPORT
Result<Datum> Month(const Datum& values, ExecContext* ctx = NULLPTR);

/// \brief Day returns day number for each element of `values`
///
/// \param[in] values input to extract day from
/// \param[in] ctx the function execution context, optional
/// \return the resulting datum
///
/// \since 5.0.0
/// \note API not yet finalized
ARROW_EXPORT
Result<Datum> Day(const Datum& values, ExecContext* ctx = NULLPTR);

/// \brief YearMonthDay returns a struct containing the Year, Month and Day value for
/// each element of `values`.
///
/// \param[in] values input to extract (year, month, day) struct from
/// \param[in] ctx the function execution context, optional
/// \return the resulting datum
///
/// \since 7.0.0
/// \note API not yet finalized
ARROW_EXPORT
Result<Datum> YearMonthDay(const Datum& values, ExecContext* ctx = NULLPTR);

/// \brief DayOfWeek returns number of the day of the week value for each element of
/// `values`.
///
/// By default week starts on Monday denoted by 0 and ends on Sunday denoted
/// by 6. Start day of the week (Monday=1, Sunday=7) and numbering base (0 or 1) can be
/// set using DayOfWeekOptions
///
/// \param[in] values input to extract number of the day of the week from
/// \param[in] options for setting start of the week and day numbering
/// \param[in] ctx the function execution context, optional
/// \return the resulting datum
///
/// \since 5.0.0
/// \note API not yet finalized
ARROW_EXPORT Result<Datum> DayOfWeek(const Datum& values,
                                     DayOfWeekOptions options = DayOfWeekOptions(),
                                     ExecContext* ctx = NULLPTR);

/// \brief DayOfYear returns number of day of the year for each element of `values`.
/// January 1st maps to day number 1, February 1st to 32, etc.
///
/// \param[in] values input to extract number of day of the year from
/// \param[in] ctx the function execution context, optional
/// \return the resulting datum
///
/// \since 5.0.0
/// \note API not yet finalized
ARROW_EXPORT Result<Datum> DayOfYear(const Datum& values, ExecContext* ctx = NULLPTR);

/// \brief ISOYear returns ISO year number for each element of `values`.
/// First week of an ISO year has the majority (4 or more) of its days in January.
///
/// \param[in] values input to extract ISO year from
/// \param[in] ctx the function execution context, optional
/// \return the resulting datum
///
/// \since 5.0.0
/// \note API not yet finalized
ARROW_EXPORT
Result<Datum> ISOYear(const Datum& values, ExecContext* ctx = NULLPTR);

/// \brief USYear returns US epidemiological year number for each element of `values`.
/// First week of US epidemiological year has the majority (4 or more) of it's
/// days in January. Last week of US epidemiological year has the year's last
/// Wednesday in it. US epidemiological week starts on Sunday.
///
/// \param[in] values input to extract US epidemiological year from
/// \param[in] ctx the function execution context, optional
/// \return the resulting datum
///
/// \since 8.0.0
/// \note API not yet finalized
ARROW_EXPORT
Result<Datum> USYear(const Datum& values, ExecContext* ctx = NULLPTR);

/// \brief ISOWeek returns ISO week of year number for each element of `values`.
/// First ISO week has the majority (4 or more) of its days in January.
/// ISO week starts on Monday. Year can have 52 or 53 weeks.
/// Week numbering can start with 1.
///
/// \param[in] values input to extract ISO week of year from
/// \param[in] ctx the function execution context, optional
/// \return the resulting datum
///
/// \since 5.0.0
/// \note API not yet finalized
ARROW_EXPORT Result<Datum> ISOWeek(const Datum& values, ExecContext* ctx = NULLPTR);

/// \brief USWeek returns US week of year number for each element of `values`.
/// First US week has the majority (4 or more) of its days in January.
/// US week starts on Sunday. Year can have 52 or 53 weeks.
/// Week numbering starts with 1.
///
/// \param[in] values input to extract US week of year from
/// \param[in] ctx the function execution context, optional
/// \return the resulting datum
///
/// \since 6.0.0
/// \note API not yet finalized
ARROW_EXPORT Result<Datum> USWeek(const Datum& values, ExecContext* ctx = NULLPTR);

/// \brief Week returns week of year number for each element of `values`.
/// First ISO week has the majority (4 or more) of its days in January.
/// Year can have 52 or 53 weeks. Week numbering can start with 0 or 1
/// depending on DayOfWeekOptions.count_from_zero.
///
/// \param[in] values input to extract week of year from
/// \param[in] options for setting numbering start
/// \param[in] ctx the function execution context, optional
/// \return the resulting datum
///
/// \since 6.0.0
/// \note API not yet finalized
ARROW_EXPORT Result<Datum> Week(const Datum& values, WeekOptions options = WeekOptions(),
                                ExecContext* ctx = NULLPTR);

/// \brief ISOCalendar returns a (ISO year, ISO week, ISO day of week) struct for
/// each element of `values`.
/// ISO week starts on Monday denoted by 1 and ends on Sunday denoted by 7.
///
/// \param[in] values input to ISO calendar struct from
/// \param[in] ctx the function execution context, optional
/// \return the resulting datum
///
/// \since 5.0.0
/// \note API not yet finalized
ARROW_EXPORT Result<Datum> ISOCalendar(const Datum& values, ExecContext* ctx = NULLPTR);

/// \brief Quarter returns the quarter of year number for each element of `values`
/// First quarter maps to 1 and fourth quarter maps to 4.
///
/// \param[in] values input to extract quarter of year from
/// \param[in] ctx the function execution context, optional
/// \return the resulting datum
///
/// \since 5.0.0
/// \note API not yet finalized
ARROW_EXPORT Result<Datum> Quarter(const Datum& values, ExecContext* ctx = NULLPTR);

/// \brief Hour returns hour value for each element of `values`
///
/// \param[in] values input to extract hour from
/// \param[in] ctx the function execution context, optional
/// \return the resulting datum
///
/// \since 5.0.0
/// \note API not yet finalized
ARROW_EXPORT
Result<Datum> Hour(const Datum& values, ExecContext* ctx = NULLPTR);

/// \brief Minute returns minutes value for each element of `values`
///
/// \param[in] values input to extract minutes from
/// \param[in] ctx the function execution context, optional
/// \return the resulting datum
///
/// \since 5.0.0
/// \note API not yet finalized
ARROW_EXPORT
Result<Datum> Minute(const Datum& values, ExecContext* ctx = NULLPTR);

/// \brief Second returns seconds value for each element of `values`
///
/// \param[in] values input to extract seconds from
/// \param[in] ctx the function execution context, optional
/// \return the resulting datum
///
/// \since 5.0.0
/// \note API not yet finalized
ARROW_EXPORT
Result<Datum> Second(const Datum& values, ExecContext* ctx = NULLPTR);

/// \brief Millisecond returns number of milliseconds since the last full second
/// for each element of `values`
///
/// \param[in] values input to extract milliseconds from
/// \param[in] ctx the function execution context, optional
/// \return the resulting datum
///
/// \since 5.0.0
/// \note API not yet finalized
ARROW_EXPORT
Result<Datum> Millisecond(const Datum& values, ExecContext* ctx = NULLPTR);

/// \brief Microsecond returns number of microseconds since the last full millisecond
/// for each element of `values`
///
/// \param[in] values input to extract microseconds from
/// \param[in] ctx the function execution context, optional
/// \return the resulting datum
///
/// \since 5.0.0
/// \note API not yet finalized
ARROW_EXPORT
Result<Datum> Microsecond(const Datum& values, ExecContext* ctx = NULLPTR);

/// \brief Nanosecond returns number of nanoseconds since the last full millisecond
/// for each element of `values`
///
/// \param[in] values input to extract nanoseconds from
/// \param[in] ctx the function execution context, optional
/// \return the resulting datum
///
/// \since 5.0.0
/// \note API not yet finalized
ARROW_EXPORT
Result<Datum> Nanosecond(const Datum& values, ExecContext* ctx = NULLPTR);

/// \brief Subsecond returns the fraction of second elapsed since last full second
/// as a float for each element of `values`
///
/// \param[in] values input to extract subsecond from
/// \param[in] ctx the function execution context, optional
/// \return the resulting datum
///
/// \since 5.0.0
/// \note API not yet finalized
ARROW_EXPORT Result<Datum> Subsecond(const Datum& values, ExecContext* ctx = NULLPTR);

/// \brief Format timestamps according to a format string
///
/// Return formatted time strings according to the format string
/// `StrftimeOptions::format` and to the locale specifier `Strftime::locale`.
///
/// \param[in] values input timestamps
/// \param[in] options for setting format string and locale
/// \param[in] ctx the function execution context, optional
/// \return the resulting datum
///
/// \since 6.0.0
/// \note API not yet finalized
ARROW_EXPORT Result<Datum> Strftime(const Datum& values, StrftimeOptions options,
                                    ExecContext* ctx = NULLPTR);

/// \brief Parse timestamps according to a format string
///
/// Return parsed timestamps according to the format string
/// `StrptimeOptions::format` at time resolution `Strftime::unit`. Parse errors are
/// raised depending on the `Strftime::error_is_null` setting.
///
/// \param[in] values input strings
/// \param[in] options for setting format string, unit and error_is_null
/// \param[in] ctx the function execution context, optional
/// \return the resulting datum
///
/// \since 8.0.0
/// \note API not yet finalized
ARROW_EXPORT Result<Datum> Strptime(const Datum& values, StrptimeOptions options,
                                    ExecContext* ctx = NULLPTR);

/// \brief Converts timestamps from local timestamp without a timezone to a timestamp with
/// timezone, interpreting the local timestamp as being in the specified timezone for each
/// element of `values`
///
/// \param[in] values input to convert
/// \param[in] options for setting source timezone, exception and ambiguous timestamp
/// handling.
/// \param[in] ctx the function execution context, optional
/// \return the resulting datum
///
/// \since 6.0.0
/// \note API not yet finalized
ARROW_EXPORT Result<Datum> AssumeTimezone(const Datum& values,
                                          AssumeTimezoneOptions options,
                                          ExecContext* ctx = NULLPTR);

/// \brief IsDaylightSavings extracts if currently observing daylight savings for each
/// element of `values`
///
/// \param[in] values input to extract daylight savings indicator from
/// \param[in] ctx the function execution context, optional
/// \return the resulting datum
///
/// \since 8.0.0
/// \note API not yet finalized
ARROW_EXPORT Result<Datum> IsDaylightSavings(const Datum& values,
                                             ExecContext* ctx = NULLPTR);

<<<<<<< HEAD
/// \brief Years Between finds the amount of years between two values
=======
/// \brief Years Between finds the number of years between two values
>>>>>>> 6af8b472
///
/// \param[in] left input treated as the start time
/// \param[in] right input treated as the end time
/// \param[in] ctx the function execution context, optional
/// \return the resulting datum
///
/// \since 8.0.0
/// \note API not yet finalized
ARROW_EXPORT Result<Datum> YearsBetween(const Datum& left, const Datum& right,
                                        ExecContext* ctx = NULLPTR);

<<<<<<< HEAD
=======
/// \brief Quarters Between finds the number of quarters between two values
///
/// \param[in] left input treated as the start time
/// \param[in] right input treated as the end time
/// \param[in] ctx the function execution context, optional
/// \return the resulting datum
///
/// \since 8.0.0
/// \note API not yet finalized
ARROW_EXPORT Result<Datum> QuartersBetween(const Datum& left, const Datum& right,
                                           ExecContext* ctx = NULLPTR);

/// \brief Months Between finds the number of month between two values
///
/// \param[in] left input treated as the start time
/// \param[in] right input treated as the end time
/// \param[in] ctx the function execution context, optional
/// \return the resulting datum
///
/// \since 8.0.0
/// \note API not yet finalized
ARROW_EXPORT Result<Datum> MonthsBetween(const Datum& left, const Datum& right,
                                         ExecContext* ctx = NULLPTR);

/// \brief Weeks Between finds the number of weeks between two values
///
/// \param[in] left input treated as the start time
/// \param[in] right input treated as the end time
/// \param[in] ctx the function execution context, optional
/// \return the resulting datum
///
/// \since 8.0.0
/// \note API not yet finalized
ARROW_EXPORT Result<Datum> WeeksBetween(const Datum& left, const Datum& right,
                                        ExecContext* ctx = NULLPTR);

/// \brief Month Day Nano Between finds the number of months, days, and nonaseconds
/// between two values
///
/// \param[in] left input treated as the start time
/// \param[in] right input treated as the end time
/// \param[in] ctx the function execution context, optional
/// \return the resulting datum
///
/// \since 8.0.0
/// \note API not yet finalized
ARROW_EXPORT Result<Datum> MonthDayNanoBetween(const Datum& left, const Datum& right,
                                               ExecContext* ctx = NULLPTR);

/// \brief DayTime Between finds the number of days and milliseconds between two values
///
/// \param[in] left input treated as the start time
/// \param[in] right input treated as the end time
/// \param[in] ctx the function execution context, optional
/// \return the resulting datum
///
/// \since 8.0.0
/// \note API not yet finalized
ARROW_EXPORT Result<Datum> DayTimeBetween(const Datum& left, const Datum& right,
                                          ExecContext* ctx = NULLPTR);

/// \brief Days Between finds the number of days between two values
///
/// \param[in] left input treated as the start time
/// \param[in] right input treated as the end time
/// \param[in] ctx the function execution context, optional
/// \return the resulting datum
///
/// \since 8.0.0
/// \note API not yet finalized
ARROW_EXPORT Result<Datum> DaysBetween(const Datum& left, const Datum& right,
                                       ExecContext* ctx = NULLPTR);

/// \brief Hours Between finds the number of hours between two values
///
/// \param[in] left input treated as the start time
/// \param[in] right input treated as the end time
/// \param[in] ctx the function execution context, optional
/// \return the resulting datum
///
/// \since 8.0.0
/// \note API not yet finalized
ARROW_EXPORT Result<Datum> HoursBetween(const Datum& left, const Datum& right,
                                        ExecContext* ctx = NULLPTR);

/// \brief Minutes Between finds the number of minutes between two values
///
/// \param[in] left input treated as the start time
/// \param[in] right input treated as the end time
/// \param[in] ctx the function execution context, optional
/// \return the resulting datum
///
/// \since 8.0.0
/// \note API not yet finalized
ARROW_EXPORT Result<Datum> MinutesBetween(const Datum& left, const Datum& right,
                                          ExecContext* ctx = NULLPTR);

/// \brief Seconds Between finds the number of hours between two values
///
/// \param[in] left input treated as the start time
/// \param[in] right input treated as the end time
/// \param[in] ctx the function execution context, optional
/// \return the resulting datum
///
/// \since 8.0.0
/// \note API not yet finalized
ARROW_EXPORT Result<Datum> SecondsBetween(const Datum& left, const Datum& right,
                                          ExecContext* ctx = NULLPTR);

/// \brief Milliseconds Between finds the number of milliseconds between two values
///
/// \param[in] left input treated as the start time
/// \param[in] right input treated as the end time
/// \param[in] ctx the function execution context, optional
/// \return the resulting datum
///
/// \since 8.0.0
/// \note API not yet finalized
ARROW_EXPORT Result<Datum> MillisecondsBetween(const Datum& left, const Datum& right,
                                               ExecContext* ctx = NULLPTR);

/// \brief Microseconds Between finds the number of microseconds between two values
///
/// \param[in] left input treated as the start time
/// \param[in] right input treated as the end time
/// \param[in] ctx the function execution context, optional
/// \return the resulting datum
///
/// \since 8.0.0
/// \note API not yet finalized
ARROW_EXPORT Result<Datum> MicrosecondsBetween(const Datum& left, const Datum& right,
                                               ExecContext* ctx = NULLPTR);

/// \brief Nanoseconds Between finds the number of nanoseconds between two values
///
/// \param[in] left input treated as the start time
/// \param[in] right input treated as the end time
/// \param[in] ctx the function execution context, optional
/// \return the resulting datum
///
/// \since 8.0.0
/// \note API not yet finalized
ARROW_EXPORT Result<Datum> NanosecondsBetween(const Datum& left, const Datum& right,
                                              ExecContext* ctx = NULLPTR);

>>>>>>> 6af8b472
/// \brief Finds either the FIRST, LAST, or ALL items with a key that matches the given
/// query key in a map.
///
/// Returns an array of items for FIRST and LAST, and an array of list of items for ALL.
///
/// \param[in] map to look in
/// \param[in] options to pass a query key and choose which matching keys to return
/// (FIRST, LAST or ALL)
/// \param[in] ctx the function execution context, optional
/// \return the resulting datum
///
/// \since 8.0.0
/// \note API not yet finalized
ARROW_EXPORT Result<Datum> MapLookup(const Datum& map, MapLookupOptions options,
                                     ExecContext* ctx = NULLPTR);
}  // namespace compute
}  // namespace arrow<|MERGE_RESOLUTION|>--- conflicted
+++ resolved
@@ -1467,11 +1467,7 @@
 ARROW_EXPORT Result<Datum> IsDaylightSavings(const Datum& values,
                                              ExecContext* ctx = NULLPTR);
 
-<<<<<<< HEAD
-/// \brief Years Between finds the amount of years between two values
-=======
 /// \brief Years Between finds the number of years between two values
->>>>>>> 6af8b472
 ///
 /// \param[in] left input treated as the start time
 /// \param[in] right input treated as the end time
@@ -1483,8 +1479,6 @@
 ARROW_EXPORT Result<Datum> YearsBetween(const Datum& left, const Datum& right,
                                         ExecContext* ctx = NULLPTR);
 
-<<<<<<< HEAD
-=======
 /// \brief Quarters Between finds the number of quarters between two values
 ///
 /// \param[in] left input treated as the start time
@@ -1630,7 +1624,6 @@
 ARROW_EXPORT Result<Datum> NanosecondsBetween(const Datum& left, const Datum& right,
                                               ExecContext* ctx = NULLPTR);
 
->>>>>>> 6af8b472
 /// \brief Finds either the FIRST, LAST, or ALL items with a key that matches the given
 /// query key in a map.
 ///
