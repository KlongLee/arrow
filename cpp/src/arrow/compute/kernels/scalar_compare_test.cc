--- conflicted
+++ resolved
@@ -503,49 +503,6 @@
 }
 
 TEST(TestCompareTimestamps, ScalarArray) {
-<<<<<<< HEAD
-  const char* scalar_json = R"("1970-01-02")";
-  const char* array_json = R"(["1970-01-02","2000-02-01","1900-02-28"])";
-
-  auto CheckArrayCase = [&](std::shared_ptr<DataType> scalar_type,
-                            std::shared_ptr<DataType> array_type,
-                            CompareOperator op, const char* expected_json) {
-    auto lhs = ScalarFromJSON(scalar_type, scalar_json);
-    auto rhs = ArrayFromJSON(array_type, array_json);
-    auto expected = ArrayFromJSON(boolean(), expected_json);
-    if (scalar_type->Equals(array_type)) {
-      ASSERT_OK_AND_ASSIGN(Datum result,
-                           CallFunction(CompareOperatorToFunctionName(op), {lhs, rhs}));
-      AssertArraysEqual(*expected, *result.make_array(), /*verbose=*/true);
-    } else {
-      EXPECT_RAISES_WITH_MESSAGE_THAT(
-          Invalid,
-          ::testing::HasSubstr(
-              "Cannot compare timestamp with timezone to timestamp without timezone"),
-          CallFunction(CompareOperatorToFunctionName(op), {lhs, rhs}));
-    }
-  };
-
-  for (auto unit : {TimeUnit::SECOND,
-                    TimeUnit::MILLI,
-                    TimeUnit::MICRO,
-                    TimeUnit::NANO,
-		   }) {
-    for (auto types :
-         std::vector<std::pair<std::shared_ptr<DataType>, std::shared_ptr<DataType>>> {
-	   {timestamp(unit), timestamp(unit)},
-           {timestamp(unit), timestamp(unit, "utc")},
-           {timestamp(unit, "utc"), timestamp(unit)},
-           {timestamp(unit, "utc"), timestamp(unit, "utc")},
-         }) {
-      auto t0 = types.first, t1 = types.second;
-      CheckArrayCase(t0, t1, CompareOperator::EQUAL, "[true, false, false]");
-      CheckArrayCase(t0, t1, CompareOperator::NOT_EQUAL, "[false, true, true]");
-      CheckArrayCase(t0, t1, CompareOperator::LESS, "[false, true, false]");
-      CheckArrayCase(t0, t1, CompareOperator::LESS_EQUAL, "[true, true, false]");
-      CheckArrayCase(t0, t1, CompareOperator::GREATER, "[false, false, true]");
-      CheckArrayCase(t0, t1, CompareOperator::GREATER_EQUAL, "[true, false, true]");
-=======
   std::string scalar_json = R"("1970-01-02")";
   std::string array_json = R"(["1970-01-02","2000-02-01",null,"1900-02-28"])";
 
@@ -600,7 +557,6 @@
                      "[false, true, null, false]");
       CheckArrayCase(t0, t1, CompareOperator::GREATER_EQUAL, "[true, false, null, true]",
                      "[true, true, null, false]");
->>>>>>> d4a76384
     }
   }
 }
