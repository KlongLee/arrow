// Licensed to the Apache Software Foundation (ASF) under one
// or more contributor license agreements.  See the NOTICE file
// distributed with this work for additional information
// regarding copyright ownership.  The ASF licenses this file
// to you under the Apache License, Version 2.0 (the
// "License"); you may not use this file except in compliance
// with the License.  You may obtain a copy of the License at
//
//   http://www.apache.org/licenses/LICENSE-2.0
//
// Unless required by applicable law or agreed to in writing,
// software distributed under the License is distributed on an
// "AS IS" BASIS, WITHOUT WARRANTIES OR CONDITIONS OF ANY
// KIND, either express or implied.  See the License for the
// specific language governing permissions and limitations
// under the License.

#include <gtest/gtest.h>
#include "arrow/array.h"
#include "arrow/array/concatenate.h"
#include "arrow/compute/api_scalar.h"
#include "arrow/compute/kernels/test_util.h"
#include "arrow/compute/registry.h"
#include "arrow/testing/gtest_util.h"

namespace arrow {
namespace compute {

void CheckIfElseOutput(const Datum& cond, const Datum& left, const Datum& right,
                       const Datum& expected) {
  ASSERT_OK_AND_ASSIGN(Datum datum_out, IfElse(cond, left, right));
  if (datum_out.is_array()) {
    std::shared_ptr<Array> result = datum_out.make_array();
    ValidateOutput(*result);
    std::shared_ptr<Array> expected_ = expected.make_array();
    AssertArraysEqual(*expected_, *result, /*verbose=*/true);
  } else {  // expecting scalar
    const std::shared_ptr<Scalar>& result = datum_out.scalar();
    const std::shared_ptr<Scalar>& expected_ = expected.scalar();
    AssertScalarsEqual(*expected_, *result, /*verbose=*/true);
  }
}

class TestIfElseKernel : public ::testing::Test {};

template <typename Type>
class TestIfElsePrimitive : public ::testing::Test {};

using NumericBasedTypes =
    ::testing::Types<UInt8Type, UInt16Type, UInt32Type, UInt64Type, Int8Type, Int16Type,
                     Int32Type, Int64Type, FloatType, DoubleType, Date32Type, Date64Type,
                     Time32Type, Time64Type, TimestampType, MonthIntervalType>;

TYPED_TEST_SUITE(TestIfElsePrimitive, NumericBasedTypes);

TYPED_TEST(TestIfElsePrimitive, IfElseFixedSizeRand) {
  using ArrayType = typename TypeTraits<TypeParam>::ArrayType;
  auto type = default_type_instance<TypeParam>();

  random::RandomArrayGenerator rand(/*seed=*/0);
  int64_t len = 1000;
  ASSERT_OK_AND_ASSIGN(auto temp1, MakeArrayFromScalar(BooleanScalar(true), 64));
  ASSERT_OK_AND_ASSIGN(auto temp2, MakeArrayFromScalar(BooleanScalar(false), 64));
  auto temp3 = rand.ArrayOf(boolean(), len - 64 * 2, /*null_probability=*/0.01);

  ASSERT_OK_AND_ASSIGN(auto concat, Concatenate({temp1, temp2, temp3}));
  auto cond = std::static_pointer_cast<BooleanArray>(concat);
  auto left = std::static_pointer_cast<ArrayType>(
      rand.ArrayOf(type, len, /*null_probability=*/0.01));
  auto right = std::static_pointer_cast<ArrayType>(
      rand.ArrayOf(type, len, /*null_probability=*/0.01));

  typename TypeTraits<TypeParam>::BuilderType builder(type, default_memory_pool());

  for (int64_t i = 0; i < len; ++i) {
    if (!cond->IsValid(i) || (cond->Value(i) && !left->IsValid(i)) ||
        (!cond->Value(i) && !right->IsValid(i))) {
      ASSERT_OK(builder.AppendNull());
      continue;
    }

    if (cond->Value(i)) {
      ASSERT_OK(builder.Append(left->Value(i)));
    } else {
      ASSERT_OK(builder.Append(right->Value(i)));
    }
  }
  ASSERT_OK_AND_ASSIGN(auto expected_data, builder.Finish());

  CheckIfElseOutput(cond, left, right, expected_data);
}

void CheckWithDifferentShapes(const std::shared_ptr<Array>& cond,
                              const std::shared_ptr<Array>& left,
                              const std::shared_ptr<Array>& right,
                              const std::shared_ptr<Array>& expected) {
  // this will check for whole arrays, every scalar at i'th index and slicing (offset)
  CheckScalar("if_else", {cond, left, right}, expected);

  auto len = left->length();

  enum { COND_SCALAR = 1, LEFT_SCALAR = 2, RIGHT_SCALAR = 4 };
  for (int mask = 0; mask < (COND_SCALAR | LEFT_SCALAR | RIGHT_SCALAR); ++mask) {
    for (int64_t cond_idx = 0; cond_idx < len; ++cond_idx) {
      Datum cond_in, cond_bcast;
      std::string trace_cond = "Cond";
      if (mask & COND_SCALAR) {
        ASSERT_OK_AND_ASSIGN(cond_in, cond->GetScalar(cond_idx));
        ASSERT_OK_AND_ASSIGN(cond_bcast, MakeArrayFromScalar(*cond_in.scalar(), len));
        trace_cond += "@" + std::to_string(cond_idx) + "=" + cond_in.scalar()->ToString();
      } else {
        cond_in = cond_bcast = cond;
      }
      SCOPED_TRACE(trace_cond);

      for (int64_t left_idx = 0; left_idx < len; ++left_idx) {
        Datum left_in, left_bcast;
        std::string trace_left = "Left";
        if (mask & LEFT_SCALAR) {
          ASSERT_OK_AND_ASSIGN(left_in, left->GetScalar(left_idx).As<Datum>());
          ASSERT_OK_AND_ASSIGN(left_bcast, MakeArrayFromScalar(*left_in.scalar(), len));
          trace_cond +=
              "@" + std::to_string(left_idx) + "=" + left_in.scalar()->ToString();
        } else {
          left_in = left_bcast = left;
        }
        SCOPED_TRACE(trace_left);

        for (int64_t right_idx = 0; right_idx < len; ++right_idx) {
          Datum right_in, right_bcast;
          std::string trace_right = "Right";
          if (mask & RIGHT_SCALAR) {
            ASSERT_OK_AND_ASSIGN(right_in, right->GetScalar(right_idx));
            ASSERT_OK_AND_ASSIGN(right_bcast,
                                 MakeArrayFromScalar(*right_in.scalar(), len));
            trace_right +=
                "@" + std::to_string(right_idx) + "=" + right_in.scalar()->ToString();
          } else {
            right_in = right_bcast = right;
          }
          SCOPED_TRACE(trace_right);

          ASSERT_OK_AND_ASSIGN(auto exp, IfElse(cond_bcast, left_bcast, right_bcast));
          ASSERT_OK_AND_ASSIGN(auto actual, IfElse(cond_in, left_in, right_in));
          AssertDatumsEqual(exp, actual, /*verbose=*/true);

          if (right_in.is_array()) break;
        }
        if (left_in.is_array()) break;
      }
      if (cond_in.is_array()) break;
    }
  }  // for (mask)
}

TYPED_TEST(TestIfElsePrimitive, IfElseFixedSize) {
  auto type = default_type_instance<TypeParam>();

  CheckWithDifferentShapes(ArrayFromJSON(boolean(), "[true, true, true, false]"),
                           ArrayFromJSON(type, "[1, 2, 3, 4]"),
                           ArrayFromJSON(type, "[5, 6, 7, 8]"),
                           ArrayFromJSON(type, "[1, 2, 3, 8]"));

  CheckWithDifferentShapes(ArrayFromJSON(boolean(), "[true, true, true, false]"),
                           ArrayFromJSON(type, "[1, 2, 3, 4]"),
                           ArrayFromJSON(type, "[5, 6, 7, null]"),
                           ArrayFromJSON(type, "[1, 2, 3, null]"));

  CheckWithDifferentShapes(ArrayFromJSON(boolean(), "[true, true, true, false]"),
                           ArrayFromJSON(type, "[1, 2, null, 4]"),
                           ArrayFromJSON(type, "[5, 6, 7, null]"),
                           ArrayFromJSON(type, "[1, 2, null, null]"));

  CheckWithDifferentShapes(ArrayFromJSON(boolean(), "[true, true, true, false]"),
                           ArrayFromJSON(type, "[1, 2, null, 4]"),
                           ArrayFromJSON(type, "[5, 6, 7, 8]"),
                           ArrayFromJSON(type, "[1, 2, null, 8]"));

  CheckWithDifferentShapes(ArrayFromJSON(boolean(), "[null, true, true, false]"),
                           ArrayFromJSON(type, "[1, 2, null, 4]"),
                           ArrayFromJSON(type, "[5, 6, 7, 8]"),
                           ArrayFromJSON(type, "[null, 2, null, 8]"));

  CheckWithDifferentShapes(ArrayFromJSON(boolean(), "[null, true, true, false]"),
                           ArrayFromJSON(type, "[1, 2, null, 4]"),
                           ArrayFromJSON(type, "[5, 6, 7, null]"),
                           ArrayFromJSON(type, "[null, 2, null, null]"));

  CheckWithDifferentShapes(ArrayFromJSON(boolean(), "[null, true, true, false]"),
                           ArrayFromJSON(type, "[1, 2, 3, 4]"),
                           ArrayFromJSON(type, "[5, 6, 7, null]"),
                           ArrayFromJSON(type, "[null, 2, 3, null]"));

  CheckWithDifferentShapes(ArrayFromJSON(boolean(), "[null, true, true, false]"),
                           ArrayFromJSON(type, "[1, 2, 3, 4]"),
                           ArrayFromJSON(type, "[5, 6, 7, 8]"),
                           ArrayFromJSON(type, "[null, 2, 3, 8]"));
}

TEST_F(TestIfElseKernel, IfElseBoolean) {
  auto type = boolean();

  CheckWithDifferentShapes(ArrayFromJSON(boolean(), "[true, true, true, false]"),
                           ArrayFromJSON(type, "[false, false, false, false]"),
                           ArrayFromJSON(type, "[true, true, true, true]"),
                           ArrayFromJSON(type, "[false, false, false, true]"));

  CheckWithDifferentShapes(ArrayFromJSON(boolean(), "[true, true, true, false]"),
                           ArrayFromJSON(type, "[false, false, false, false]"),
                           ArrayFromJSON(type, "[true, true, true, null]"),
                           ArrayFromJSON(type, "[false, false, false, null]"));

  CheckWithDifferentShapes(ArrayFromJSON(boolean(), "[true, true, true, false]"),
                           ArrayFromJSON(type, "[false, false, null, false]"),
                           ArrayFromJSON(type, "[true, true, true, null]"),
                           ArrayFromJSON(type, "[false, false, null, null]"));

  CheckWithDifferentShapes(ArrayFromJSON(boolean(), "[true, true, true, false]"),
                           ArrayFromJSON(type, "[false, false, null, false]"),
                           ArrayFromJSON(type, "[true, true, true, true]"),
                           ArrayFromJSON(type, "[false, false, null, true]"));

  CheckWithDifferentShapes(ArrayFromJSON(boolean(), "[null, true, true, false]"),
                           ArrayFromJSON(type, "[false, false, null, false]"),
                           ArrayFromJSON(type, "[true, true, true, true]"),
                           ArrayFromJSON(type, "[null, false, null, true]"));

  CheckWithDifferentShapes(ArrayFromJSON(boolean(), "[null, true, true, false]"),
                           ArrayFromJSON(type, "[false, false, null, false]"),
                           ArrayFromJSON(type, "[true, true, true, null]"),
                           ArrayFromJSON(type, "[null, false, null, null]"));

  CheckWithDifferentShapes(ArrayFromJSON(boolean(), "[null, true, true, false]"),
                           ArrayFromJSON(type, "[false, false, false, false]"),
                           ArrayFromJSON(type, "[true, true, true, null]"),
                           ArrayFromJSON(type, "[null, false, false, null]"));

  CheckWithDifferentShapes(ArrayFromJSON(boolean(), "[null, true, true, false]"),
                           ArrayFromJSON(type, "[false, false, false, false]"),
                           ArrayFromJSON(type, "[true, true, true, true]"),
                           ArrayFromJSON(type, "[null, false, false, true]"));
}

TEST_F(TestIfElseKernel, IfElseBooleanRand) {
  auto type = boolean();
  random::RandomArrayGenerator rand(/*seed=*/0);
  int64_t len = 1000;
  auto cond = std::static_pointer_cast<BooleanArray>(
      rand.ArrayOf(boolean(), len, /*null_probability=*/0.01));
  auto left = std::static_pointer_cast<BooleanArray>(
      rand.ArrayOf(type, len, /*null_probability=*/0.01));
  auto right = std::static_pointer_cast<BooleanArray>(
      rand.ArrayOf(type, len, /*null_probability=*/0.01));

  BooleanBuilder builder;
  for (int64_t i = 0; i < len; ++i) {
    if (!cond->IsValid(i) || (cond->Value(i) && !left->IsValid(i)) ||
        (!cond->Value(i) && !right->IsValid(i))) {
      ASSERT_OK(builder.AppendNull());
      continue;
    }

    if (cond->Value(i)) {
      ASSERT_OK(builder.Append(left->Value(i)));
    } else {
      ASSERT_OK(builder.Append(right->Value(i)));
    }
  }
  ASSERT_OK_AND_ASSIGN(auto expected_data, builder.Finish());

  CheckIfElseOutput(cond, left, right, expected_data);
}

TEST_F(TestIfElseKernel, IfElseNull) {
  CheckWithDifferentShapes(ArrayFromJSON(boolean(), "[null, null, null, null]"),
                           ArrayFromJSON(null(), "[null, null, null, null]"),
                           ArrayFromJSON(null(), "[null, null, null, null]"),
                           ArrayFromJSON(null(), "[null, null, null, null]"));
}

TEST_F(TestIfElseKernel, IfElseMultiType) {
  CheckWithDifferentShapes(ArrayFromJSON(boolean(), "[true, true, true, false]"),
                           ArrayFromJSON(int32(), "[1, 2, 3, 4]"),
                           ArrayFromJSON(float32(), "[5, 6, 7, 8]"),
                           ArrayFromJSON(float32(), "[1, 2, 3, 8]"));
}

TEST_F(TestIfElseKernel, IfElseDispatchBest) {
  std::string name = "if_else";
  CheckDispatchBest(name, {boolean(), int32(), int32()}, {boolean(), int32(), int32()});
  CheckDispatchBest(name, {boolean(), int32(), null()}, {boolean(), int32(), int32()});
  CheckDispatchBest(name, {boolean(), null(), int32()}, {boolean(), int32(), int32()});

  CheckDispatchBest(name, {boolean(), int32(), int8()}, {boolean(), int32(), int32()});
  CheckDispatchBest(name, {boolean(), int32(), int16()}, {boolean(), int32(), int32()});
  CheckDispatchBest(name, {boolean(), int32(), int32()}, {boolean(), int32(), int32()});
  CheckDispatchBest(name, {boolean(), int32(), int64()}, {boolean(), int64(), int64()});

  CheckDispatchBest(name, {boolean(), int32(), uint8()}, {boolean(), int32(), int32()});
  CheckDispatchBest(name, {boolean(), int32(), uint16()}, {boolean(), int32(), int32()});
  CheckDispatchBest(name, {boolean(), int32(), uint32()}, {boolean(), int64(), int64()});
  CheckDispatchBest(name, {boolean(), int32(), uint64()}, {boolean(), int64(), int64()});

  CheckDispatchBest(name, {boolean(), uint8(), uint8()}, {boolean(), uint8(), uint8()});
  CheckDispatchBest(name, {boolean(), uint8(), uint16()},
                    {boolean(), uint16(), uint16()});

  CheckDispatchBest(name, {boolean(), int32(), float32()},
                    {boolean(), float32(), float32()});
  CheckDispatchBest(name, {boolean(), float32(), int64()},
                    {boolean(), float32(), float32()});
  CheckDispatchBest(name, {boolean(), float64(), int32()},
                    {boolean(), float64(), float64()});

  CheckDispatchBest(name, {null(), uint8(), int8()}, {boolean(), int16(), int16()});
}

template <typename Type>
<<<<<<< HEAD
class TestIfElseBaseBinary : public ::testing::Test {};

TYPED_TEST_SUITE(TestIfElseBaseBinary, BinaryTypes);

TYPED_TEST(TestIfElseBaseBinary, IfElseBaseBinary) {
  auto type = TypeTraits<TypeParam>::type_singleton();

  CheckWithDifferentShapes(ArrayFromJSON(boolean(), "[true, true, true, false]"),
                           ArrayFromJSON(type, R"(["a", "ab", "abc", "abcd"])"),
                           ArrayFromJSON(type, R"(["lmno", "lmn", "lm", "l"])"),
                           ArrayFromJSON(type, R"(["a", "ab", "abc", "l"])"));

  CheckWithDifferentShapes(ArrayFromJSON(boolean(), R"([true, true, true, false])"),
                           ArrayFromJSON(type, R"(["a", "ab", "abc", "abcd"])"),
                           ArrayFromJSON(type, R"(["lmno", "lmn", "lm", null])"),
                           ArrayFromJSON(type, R"(["a", "ab", "abc", null])"));

  CheckWithDifferentShapes(ArrayFromJSON(boolean(), R"([true, true, true, false])"),
                           ArrayFromJSON(type, R"(["a", "ab", null, "abcd"])"),
                           ArrayFromJSON(type, R"(["lmno", "lmn", "lm", null])"),
                           ArrayFromJSON(type, R"(["a", "ab", null, null])"));

  CheckWithDifferentShapes(ArrayFromJSON(boolean(), R"([true, true, true, false])"),
                           ArrayFromJSON(type, R"(["a", "ab", null, "abcd"])"),
                           ArrayFromJSON(type, R"(["lmno", "lmn", "lm", "l"])"),
                           ArrayFromJSON(type, R"(["a", "ab", null, "l"])"));

  CheckWithDifferentShapes(ArrayFromJSON(boolean(), R"([null, true, true, false])"),
                           ArrayFromJSON(type, R"(["a", "ab", null, "abcd"])"),
                           ArrayFromJSON(type, R"(["lmno", "lmn", "lm", "l"])"),
                           ArrayFromJSON(type, R"([null, "ab", null, "l"])"));

  CheckWithDifferentShapes(ArrayFromJSON(boolean(), R"([null, true, true, false])"),
                           ArrayFromJSON(type, R"(["a", "ab", null, "abcd"])"),
                           ArrayFromJSON(type, R"(["lmno", "lmn", "lm", null])"),
                           ArrayFromJSON(type, R"([null, "ab", null, null])"));

  CheckWithDifferentShapes(ArrayFromJSON(boolean(), R"([null, true, true, false])"),
                           ArrayFromJSON(type, R"(["a", "ab", "abc", "abcd"])"),
                           ArrayFromJSON(type, R"(["lmno", "lmn", "lm", null])"),
                           ArrayFromJSON(type, R"([null, "ab", "abc", null])"));

  CheckWithDifferentShapes(ArrayFromJSON(boolean(), R"([null, true, true, false])"),
                           ArrayFromJSON(type, R"(["a", "ab", "abc", "abcd"])"),
                           ArrayFromJSON(type, R"(["lmno", "lmn", "lm", "l"])"),
                           ArrayFromJSON(type, R"([null, "ab", "abc", "l"])"));
}

TYPED_TEST(TestIfElseBaseBinary, IfElseBaseBinaryRand) {
  using ArrayType = typename TypeTraits<TypeParam>::ArrayType;
  using OffsetType = typename TypeTraits<TypeParam>::OffsetType::c_type;
  auto type = TypeTraits<TypeParam>::type_singleton();

  random::RandomArrayGenerator rand(/*seed=*/0);
  int64_t len = 1000;

  //  this is to check the BitBlockCount::AllSet/ NoneSet code paths
  ASSERT_OK_AND_ASSIGN(auto temp1, MakeArrayFromScalar(BooleanScalar(true), 64));
  ASSERT_OK_AND_ASSIGN(auto temp2, MakeArrayFromScalar(BooleanScalar(false), 64));
  auto temp3 = rand.ArrayOf(boolean(), len - 64 * 2, /*null_probability=*/0.01);

  ASSERT_OK_AND_ASSIGN(auto concat, Concatenate({temp1, temp2, temp3}));
  auto cond = std::static_pointer_cast<BooleanArray>(concat);

  auto left = std::static_pointer_cast<ArrayType>(
      rand.ArrayOf(type, len, /*null_probability=*/0.01));
  auto right = std::static_pointer_cast<ArrayType>(
      rand.ArrayOf(type, len, /*null_probability=*/0.01));

  typename TypeTraits<TypeParam>::BuilderType builder;

  for (int64_t i = 0; i < len; ++i) {
    if (!cond->IsValid(i) || (cond->Value(i) && !left->IsValid(i)) ||
        (!cond->Value(i) && !right->IsValid(i))) {
      ASSERT_OK(builder.AppendNull());
      continue;
    }

    OffsetType offset;
    const uint8_t* val;
    if (cond->Value(i)) {
      val = left->GetValue(i, &offset);
    } else {
      val = right->GetValue(i, &offset);
    }
    ASSERT_OK(builder.Append(val, offset));
  }
  ASSERT_OK_AND_ASSIGN(auto expected_data, builder.Finish());

  CheckIfElseOutput(cond, left, right, expected_data);
}

TEST_F(TestIfElseKernel, IfElseFSBinary) {
  auto type = std::make_shared<FixedSizeBinaryType>(4);

  CheckWithDifferentShapes(ArrayFromJSON(boolean(), "[true, true, true, false]"),
                           ArrayFromJSON(type, R"(["aaaa", "abab", "abca", "abcd"])"),
                           ArrayFromJSON(type, R"(["lmno", "lmnl", "lmlm", "llll"])"),
                           ArrayFromJSON(type, R"(["aaaa", "abab", "abca", "llll"])"));

  CheckWithDifferentShapes(ArrayFromJSON(boolean(), R"([true, true, true, false])"),
                           ArrayFromJSON(type, R"(["aaaa", "abab", "abca", "abcd"])"),
                           ArrayFromJSON(type, R"(["lmno", "lmnl", "lmlm", null])"),
                           ArrayFromJSON(type, R"(["aaaa", "abab", "abca", null])"));

  CheckWithDifferentShapes(ArrayFromJSON(boolean(), R"([true, true, true, false])"),
                           ArrayFromJSON(type, R"(["aaaa", "abab", null, "abcd"])"),
                           ArrayFromJSON(type, R"(["lmno", "lmnl", "lmlm", null])"),
                           ArrayFromJSON(type, R"(["aaaa", "abab", null, null])"));

  CheckWithDifferentShapes(ArrayFromJSON(boolean(), R"([true, true, true, false])"),
                           ArrayFromJSON(type, R"(["aaaa", "abab", null, "abcd"])"),
                           ArrayFromJSON(type, R"(["lmno", "lmnl", "lmlm", "llll"])"),
                           ArrayFromJSON(type, R"(["aaaa", "abab", null, "llll"])"));

  CheckWithDifferentShapes(ArrayFromJSON(boolean(), R"([null, true, true, false])"),
                           ArrayFromJSON(type, R"(["aaaa", "abab", null, "abcd"])"),
                           ArrayFromJSON(type, R"(["lmno", "lmnl", "lmlm", "llll"])"),
                           ArrayFromJSON(type, R"([null, "abab", null, "llll"])"));

  CheckWithDifferentShapes(ArrayFromJSON(boolean(), R"([null, true, true, false])"),
                           ArrayFromJSON(type, R"(["aaaa", "abab", null, "abcd"])"),
                           ArrayFromJSON(type, R"(["lmno", "lmnl", "lmlm", null])"),
                           ArrayFromJSON(type, R"([null, "abab", null, null])"));

  CheckWithDifferentShapes(ArrayFromJSON(boolean(), R"([null, true, true, false])"),
                           ArrayFromJSON(type, R"(["aaaa", "abab", "abca", "abcd"])"),
                           ArrayFromJSON(type, R"(["lmno", "lmnl", "lmlm", null])"),
                           ArrayFromJSON(type, R"([null, "abab", "abca", null])"));

  CheckWithDifferentShapes(ArrayFromJSON(boolean(), R"([null, true, true, false])"),
                           ArrayFromJSON(type, R"(["aaaa", "abab", "abca", "abcd"])"),
                           ArrayFromJSON(type, R"(["lmno", "lmnl", "lmlm", "llll"])"),
                           ArrayFromJSON(type, R"([null, "abab", "abca", "llll"])"));
}

TEST_F(TestIfElseKernel, IfElseFSBinaryRand) {
  auto type = std::make_shared<FixedSizeBinaryType>(5);

  random::RandomArrayGenerator rand(/*seed=*/0);
  int64_t len = 1000;

  //  this is to check the BitBlockCount::AllSet/ NoneSet code paths
  ASSERT_OK_AND_ASSIGN(auto temp1, MakeArrayFromScalar(BooleanScalar(true), 64));
  ASSERT_OK_AND_ASSIGN(auto temp2, MakeArrayFromScalar(BooleanScalar(false), 64));
  auto temp3 = rand.ArrayOf(boolean(), len - 64 * 2, /*null_probability=*/0.01);

  ASSERT_OK_AND_ASSIGN(auto concat, Concatenate({temp1, temp2, temp3}));
  auto cond = std::static_pointer_cast<BooleanArray>(concat);

  auto left = std::static_pointer_cast<FixedSizeBinaryArray>(
      rand.ArrayOf(type, len, /*null_probability=*/0.01));
  auto right = std::static_pointer_cast<FixedSizeBinaryArray>(
      rand.ArrayOf(type, len, /*null_probability=*/0.01));

  FixedSizeBinaryBuilder builder(type);

  for (int64_t i = 0; i < len; ++i) {
    if (!cond->IsValid(i) || (cond->Value(i) && !left->IsValid(i)) ||
        (!cond->Value(i) && !right->IsValid(i))) {
      ASSERT_OK(builder.AppendNull());
      continue;
    }

    const uint8_t* val;
    if (cond->Value(i)) {
      val = left->GetValue(i);
    } else {
      val = right->GetValue(i);
    }
    ASSERT_OK(builder.Append(val));
  }
  ASSERT_OK_AND_ASSIGN(auto expected_data, builder.Finish());

  CheckIfElseOutput(cond, left, right, expected_data);
}


=======
class TestCaseWhenNumeric : public ::testing::Test {};

TYPED_TEST_SUITE(TestCaseWhenNumeric, NumericBasedTypes);

Datum MakeStruct(const std::vector<Datum>& conds) {
  ProjectOptions options;
  options.field_names.resize(conds.size());
  options.field_metadata.resize(conds.size());
  for (const auto& datum : conds) {
    options.field_nullability.push_back(datum.null_count() > 0);
  }
  EXPECT_OK_AND_ASSIGN(auto result, CallFunction("project", conds, &options));
  return result;
}

TYPED_TEST(TestCaseWhenNumeric, FixedSize) {
  auto type = default_type_instance<TypeParam>();
  auto cond_true = ScalarFromJSON(boolean(), "true");
  auto cond_false = ScalarFromJSON(boolean(), "false");
  auto cond_null = ScalarFromJSON(boolean(), "null");
  auto cond1 = ArrayFromJSON(boolean(), "[true, true, null, null]");
  auto cond2 = ArrayFromJSON(boolean(), "[true, false, true, null]");
  auto scalar_null = ScalarFromJSON(type, "null");
  auto scalar1 = ScalarFromJSON(type, "1");
  auto scalar2 = ScalarFromJSON(type, "2");
  auto values_null = ArrayFromJSON(type, "[null, null, null, null]");
  auto values1 = ArrayFromJSON(type, "[3, null, 5, 6]");
  auto values2 = ArrayFromJSON(type, "[7, 8, null, 10]");

  CheckScalar("case_when", {MakeStruct({}), values1}, values1);
  CheckScalar("case_when", {MakeStruct({}), values_null}, values_null);

  CheckScalar("case_when", {MakeStruct({cond_true}), values1}, values1);
  CheckScalar("case_when", {MakeStruct({cond_false}), values1}, values_null);
  CheckScalar("case_when", {MakeStruct({cond_null}), values1}, values_null);
  CheckScalar("case_when", {MakeStruct({cond_true}), values1, values2}, values1);
  CheckScalar("case_when", {MakeStruct({cond_false}), values1, values2}, values2);
  CheckScalar("case_when", {MakeStruct({cond_null}), values1, values2}, values2);

  CheckScalar("case_when", {MakeStruct({cond_true, cond_true}), values1, values2},
              values1);
  CheckScalar("case_when", {MakeStruct({cond_false, cond_false}), values1, values2},
              values_null);
  CheckScalar("case_when", {MakeStruct({cond_true, cond_false}), values1, values2},
              values1);
  CheckScalar("case_when", {MakeStruct({cond_false, cond_true}), values1, values2},
              values2);
  CheckScalar("case_when", {MakeStruct({cond_null, cond_true}), values1, values2},
              values2);
  CheckScalar("case_when",
              {MakeStruct({cond_false, cond_false}), values1, values2, values2}, values2);

  CheckScalar("case_when", {MakeStruct({cond1, cond2}), scalar1, scalar2},
              ArrayFromJSON(type, "[1, 1, 2, null]"));
  CheckScalar("case_when", {MakeStruct({cond1}), scalar_null}, values_null);
  CheckScalar("case_when", {MakeStruct({cond1}), scalar_null, scalar1},
              ArrayFromJSON(type, "[null, null, 1, 1]"));
  CheckScalar("case_when", {MakeStruct({cond1, cond2}), scalar1, scalar2, scalar1},
              ArrayFromJSON(type, "[1, 1, 2, 1]"));

  CheckScalar("case_when", {MakeStruct({cond1, cond2}), values1, values2},
              ArrayFromJSON(type, "[3, null, null, null]"));
  CheckScalar("case_when", {MakeStruct({cond1, cond2}), values1, values2, values1},
              ArrayFromJSON(type, "[3, null, null, 6]"));
  CheckScalar("case_when", {MakeStruct({cond1, cond2}), values_null, values2, values1},
              ArrayFromJSON(type, "[null, null, null, 6]"));

  CheckScalar(
      "case_when",
      {MakeStruct(
           {ArrayFromJSON(boolean(),
                          "[true, true, true, false, false, false, null, null, null]"),
            ArrayFromJSON(boolean(),
                          "[true, false, null, true, false, null, true, false, null]")}),
       ArrayFromJSON(type, "[10, 11, 12, 13, 14, 15, 16, 17, 18]"),
       ArrayFromJSON(type, "[20, 21, 22, 23, 24, 25, 26, 27, 28]")},
      ArrayFromJSON(type, "[10, 11, 12, 23, null, null, 26, null, null]"));
  CheckScalar(
      "case_when",
      {MakeStruct(
           {ArrayFromJSON(boolean(),
                          "[true, true, true, false, false, false, null, null, null]"),
            ArrayFromJSON(boolean(),
                          "[true, false, null, true, false, null, true, false, null]")}),
       ArrayFromJSON(type, "[10, 11, 12, 13, 14, 15, 16, 17, 18]"),

       ArrayFromJSON(type, "[20, 21, 22, 23, 24, 25, 26, 27, 28]"),
       ArrayFromJSON(type, "[30, 31, 32, 33, 34, null, 36, 37, null]")},
      ArrayFromJSON(type, "[10, 11, 12, 23, 34, null, 26, 37, null]"));

  // Error cases
  EXPECT_RAISES_WITH_MESSAGE_THAT(
      Invalid, ::testing::HasSubstr("cond struct must not be null"),
      CallFunction(
          "case_when",
          {Datum(std::make_shared<StructScalar>(struct_({field("", boolean())}))),
           Datum(scalar1)}));
  EXPECT_RAISES_WITH_MESSAGE_THAT(
      Invalid, ::testing::HasSubstr("cond struct must not have top-level nulls"),
      CallFunction(
          "case_when",
          {Datum(*MakeArrayOfNull(struct_({field("", boolean())}), 4)), Datum(values1)}));
}

TEST(TestCaseWhen, Null) {
  auto cond_true = ScalarFromJSON(boolean(), "true");
  auto cond_false = ScalarFromJSON(boolean(), "false");
  auto cond_arr = ArrayFromJSON(boolean(), "[true, true, false, null]");
  auto scalar = ScalarFromJSON(null(), "null");
  auto array = ArrayFromJSON(null(), "[null, null, null, null]");
  CheckScalar("case_when", {MakeStruct({}), array}, array);
  CheckScalar("case_when", {MakeStruct({cond_false}), array}, array);
  CheckScalar("case_when", {MakeStruct({cond_true}), array, array}, array);
  CheckScalar("case_when", {MakeStruct({cond_arr, cond_true}), array, array}, array);
}

TEST(TestCaseWhen, Boolean) {
  auto type = boolean();
  auto cond_true = ScalarFromJSON(boolean(), "true");
  auto cond_false = ScalarFromJSON(boolean(), "false");
  auto cond_null = ScalarFromJSON(boolean(), "null");
  auto cond1 = ArrayFromJSON(boolean(), "[true, true, null, null]");
  auto cond2 = ArrayFromJSON(boolean(), "[true, false, true, null]");
  auto scalar_null = ScalarFromJSON(type, "null");
  auto scalar1 = ScalarFromJSON(type, "true");
  auto scalar2 = ScalarFromJSON(type, "false");
  auto values_null = ArrayFromJSON(type, "[null, null, null, null]");
  auto values1 = ArrayFromJSON(type, "[true, null, true, true]");
  auto values2 = ArrayFromJSON(type, "[false, false, null, false]");

  CheckScalar("case_when", {MakeStruct({}), values1}, values1);
  CheckScalar("case_when", {MakeStruct({}), values_null}, values_null);

  CheckScalar("case_when", {MakeStruct({cond_true}), values1}, values1);
  CheckScalar("case_when", {MakeStruct({cond_false}), values1}, values_null);
  CheckScalar("case_when", {MakeStruct({cond_null}), values1}, values_null);
  CheckScalar("case_when", {MakeStruct({cond_true}), values1, values2}, values1);
  CheckScalar("case_when", {MakeStruct({cond_false}), values1, values2}, values2);
  CheckScalar("case_when", {MakeStruct({cond_null}), values1, values2}, values2);

  CheckScalar("case_when", {MakeStruct({cond_true, cond_true}), values1, values2},
              values1);
  CheckScalar("case_when", {MakeStruct({cond_false, cond_false}), values1, values2},
              values_null);
  CheckScalar("case_when", {MakeStruct({cond_true, cond_false}), values1, values2},
              values1);
  CheckScalar("case_when", {MakeStruct({cond_false, cond_true}), values1, values2},
              values2);
  CheckScalar("case_when", {MakeStruct({cond_null, cond_true}), values1, values2},
              values2);
  CheckScalar("case_when",
              {MakeStruct({cond_false, cond_false}), values1, values2, values2}, values2);

  CheckScalar("case_when", {MakeStruct({cond1, cond2}), scalar1, scalar2},
              ArrayFromJSON(type, "[true, true, false, null]"));
  CheckScalar("case_when", {MakeStruct({cond1}), scalar_null}, values_null);
  CheckScalar("case_when", {MakeStruct({cond1}), scalar_null, scalar1},
              ArrayFromJSON(type, "[null, null, true, true]"));
  CheckScalar("case_when", {MakeStruct({cond1, cond2}), scalar1, scalar2, scalar1},
              ArrayFromJSON(type, "[true, true, false, true]"));

  CheckScalar("case_when", {MakeStruct({cond1, cond2}), values1, values2},
              ArrayFromJSON(type, "[true, null, null, null]"));
  CheckScalar("case_when", {MakeStruct({cond1, cond2}), values1, values2, values1},
              ArrayFromJSON(type, "[true, null, null, true]"));
  CheckScalar("case_when", {MakeStruct({cond1, cond2}), values_null, values2, values1},
              ArrayFromJSON(type, "[null, null, null, true]"));
}

TEST(TestCaseWhen, DayTimeInterval) {
  auto type = day_time_interval();
  auto cond_true = ScalarFromJSON(boolean(), "true");
  auto cond_false = ScalarFromJSON(boolean(), "false");
  auto cond_null = ScalarFromJSON(boolean(), "null");
  auto cond1 = ArrayFromJSON(boolean(), "[true, true, null, null]");
  auto cond2 = ArrayFromJSON(boolean(), "[true, false, true, null]");
  auto scalar_null = ScalarFromJSON(type, "null");
  auto scalar1 = ScalarFromJSON(type, "[1, 1]");
  auto scalar2 = ScalarFromJSON(type, "[2, 2]");
  auto values_null = ArrayFromJSON(type, "[null, null, null, null]");
  auto values1 = ArrayFromJSON(type, "[[3, 3], null, [5, 5], [6, 6]]");
  auto values2 = ArrayFromJSON(type, "[[7, 7], [8, 8], null, [10, 10]]");

  CheckScalar("case_when", {MakeStruct({}), values1}, values1);
  CheckScalar("case_when", {MakeStruct({}), values_null}, values_null);

  CheckScalar("case_when", {MakeStruct({cond_true}), values1}, values1);
  CheckScalar("case_when", {MakeStruct({cond_false}), values1}, values_null);
  CheckScalar("case_when", {MakeStruct({cond_null}), values1}, values_null);
  CheckScalar("case_when", {MakeStruct({cond_true}), values1, values2}, values1);
  CheckScalar("case_when", {MakeStruct({cond_false}), values1, values2}, values2);
  CheckScalar("case_when", {MakeStruct({cond_null}), values1, values2}, values2);

  CheckScalar("case_when", {MakeStruct({cond_true, cond_true}), values1, values2},
              values1);
  CheckScalar("case_when", {MakeStruct({cond_false, cond_false}), values1, values2},
              values_null);
  CheckScalar("case_when", {MakeStruct({cond_true, cond_false}), values1, values2},
              values1);
  CheckScalar("case_when", {MakeStruct({cond_false, cond_true}), values1, values2},
              values2);
  CheckScalar("case_when", {MakeStruct({cond_null, cond_true}), values1, values2},
              values2);
  CheckScalar("case_when",
              {MakeStruct({cond_false, cond_false}), values1, values2, values2}, values2);

  CheckScalar("case_when", {MakeStruct({cond1, cond2}), scalar1, scalar2},
              ArrayFromJSON(type, "[[1, 1], [1, 1], [2, 2], null]"));
  CheckScalar("case_when", {MakeStruct({cond1}), scalar_null}, values_null);
  CheckScalar("case_when", {MakeStruct({cond1}), scalar_null, scalar1},
              ArrayFromJSON(type, "[null, null, [1, 1], [1, 1]]"));
  CheckScalar("case_when", {MakeStruct({cond1, cond2}), scalar1, scalar2, scalar1},
              ArrayFromJSON(type, "[[1, 1], [1, 1], [2, 2], [1, 1]]"));

  CheckScalar("case_when", {MakeStruct({cond1, cond2}), values1, values2},
              ArrayFromJSON(type, "[[3, 3], null, null, null]"));
  CheckScalar("case_when", {MakeStruct({cond1, cond2}), values1, values2, values1},
              ArrayFromJSON(type, "[[3, 3], null, null, [6, 6]]"));
  CheckScalar("case_when", {MakeStruct({cond1, cond2}), values_null, values2, values1},
              ArrayFromJSON(type, "[null, null, null, [6, 6]]"));
}

TEST(TestCaseWhen, Decimal) {
  for (const auto& type :
       std::vector<std::shared_ptr<DataType>>{decimal128(3, 2), decimal256(3, 2)}) {
    auto cond_true = ScalarFromJSON(boolean(), "true");
    auto cond_false = ScalarFromJSON(boolean(), "false");
    auto cond_null = ScalarFromJSON(boolean(), "null");
    auto cond1 = ArrayFromJSON(boolean(), "[true, true, null, null]");
    auto cond2 = ArrayFromJSON(boolean(), "[true, false, true, null]");
    auto scalar_null = ScalarFromJSON(type, "null");
    auto scalar1 = ScalarFromJSON(type, R"("1.23")");
    auto scalar2 = ScalarFromJSON(type, R"("2.34")");
    auto values_null = ArrayFromJSON(type, "[null, null, null, null]");
    auto values1 = ArrayFromJSON(type, R"(["3.45", null, "5.67", "6.78"])");
    auto values2 = ArrayFromJSON(type, R"(["7.89", "8.90", null, "1.01"])");

    CheckScalar("case_when", {MakeStruct({}), values1}, values1);
    CheckScalar("case_when", {MakeStruct({}), values_null}, values_null);

    CheckScalar("case_when", {MakeStruct({cond_true}), values1}, values1);
    CheckScalar("case_when", {MakeStruct({cond_false}), values1}, values_null);
    CheckScalar("case_when", {MakeStruct({cond_null}), values1}, values_null);
    CheckScalar("case_when", {MakeStruct({cond_true}), values1, values2}, values1);
    CheckScalar("case_when", {MakeStruct({cond_false}), values1, values2}, values2);
    CheckScalar("case_when", {MakeStruct({cond_null}), values1, values2}, values2);

    CheckScalar("case_when", {MakeStruct({cond_true, cond_true}), values1, values2},
                values1);
    CheckScalar("case_when", {MakeStruct({cond_false, cond_false}), values1, values2},
                values_null);
    CheckScalar("case_when", {MakeStruct({cond_true, cond_false}), values1, values2},
                values1);
    CheckScalar("case_when", {MakeStruct({cond_false, cond_true}), values1, values2},
                values2);
    CheckScalar("case_when", {MakeStruct({cond_null, cond_true}), values1, values2},
                values2);
    CheckScalar("case_when",
                {MakeStruct({cond_false, cond_false}), values1, values2, values2},
                values2);

    CheckScalar("case_when", {MakeStruct({cond1, cond2}), scalar1, scalar2},
                ArrayFromJSON(type, R"(["1.23", "1.23", "2.34", null])"));
    CheckScalar("case_when", {MakeStruct({cond1}), scalar_null}, values_null);
    CheckScalar("case_when", {MakeStruct({cond1}), scalar_null, scalar1},
                ArrayFromJSON(type, R"([null, null, "1.23", "1.23"])"));
    CheckScalar("case_when", {MakeStruct({cond1, cond2}), scalar1, scalar2, scalar1},
                ArrayFromJSON(type, R"(["1.23", "1.23", "2.34", "1.23"])"));

    CheckScalar("case_when", {MakeStruct({cond1, cond2}), values1, values2},
                ArrayFromJSON(type, R"(["3.45", null, null, null])"));
    CheckScalar("case_when", {MakeStruct({cond1, cond2}), values1, values2, values1},
                ArrayFromJSON(type, R"(["3.45", null, null, "6.78"])"));
    CheckScalar("case_when", {MakeStruct({cond1, cond2}), values_null, values2, values1},
                ArrayFromJSON(type, R"([null, null, null, "6.78"])"));
  }
}

TEST(TestCaseWhen, FixedSizeBinary) {
  auto type = fixed_size_binary(3);
  auto cond_true = ScalarFromJSON(boolean(), "true");
  auto cond_false = ScalarFromJSON(boolean(), "false");
  auto cond_null = ScalarFromJSON(boolean(), "null");
  auto cond1 = ArrayFromJSON(boolean(), "[true, true, null, null]");
  auto cond2 = ArrayFromJSON(boolean(), "[true, false, true, null]");
  auto scalar_null = ScalarFromJSON(type, "null");
  auto scalar1 = ScalarFromJSON(type, R"("abc")");
  auto scalar2 = ScalarFromJSON(type, R"("bcd")");
  auto values_null = ArrayFromJSON(type, "[null, null, null, null]");
  auto values1 = ArrayFromJSON(type, R"(["cde", null, "def", "efg"])");
  auto values2 = ArrayFromJSON(type, R"(["fgh", "ghi", null, "hij"])");

  CheckScalar("case_when", {MakeStruct({}), values1}, values1);
  CheckScalar("case_when", {MakeStruct({}), values_null}, values_null);

  CheckScalar("case_when", {MakeStruct({cond_true}), values1}, values1);
  CheckScalar("case_when", {MakeStruct({cond_false}), values1}, values_null);
  CheckScalar("case_when", {MakeStruct({cond_null}), values1}, values_null);
  CheckScalar("case_when", {MakeStruct({cond_true}), values1, values2}, values1);
  CheckScalar("case_when", {MakeStruct({cond_false}), values1, values2}, values2);
  CheckScalar("case_when", {MakeStruct({cond_null}), values1, values2}, values2);

  CheckScalar("case_when", {MakeStruct({cond_true, cond_true}), values1, values2},
              values1);
  CheckScalar("case_when", {MakeStruct({cond_false, cond_false}), values1, values2},
              values_null);
  CheckScalar("case_when", {MakeStruct({cond_true, cond_false}), values1, values2},
              values1);
  CheckScalar("case_when", {MakeStruct({cond_false, cond_true}), values1, values2},
              values2);
  CheckScalar("case_when", {MakeStruct({cond_null, cond_true}), values1, values2},
              values2);
  CheckScalar("case_when",
              {MakeStruct({cond_false, cond_false}), values1, values2, values2}, values2);

  CheckScalar("case_when", {MakeStruct({cond1, cond2}), scalar1, scalar2},
              ArrayFromJSON(type, R"(["abc", "abc", "bcd", null])"));
  CheckScalar("case_when", {MakeStruct({cond1}), scalar_null}, values_null);
  CheckScalar("case_when", {MakeStruct({cond1}), scalar_null, scalar1},
              ArrayFromJSON(type, R"([null, null, "abc", "abc"])"));
  CheckScalar("case_when", {MakeStruct({cond1, cond2}), scalar1, scalar2, scalar1},
              ArrayFromJSON(type, R"(["abc", "abc", "bcd", "abc"])"));

  CheckScalar("case_when", {MakeStruct({cond1, cond2}), values1, values2},
              ArrayFromJSON(type, R"(["cde", null, null, null])"));
  CheckScalar("case_when", {MakeStruct({cond1, cond2}), values1, values2, values1},
              ArrayFromJSON(type, R"(["cde", null, null, "efg"])"));
  CheckScalar("case_when", {MakeStruct({cond1, cond2}), values_null, values2, values1},
              ArrayFromJSON(type, R"([null, null, null, "efg"])"));
}

TEST(TestCaseWhen, DispatchBest) {
  CheckDispatchBest("case_when", {struct_({field("", boolean())}), int64(), int32()},
                    {struct_({field("", boolean())}), int64(), int64()});

  ASSERT_RAISES(Invalid, CallFunction("case_when", {}));
  // Too many/too few conditions
  ASSERT_RAISES(
      Invalid, CallFunction("case_when", {MakeStruct({ArrayFromJSON(boolean(), "[]")})}));
  ASSERT_RAISES(Invalid,
                CallFunction("case_when", {MakeStruct({}), ArrayFromJSON(int64(), "[]"),
                                           ArrayFromJSON(int64(), "[]")}));
  // Conditions must be struct of boolean
  ASSERT_RAISES(TypeError,
                CallFunction("case_when", {MakeStruct({ArrayFromJSON(int64(), "[]")}),
                                           ArrayFromJSON(int64(), "[]")}));
  ASSERT_RAISES(TypeError, CallFunction("case_when", {ArrayFromJSON(boolean(), "[true]"),
                                                      ArrayFromJSON(int32(), "[0]")}));
  // Values must have compatible types
  ASSERT_RAISES(NotImplemented,
                CallFunction("case_when", {MakeStruct({ArrayFromJSON(boolean(), "[]")}),
                                           ArrayFromJSON(int64(), "[]"),
                                           ArrayFromJSON(utf8(), "[]")}));
}
>>>>>>> dbeed527
}  // namespace compute
}  // namespace arrow<|MERGE_RESOLUTION|>--- conflicted
+++ resolved
@@ -59,6 +59,9 @@
 
   random::RandomArrayGenerator rand(/*seed=*/0);
   int64_t len = 1000;
+
+  // adding 64 consecutive 1's and 0's in the cond array to test all-true/ all-false
+  // word code paths
   ASSERT_OK_AND_ASSIGN(auto temp1, MakeArrayFromScalar(BooleanScalar(true), 64));
   ASSERT_OK_AND_ASSIGN(auto temp2, MakeArrayFromScalar(BooleanScalar(false), 64));
   auto temp3 = rand.ArrayOf(boolean(), len - 64 * 2, /*null_probability=*/0.01);
@@ -316,7 +319,6 @@
 }
 
 template <typename Type>
-<<<<<<< HEAD
 class TestIfElseBaseBinary : public ::testing::Test {};
 
 TYPED_TEST_SUITE(TestIfElseBaseBinary, BinaryTypes);
@@ -495,7 +497,7 @@
 }
 
 
-=======
+template <typename Type>
 class TestCaseWhenNumeric : public ::testing::Test {};
 
 TYPED_TEST_SUITE(TestCaseWhenNumeric, NumericBasedTypes);
@@ -850,6 +852,5 @@
                                            ArrayFromJSON(int64(), "[]"),
                                            ArrayFromJSON(utf8(), "[]")}));
 }
->>>>>>> dbeed527
 }  // namespace compute
 }  // namespace arrow