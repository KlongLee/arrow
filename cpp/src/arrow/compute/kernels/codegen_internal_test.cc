// Licensed to the Apache Software Foundation (ASF) under one
// or more contributor license agreements.  See the NOTICE file
// distributed with this work for additional information
// regarding copyright ownership.  The ASF licenses this file
// to you under the Apache License, Version 2.0 (the
// "License"); you may not use this file except in compliance
// with the License.  You may obtain a copy of the License at
//
//   http://www.apache.org/licenses/LICENSE-2.0
//
// Unless required by applicable law or agreed to in writing,
// software distributed under the License is distributed on an
// "AS IS" BASIS, WITHOUT WARRANTIES OR CONDITIONS OF ANY
// KIND, either express or implied.  See the License for the
// specific language governing permissions and limitations
// under the License.

#include <gmock/gmock.h>
#include <gtest/gtest.h>

#include "arrow/compute/kernels/codegen_internal.h"
#include "arrow/testing/gtest_util.h"
#include "arrow/type.h"
#include "arrow/type_fwd.h"

namespace arrow {
namespace compute {
namespace internal {

TEST(TestDispatchBest, CastBinaryDecimalArgs) {
  std::vector<TypeHolder> args;
  std::vector<DecimalPromotion> modes = {
      DecimalPromotion::kAdd, DecimalPromotion::kMultiply, DecimalPromotion::kDivide};

  // Any float -> all float
  for (auto mode : modes) {
    args = {decimal128(3, 2), float64()};
    ASSERT_OK(CastBinaryDecimalArgs(mode, &args));
    AssertTypeEqual(*args[0], *float64());
    AssertTypeEqual(*args[1], *float64());
  }

  // Integer -> decimal with common scale
  args = {decimal128(1, 0), int64()};
  ASSERT_OK(CastBinaryDecimalArgs(DecimalPromotion::kAdd, &args));
  AssertTypeEqual(*args[0], *decimal128(1, 0));
  AssertTypeEqual(*args[1], *decimal128(19, 0));

  // Add: rescale so all have common scale
  args = {decimal128(3, 2), decimal128(3, -2)};
  EXPECT_RAISES_WITH_MESSAGE_THAT(
      NotImplemented, ::testing::HasSubstr("Decimals with negative scales not supported"),
      CastBinaryDecimalArgs(DecimalPromotion::kAdd, &args));
}

TEST(TestDispatchBest, CastDecimalArgs) {
  std::vector<TypeHolder> args;

  // Any float -> all float
  args = {decimal128(3, 2), float64()};
  ASSERT_OK(CastDecimalArgs(args.data(), args.size()));
  AssertTypeEqual(*args[0], *float64());
  AssertTypeEqual(*args[1], *float64());

  args = {float32(), float64(), decimal128(3, 2)};
  ASSERT_OK(CastDecimalArgs(args.data(), args.size()));
  AssertTypeEqual(*args[0], *float64());
  AssertTypeEqual(*args[1], *float64());
  AssertTypeEqual(*args[2], *float64());

  // Promote to common decimal width
  args = {decimal128(3, 2), decimal256(3, 2)};
  ASSERT_OK(CastDecimalArgs(args.data(), args.size()));
  AssertTypeEqual(*args[0], *decimal256(3, 2));
  AssertTypeEqual(*args[1], *decimal256(3, 2));

  // Rescale so all have common scale/precision
  args = {decimal128(3, 2), decimal128(3, 0)};
  ASSERT_OK(CastDecimalArgs(args.data(), args.size()));
  AssertTypeEqual(*args[0], *decimal128(5, 2));
  AssertTypeEqual(*args[1], *decimal128(5, 2));

  args = {decimal128(3, 2), decimal128(3, -2)};
  ASSERT_OK(CastDecimalArgs(args.data(), args.size()));
  AssertTypeEqual(*args[0], *decimal128(7, 2));
  AssertTypeEqual(*args[1], *decimal128(7, 2));

  args = {decimal128(3, 0), decimal128(3, 1), decimal128(3, 2)};
  ASSERT_OK(CastDecimalArgs(args.data(), args.size()));
  AssertTypeEqual(*args[0], *decimal128(5, 2));
  AssertTypeEqual(*args[1], *decimal128(5, 2));
  AssertTypeEqual(*args[2], *decimal128(5, 2));

  // Integer -> decimal with appropriate precision
  args = {decimal128(3, 0), int64()};
  ASSERT_OK(CastDecimalArgs(args.data(), args.size()));
  AssertTypeEqual(*args[0], *decimal128(19, 0));
  AssertTypeEqual(*args[1], *decimal128(19, 0));

  args = {decimal128(3, 1), int64()};
  ASSERT_OK(CastDecimalArgs(args.data(), args.size()));
  AssertTypeEqual(*args[0], *decimal128(20, 1));
  AssertTypeEqual(*args[1], *decimal128(20, 1));

  args = {decimal128(3, -1), int64()};
  ASSERT_OK(CastDecimalArgs(args.data(), args.size()));
  AssertTypeEqual(*args[0], *decimal128(19, 0));
  AssertTypeEqual(*args[1], *decimal128(19, 0));

  // Overflow decimal128 max precision -> promote to decimal256
  args = {decimal128(38, 0), decimal128(37, 2)};
  ASSERT_OK(CastDecimalArgs(args.data(), args.size()));
  AssertTypeEqual(*args[0], *decimal256(40, 2));
  AssertTypeEqual(*args[1], *decimal256(40, 2));

  // Overflow decimal256 max precision
  args = {decimal256(76, 0), decimal256(75, 1)};
  EXPECT_RAISES_WITH_MESSAGE_THAT(
      Invalid,
      ::testing::HasSubstr(
          "Result precision (77) exceeds max precision of Decimal256 (76)"),
      CastDecimalArgs(args.data(), args.size()));

  // Incompatible, no cast
  args = {decimal256(3, 2), float64(), utf8()};
  ASSERT_OK(CastDecimalArgs(args.data(), args.size()));
  AssertTypeEqual(*args[0], *decimal256(3, 2));
  AssertTypeEqual(*args[1], *float64());
  AssertTypeEqual(*args[2], *utf8());
}

TEST(TestDispatchBest, CommonTemporal) {
  std::vector<TypeHolder> args;

  args = {timestamp(TimeUnit::SECOND), timestamp(TimeUnit::NANO)};
  AssertTypeEqual(*timestamp(TimeUnit::NANO), *CommonTemporal(args.data(), args.size()));
  args = {timestamp(TimeUnit::SECOND, "UTC"), timestamp(TimeUnit::NANO, "UTC")};
<<<<<<< HEAD
  AssertTypeEqual(timestamp(TimeUnit::NANO, "UTC"),
                  CommonTemporal(args.data(), args.size()));
  args = {timestamp(TimeUnit::SECOND), date32()};
  AssertTypeEqual(timestamp(TimeUnit::SECOND), CommonTemporal(args.data(), args.size()));
=======
  AssertTypeEqual(*timestamp(TimeUnit::NANO, "UTC"),
                  *CommonTemporal(args.data(), args.size()));
  args = {timestamp(TimeUnit::SECOND), date32()};
  AssertTypeEqual(*timestamp(TimeUnit::SECOND),
                  *CommonTemporal(args.data(), args.size()));
>>>>>>> 7fe71f5c
  args = {date32(), timestamp(TimeUnit::NANO)};
  AssertTypeEqual(*timestamp(TimeUnit::NANO), *CommonTemporal(args.data(), args.size()));
  args = {date64(), timestamp(TimeUnit::SECOND)};
  AssertTypeEqual(*timestamp(TimeUnit::MILLI), *CommonTemporal(args.data(), args.size()));
  args = {date32(), date32()};
  AssertTypeEqual(*date32(), *CommonTemporal(args.data(), args.size()));
  args = {date64(), date64()};
  AssertTypeEqual(*date64(), *CommonTemporal(args.data(), args.size()));
  args = {date32(), date64()};
  AssertTypeEqual(*date64(), *CommonTemporal(args.data(), args.size()));
  args = {};
  ASSERT_EQ(CommonTemporal(args.data(), args.size()), nullptr);
  args = {float64(), int32()};
  ASSERT_EQ(CommonTemporal(args.data(), args.size()), nullptr);
  args = {timestamp(TimeUnit::SECOND), timestamp(TimeUnit::SECOND, "UTC")};
  ASSERT_EQ(CommonTemporal(args.data(), args.size()), nullptr);
  args = {timestamp(TimeUnit::SECOND, "America/Phoenix"),
          timestamp(TimeUnit::SECOND, "UTC")};
  ASSERT_EQ(CommonTemporal(args.data(), args.size()), nullptr);
}

TEST(TestDispatchBest, CommonTemporalResolution) {
  std::vector<TypeHolder> args;
  std::string tz = "Pacific/Marquesas";
  TimeUnit::type ty;

  args = {date32(), date32()};
  ASSERT_TRUE(CommonTemporalResolution(args.data(), args.size(), &ty));
  ASSERT_EQ(TimeUnit::SECOND, ty);
  args = {date32(), date64()};
  ASSERT_TRUE(CommonTemporalResolution(args.data(), args.size(), &ty));
  ASSERT_EQ(TimeUnit::MILLI, ty);
  args = {date32(), timestamp(TimeUnit::SECOND)};
  ASSERT_TRUE(CommonTemporalResolution(args.data(), args.size(), &ty));
  ASSERT_EQ(TimeUnit::SECOND, ty);
  args = {time32(TimeUnit::MILLI), date32()};
  ASSERT_TRUE(CommonTemporalResolution(args.data(), args.size(), &ty));
  ASSERT_EQ(TimeUnit::MILLI, ty);
  args = {time32(TimeUnit::MILLI), time32(TimeUnit::SECOND)};
  ASSERT_TRUE(CommonTemporalResolution(args.data(), args.size(), &ty));
  ASSERT_EQ(TimeUnit::MILLI, ty);
  args = {time32(TimeUnit::MILLI), time64(TimeUnit::MICRO)};
  ASSERT_TRUE(CommonTemporalResolution(args.data(), args.size(), &ty));
  ASSERT_EQ(TimeUnit::MICRO, ty);
  args = {time64(TimeUnit::NANO), time64(TimeUnit::MICRO)};
  ASSERT_TRUE(CommonTemporalResolution(args.data(), args.size(), &ty));
  ASSERT_EQ(TimeUnit::NANO, ty);
  args = {duration(TimeUnit::MILLI), duration(TimeUnit::MICRO)};
  ASSERT_TRUE(CommonTemporalResolution(args.data(), args.size(), &ty));
  ASSERT_EQ(TimeUnit::MICRO, ty);
  args = {duration(TimeUnit::MILLI), date32()};
  ASSERT_TRUE(CommonTemporalResolution(args.data(), args.size(), &ty));
  ASSERT_EQ(TimeUnit::MILLI, ty);
  args = {date64(), duration(TimeUnit::SECOND)};
  ASSERT_TRUE(CommonTemporalResolution(args.data(), args.size(), &ty));
  ASSERT_EQ(TimeUnit::MILLI, ty);
  args = {duration(TimeUnit::SECOND), time32(TimeUnit::SECOND)};
  ASSERT_TRUE(CommonTemporalResolution(args.data(), args.size(), &ty));
  ASSERT_EQ(TimeUnit::SECOND, ty);
  args = {duration(TimeUnit::SECOND), time64(TimeUnit::NANO)};
  ASSERT_TRUE(CommonTemporalResolution(args.data(), args.size(), &ty));
  ASSERT_EQ(TimeUnit::NANO, ty);
  args = {time64(TimeUnit::MICRO), duration(TimeUnit::NANO)};
  ASSERT_TRUE(CommonTemporalResolution(args.data(), args.size(), &ty));
  ASSERT_EQ(TimeUnit::NANO, ty);
  args = {timestamp(TimeUnit::SECOND, tz), timestamp(TimeUnit::MICRO)};
  ASSERT_TRUE(CommonTemporalResolution(args.data(), args.size(), &ty));
  ASSERT_EQ(TimeUnit::MICRO, ty);
  args = {date32(), timestamp(TimeUnit::MICRO, tz)};
  ASSERT_TRUE(CommonTemporalResolution(args.data(), args.size(), &ty));
  ASSERT_EQ(TimeUnit::MICRO, ty);
  args = {timestamp(TimeUnit::MICRO, tz), date64()};
  ASSERT_TRUE(CommonTemporalResolution(args.data(), args.size(), &ty));
  ASSERT_EQ(TimeUnit::MICRO, ty);
  args = {time32(TimeUnit::MILLI), timestamp(TimeUnit::MICRO, tz)};
  ASSERT_TRUE(CommonTemporalResolution(args.data(), args.size(), &ty));
  ASSERT_EQ(TimeUnit::MICRO, ty);
  args = {timestamp(TimeUnit::MICRO, tz), time64(TimeUnit::NANO)};
  ASSERT_TRUE(CommonTemporalResolution(args.data(), args.size(), &ty));
  ASSERT_EQ(TimeUnit::NANO, ty);
  args = {timestamp(TimeUnit::SECOND, tz), duration(TimeUnit::MILLI)};
  ASSERT_TRUE(CommonTemporalResolution(args.data(), args.size(), &ty));
  ASSERT_EQ(TimeUnit::MILLI, ty);
  args = {timestamp(TimeUnit::SECOND, "UTC"), timestamp(TimeUnit::SECOND, tz)};
  ASSERT_TRUE(CommonTemporalResolution(args.data(), args.size(), &ty));
  ASSERT_EQ(TimeUnit::SECOND, ty);
  args = {time32(TimeUnit::MILLI), duration(TimeUnit::SECOND)};
  ASSERT_TRUE(CommonTemporalResolution(args.data(), args.size(), &ty));
  ASSERT_EQ(TimeUnit::MILLI, ty);
  args = {time64(TimeUnit::MICRO), duration(TimeUnit::NANO)};
  ASSERT_TRUE(CommonTemporalResolution(args.data(), args.size(), &ty));
  ASSERT_EQ(TimeUnit::NANO, ty);
  args = {duration(TimeUnit::SECOND), int64()};
  ASSERT_TRUE(CommonTemporalResolution(args.data(), args.size(), &ty));
  ASSERT_EQ(TimeUnit::SECOND, ty);
  args = {duration(TimeUnit::MILLI), timestamp(TimeUnit::SECOND, tz)};
  ASSERT_TRUE(CommonTemporalResolution(args.data(), args.size(), &ty));
  ASSERT_EQ(TimeUnit::MILLI, ty);
}

TEST(TestDispatchBest, ReplaceTemporalTypes) {
  std::vector<TypeHolder> args;
  std::string tz = "Pacific/Marquesas";
  TimeUnit::type ty;

  args = {date32(), date32()};
  ASSERT_TRUE(CommonTemporalResolution(args.data(), args.size(), &ty));
  ReplaceTemporalTypes(ty, &args);
  AssertTypeEqual(*args[0], *timestamp(TimeUnit::SECOND));
  AssertTypeEqual(*args[1], *timestamp(TimeUnit::SECOND));

  args = {date64(), time32(TimeUnit::SECOND)};
  ASSERT_TRUE(CommonTemporalResolution(args.data(), args.size(), &ty));
  ReplaceTemporalTypes(ty, &args);
  AssertTypeEqual(*args[0], *timestamp(TimeUnit::MILLI));
  AssertTypeEqual(*args[1], *time32(TimeUnit::MILLI));

  args = {duration(TimeUnit::SECOND), date64()};
  ASSERT_TRUE(CommonTemporalResolution(args.data(), args.size(), &ty));
  ReplaceTemporalTypes(ty, &args);
  AssertTypeEqual(*args[0], *duration(TimeUnit::MILLI));
  AssertTypeEqual(*args[1], *timestamp(TimeUnit::MILLI));

  args = {timestamp(TimeUnit::MICRO, tz), timestamp(TimeUnit::NANO)};
  ASSERT_TRUE(CommonTemporalResolution(args.data(), args.size(), &ty));
  ReplaceTemporalTypes(ty, &args);
  AssertTypeEqual(*args[0], *timestamp(TimeUnit::NANO, tz));
  AssertTypeEqual(*args[1], *timestamp(TimeUnit::NANO));

  args = {timestamp(TimeUnit::MICRO, tz), time64(TimeUnit::NANO)};
  ASSERT_TRUE(CommonTemporalResolution(args.data(), args.size(), &ty));
  ReplaceTemporalTypes(ty, &args);
  AssertTypeEqual(*args[0], *timestamp(TimeUnit::NANO, tz));
  AssertTypeEqual(*args[1], *time64(TimeUnit::NANO));

  args = {timestamp(TimeUnit::SECOND, tz), date64()};
  ASSERT_TRUE(CommonTemporalResolution(args.data(), args.size(), &ty));
  ReplaceTemporalTypes(ty, &args);
  AssertTypeEqual(*args[0], *timestamp(TimeUnit::MILLI, tz));
  AssertTypeEqual(*args[1], *timestamp(TimeUnit::MILLI));

  args = {timestamp(TimeUnit::SECOND, "UTC"), timestamp(TimeUnit::SECOND, tz)};
  ASSERT_TRUE(CommonTemporalResolution(args.data(), args.size(), &ty));
  ReplaceTemporalTypes(ty, &args);
  AssertTypeEqual(*args[0], *timestamp(TimeUnit::SECOND, "UTC"));
  AssertTypeEqual(*args[1], *timestamp(TimeUnit::SECOND, tz));

  args = {time32(TimeUnit::SECOND), duration(TimeUnit::SECOND)};
  ASSERT_TRUE(CommonTemporalResolution(args.data(), args.size(), &ty));
  ReplaceTemporalTypes(ty, &args);
  AssertTypeEqual(*args[0], *time32(TimeUnit::SECOND));
  AssertTypeEqual(*args[1], *duration(TimeUnit::SECOND));

  args = {time64(TimeUnit::MICRO), duration(TimeUnit::SECOND)};
  ASSERT_TRUE(CommonTemporalResolution(args.data(), args.size(), &ty));
  ReplaceTemporalTypes(ty, &args);
  AssertTypeEqual(*args[0], *time64(TimeUnit::MICRO));
  AssertTypeEqual(*args[1], *duration(TimeUnit::MICRO));

  args = {time32(TimeUnit::SECOND), duration(TimeUnit::NANO)};
  ASSERT_TRUE(CommonTemporalResolution(args.data(), args.size(), &ty));
  ReplaceTemporalTypes(ty, &args);
  AssertTypeEqual(*args[0], *time64(TimeUnit::NANO));
  AssertTypeEqual(*args[1], *duration(TimeUnit::NANO));

  args = {duration(TimeUnit::SECOND), int64()};
  ASSERT_TRUE(CommonTemporalResolution(args.data(), args.size(), &ty));
  ReplaceTemporalTypes(ty, &args);
<<<<<<< HEAD
  AssertTypeEqual(args[0].type, duration(TimeUnit::SECOND));
  AssertTypeEqual(args[1].type, int64());
=======
  AssertTypeEqual(*args[0], *duration(TimeUnit::SECOND));
  AssertTypeEqual(*args[1], *int64());
>>>>>>> 7fe71f5c
}

}  // namespace internal
}  // namespace compute
}  // namespace arrow<|MERGE_RESOLUTION|>--- conflicted
+++ resolved
@@ -135,18 +135,11 @@
   args = {timestamp(TimeUnit::SECOND), timestamp(TimeUnit::NANO)};
   AssertTypeEqual(*timestamp(TimeUnit::NANO), *CommonTemporal(args.data(), args.size()));
   args = {timestamp(TimeUnit::SECOND, "UTC"), timestamp(TimeUnit::NANO, "UTC")};
-<<<<<<< HEAD
-  AssertTypeEqual(timestamp(TimeUnit::NANO, "UTC"),
-                  CommonTemporal(args.data(), args.size()));
-  args = {timestamp(TimeUnit::SECOND), date32()};
-  AssertTypeEqual(timestamp(TimeUnit::SECOND), CommonTemporal(args.data(), args.size()));
-=======
   AssertTypeEqual(*timestamp(TimeUnit::NANO, "UTC"),
                   *CommonTemporal(args.data(), args.size()));
   args = {timestamp(TimeUnit::SECOND), date32()};
   AssertTypeEqual(*timestamp(TimeUnit::SECOND),
                   *CommonTemporal(args.data(), args.size()));
->>>>>>> 7fe71f5c
   args = {date32(), timestamp(TimeUnit::NANO)};
   AssertTypeEqual(*timestamp(TimeUnit::NANO), *CommonTemporal(args.data(), args.size()));
   args = {date64(), timestamp(TimeUnit::SECOND)};
@@ -315,13 +308,8 @@
   args = {duration(TimeUnit::SECOND), int64()};
   ASSERT_TRUE(CommonTemporalResolution(args.data(), args.size(), &ty));
   ReplaceTemporalTypes(ty, &args);
-<<<<<<< HEAD
-  AssertTypeEqual(args[0].type, duration(TimeUnit::SECOND));
-  AssertTypeEqual(args[1].type, int64());
-=======
   AssertTypeEqual(*args[0], *duration(TimeUnit::SECOND));
   AssertTypeEqual(*args[1], *int64());
->>>>>>> 7fe71f5c
 }
 
 }  // namespace internal
