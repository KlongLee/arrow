--- conflicted
+++ resolved
@@ -107,10 +107,6 @@
     this->input_position = 0;
     Element element = this->ReadValue();
     int64_t num_values_output = 1;
-<<<<<<< HEAD
-    int64_t output_null_count = element.valid ? 0 : 1;
-    for (this->input_position = 1; this->input_position < this->input_data.length;
-=======
 
     // calculate input null count by ourselves. The input span likely got sliced by an
     // ExecSpanIterator using SetOffset right before this code executes. SetOffset leaves
@@ -118,7 +114,6 @@
     int64_t input_null_count = element.valid ? 0 : 1;
     int64_t output_null_count = input_null_count;
     for (this->input_position = 1; this->input_position < this->input_array.length;
->>>>>>> 043c3d75
          this->input_position++) {
       Element previous_element = element;
       element = this->ReadValue();
@@ -226,15 +221,6 @@
   using typename EncodeDecodeCommonExec<ArrowType, has_validity_buffer>::Element;
 
   Status Exec() {
-<<<<<<< HEAD
-    this->input_validity =
-        this->input_data.child_data[0]->template GetValues<uint8_t>(0);
-    this->input_values = this->input_data.child_data[0]->template GetValues<CType>(1);
-    input_accumulated_run_length = this->input_data.template GetValues<int64_t>(0);
-
-    int64_t num_values_input = this->input_data.child_data[0]->length;
-    int64_t num_values_output = this->input_data.length;
-=======
     this->input_validity = this->input_array.child_data[0].buffers[0].data;
     this->input_values = this->input_array.child_data[0].buffers[1].data;
     input_accumulated_run_length =
@@ -242,7 +228,6 @@
 
     int64_t num_values_input = this->input_array.child_data[0].length;
     int64_t num_values_output = this->input_array.length;
->>>>>>> 043c3d75
 
     std::shared_ptr<Buffer> validity_buffer = NULLPTR;
     // in bytes
@@ -256,19 +241,11 @@
                           AllocateBuffer(num_values_output * sizeof(CType), this->pool));
 
     auto& input_type =
-<<<<<<< HEAD
-        checked_cast<arrow::RunLengthEncodedType&>(*this->input_data.type);
-=======
         checked_cast<const arrow::RunLengthEncodedType&>(*this->input_array.type);
->>>>>>> 043c3d75
     auto output_type = input_type.encoded_type();
     auto output_array_data = ArrayData::Make(std::move(output_type), num_values_output);
     output_array_data->buffers.push_back(std::move(validity_buffer));
     output_array_data->buffers.push_back(std::move(values_buffer));
-<<<<<<< HEAD
-    output_array_data->null_count.store(this->input_data.null_count);
-=======
->>>>>>> 043c3d75
 
     this->output_validity = output_array_data->template GetMutableValues<uint8_t>(0);
     this->output_values = output_array_data->template GetMutableValues<CType>(1);
@@ -280,10 +257,7 @@
     }
 
     this->output_position = 0;
-<<<<<<< HEAD
-=======
     int64_t output_null_count = 0;
->>>>>>> 043c3d75
     int64_t run_start = 0;
     for (this->input_position = 0; this->input_position < num_values_input;
          this->input_position++) {
@@ -299,17 +273,11 @@
         }
       } else {  // !valid
         this->output_position += run_length;
-<<<<<<< HEAD
-      }
-    }
-    ARROW_DCHECK(this->output_position == num_values_output);
-=======
         output_null_count += run_length;
       }
     }
     ARROW_DCHECK(this->output_position == num_values_output);
     output_array_data->null_count.store(output_null_count);
->>>>>>> 043c3d75
 
     this->exec_result->value = output_array_data;
     return Status::OK();
@@ -323,15 +291,9 @@
   static Status Exec(KernelContext* ctx, const ExecSpan& span, ExecResult* result) {
     bool has_validity_buffer = span.values[0].array.MayHaveNulls();
     if (has_validity_buffer) {
-<<<<<<< HEAD
-      return RunLengthDecodeExec<Type, true>(ctx, batch, output).Exec();
-    } else {
-      return RunLengthDecodeExec<Type, false>(ctx, batch, output).Exec();
-=======
       return RunLengthDecodeExec<Type, true>(ctx, span, result).Exec();
     } else {
       return RunLengthDecodeExec<Type, false>(ctx, span, result).Exec();
->>>>>>> 043c3d75
     }
   }
 };
