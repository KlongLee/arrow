// Licensed to the Apache Software Foundation (ASF) under one
// or more contributor license agreements.  See the NOTICE file
// distributed with this work for additional information
// regarding copyright ownership.  The ASF licenses this file
// to you under the Apache License, Version 2.0 (the
// "License"); you may not use this file except in compliance
// with the License.  You may obtain a copy of the License at
//
//   http://www.apache.org/licenses/LICENSE-2.0
//
// Unless required by applicable law or agreed to in writing,
// software distributed under the License is distributed on an
// "AS IS" BASIS, WITHOUT WARRANTIES OR CONDITIONS OF ANY
// KIND, either express or implied.  See the License for the
// specific language governing permissions and limitations
// under the License.

#include <cmath>

#include "arrow/compute/api_scalar.h"
#include "arrow/compute/kernels/common.h"

#include "arrow/util/bit_util.h"
#include "arrow/util/bitmap_ops.h"

namespace arrow {

using internal::CopyBitmap;
using internal::InvertBitmap;

namespace compute {
namespace internal {
namespace {

template <typename T, typename R = T>
using enable_if_floating_point = enable_if_t<std::is_floating_point<T>::value, R>;

struct IsValidOperator {
  static Status Call(KernelContext* ctx, const Scalar& in, Scalar* out) {
    checked_cast<BooleanScalar*>(out)->value = in.is_valid;
    return Status::OK();
  }

  static Status Call(KernelContext* ctx, const ArrayData& arr, ArrayData* out) {
    DCHECK_EQ(out->offset, 0);
    DCHECK_LE(out->length, arr.length);
    if (arr.MayHaveNulls()) {
      // Input has nulls => output is the null (validity) bitmap.
      // To avoid copying the null bitmap, slice from the starting byte offset
      // and set the offset to the remaining bit offset.
      out->offset = arr.offset % 8;
      out->buffers[1] =
          arr.offset == 0 ? arr.buffers[0]
                          : SliceBuffer(arr.buffers[0], arr.offset / 8,
                                        BitUtil::BytesForBits(out->length + out->offset));
      return Status::OK();
    }

    // Input has no nulls => output is entirely true.
    ARROW_ASSIGN_OR_RAISE(out->buffers[1],
                          ctx->AllocateBitmap(out->length + out->offset));
    BitUtil::SetBitsTo(out->buffers[1]->mutable_data(), out->offset, out->length, true);
    return Status::OK();
  }
};

struct IsFiniteOperator {
  template <typename OutType, typename InType>
  static constexpr OutType Call(KernelContext*, const InType& value, Status*) {
    return std::isfinite(value);
  }
};

struct IsInfOperator {
  template <typename OutType, typename InType>
  static constexpr OutType Call(KernelContext*, const InType& value, Status*) {
    return std::isinf(value);
  }
};

struct IsNullOperator {
  static Status Call(KernelContext* ctx, const Scalar& in, Scalar* out) {
<<<<<<< HEAD
    const NanNullOptions& options = OptionsWrapper<NanNullOptions>::Get(ctx);
    bool* out_value = &checked_cast<BooleanScalar*>(out)->value;
    if (in.is_valid) {
      switch (in.type->id()) {
        case Type::FLOAT:
          *out_value = options.nan_is_null &&
                       std::isnan(internal::UnboxScalar<FloatType>::Unbox(in));
          break;
        case Type::DOUBLE:
          *out_value = options.nan_is_null &&
                       std::isnan(internal::UnboxScalar<DoubleType>::Unbox(in));
          break;
        default:
          *out_value = false;
=======
    const auto options = OptionsWrapper<NanNullOptions>::Get(ctx);
    bool* out_value = &checked_cast<BooleanScalar*>(out)->value;
    if (in.is_valid) {
      if (is_floating(in.type->id())) {
        switch (in.type->id()) {
          case Type::FLOAT:
            *out_value = options.nan_is_null &&
                         std::isnan(internal::UnboxScalar<FloatType>::Unbox(in));
            break;
          case Type::DOUBLE:
            *out_value = options.nan_is_null &&
                         std::isnan(internal::UnboxScalar<DoubleType>::Unbox(in));
            break;
          default:
            return Status::NotImplemented("Type not implemented");
        }
      } else {
        *out_value = false;
>>>>>>> 557d8e7d
      }
    } else {
      *out_value = true;
    }

    return Status::OK();
  }

  template <typename T>
  static enable_if_floating_point<T, void> SetNanBits(const ArrayData& arr,
                                                      ArrayData* out) {
    const T* data = arr.GetValues<T>(1);
    for (int64_t i = 0; i < arr.length; ++i) {
      if (std::isnan(data[i])) {
        BitUtil::SetBit(out->buffers[1]->mutable_data(), i);
      }
    }
  }

  static Status Call(KernelContext* ctx, const ArrayData& arr, ArrayData* out) {
    if (arr.MayHaveNulls()) {
      // Input has nulls => output is the inverted null (validity) bitmap.
      InvertBitmap(arr.buffers[0]->data(), arr.offset, arr.length,
                   out->buffers[1]->mutable_data(), out->offset);
    } else {
      // Input has no nulls => output is entirely false.
      BitUtil::SetBitsTo(out->buffers[1]->mutable_data(), out->offset, out->length,
                         false);
    }

<<<<<<< HEAD
    const NanNullOptions& options = OptionsWrapper<NanNullOptions>::Get(ctx);
    if (options.nan_is_null) {
      if (arr.type->id() == Type::FLOAT) {
        const float* data = arr.GetValues<float>(1);
        for (int64_t i = 0; i < arr.length; ++i) {
          if (std::isnan(data[i]))
            BitUtil::SetBitsTo(out->buffers[1]->mutable_data(), i, 1, true);
        }

      } else if (arr.type->id() == Type::DOUBLE) {
        const double* data = arr.GetValues<double>(1);
        for (int64_t i = 0; i < arr.length; ++i) {
          if (std::isnan(data[i]))
            BitUtil::SetBitsTo(out->buffers[1]->mutable_data(), i, 1, true);
=======
    if (is_floating(arr.type->id())) {
      const auto options = OptionsWrapper<NanNullOptions>::Get(ctx);
      if (options.nan_is_null) {
        switch (arr.type->id()) {
          case Type::FLOAT:
            SetNanBits<float>(arr, out);
            break;
          case Type::DOUBLE:
            SetNanBits<double>(arr, out);
            break;
          default:
            return Status::NotImplemented("Type not implemented");
>>>>>>> 557d8e7d
        }
      }
    }

    return Status::OK();
  }
};

struct IsNanOperator {
  template <typename OutType, typename InType>
  static constexpr OutType Call(KernelContext*, const InType& value, Status*) {
    return std::isnan(value);
  }
};

void MakeFunction(std::string name, const FunctionDoc* doc,
                  std::vector<InputType> in_types, OutputType out_type,
                  ArrayKernelExec exec, FunctionRegistry* registry,
                  MemAllocation::type mem_allocation, bool can_write_into_slices,
                  const FunctionOptions* default_options = NULLPTR,
                  KernelInit init = NULLPTR) {
  Arity arity{static_cast<int>(in_types.size())};
  auto func = std::make_shared<ScalarFunction>(name, arity, doc, default_options);

  ScalarKernel kernel(std::move(in_types), out_type, exec, init);
  kernel.null_handling = NullHandling::OUTPUT_NOT_NULL;
  kernel.can_write_into_slices = can_write_into_slices;
  kernel.mem_allocation = mem_allocation;

  DCHECK_OK(func->AddKernel(std::move(kernel)));
  DCHECK_OK(registry->AddFunction(std::move(func)));
}

template <typename InType, typename Op>
void AddFloatValidityKernel(const std::shared_ptr<DataType>& ty, ScalarFunction* func) {
  DCHECK_OK(func->AddKernel({ty}, boolean(),
                            applicator::ScalarUnary<BooleanType, InType, Op>::Exec));
}

std::shared_ptr<ScalarFunction> MakeIsFiniteFunction(std::string name,
                                                     const FunctionDoc* doc) {
  auto func = std::make_shared<ScalarFunction>(name, Arity::Unary(), doc);

  AddFloatValidityKernel<FloatType, IsFiniteOperator>(float32(), func.get());
  AddFloatValidityKernel<DoubleType, IsFiniteOperator>(float64(), func.get());

  return func;
}

std::shared_ptr<ScalarFunction> MakeIsInfFunction(std::string name,
                                                  const FunctionDoc* doc) {
  auto func = std::make_shared<ScalarFunction>(name, Arity::Unary(), doc);

  AddFloatValidityKernel<FloatType, IsInfOperator>(float32(), func.get());
  AddFloatValidityKernel<DoubleType, IsInfOperator>(float64(), func.get());

  return func;
}

std::shared_ptr<ScalarFunction> MakeIsNanFunction(std::string name,
                                                  const FunctionDoc* doc) {
  auto func = std::make_shared<ScalarFunction>(name, Arity::Unary(), doc);

  AddFloatValidityKernel<FloatType, IsNanOperator>(float32(), func.get());
  AddFloatValidityKernel<DoubleType, IsNanOperator>(float64(), func.get());

  return func;
}

Status IsValidExec(KernelContext* ctx, const ExecBatch& batch, Datum* out) {
  const Datum& arg0 = batch[0];
  if (arg0.type()->id() == Type::NA) {
    auto false_value = std::make_shared<BooleanScalar>(false);
    if (arg0.kind() == Datum::SCALAR) {
      out->value = false_value;
    } else {
      std::shared_ptr<Array> false_values;
      RETURN_NOT_OK(MakeArrayFromScalar(*false_value, out->length(), ctx->memory_pool())
                        .Value(&false_values));
      out->value = false_values->data();
    }
    return Status::OK();
  } else {
    return applicator::SimpleUnary<IsValidOperator>(ctx, batch, out);
  }
}

Status IsNullExec(KernelContext* ctx, const ExecBatch& batch, Datum* out) {
  const Datum& arg0 = batch[0];
  if (arg0.type()->id() == Type::NA) {
    if (arg0.kind() == Datum::SCALAR) {
      out->value = std::make_shared<BooleanScalar>(true);
    } else {
      // Data is preallocated
      ArrayData* out_arr = out->mutable_array();
      BitUtil::SetBitsTo(out_arr->buffers[1]->mutable_data(), out_arr->offset,
                         out_arr->length, true);
    }
    return Status::OK();
  } else {
    return applicator::SimpleUnary<IsNullOperator>(ctx, batch, out);
  }
}

const FunctionDoc is_valid_doc(
    "Return true if non-null",
    ("For each input value, emit true iff the value is valid (non-null)."), {"values"});

const FunctionDoc is_finite_doc(
    "Return true if value is finite",
    ("For each input value, emit true iff the value is finite (not NaN, inf, or -inf)."),
    {"values"});

const FunctionDoc is_inf_doc(
    "Return true if infinity",
    ("For each input value, emit true iff the value is infinite (inf or -inf)."),
    {"values"});

const FunctionDoc is_null_doc(
    "Return true if null, NaN can be considered as null",
    ("For each input value, emit true iff the value is null. Default behavior is to emit "
     "false for NaN values. True can be emitted for NaN values by toggling "
     "NanNullOptions flag."),
    {"values"}, "NanNullOptions");

const FunctionDoc is_nan_doc("Return true if NaN",
                             ("For each input value, emit true iff the value is NaN."),
                             {"values"});

}  // namespace

void RegisterScalarValidity(FunctionRegistry* registry) {
  static auto kNanNullOptions = NanNullOptions::Defaults();
  MakeFunction("is_valid", &is_valid_doc, {ValueDescr::ANY}, boolean(), IsValidExec,
               registry, MemAllocation::NO_PREALLOCATE, /*can_write_into_slices=*/false);

  MakeFunction("is_null", &is_null_doc, {ValueDescr::ANY}, boolean(), IsNullExec,
               registry, MemAllocation::PREALLOCATE,
               /*can_write_into_slices=*/true, &kNanNullOptions,
               OptionsWrapper<NanNullOptions>::Init);

  DCHECK_OK(registry->AddFunction(MakeIsFiniteFunction("is_finite", &is_finite_doc)));
  DCHECK_OK(registry->AddFunction(MakeIsInfFunction("is_inf", &is_inf_doc)));
  DCHECK_OK(registry->AddFunction(MakeIsNanFunction("is_nan", &is_nan_doc)));
}

}  // namespace internal
}  // namespace compute
}  // namespace arrow<|MERGE_RESOLUTION|>--- conflicted
+++ resolved
@@ -80,22 +80,6 @@
 
 struct IsNullOperator {
   static Status Call(KernelContext* ctx, const Scalar& in, Scalar* out) {
-<<<<<<< HEAD
-    const NanNullOptions& options = OptionsWrapper<NanNullOptions>::Get(ctx);
-    bool* out_value = &checked_cast<BooleanScalar*>(out)->value;
-    if (in.is_valid) {
-      switch (in.type->id()) {
-        case Type::FLOAT:
-          *out_value = options.nan_is_null &&
-                       std::isnan(internal::UnboxScalar<FloatType>::Unbox(in));
-          break;
-        case Type::DOUBLE:
-          *out_value = options.nan_is_null &&
-                       std::isnan(internal::UnboxScalar<DoubleType>::Unbox(in));
-          break;
-        default:
-          *out_value = false;
-=======
     const auto options = OptionsWrapper<NanNullOptions>::Get(ctx);
     bool* out_value = &checked_cast<BooleanScalar*>(out)->value;
     if (in.is_valid) {
@@ -114,7 +98,7 @@
         }
       } else {
         *out_value = false;
->>>>>>> 557d8e7d
+
       }
     } else {
       *out_value = true;
@@ -145,22 +129,6 @@
                          false);
     }
 
-<<<<<<< HEAD
-    const NanNullOptions& options = OptionsWrapper<NanNullOptions>::Get(ctx);
-    if (options.nan_is_null) {
-      if (arr.type->id() == Type::FLOAT) {
-        const float* data = arr.GetValues<float>(1);
-        for (int64_t i = 0; i < arr.length; ++i) {
-          if (std::isnan(data[i]))
-            BitUtil::SetBitsTo(out->buffers[1]->mutable_data(), i, 1, true);
-        }
-
-      } else if (arr.type->id() == Type::DOUBLE) {
-        const double* data = arr.GetValues<double>(1);
-        for (int64_t i = 0; i < arr.length; ++i) {
-          if (std::isnan(data[i]))
-            BitUtil::SetBitsTo(out->buffers[1]->mutable_data(), i, 1, true);
-=======
     if (is_floating(arr.type->id())) {
       const auto options = OptionsWrapper<NanNullOptions>::Get(ctx);
       if (options.nan_is_null) {
@@ -173,7 +141,6 @@
             break;
           default:
             return Status::NotImplemented("Type not implemented");
->>>>>>> 557d8e7d
         }
       }
     }
