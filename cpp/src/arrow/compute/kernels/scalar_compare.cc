--- conflicted
+++ resolved
@@ -620,14 +620,11 @@
     {"*args"},
     "ElementWiseAggregateOptions"};
 
-<<<<<<< HEAD
 const FunctionDoc between_doc{
     "Check if values are in a range x <= y <= z",
     ("A null on either side emits a null comparison result."),
     {"x", "y", "z"}};
 
-=======
->>>>>>> d722f50b
 }  // namespace
 
 void RegisterScalarComparison(FunctionRegistry* registry) {
