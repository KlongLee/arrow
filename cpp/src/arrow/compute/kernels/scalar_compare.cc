--- conflicted
+++ resolved
@@ -65,8 +65,6 @@
   }
 };
 
-<<<<<<< HEAD
-=======
 struct Between {
   template <typename T, typename Arg0, typename Arg1, typename Arg2>
   static constexpr T Call(KernelContext*, const Arg0& value, const Arg1& left,
@@ -95,7 +93,6 @@
 template <typename T>
 using enable_if_floating_point = enable_if_t<std::is_floating_point<T>::value, T>;
 
->>>>>>> a5d710a1
 struct Minimum {
   template <typename T, typename Arg0, typename Arg1>
   static enable_if_floating_value<T> Call(Arg0 left, Arg1 right) {
@@ -497,7 +494,6 @@
   return func;
 }
 
-<<<<<<< HEAD
 struct Between {
   template <typename T, typename Arg0, typename Arg1, typename Arg2>
   static constexpr T Call(KernelContext*, const Arg0& value, const Arg1& left,
@@ -510,8 +506,6 @@
   }
 };
 
-=======
->>>>>>> a5d710a1
 template <typename Op>
 void AddIntegerBetween(const std::shared_ptr<DataType>& ty, ScalarFunction* func) {
   auto exec =
@@ -628,16 +622,10 @@
     {"*args"},
     "ElementWiseAggregateOptions"};
 
-<<<<<<< HEAD
-const FunctionDoc between_doc{"Check if values are in a range x <= y <= z",
-                             ("A null on either side emits a null comparison result."),
-                             {"x", "y", "z"}};
-=======
 const FunctionDoc between_doc{
     "Check if values are in a range x <= y <= z",
     ("A null on either side emits a null comparison result."),
     {"x", "y", "z"}};
->>>>>>> a5d710a1
 
 }  // namespace
 
