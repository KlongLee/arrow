--- conflicted
+++ resolved
@@ -810,35 +810,10 @@
           [](KernelContext* ctx, const std::vector<ValueDescr>&) -> Result<ValueDescr> {
             return checked_cast<GroupedAggregator*>(ctx->state())->out_type();
           }));
-<<<<<<< HEAD
-
-  kernel.resize = [](KernelContext* ctx, int64_t num_groups) {
-    return checked_cast<GroupedAggregator*>(ctx->state())->Resize(num_groups);
-  };
-
-  kernel.consume = [](KernelContext* ctx, const ExecBatch& batch) {
-    auto agg = checked_cast<GroupedAggregator*>(ctx->state());
-    return agg->Consume(batch);
-  };
-
-  kernel.merge = [](KernelContext* ctx, KernelState&& other,
-                    const ArrayData& group_id_mapping) {
-    return checked_cast<GroupedAggregator*>(ctx->state())
-        ->Merge(checked_cast<GroupedAggregator&&>(other), group_id_mapping);
-  };
-
-  kernel.finalize = [](KernelContext* ctx, Datum* out) {
-    ARROW_ASSIGN_OR_RAISE(*out,
-                          checked_cast<GroupedAggregator*>(ctx->state())->Finalize());
-    return Status::OK();
-  };
-
-=======
   kernel.resize = HashAggregateResize;
   kernel.consume = HashAggregateConsume;
   kernel.merge = HashAggregateMerge;
   kernel.finalize = HashAggregateFinalize;
->>>>>>> 416655dc
   return kernel;
 }
 
