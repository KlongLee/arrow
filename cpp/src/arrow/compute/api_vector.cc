--- conflicted
+++ resolved
@@ -334,14 +334,9 @@
   return CallFunction("dictionary_encode", {value}, &options, ctx);
 }
 
-<<<<<<< HEAD
-Result<Datum> RunLengthEncode(const Datum& value, ExecContext* ctx) {
-  return CallFunction("run_length_encode", {value}, ctx);
-=======
 Result<Datum> RunLengthEncode(const Datum& value, const RunLengthEncodeOptions& options,
                               ExecContext* ctx) {
   return CallFunction("run_length_encode", {value}, &options, ctx);
->>>>>>> ab6dba84
 }
 
 Result<Datum> RunLengthDecode(const Datum& value, ExecContext* ctx) {
