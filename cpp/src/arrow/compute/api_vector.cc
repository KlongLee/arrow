// Licensed to the Apache Software Foundation (ASF) under one
// or more contributor license agreements.  See the NOTICE file
// distributed with this work for additional information
// regarding copyright ownership.  The ASF licenses this file
// to you under the Apache License, Version 2.0 (the
// "License"); you may not use this file except in compliance
// with the License.  You may obtain a copy of the License at
//
//   http://www.apache.org/licenses/LICENSE-2.0
//
// Unless required by applicable law or agreed to in writing,
// software distributed under the License is distributed on an
// "AS IS" BASIS, WITHOUT WARRANTIES OR CONDITIONS OF ANY
// KIND, either express or implied.  See the License for the
// specific language governing permissions and limitations
// under the License.

#include "arrow/compute/api_vector.h"

#include <memory>
#include <sstream>
#include <utility>
#include <vector>

#include "arrow/array/array_nested.h"
#include "arrow/array/builder_primitive.h"
#include "arrow/compute/exec.h"
#include "arrow/compute/function_internal.h"
#include "arrow/compute/registry.h"
#include "arrow/datum.h"
#include "arrow/record_batch.h"
#include "arrow/result.h"
#include "arrow/util/checked_cast.h"
#include "arrow/util/logging.h"

namespace arrow {

using internal::checked_cast;
using internal::checked_pointer_cast;

namespace internal {

using compute::DictionaryEncodeOptions;
using compute::FilterOptions;
using compute::NullPlacement;

template <>
struct EnumTraits<FilterOptions::NullSelectionBehavior>
    : BasicEnumTraits<FilterOptions::NullSelectionBehavior, FilterOptions::DROP,
                      FilterOptions::EMIT_NULL> {
  static std::string name() { return "FilterOptions::NullSelectionBehavior"; }
  static std::string value_name(FilterOptions::NullSelectionBehavior value) {
    switch (value) {
      case FilterOptions::DROP:
        return "DROP";
      case FilterOptions::EMIT_NULL:
        return "EMIT_NULL";
    }
    return "<INVALID>";
  }
};
template <>
struct EnumTraits<DictionaryEncodeOptions::NullEncodingBehavior>
    : BasicEnumTraits<DictionaryEncodeOptions::NullEncodingBehavior,
                      DictionaryEncodeOptions::ENCODE, DictionaryEncodeOptions::MASK> {
  static std::string name() { return "DictionaryEncodeOptions::NullEncodingBehavior"; }
  static std::string value_name(DictionaryEncodeOptions::NullEncodingBehavior value) {
    switch (value) {
      case DictionaryEncodeOptions::ENCODE:
        return "ENCODE";
      case DictionaryEncodeOptions::MASK:
        return "MASK";
    }
    return "<INVALID>";
  }
};
template <>
struct EnumTraits<NullPlacement>
    : BasicEnumTraits<NullPlacement, NullPlacement::AtStart, NullPlacement::AtEnd> {
  static std::string name() { return "NullPlacement"; }
  static std::string value_name(NullPlacement value) {
    switch (value) {
      case NullPlacement::AtStart:
        return "AtStart";
      case NullPlacement::AtEnd:
        return "AtEnd";
    }
    return "<INVALID>";
  }
};

}  // namespace internal

namespace compute {

// ----------------------------------------------------------------------
// Function options

bool SortKey::Equals(const SortKey& other) const {
  return target == other.target && order == other.order;
}
std::string SortKey::ToString() const {
  std::stringstream ss;
  ss << target.ToString() << ' ';
  switch (order) {
    case SortOrder::Ascending:
      ss << "ASC";
      break;
    case SortOrder::Descending:
      ss << "DESC";
      break;
  }
  return ss.str();
}

namespace internal {
namespace {
using ::arrow::internal::DataMember;
static auto kFilterOptionsType = GetFunctionOptionsType<FilterOptions>(
    DataMember("null_selection_behavior", &FilterOptions::null_selection_behavior));
static auto kTakeOptionsType = GetFunctionOptionsType<TakeOptions>(
    DataMember("boundscheck", &TakeOptions::boundscheck));
static auto kDictionaryEncodeOptionsType =
    GetFunctionOptionsType<DictionaryEncodeOptions>(DataMember(
        "null_encoding_behavior", &DictionaryEncodeOptions::null_encoding_behavior));
static auto kArraySortOptionsType = GetFunctionOptionsType<ArraySortOptions>(
    DataMember("order", &ArraySortOptions::order),
    DataMember("null_placement", &ArraySortOptions::null_placement));
static auto kSortOptionsType = GetFunctionOptionsType<SortOptions>(
    DataMember("sort_keys", &SortOptions::sort_keys),
    DataMember("null_placement", &SortOptions::null_placement));
static auto kPartitionNthOptionsType = GetFunctionOptionsType<PartitionNthOptions>(
    DataMember("pivot", &PartitionNthOptions::pivot),
    DataMember("null_placement", &PartitionNthOptions::null_placement));
static auto kSelectKOptionsType = GetFunctionOptionsType<SelectKOptions>(
    DataMember("k", &SelectKOptions::k),
    DataMember("sort_keys", &SelectKOptions::sort_keys));
<<<<<<< HEAD
static auto kCumulativeSumOptionsType = GetFunctionOptionsType<CumulativeSumOptions>(
    DataMember("start", &CumulativeSumOptions::start),
    DataMember("skip_nulls", &CumulativeSumOptions::skip_nulls),
    DataMember("check_overflow", &CumulativeSumOptions::check_overflow));
=======
static auto kCumulativeGenericOptionsType =
    GetFunctionOptionsType<CumulativeGenericOptions>(
        DataMember("start", &CumulativeGenericOptions::start),
        DataMember("skip_nulls", &CumulativeGenericOptions::skip_nulls));
>>>>>>> a4a7d377
}  // namespace
}  // namespace internal

FilterOptions::FilterOptions(NullSelectionBehavior null_selection)
    : FunctionOptions(internal::kFilterOptionsType),
      null_selection_behavior(null_selection) {}
constexpr char FilterOptions::kTypeName[];

TakeOptions::TakeOptions(bool boundscheck)
    : FunctionOptions(internal::kTakeOptionsType), boundscheck(boundscheck) {}
constexpr char TakeOptions::kTypeName[];

DictionaryEncodeOptions::DictionaryEncodeOptions(NullEncodingBehavior null_encoding)
    : FunctionOptions(internal::kDictionaryEncodeOptionsType),
      null_encoding_behavior(null_encoding) {}
constexpr char DictionaryEncodeOptions::kTypeName[];

ArraySortOptions::ArraySortOptions(SortOrder order, NullPlacement null_placement)
    : FunctionOptions(internal::kArraySortOptionsType),
      order(order),
      null_placement(null_placement) {}
constexpr char ArraySortOptions::kTypeName[];

SortOptions::SortOptions(std::vector<SortKey> sort_keys, NullPlacement null_placement)
    : FunctionOptions(internal::kSortOptionsType),
      sort_keys(std::move(sort_keys)),
      null_placement(null_placement) {}
constexpr char SortOptions::kTypeName[];

PartitionNthOptions::PartitionNthOptions(int64_t pivot, NullPlacement null_placement)
    : FunctionOptions(internal::kPartitionNthOptionsType),
      pivot(pivot),
      null_placement(null_placement) {}
constexpr char PartitionNthOptions::kTypeName[];

SelectKOptions::SelectKOptions(int64_t k, std::vector<SortKey> sort_keys)
    : FunctionOptions(internal::kSelectKOptionsType),
      k(k),
      sort_keys(std::move(sort_keys)) {}
constexpr char SelectKOptions::kTypeName[];

<<<<<<< HEAD
CumulativeSumOptions::CumulativeSumOptions(std::shared_ptr<Scalar> start, bool skip_nulls,
                                           bool check_overflow)
    : FunctionOptions(internal::kCumulativeSumOptionsType),
      start(std::move(start)),
      skip_nulls(skip_nulls),
      check_overflow(check_overflow) {}
constexpr char CumulativeSumOptions::kTypeName[];
=======
CumulativeGenericOptions::CumulativeGenericOptions(std::shared_ptr<Scalar> start,
                                                   bool skip_nulls, bool check_overflow)
    : FunctionOptions(internal::kCumulativeGenericOptionsType),
      start(std::move(start)),
      skip_nulls(skip_nulls),
      check_overflow(check_overflow) {}
constexpr char CumulativeGenericOptions::kTypeName[];
>>>>>>> a4a7d377

namespace internal {
void RegisterVectorOptions(FunctionRegistry* registry) {
  DCHECK_OK(registry->AddFunctionOptionsType(kFilterOptionsType));
  DCHECK_OK(registry->AddFunctionOptionsType(kTakeOptionsType));
  DCHECK_OK(registry->AddFunctionOptionsType(kDictionaryEncodeOptionsType));
  DCHECK_OK(registry->AddFunctionOptionsType(kArraySortOptionsType));
  DCHECK_OK(registry->AddFunctionOptionsType(kSortOptionsType));
  DCHECK_OK(registry->AddFunctionOptionsType(kPartitionNthOptionsType));
  DCHECK_OK(registry->AddFunctionOptionsType(kSelectKOptionsType));
<<<<<<< HEAD
  DCHECK_OK(registry->AddFunctionOptionsType(kCumulativeSumOptionsType));
=======
  DCHECK_OK(registry->AddFunctionOptionsType(kCumulativeGenericOptionsType));
>>>>>>> a4a7d377
}
}  // namespace internal

// ----------------------------------------------------------------------
// Direct exec interface to kernels

Result<std::shared_ptr<Array>> NthToIndices(const Array& values,
                                            const PartitionNthOptions& options,
                                            ExecContext* ctx) {
  ARROW_ASSIGN_OR_RAISE(Datum result, CallFunction("partition_nth_indices",
                                                   {Datum(values)}, &options, ctx));
  return result.make_array();
}

Result<std::shared_ptr<Array>> NthToIndices(const Array& values, int64_t n,
                                            ExecContext* ctx) {
  PartitionNthOptions options(/*pivot=*/n);
  ARROW_ASSIGN_OR_RAISE(Datum result, CallFunction("partition_nth_indices",
                                                   {Datum(values)}, &options, ctx));
  return result.make_array();
}

Result<std::shared_ptr<Array>> SelectKUnstable(const Datum& datum,
                                               const SelectKOptions& options,
                                               ExecContext* ctx) {
  ARROW_ASSIGN_OR_RAISE(Datum result,
                        CallFunction("select_k_unstable", {datum}, &options, ctx));
  return result.make_array();
}

Result<Datum> ReplaceWithMask(const Datum& values, const Datum& mask,
                              const Datum& replacements, ExecContext* ctx) {
  return CallFunction("replace_with_mask", {values, mask, replacements}, ctx);
}

Result<Datum> FillNullForward(const Datum& values, ExecContext* ctx) {
  return CallFunction("fill_null_forward", {values}, ctx);
}

Result<Datum> FillNullBackward(const Datum& values, ExecContext* ctx) {
  return CallFunction("fill_null_backward", {values}, ctx);
}

Result<std::shared_ptr<Array>> SortIndices(const Array& values,
                                           const ArraySortOptions& options,
                                           ExecContext* ctx) {
  ARROW_ASSIGN_OR_RAISE(
      Datum result, CallFunction("array_sort_indices", {Datum(values)}, &options, ctx));
  return result.make_array();
}

Result<std::shared_ptr<Array>> SortIndices(const Array& values, SortOrder order,
                                           ExecContext* ctx) {
  ArraySortOptions options(order);
  ARROW_ASSIGN_OR_RAISE(
      Datum result, CallFunction("array_sort_indices", {Datum(values)}, &options, ctx));
  return result.make_array();
}

Result<std::shared_ptr<Array>> SortIndices(const ChunkedArray& chunked_array,
                                           const ArraySortOptions& array_options,
                                           ExecContext* ctx) {
  SortOptions options({SortKey("", array_options.order)}, array_options.null_placement);
  ARROW_ASSIGN_OR_RAISE(
      Datum result, CallFunction("sort_indices", {Datum(chunked_array)}, &options, ctx));
  return result.make_array();
}

Result<std::shared_ptr<Array>> SortIndices(const ChunkedArray& chunked_array,
                                           SortOrder order, ExecContext* ctx) {
  SortOptions options({SortKey("not-used", order)});
  ARROW_ASSIGN_OR_RAISE(
      Datum result, CallFunction("sort_indices", {Datum(chunked_array)}, &options, ctx));
  return result.make_array();
}

Result<std::shared_ptr<Array>> SortIndices(const Datum& datum, const SortOptions& options,
                                           ExecContext* ctx) {
  ARROW_ASSIGN_OR_RAISE(Datum result,
                        CallFunction("sort_indices", {datum}, &options, ctx));
  return result.make_array();
}

Result<std::shared_ptr<Array>> Unique(const Datum& value, ExecContext* ctx) {
  ARROW_ASSIGN_OR_RAISE(Datum result, CallFunction("unique", {value}, ctx));
  return result.make_array();
}

Result<Datum> DictionaryEncode(const Datum& value, const DictionaryEncodeOptions& options,
                               ExecContext* ctx) {
  return CallFunction("dictionary_encode", {value}, &options, ctx);
}

const char kValuesFieldName[] = "values";
const char kCountsFieldName[] = "counts";
const int32_t kValuesFieldIndex = 0;
const int32_t kCountsFieldIndex = 1;

Result<std::shared_ptr<StructArray>> ValueCounts(const Datum& value, ExecContext* ctx) {
  ARROW_ASSIGN_OR_RAISE(Datum result, CallFunction("value_counts", {value}, ctx));
  return checked_pointer_cast<StructArray>(result.make_array());
}

// ----------------------------------------------------------------------
// Filter- and take-related selection functions

Result<Datum> Filter(const Datum& values, const Datum& filter,
                     const FilterOptions& options, ExecContext* ctx) {
  // Invoke metafunction which deals with Datum kinds other than just Array,
  // ChunkedArray.
  return CallFunction("filter", {values, filter}, &options, ctx);
}

Result<Datum> Take(const Datum& values, const Datum& filter, const TakeOptions& options,
                   ExecContext* ctx) {
  // Invoke metafunction which deals with Datum kinds other than just Array,
  // ChunkedArray.
  return CallFunction("take", {values, filter}, &options, ctx);
}

Result<std::shared_ptr<Array>> Take(const Array& values, const Array& indices,
                                    const TakeOptions& options, ExecContext* ctx) {
  ARROW_ASSIGN_OR_RAISE(Datum out, Take(Datum(values), Datum(indices), options, ctx));
  return out.make_array();
}

// ----------------------------------------------------------------------
// Dropnull functions

Result<Datum> DropNull(const Datum& values, ExecContext* ctx) {
  // Invoke metafunction which deals with Datum kinds other than just Array,
  // ChunkedArray.
  return CallFunction("drop_null", {values}, ctx);
}

Result<std::shared_ptr<Array>> DropNull(const Array& values, ExecContext* ctx) {
  ARROW_ASSIGN_OR_RAISE(Datum out, DropNull(Datum(values), ctx));
  return out.make_array();
}

Result<Datum> CumulativeSum(const Datum& values, const CumulativeGenericOptions& options,
                            ExecContext* ctx) {
  auto func_name = (options.check_overflow) ? "cumulative_sum_checked" : "cumulative_sum";
  return CallFunction(func_name, {Datum(values)}, &options, ctx);
}

// ----------------------------------------------------------------------
// Cumulative functions

Result<Datum> CumulativeSum(const Datum& values, const CumulativeSumOptions& options,
                            ExecContext* ctx) {
  auto func_name = (options.check_overflow) ? "cumulative_sum_checked" : "cumulative_sum";
  return CallFunction(func_name, {Datum(values)}, &options, ctx);
}

// ----------------------------------------------------------------------
// Deprecated functions

Result<std::shared_ptr<Array>> SortToIndices(const Array& values, ExecContext* ctx) {
  return SortIndices(values, SortOrder::Ascending, ctx);
}

}  // namespace compute
}  // namespace arrow<|MERGE_RESOLUTION|>--- conflicted
+++ resolved
@@ -135,17 +135,10 @@
 static auto kSelectKOptionsType = GetFunctionOptionsType<SelectKOptions>(
     DataMember("k", &SelectKOptions::k),
     DataMember("sort_keys", &SelectKOptions::sort_keys));
-<<<<<<< HEAD
 static auto kCumulativeSumOptionsType = GetFunctionOptionsType<CumulativeSumOptions>(
     DataMember("start", &CumulativeSumOptions::start),
     DataMember("skip_nulls", &CumulativeSumOptions::skip_nulls),
     DataMember("check_overflow", &CumulativeSumOptions::check_overflow));
-=======
-static auto kCumulativeGenericOptionsType =
-    GetFunctionOptionsType<CumulativeGenericOptions>(
-        DataMember("start", &CumulativeGenericOptions::start),
-        DataMember("skip_nulls", &CumulativeGenericOptions::skip_nulls));
->>>>>>> a4a7d377
 }  // namespace
 }  // namespace internal
 
@@ -187,7 +180,6 @@
       sort_keys(std::move(sort_keys)) {}
 constexpr char SelectKOptions::kTypeName[];
 
-<<<<<<< HEAD
 CumulativeSumOptions::CumulativeSumOptions(std::shared_ptr<Scalar> start, bool skip_nulls,
                                            bool check_overflow)
     : FunctionOptions(internal::kCumulativeSumOptionsType),
@@ -195,15 +187,6 @@
       skip_nulls(skip_nulls),
       check_overflow(check_overflow) {}
 constexpr char CumulativeSumOptions::kTypeName[];
-=======
-CumulativeGenericOptions::CumulativeGenericOptions(std::shared_ptr<Scalar> start,
-                                                   bool skip_nulls, bool check_overflow)
-    : FunctionOptions(internal::kCumulativeGenericOptionsType),
-      start(std::move(start)),
-      skip_nulls(skip_nulls),
-      check_overflow(check_overflow) {}
-constexpr char CumulativeGenericOptions::kTypeName[];
->>>>>>> a4a7d377
 
 namespace internal {
 void RegisterVectorOptions(FunctionRegistry* registry) {
@@ -214,11 +197,7 @@
   DCHECK_OK(registry->AddFunctionOptionsType(kSortOptionsType));
   DCHECK_OK(registry->AddFunctionOptionsType(kPartitionNthOptionsType));
   DCHECK_OK(registry->AddFunctionOptionsType(kSelectKOptionsType));
-<<<<<<< HEAD
   DCHECK_OK(registry->AddFunctionOptionsType(kCumulativeSumOptionsType));
-=======
-  DCHECK_OK(registry->AddFunctionOptionsType(kCumulativeGenericOptionsType));
->>>>>>> a4a7d377
 }
 }  // namespace internal
 
