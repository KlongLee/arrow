--- conflicted
+++ resolved
@@ -200,13 +200,11 @@
   /// \brief IO context for writing.
   io::IOContext io_context;
 
-<<<<<<< HEAD
   /// \brief The end of line character to use for ending rows
   std::string eol = "\n";
-=======
+  
   /// \brief Quoting style
   QuotingStyle quoting_style = QuotingStyle::Needed;
->>>>>>> 3f179ca3
 
   /// Create write options with default values
   static WriteOptions Defaults();
