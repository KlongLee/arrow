// Licensed to the Apache Software Foundation (ASF) under one
// or more contributor license agreements.  See the NOTICE file
// distributed with this work for additional information
// regarding copyright ownership.  The ASF licenses this file
// to you under the Apache License, Version 2.0 (the
// "License"); you may not use this file except in compliance
// with the License.  You may obtain a copy of the License at
//
//   http://www.apache.org/licenses/LICENSE-2.0
//
// Unless required by applicable law or agreed to in writing,
// software distributed under the License is distributed on an
// "AS IS" BASIS, WITHOUT WARRANTIES OR CONDITIONS OF ANY
// KIND, either express or implied.  See the License for the
// specific language governing permissions and limitations
// under the License.

#include "arrow/csv/writer.h"
#include "arrow/array.h"
#include "arrow/compute/cast.h"
#include "arrow/io/interfaces.h"
#include "arrow/ipc/writer.h"
#include "arrow/record_batch.h"
#include "arrow/result.h"
#include "arrow/result_internal.h"
#include "arrow/stl_allocator.h"
#include "arrow/util/iterator.h"
#include "arrow/util/logging.h"
#include "arrow/util/make_unique.h"

#include "arrow/visitor_inline.h"

namespace arrow {
namespace csv {
// This implementation is intentionally light on configurability to minimize the size of
// the initial PR. Aditional features can be added as there is demand and interest to
// implement them.
//
// The algorithm used here at a high level is to break RecordBatches/Tables into slices
// and convert each slice independently.  A slice is then converted to CSV by first
// scanning each column to determine the size of its contents when rendered as a string in
// CSV. For non-string types this requires casting the value to string (which is cached).
// This data is used to understand the precise length of each row and a single allocation
// for the final CSV data buffer. Once the final size is known each column is then
// iterated over again to place its contents into the CSV data buffer. The rationale for
// choosing this approach is it allows for reuse of the cast functionality in the compute
// module and inline data visiting functionality in the core library. A performance
// comparison has not been done using a naive single-pass approach. This approach might
// still be competitive due to reduction in the number of per row branches necessary with
// a single pass approach. Profiling would likely yield further opportunities for
// optimization with this approach.

namespace {

struct SliceIteratorFunctor {
  Result<std::shared_ptr<RecordBatch>> Next() {
    if (current_offset < batch->num_rows()) {
      std::shared_ptr<RecordBatch> next = batch->Slice(current_offset, slice_size);
      current_offset += slice_size;
      return next;
    }
    return IterationTraits<std::shared_ptr<RecordBatch>>::End();
  }
  const RecordBatch* const batch;
  const int64_t slice_size;
  int64_t current_offset;
};

RecordBatchIterator RecordBatchSliceIterator(const RecordBatch& batch,
                                             int64_t slice_size) {
  SliceIteratorFunctor functor = {&batch, slice_size, /*offset=*/static_cast<int64_t>(0)};
  return RecordBatchIterator(std::move(functor));
}

// Counts the number of quotes in s.
int64_t CountQuotes(util::string_view s) {
  return static_cast<int64_t>(std::count(s.begin(), s.end(), '"'));
}

// Matching quote pair character length.
constexpr int64_t kQuoteCount = 2;
constexpr int64_t kQuoteDelimiterCount = kQuoteCount + /*end_char*/ 1;
static const std::string& str_comma = ",";

// Interface for generating CSV data per column.
// The intended usage is to iteratively call UpdateRowLengths for a column and
// then PopulateColumns. PopulateColumns must be called in the reverse order of the
// populators (it populates data backwards).
class ColumnPopulator {
 public:
  ColumnPopulator(MemoryPool* pool, const std::string& end_chars,
                  std::shared_ptr<Buffer> null_string)
      : end_chars_(end_chars), null_string_(std::move(null_string)), pool_(pool) {}

  virtual ~ColumnPopulator() = default;

  // Adds the number of characters each entry in data will add to to elements
  // in row_lengths.
  Status UpdateRowLengths(const Array& data, int32_t* row_lengths) {
    compute::ExecContext ctx(pool_);
    // Populators are intented to be applied to reasonably small data.  In most cases
    // threading overhead would not be justified.
    ctx.set_use_threads(false);
    ASSIGN_OR_RAISE(
        std::shared_ptr<Array> casted,
        compute::Cast(data, /*to_type=*/utf8(), compute::CastOptions(), &ctx));
    casted_array_ = internal::checked_pointer_cast<StringArray>(casted);
    return UpdateRowLengths(row_lengths);
  }

  // Places string data onto each row in output and updates the corresponding row
  // row pointers in preparation for calls to other (preceding) ColumnPopulators.
  // Implementations may apply certain checks e.g. for illegal values, which in case of
  // failure causes this function to return an error Status.
  // Args:
  //   output: character buffer to write to.
  //   offsets: an array of end of row column within the the output buffer (values are
  //   one past the end of the position to write to).
  virtual Status PopulateColumns(char* output, int32_t* offsets) const = 0;

 protected:
  virtual Status UpdateRowLengths(int32_t* row_lengths) = 0;
  std::shared_ptr<StringArray> casted_array_;
  const std::string end_chars_;
  std::shared_ptr<Buffer> null_string_;

 private:
  MemoryPool* const pool_;
};

// Copies the contents of to out properly escaping any necessary characters.
// Returns the position prior to last copied character (out_end is decremented).
char* EscapeReverse(arrow::util::string_view s, char* out_end) {
  for (const char* val = s.data() + s.length() - 1; val >= s.data(); val--, out_end--) {
    if (*val == '"') {
      *out_end = *val;
      out_end--;
    }
    *out_end = *val;
  }
  return out_end;
}

// Populator used for non-string/binary types, or when unquoted strings/binary types are
// desired. It assumes the strings in the casted array do not require quoting or escaping.
// This is enforced by setting reject_values_with_quotes to true, in which case a check
// for quotes is applied and will cause populating the columns to fail. This guarantees
// compliance with RFC4180 section 2.5.
class UnquotedColumnPopulator : public ColumnPopulator {
 public:
<<<<<<< HEAD
  explicit UnquotedColumnPopulator(MemoryPool* memory_pool, const std::string& end_chars,
                                   std::shared_ptr<Buffer> null_string_)
      : ColumnPopulator(memory_pool, end_chars, std::move(null_string_)) {}
=======
  explicit UnquotedColumnPopulator(MemoryPool* memory_pool, char end_char,
                                   std::shared_ptr<Buffer> null_string_,
                                   bool reject_values_with_quotes)
      : ColumnPopulator(memory_pool, end_char, std::move(null_string_)),
        reject_values_with_quotes_(reject_values_with_quotes) {}
>>>>>>> 3f179ca3

  Status UpdateRowLengths(int32_t* row_lengths) override {
    for (int x = 0; x < casted_array_->length(); x++) {
      row_lengths[x] += casted_array_->IsNull(x)
                            ? static_cast<int32_t>(null_string_->size())
                            : casted_array_->value_length(x);
    }
    return Status::OK();
  }

<<<<<<< HEAD
  void PopulateColumns(char* output, int32_t* offsets) const override {
    VisitArrayDataInline<StringType>(
        *casted_array_->data(),
        [&](arrow::util::string_view s) {
          int32_t next_column_offset =
              static_cast<int32_t>(s.length() + end_chars_.size());
          memcpy((output + *offsets - next_column_offset), s.data(), s.length());
          memcpy((output + *offsets - end_chars_.size()), end_chars_.c_str(),
                 end_chars_.size());
          *offsets -= next_column_offset;
          offsets++;
        },
        [&]() {
          // For nulls, the configured null value string is copied into the output.
          int32_t next_column_offset =
              static_cast<int32_t>(null_string_->size() + end_chars_.size());
          memcpy((output + *offsets - next_column_offset), null_string_->data(),
                 null_string_->size());
          memcpy((output + *offsets - end_chars_.size()), end_chars_.c_str(),
                 end_chars_.size());
          *offsets -= next_column_offset;
          offsets++;
        });
=======
  Status PopulateColumns(char* output, int32_t* offsets) const override {
    // Function applied to valid values cast to string.
    auto valid_function = [&](arrow::util::string_view s) {
      int32_t next_column_offset = static_cast<int32_t>(s.length()) + /*end_char*/ 1;
      memcpy((output + *offsets - next_column_offset), s.data(), s.length());
      *(output + *offsets - 1) = end_char_;
      *offsets -= next_column_offset;
      offsets++;
      return Status::OK();
    };

    // Function applied to null values cast to string.
    auto null_function = [&]() {
      // For nulls, the configured null value string is copied into the output.
      int32_t next_column_offset =
          static_cast<int32_t>(null_string_->size()) + /*end_char*/ 1;
      memcpy((output + *offsets - next_column_offset), null_string_->data(),
             null_string_->size());
      *(output + *offsets - 1) = end_char_;
      *offsets -= next_column_offset;
      offsets++;
      return Status::OK();
    };

    if (reject_values_with_quotes_) {
      // When using this UnquotedColumnPopulator on values that, after casting, could
      // produce quotes, we need to return an error in accord with RFC4180. We need to
      // precede valid_func with a check.
      return VisitArrayDataInline<StringType>(
          *casted_array_->data(),
          [&](arrow::util::string_view s) {
            ARROW_RETURN_NOT_OK(CheckStringHasNoStructuralChars(s));
            return valid_function(s);
          },
          null_function);
    } else {
      // Populate without checking and rejecting values with quotes.
      return VisitArrayDataInline<StringType>(*casted_array_->data(), valid_function,
                                              null_function);
    }
  }

 private:
  // Returns an error status if s has any structural characters.
  static Status CheckStringHasNoStructuralChars(const util::string_view& s) {
    if (std::any_of(s.begin(), s.end(), [](const char& c) {
          return c == '\n' || c == '\r' || c == ',' || c == '"';
        })) {
      return Status::Invalid(
          "CSV values may not contain structural characters if quoting style is "
          "\"None\". See RFC4180. Invalid value: ",
          s);
    }
    return Status::OK();
>>>>>>> 3f179ca3
  }

  // Whether to reject values with quotes when populating.
  const bool reject_values_with_quotes_;
};

// Strings need special handling to ensure they are escaped properly.
// This class handles escaping assuming that all strings will be quoted
// and that the only character within the string that needs to escaped is
// a quote character (") and escaping is done my adding another quote.
class QuotedColumnPopulator : public ColumnPopulator {
 public:
  QuotedColumnPopulator(MemoryPool* pool, std::string& end_chars,
                        std::shared_ptr<Buffer> null_string)
      : ColumnPopulator(pool, end_chars, std::move(null_string)) {}

  Status UpdateRowLengths(int32_t* row_lengths) override {
    const StringArray& input = *casted_array_;
    int row_number = 0;
    row_needs_escaping_.resize(casted_array_->length());
    VisitArrayDataInline<StringType>(
        *input.data(),
        [&](arrow::util::string_view s) {
          // Each quote in the value string needs to be escaped.
          int64_t escaped_count = CountQuotes(s);
          // TODO: Maybe use 64 bit row lengths or safe cast?
          row_needs_escaping_[row_number] = escaped_count > 0;
          row_lengths[row_number] += static_cast<int32_t>(s.length()) +
                                     static_cast<int32_t>(escaped_count + kQuoteCount);
          row_number++;
        },
        [&]() {
          row_needs_escaping_[row_number] = false;
          row_lengths[row_number] += static_cast<int32_t>(null_string_->size());
          row_number++;
        });
    return Status::OK();
  }

  Status PopulateColumns(char* output, int32_t* offsets) const override {
    auto needs_escaping = row_needs_escaping_.begin();
    VisitArrayDataInline<StringType>(
        *(casted_array_->data()),
        [&](arrow::util::string_view s) {
          // still needs string content length to be added
          char* row_end = output + *offsets;
          int32_t next_column_offset = 0;
          if (!*needs_escaping) {
            next_column_offset = static_cast<int32_t>(s.length() + kQuoteDelimiterCount);
            memcpy(row_end - next_column_offset + /*quote_offset=*/1, s.data(),
                   s.length());
          } else {
            // Adjust row_end by 2 + end_chars_.size(): 1 quote char, end_chars_.size()
            // and 1 to position at the first position to write to.
            next_column_offset = static_cast<int32_t>(
                row_end - EscapeReverse(s, row_end - 2 - end_chars_.size()));
          }
          *(row_end - next_column_offset) = '"';
          *(row_end - end_chars_.size() - 1) = '"';
          memcpy(row_end - end_chars_.size(), end_chars_.data(), end_chars_.length());
          *offsets -= next_column_offset;
          offsets++;
          needs_escaping++;
        },
        [&]() {
          // For nulls, the configured null value string is copied into the output.
          int32_t next_column_offset = static_cast<int32_t>(
              null_string_->size() + /*end_chars(, or eol)*/ end_chars_.size());
          memcpy((output + *offsets - next_column_offset), null_string_->data(),
                 null_string_->size());
          memcpy((output + *offsets - end_chars_.size()), end_chars_.c_str(),
                 end_chars_.size());
          *offsets -= next_column_offset;
          offsets++;
          needs_escaping++;
        });

    return Status::OK();
  }

 private:
  // Older version of GCC don't support custom allocators
  // at some point we should change this to use memory_pool
  // backed allocator.
  std::vector<bool> row_needs_escaping_;
};

struct PopulatorFactory {
  template <typename TypeClass>
  enable_if_t<is_base_binary_type<TypeClass>::value ||
                  std::is_same<FixedSizeBinaryType, TypeClass>::value,
              Status>
  Visit(const TypeClass& type) {
<<<<<<< HEAD
    populator = new QuotedColumnPopulator(pool, end_chars, null_string);
=======
    // Determine what ColumnPopulator to use based on desired CSV quoting style.
    switch (quoting_style) {
      case QuotingStyle::None:
        // In unquoted output we must reject values with quotes. Since these types can
        // produce quotes in their output rendering, we must check them and reject if
        // quotes appear, hence reject_values_with_quotes is set to true.
        populator = new UnquotedColumnPopulator(pool, end_char, null_string,
                                                /*reject_values_with_quotes=*/true);
        break;
        // Quoting is needed for strings/binary, or when all valid values need to be
        // quoted.
      case QuotingStyle::Needed:
      case QuotingStyle::AllValid:
        populator = new QuotedColumnPopulator(pool, end_char, null_string);
        break;
    }
>>>>>>> 3f179ca3
    return Status::OK();
  }

  template <typename TypeClass>
  enable_if_dictionary<TypeClass, Status> Visit(const TypeClass& type) {
    return VisitTypeInline(*type.value_type(), this);
  }

  template <typename TypeClass>
  enable_if_t<is_nested_type<TypeClass>::value || is_extension_type<TypeClass>::value,
              Status>
  Visit(const TypeClass& type) {
    return Status::Invalid("Unsupported Type:", type.ToString());
  }

  template <typename TypeClass>
  enable_if_t<is_primitive_ctype<TypeClass>::value || is_decimal_type<TypeClass>::value ||
                  is_null_type<TypeClass>::value || is_temporal_type<TypeClass>::value,
              Status>
  Visit(const TypeClass& type) {
<<<<<<< HEAD
    populator = new UnquotedColumnPopulator(pool, end_chars, null_string);
=======
    // Determine what ColumnPopulator to use based on desired CSV quoting style.
    switch (quoting_style) {
        // These types are assumed not to produce any quotes, so we do not need to check
        // and reject for potential quotes in the casted values in case the QuotingStyle
        // is None.
      case QuotingStyle::None:
      case QuotingStyle::Needed:
        populator = new UnquotedColumnPopulator(pool, end_char, null_string,
                                                /*reject_values_with_quotes=*/false);
        break;
      case QuotingStyle::AllValid:
        populator = new QuotedColumnPopulator(pool, end_char, null_string);
        break;
    }
>>>>>>> 3f179ca3
    return Status::OK();
  }

  std::string end_chars;
  std::shared_ptr<Buffer> null_string;
  const QuotingStyle quoting_style;
  MemoryPool* pool;
  ColumnPopulator* populator;
};

Result<std::unique_ptr<ColumnPopulator>> MakePopulator(
<<<<<<< HEAD
    const Field& field, const std::string& end_chars, std::shared_ptr<Buffer> null_string,
    MemoryPool* pool) {
  PopulatorFactory factory{end_chars, std::move(null_string), pool, nullptr};
=======
    const Field& field, char end_char, std::shared_ptr<Buffer> null_string,
    QuotingStyle quoting_style, MemoryPool* pool) {
  PopulatorFactory factory{end_char, std::move(null_string), quoting_style, pool,
                           nullptr};

>>>>>>> 3f179ca3
  RETURN_NOT_OK(VisitTypeInline(*field.type(), &factory));
  return std::unique_ptr<ColumnPopulator>(factory.populator);
}

class CSVWriterImpl : public ipc::RecordBatchWriter {
 public:
  static Result<std::shared_ptr<CSVWriterImpl>> Make(
      io::OutputStream* sink, std::shared_ptr<io::OutputStream> owned_sink,
      std::shared_ptr<Schema> schema, const WriteOptions& options) {
    RETURN_NOT_OK(options.Validate());
    // Reject null string values that contain quotes.
    if (CountQuotes(options.null_string) != 0) {
      return Status::Invalid("Null string cannot contain quotes.");
    }

    ASSIGN_OR_RAISE(std::shared_ptr<Buffer> null_string,
                    arrow::AllocateBuffer(options.null_string.length()));
    memcpy(null_string->mutable_data(), options.null_string.data(),
           options.null_string.length());

    std::vector<std::unique_ptr<ColumnPopulator>> populators(schema->num_fields());
    for (int col = 0; col < schema->num_fields(); col++) {
      const std::string& end_chars =
          col < schema->num_fields() - 1 ? str_comma : options.eol;
      ASSIGN_OR_RAISE(populators[col],
<<<<<<< HEAD
                      MakePopulator(*schema->field(col), end_chars, null_string,
                                    options.io_context.pool()));
=======
                      MakePopulator(*schema->field(col), end_char, null_string,
                                    options.quoting_style, options.io_context.pool()));
>>>>>>> 3f179ca3
    }
    auto writer = std::make_shared<CSVWriterImpl>(
        sink, std::move(owned_sink), std::move(schema), std::move(populators), options);
    RETURN_NOT_OK(writer->PrepareForContentsWrite());
    if (options.include_header) {
      RETURN_NOT_OK(writer->WriteHeader());
    }
    return writer;
  }

  Status WriteRecordBatch(const RecordBatch& batch) override {
    RecordBatchIterator iterator = RecordBatchSliceIterator(batch, options_.batch_size);
    for (auto maybe_slice : iterator) {
      ASSIGN_OR_RAISE(std::shared_ptr<RecordBatch> slice, maybe_slice);
      RETURN_NOT_OK(TranslateMinimalBatch(*slice));
      RETURN_NOT_OK(sink_->Write(data_buffer_));
      stats_.num_record_batches++;
    }
    return Status::OK();
  }

  Status WriteTable(const Table& table, int64_t max_chunksize) override {
    TableBatchReader reader(table);
    reader.set_chunksize(max_chunksize > 0 ? max_chunksize : options_.batch_size);
    std::shared_ptr<RecordBatch> batch;
    RETURN_NOT_OK(reader.ReadNext(&batch));
    while (batch != nullptr) {
      RETURN_NOT_OK(TranslateMinimalBatch(*batch));
      RETURN_NOT_OK(sink_->Write(data_buffer_));
      RETURN_NOT_OK(reader.ReadNext(&batch));
      stats_.num_record_batches++;
    }

    return Status::OK();
  }

  Status Close() override { return Status::OK(); }

  ipc::WriteStats stats() const override { return stats_; }

  CSVWriterImpl(io::OutputStream* sink, std::shared_ptr<io::OutputStream> owned_sink,
                std::shared_ptr<Schema> schema,
                std::vector<std::unique_ptr<ColumnPopulator>> populators,
                const WriteOptions& options)
      : sink_(sink),
        owned_sink_(std::move(owned_sink)),
        column_populators_(std::move(populators)),
        offsets_(0, 0, ::arrow::stl::allocator<char*>(options.io_context.pool())),
        schema_(std::move(schema)),
        options_(options) {}

 private:
  Status PrepareForContentsWrite() {
    // Only called once, as part of initialization
    if (data_buffer_ == nullptr) {
      ASSIGN_OR_RAISE(data_buffer_,
                      AllocateResizableBuffer(
                          options_.batch_size * schema_->num_fields() * kColumnSizeGuess,
                          options_.io_context.pool()));
    }
    return Status::OK();
  }

  int64_t CalculateHeaderSize() const {
    int64_t header_length = 0;
    for (int col = 0; col < schema_->num_fields(); col++) {
      const std::string& col_name = schema_->field(col)->name();
      header_length += col_name.size();
      header_length += CountQuotes(col_name);
    }
    // header_length + ([quotes + ','] * schema_->num_fields()) + (eol - ',')
    return header_length + (kQuoteDelimiterCount * schema_->num_fields()) +
           (options_.eol.size() - 1);
  }

  Status WriteHeader() {
    // Only called once, as part of initialization
    RETURN_NOT_OK(data_buffer_->Resize(CalculateHeaderSize(), /*shrink_to_fit=*/false));
    char* next = reinterpret_cast<char*>(data_buffer_->mutable_data() +
                                         data_buffer_->size() - options_.eol.size());
    for (int col = schema_->num_fields() - 1; col >= 0; col--) {
      *next-- = ',';
      *next-- = '"';
      next = EscapeReverse(schema_->field(col)->name(), next);
      *next-- = '"';
    }
    memcpy(data_buffer_->mutable_data() + data_buffer_->size() - options_.eol.size(),
           options_.eol.data(), options_.eol.size());
    DCHECK_EQ(reinterpret_cast<uint8_t*>(next + 1), data_buffer_->data());
    return sink_->Write(data_buffer_);
  }

  Status TranslateMinimalBatch(const RecordBatch& batch) {
    if (batch.num_rows() == 0) {
      return Status::OK();
    }
    offsets_.resize(batch.num_rows());
    std::fill(offsets_.begin(), offsets_.end(), 0);

    // Calculate relative offsets for each row (excluding delimiters)
    for (int32_t col = 0; col < static_cast<int32_t>(column_populators_.size()); col++) {
      RETURN_NOT_OK(
          column_populators_[col]->UpdateRowLengths(*batch.column(col), offsets_.data()));
    }
    // Calculate cumulative offsets for each row (including delimiters).
    // ',' * num_columns - 1(last column doesn't have ,) + eol
    int32_t delimiters_length =
        static_cast<int32_t>(batch.num_columns() - 1 + options_.eol.size());
    offsets_[0] += delimiters_length;
    for (int64_t row = 1; row < batch.num_rows(); row++) {
      offsets_[row] += offsets_[row - 1] + delimiters_length;
    }
    // Resize the target buffer to required size. We assume batch to batch sizes
    // should be pretty close so don't shrink the buffer to avoid allocation churn.
    RETURN_NOT_OK(data_buffer_->Resize(offsets_.back(), /*shrink_to_fit=*/false));

    // Use the offsets to populate contents.
    for (auto populator = column_populators_.rbegin();
         populator != column_populators_.rend(); populator++) {
      RETURN_NOT_OK(
          (*populator)
              ->PopulateColumns(reinterpret_cast<char*>(data_buffer_->mutable_data()),
                                offsets_.data()));
    }
    DCHECK_EQ(0, offsets_[0]);
    return Status::OK();
  }

  static constexpr int64_t kColumnSizeGuess = 8;
  io::OutputStream* sink_;
  std::shared_ptr<io::OutputStream> owned_sink_;
  std::vector<std::unique_ptr<ColumnPopulator>> column_populators_;
  std::vector<int32_t, arrow::stl::allocator<int32_t>> offsets_;
  std::shared_ptr<ResizableBuffer> data_buffer_;
  const std::shared_ptr<Schema> schema_;
  const WriteOptions options_;
  ipc::WriteStats stats_;
};

}  // namespace

Status WriteCSV(const Table& table, const WriteOptions& options,
                arrow::io::OutputStream* output) {
  ASSIGN_OR_RAISE(auto writer, MakeCSVWriter(output, table.schema(), options));
  RETURN_NOT_OK(writer->WriteTable(table));
  return writer->Close();
}

Status WriteCSV(const RecordBatch& batch, const WriteOptions& options,
                arrow::io::OutputStream* output) {
  ASSIGN_OR_RAISE(auto writer, MakeCSVWriter(output, batch.schema(), options));
  RETURN_NOT_OK(writer->WriteRecordBatch(batch));
  return writer->Close();
}

ARROW_EXPORT
Result<std::shared_ptr<ipc::RecordBatchWriter>> MakeCSVWriter(
    std::shared_ptr<io::OutputStream> sink, const std::shared_ptr<Schema>& schema,
    const WriteOptions& options) {
  return CSVWriterImpl::Make(sink.get(), sink, schema, options);
}

ARROW_EXPORT
Result<std::shared_ptr<ipc::RecordBatchWriter>> MakeCSVWriter(
    io::OutputStream* sink, const std::shared_ptr<Schema>& schema,
    const WriteOptions& options) {
  return CSVWriterImpl::Make(sink, nullptr, schema, options);
}

}  // namespace csv
}  // namespace arrow<|MERGE_RESOLUTION|>--- conflicted
+++ resolved
@@ -148,17 +148,11 @@
 // compliance with RFC4180 section 2.5.
 class UnquotedColumnPopulator : public ColumnPopulator {
  public:
-<<<<<<< HEAD
   explicit UnquotedColumnPopulator(MemoryPool* memory_pool, const std::string& end_chars,
-                                   std::shared_ptr<Buffer> null_string_)
-      : ColumnPopulator(memory_pool, end_chars, std::move(null_string_)) {}
-=======
-  explicit UnquotedColumnPopulator(MemoryPool* memory_pool, char end_char,
                                    std::shared_ptr<Buffer> null_string_,
                                    bool reject_values_with_quotes)
-      : ColumnPopulator(memory_pool, end_char, std::move(null_string_)),
+      : ColumnPopulator(memory_pool, end_chars, std::move(null_string_)),
         reject_values_with_quotes_(reject_values_with_quotes) {}
->>>>>>> 3f179ca3
 
   Status UpdateRowLengths(int32_t* row_lengths) override {
     for (int x = 0; x < casted_array_->length(); x++) {
@@ -169,37 +163,13 @@
     return Status::OK();
   }
 
-<<<<<<< HEAD
-  void PopulateColumns(char* output, int32_t* offsets) const override {
-    VisitArrayDataInline<StringType>(
-        *casted_array_->data(),
-        [&](arrow::util::string_view s) {
-          int32_t next_column_offset =
-              static_cast<int32_t>(s.length() + end_chars_.size());
-          memcpy((output + *offsets - next_column_offset), s.data(), s.length());
-          memcpy((output + *offsets - end_chars_.size()), end_chars_.c_str(),
-                 end_chars_.size());
-          *offsets -= next_column_offset;
-          offsets++;
-        },
-        [&]() {
-          // For nulls, the configured null value string is copied into the output.
-          int32_t next_column_offset =
-              static_cast<int32_t>(null_string_->size() + end_chars_.size());
-          memcpy((output + *offsets - next_column_offset), null_string_->data(),
-                 null_string_->size());
-          memcpy((output + *offsets - end_chars_.size()), end_chars_.c_str(),
-                 end_chars_.size());
-          *offsets -= next_column_offset;
-          offsets++;
-        });
-=======
   Status PopulateColumns(char* output, int32_t* offsets) const override {
     // Function applied to valid values cast to string.
     auto valid_function = [&](arrow::util::string_view s) {
-      int32_t next_column_offset = static_cast<int32_t>(s.length()) + /*end_char*/ 1;
+      int32_t next_column_offset = static_cast<int32_t>(s.length() + end_chars_.size());
       memcpy((output + *offsets - next_column_offset), s.data(), s.length());
-      *(output + *offsets - 1) = end_char_;
+      memcpy((output + *offsets - end_chars_.size()), end_chars_.c_str(),
+             end_chars_.size());
       *offsets -= next_column_offset;
       offsets++;
       return Status::OK();
@@ -209,10 +179,11 @@
     auto null_function = [&]() {
       // For nulls, the configured null value string is copied into the output.
       int32_t next_column_offset =
-          static_cast<int32_t>(null_string_->size()) + /*end_char*/ 1;
+          static_cast<int32_t>(null_string_->size() + end_chars_.size());
       memcpy((output + *offsets - next_column_offset), null_string_->data(),
              null_string_->size());
-      *(output + *offsets - 1) = end_char_;
+      memcpy((output + *offsets - end_chars_.size()), end_chars_.c_str(),
+             end_chars_.size());
       *offsets -= next_column_offset;
       offsets++;
       return Status::OK();
@@ -248,7 +219,6 @@
           s);
     }
     return Status::OK();
->>>>>>> 3f179ca3
   }
 
   // Whether to reject values with quotes when populating.
@@ -342,26 +312,22 @@
                   std::is_same<FixedSizeBinaryType, TypeClass>::value,
               Status>
   Visit(const TypeClass& type) {
-<<<<<<< HEAD
-    populator = new QuotedColumnPopulator(pool, end_chars, null_string);
-=======
     // Determine what ColumnPopulator to use based on desired CSV quoting style.
     switch (quoting_style) {
       case QuotingStyle::None:
         // In unquoted output we must reject values with quotes. Since these types can
         // produce quotes in their output rendering, we must check them and reject if
         // quotes appear, hence reject_values_with_quotes is set to true.
-        populator = new UnquotedColumnPopulator(pool, end_char, null_string,
+        populator = new UnquotedColumnPopulator(pool, end_chars, null_string,
                                                 /*reject_values_with_quotes=*/true);
         break;
         // Quoting is needed for strings/binary, or when all valid values need to be
         // quoted.
       case QuotingStyle::Needed:
       case QuotingStyle::AllValid:
-        populator = new QuotedColumnPopulator(pool, end_char, null_string);
+        populator = new QuotedColumnPopulator(pool, end_chars, null_string);
         break;
     }
->>>>>>> 3f179ca3
     return Status::OK();
   }
 
@@ -382,9 +348,6 @@
                   is_null_type<TypeClass>::value || is_temporal_type<TypeClass>::value,
               Status>
   Visit(const TypeClass& type) {
-<<<<<<< HEAD
-    populator = new UnquotedColumnPopulator(pool, end_chars, null_string);
-=======
     // Determine what ColumnPopulator to use based on desired CSV quoting style.
     switch (quoting_style) {
         // These types are assumed not to produce any quotes, so we do not need to check
@@ -392,14 +355,13 @@
         // is None.
       case QuotingStyle::None:
       case QuotingStyle::Needed:
-        populator = new UnquotedColumnPopulator(pool, end_char, null_string,
+        populator = new UnquotedColumnPopulator(pool, end_chars, null_string,
                                                 /*reject_values_with_quotes=*/false);
         break;
       case QuotingStyle::AllValid:
-        populator = new QuotedColumnPopulator(pool, end_char, null_string);
+        populator = new QuotedColumnPopulator(pool, end_chars, null_string);
         break;
     }
->>>>>>> 3f179ca3
     return Status::OK();
   }
 
@@ -411,17 +373,11 @@
 };
 
 Result<std::unique_ptr<ColumnPopulator>> MakePopulator(
-<<<<<<< HEAD
     const Field& field, const std::string& end_chars, std::shared_ptr<Buffer> null_string,
-    MemoryPool* pool) {
-  PopulatorFactory factory{end_chars, std::move(null_string), pool, nullptr};
-=======
-    const Field& field, char end_char, std::shared_ptr<Buffer> null_string,
     QuotingStyle quoting_style, MemoryPool* pool) {
-  PopulatorFactory factory{end_char, std::move(null_string), quoting_style, pool,
+  PopulatorFactory factory{end_chars, std::move(null_string), quoting_style, pool,
                            nullptr};
 
->>>>>>> 3f179ca3
   RETURN_NOT_OK(VisitTypeInline(*field.type(), &factory));
   return std::unique_ptr<ColumnPopulator>(factory.populator);
 }
@@ -447,13 +403,8 @@
       const std::string& end_chars =
           col < schema->num_fields() - 1 ? str_comma : options.eol;
       ASSIGN_OR_RAISE(populators[col],
-<<<<<<< HEAD
                       MakePopulator(*schema->field(col), end_chars, null_string,
-                                    options.io_context.pool()));
-=======
-                      MakePopulator(*schema->field(col), end_char, null_string,
                                     options.quoting_style, options.io_context.pool()));
->>>>>>> 3f179ca3
     }
     auto writer = std::make_shared<CSVWriterImpl>(
         sink, std::move(owned_sink), std::move(schema), std::move(populators), options);
