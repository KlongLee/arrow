--- conflicted
+++ resolved
@@ -261,8 +261,6 @@
   return std::move(visitor.result);
 }
 
-<<<<<<< HEAD
-=======
 namespace {
 
 using internal::checked_cast;
@@ -295,7 +293,6 @@
 
 }  // namespace
 
->>>>>>> f3010bac
 Field::~Field() {}
 
 bool Field::HasMetadata() const {
