--- conflicted
+++ resolved
@@ -231,28 +231,6 @@
 
 if(ARROW_COMPUTE)
   add_subdirectory(compute)
-<<<<<<< HEAD
-  set(ARROW_SRCS
-      ${ARROW_SRCS}
-      compute/context.cc
-      compute/expression.cc
-      compute/logical_type.cc
-      compute/operation.cc
-      compute/kernels/aggregate.cc
-      compute/kernels/boolean.cc
-      compute/kernels/cast.cc
-      compute/kernels/compare.cc
-      compute/kernels/count.cc
-      compute/kernels/hash.cc
-      compute/kernels/filter.cc
-      compute/kernels/mean.cc
-      compute/kernels/add.cc
-      compute/kernels/sum.cc
-      compute/kernels/take.cc
-      compute/kernels/util-internal.cc
-      compute/operations/cast.cc
-      compute/operations/literal.cc)
-=======
   list(APPEND ARROW_SRCS
               compute/context.cc
               compute/expression.cc
@@ -268,12 +246,12 @@
               compute/kernels/mean.cc
               compute/kernels/sort_to_indices.cc
               compute/kernels/sum.cc
+              compute/kernels/add.cc
               compute/kernels/take.cc
               compute/kernels/isin.cc
               compute/kernels/util_internal.cc
               compute/operations/cast.cc
               compute/operations/literal.cc)
->>>>>>> 3207ac91
 endif()
 
 if(ARROW_CUDA)
