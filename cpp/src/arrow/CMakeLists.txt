# Licensed to the Apache Software Foundation (ASF) under one
# or more contributor license agreements.  See the NOTICE file
# distributed with this work for additional information
# regarding copyright ownership.  The ASF licenses this file
# to you under the Apache License, Version 2.0 (the
# "License"); you may not use this file except in compliance
# with the License.  You may obtain a copy of the License at
#
#   http://www.apache.org/licenses/LICENSE-2.0
#
# Unless required by applicable law or agreed to in writing,
# software distributed under the License is distributed on an
# "AS IS" BASIS, WITHOUT WARRANTIES OR CONDITIONS OF ANY
# KIND, either express or implied.  See the License for the
# specific language governing permissions and limitations
# under the License.

add_custom_target(arrow-all)
add_custom_target(arrow)
add_custom_target(arrow-benchmarks)
add_custom_target(arrow-tests)
add_custom_target(arrow-integration)
add_dependencies(arrow-all
                 arrow
                 arrow-tests
                 arrow-benchmarks
                 arrow-integration)

# Adding unit tests part of the "arrow" portion of the test suite
function(ADD_ARROW_TEST REL_TEST_NAME)
  set(options)
  set(one_value_args PREFIX)
  set(multi_value_args LABELS PRECOMPILED_HEADERS)
  cmake_parse_arguments(ARG
                        "${options}"
                        "${one_value_args}"
                        "${multi_value_args}"
                        ${ARGN})

  if(ARG_PREFIX)
    set(PREFIX ${ARG_PREFIX})
  else()
    set(PREFIX "arrow")
  endif()

  if(ARG_LABELS)
    set(LABELS ${ARG_LABELS})
  else()
    set(LABELS "arrow-tests")
  endif()

  # Because of https://gitlab.kitware.com/cmake/cmake/issues/20289,
  # we must generate the precompiled header on an executable target.
  # Do that on the first unit test target (here "arrow-array-test")
  # and reuse the PCH for the other tests.
  if(ARG_PRECOMPILED_HEADERS)
    set(PCH_ARGS PRECOMPILED_HEADERS ${ARG_PRECOMPILED_HEADERS})
  else()
    set(PCH_ARGS PRECOMPILED_HEADER_LIB "arrow-array-test")
  endif()

  add_test_case(${REL_TEST_NAME}
                PREFIX
                ${PREFIX}
                LABELS
                ${LABELS}
                ${PCH_ARGS}
                ${ARG_UNPARSED_ARGUMENTS})
endfunction()

function(ADD_ARROW_FUZZ_TARGET REL_FUZZING_NAME)
  set(options)
  set(one_value_args PREFIX)
  set(multi_value_args)
  cmake_parse_arguments(ARG
                        "${options}"
                        "${one_value_args}"
                        "${multi_value_args}"
                        ${ARGN})

  if(ARG_PREFIX)
    set(PREFIX ${ARG_PREFIX})
  else()
    set(PREFIX "arrow")
  endif()

  if(ARROW_BUILD_STATIC)
    set(LINK_LIBS arrow_static)
  else()
    set(LINK_LIBS arrow_shared)
  endif()
  add_fuzz_target(${REL_FUZZING_NAME}
                  PREFIX
                  ${PREFIX}
                  LINK_LIBS
                  ${LINK_LIBS}
                  ${ARG_UNPARSED_ARGUMENTS})
endfunction()

function(ADD_ARROW_BENCHMARK REL_TEST_NAME)
  set(options)
  set(one_value_args PREFIX)
  set(multi_value_args)
  cmake_parse_arguments(ARG
                        "${options}"
                        "${one_value_args}"
                        "${multi_value_args}"
                        ${ARGN})
  if(ARG_PREFIX)
    set(PREFIX ${ARG_PREFIX})
  else()
    set(PREFIX "arrow")
  endif()
  add_benchmark(${REL_TEST_NAME}
                PREFIX
                ${PREFIX}
                LABELS
                "arrow-benchmarks"
                ${ARG_UNPARSED_ARGUMENTS})
endfunction()

macro(append_avx2_src SRC)
  if(ARROW_HAVE_RUNTIME_AVX2)
    list(APPEND ARROW_SRCS ${SRC})
    set_source_files_properties(${SRC} PROPERTIES SKIP_PRECOMPILE_HEADERS ON)
    set_source_files_properties(${SRC} PROPERTIES COMPILE_FLAGS ${ARROW_AVX2_FLAG})
  endif()
endmacro()

macro(append_avx512_src SRC)
  if(ARROW_HAVE_RUNTIME_AVX512)
    list(APPEND ARROW_SRCS ${SRC})
    set_source_files_properties(${SRC} PROPERTIES SKIP_PRECOMPILE_HEADERS ON)
    set_source_files_properties(${SRC} PROPERTIES COMPILE_FLAGS ${ARROW_AVX512_FLAG})
  endif()
endmacro()

set(ARROW_SRCS
    array/array_base.cc
    array/array_binary.cc
    array/array_decimal.cc
    array/array_dict.cc
    array/array_nested.cc
    array/array_primitive.cc
    array/builder_adaptive.cc
    array/builder_base.cc
    array/builder_binary.cc
    array/builder_decimal.cc
    array/builder_dict.cc
    array/builder_nested.cc
    array/builder_primitive.cc
    array/builder_union.cc
    array/concatenate.cc
    array/data.cc
    array/diff.cc
    array/util.cc
    array/validate.cc
    builder.cc
    buffer.cc
    chunked_array.cc
    compare.cc
    config.cc
    datum.cc
    device.cc
    extension_type.cc
    memory_pool.cc
    pretty_print.cc
    record_batch.cc
    result.cc
    scalar.cc
    sparse_tensor.cc
    status.cc
    table.cc
    table_builder.cc
    tensor.cc
    tensor/coo_converter.cc
    tensor/csf_converter.cc
    tensor/csx_converter.cc
    type.cc
    visitor.cc
    c/bridge.cc
    io/buffered.cc
    io/caching.cc
    io/compressed.cc
    io/file.cc
    io/hdfs.cc
    io/hdfs_internal.cc
    io/interfaces.cc
    io/memory.cc
    io/slow.cc
    io/stdio.cc
    io/transform.cc
    util/basic_decimal.cc
    util/bit_block_counter.cc
    util/bit_run_reader.cc
    util/bit_util.cc
    util/bitmap.cc
    util/bitmap_builders.cc
    util/bitmap_ops.cc
    util/bpacking.cc
    util/cancel.cc
    util/compression.cc
    util/cpu_info.cc
    util/decimal.cc
    util/delimiting.cc
    util/formatting.cc
    util/future.cc
    util/int_util.cc
    util/io_util.cc
    util/logging.cc
    util/key_value_metadata.cc
    util/memory.cc
    util/mutex.cc
    util/string.cc
    util/string_builder.cc
    util/task_group.cc
    util/tdigest.cc
    util/thread_pool.cc
    util/time.cc
    util/trie.cc
    util/unreachable.cc
    util/uri.cc
    util/utf8.cc
    util/value_parsing.cc
    vendored/base64.cpp
    vendored/datetime/tz.cpp
    vendored/double-conversion/bignum.cc
    vendored/double-conversion/double-conversion.cc
    vendored/double-conversion/bignum-dtoa.cc
    vendored/double-conversion/fast-dtoa.cc
    vendored/double-conversion/cached-powers.cc
    vendored/double-conversion/fixed-dtoa.cc
    vendored/double-conversion/diy-fp.cc
    vendored/double-conversion/strtod.cc)

append_avx2_src(util/bpacking_avx2.cc)
append_avx512_src(util/bpacking_avx512.cc)

if(ARROW_HAVE_NEON)
  list(APPEND ARROW_SRCS util/bpacking_neon.cc)
endif()

if(APPLE)
  list(APPEND ARROW_SRCS vendored/datetime/ios.mm)
endif()

set(ARROW_C_SRCS
    vendored/musl/strptime.c
    vendored/uriparser/UriCommon.c
    vendored/uriparser/UriCompare.c
    vendored/uriparser/UriEscape.c
    vendored/uriparser/UriFile.c
    vendored/uriparser/UriIp4Base.c
    vendored/uriparser/UriIp4.c
    vendored/uriparser/UriMemory.c
    vendored/uriparser/UriNormalizeBase.c
    vendored/uriparser/UriNormalize.c
    vendored/uriparser/UriParseBase.c
    vendored/uriparser/UriParse.c
    vendored/uriparser/UriQuery.c
    vendored/uriparser/UriRecompose.c
    vendored/uriparser/UriResolve.c
    vendored/uriparser/UriShorten.c)

set_source_files_properties(vendored/datetime/tz.cpp
                            PROPERTIES SKIP_PRECOMPILE_HEADERS ON
                                       SKIP_UNITY_BUILD_INCLUSION ON)

# Disable DLL exports in vendored uriparser library
add_definitions(-DURI_STATIC_BUILD)

if(ARROW_WITH_BROTLI)
  add_definitions(-DARROW_WITH_BROTLI)
  list(APPEND ARROW_SRCS util/compression_brotli.cc)
endif()

if(ARROW_WITH_BZ2)
  add_definitions(-DARROW_WITH_BZ2)
  list(APPEND ARROW_SRCS util/compression_bz2.cc)
endif()

if(ARROW_WITH_LZ4)
  add_definitions(-DARROW_WITH_LZ4)
  list(APPEND ARROW_SRCS util/compression_lz4.cc)
endif()

if(ARROW_WITH_SNAPPY)
  add_definitions(-DARROW_WITH_SNAPPY)
  list(APPEND ARROW_SRCS util/compression_snappy.cc)
endif()

if(ARROW_WITH_ZLIB)
  add_definitions(-DARROW_WITH_ZLIB)
  list(APPEND ARROW_SRCS util/compression_zlib.cc)
endif()

if(ARROW_WITH_ZSTD)
  add_definitions(-DARROW_WITH_ZSTD)
  list(APPEND ARROW_SRCS util/compression_zstd.cc)
endif()

set(ARROW_TESTING_SRCS
    io/test_common.cc
    ipc/test_common.cc
    testing/json_integration.cc
    testing/json_internal.cc
    testing/gtest_util.cc
    testing/random.cc
    testing/generator.cc
    testing/util.cc)

# Add dependencies for third-party allocators.
# If possible we only want memory_pool.cc to wait for allocators to finish building,
# but that only works with Ninja
# (see https://gitlab.kitware.com/cmake/cmake/issues/19677)

set(_allocator_dependencies "") # Empty list
if(ARROW_JEMALLOC)
  list(APPEND _allocator_dependencies jemalloc_ep)
endif()
if(ARROW_MIMALLOC)
  list(APPEND _allocator_dependencies mimalloc_ep)
endif()

if(_allocator_dependencies)
  if("${CMAKE_GENERATOR}" STREQUAL "Ninja")
    set_source_files_properties(memory_pool.cc PROPERTIES OBJECT_DEPENDS
                                                          "${_allocator_dependencies}")
  else()
    add_dependencies(arrow_dependencies ${_allocator_dependencies})
  endif()
  set_source_files_properties(memory_pool.cc PROPERTIES SKIP_PRECOMPILE_HEADERS ON
                                                        SKIP_UNITY_BUILD_INCLUSION ON)
endif()

unset(_allocator_dependencies)

if(CMAKE_CXX_COMPILER_ID STREQUAL "AppleClang" OR CMAKE_CXX_COMPILER_ID STREQUAL "Clang")
  set_property(SOURCE util/io_util.cc
               APPEND_STRING
               PROPERTY COMPILE_FLAGS " -Wno-unused-macros ")
endif()

#
# Configure the base Arrow libraries
#

if(ARROW_CSV)
  list(APPEND
       ARROW_SRCS
       csv/converter.cc
       csv/chunker.cc
       csv/column_builder.cc
       csv/column_decoder.cc
       csv/options.cc
       csv/parser.cc
       csv/reader.cc)
  if(ARROW_COMPUTE)
    list(APPEND ARROW_SRCS csv/writer.cc)
  endif()

  list(APPEND ARROW_TESTING_SRCS csv/test_common.cc)
endif()

if(ARROW_COMPUTE)
  list(APPEND
       ARROW_SRCS
       compute/api_aggregate.cc
       compute/api_scalar.cc
       compute/api_vector.cc
       compute/cast.cc
       compute/exec.cc
       compute/exec/aggregate_node.cc
       compute/exec/exec_plan.cc
       compute/exec/expression.cc
       compute/exec/filter_node.cc
       compute/exec/project_node.cc
       compute/exec/source_node.cc
       compute/exec/sink_node.cc
       compute/function.cc
       compute/function_internal.cc
       compute/kernel.cc
       compute/registry.cc
       compute/kernels/aggregate_basic.cc
       compute/kernels/aggregate_mode.cc
       compute/kernels/aggregate_quantile.cc
       compute/kernels/aggregate_tdigest.cc
       compute/kernels/aggregate_var_std.cc
       compute/kernels/codegen_internal.cc
       compute/kernels/hash_aggregate.cc
       compute/kernels/scalar_arithmetic.cc
       compute/kernels/scalar_boolean.cc
       compute/kernels/scalar_cast_boolean.cc
       compute/kernels/scalar_cast_dictionary.cc
       compute/kernels/scalar_cast_internal.cc
       compute/kernels/scalar_cast_nested.cc
       compute/kernels/scalar_cast_numeric.cc
       compute/kernels/scalar_cast_string.cc
       compute/kernels/scalar_cast_temporal.cc
       compute/kernels/scalar_compare.cc
       compute/kernels/scalar_nested.cc
       compute/kernels/scalar_set_lookup.cc
       compute/kernels/scalar_string.cc
       compute/kernels/scalar_temporal.cc
       compute/kernels/scalar_validity.cc
       compute/kernels/scalar_fill_null.cc
       compute/kernels/scalar_if_else.cc
       compute/kernels/util_internal.cc
       compute/kernels/vector_hash.cc
       compute/kernels/vector_nested.cc
       compute/kernels/vector_replace.cc
       compute/kernels/vector_selection.cc
       compute/kernels/vector_sort.cc
<<<<<<< HEAD
       compute/exec/hash_join_node.cc
=======
       compute/exec/union_node.cc
>>>>>>> d991419c
       compute/exec/key_hash.cc
       compute/exec/key_map.cc
       compute/exec/key_compare.cc
       compute/exec/key_encode.cc
       compute/exec/util.cc)

  append_avx2_src(compute/kernels/aggregate_basic_avx2.cc)
  append_avx512_src(compute/kernels/aggregate_basic_avx512.cc)

  append_avx2_src(compute/exec/key_hash_avx2.cc)
  append_avx2_src(compute/exec/key_map_avx2.cc)
  append_avx2_src(compute/exec/key_compare_avx2.cc)
  append_avx2_src(compute/exec/key_encode_avx2.cc)
  append_avx2_src(compute/exec/util_avx2.cc)

  list(APPEND ARROW_TESTING_SRCS compute/exec/test_util.cc)
endif()

if(ARROW_FILESYSTEM)
  if(ARROW_HDFS)
    add_definitions(-DARROW_HDFS)
  endif()

  list(APPEND
       ARROW_SRCS
       filesystem/filesystem.cc
       filesystem/localfs.cc
       filesystem/mockfs.cc
       filesystem/path_util.cc
       filesystem/util_internal.cc)

  if(ARROW_HDFS)
    list(APPEND ARROW_SRCS filesystem/hdfs.cc)
  endif()
  if(ARROW_S3)
    list(APPEND ARROW_SRCS filesystem/s3fs.cc)
    set_source_files_properties(filesystem/s3fs.cc
                                PROPERTIES SKIP_PRECOMPILE_HEADERS ON
                                           SKIP_UNITY_BUILD_INCLUSION ON)
  endif()

  list(APPEND ARROW_TESTING_SRCS filesystem/test_util.cc)
endif()

if(ARROW_IPC)
  list(APPEND
       ARROW_SRCS
       ipc/dictionary.cc
       ipc/feather.cc
       ipc/message.cc
       ipc/metadata_internal.cc
       ipc/options.cc
       ipc/reader.cc
       ipc/writer.cc)

  if(ARROW_JSON)
    list(APPEND ARROW_SRCS ipc/json_simple.cc)
  endif()
endif()

if(ARROW_JSON)
  list(APPEND
       ARROW_SRCS
       json/options.cc
       json/chunked_builder.cc
       json/chunker.cc
       json/converter.cc
       json/object_parser.cc
       json/object_writer.cc
       json/parser.cc
       json/reader.cc)
endif()

if(ARROW_ORC)
  list(APPEND ARROW_SRCS adapters/orc/adapter.cc adapters/orc/adapter_util.cc)
endif()

if(CXX_LINKER_SUPPORTS_VERSION_SCRIPT)
  set(ARROW_VERSION_SCRIPT_FLAGS
      "-Wl,--version-script=${CMAKE_CURRENT_SOURCE_DIR}/symbols.map")
  set(ARROW_SHARED_LINK_FLAGS ${ARROW_VERSION_SCRIPT_FLAGS})
endif()

set(ARROW_ALL_SRCS ${ARROW_SRCS} ${ARROW_C_SRCS})

if(ARROW_BUILD_STATIC AND ARROW_BUNDLED_STATIC_LIBS)
  set(ARROW_BUILD_BUNDLED_DEPENDENCIES TRUE)
else()
  set(ARROW_BUILD_BUNDLED_DEPENDENCIES FALSE)
endif()

if(ARROW_BUILD_BUNDLED_DEPENDENCIES)
  string(APPEND ARROW_PC_LIBS_PRIVATE " -larrow_bundled_dependencies")
endif()
# Need -latomic on Raspbian.
# See also: https://issues.apache.org/jira/browse/ARROW-12860
if(${CMAKE_SYSTEM_NAME} STREQUAL "Linux" AND ${CMAKE_SYSTEM_PROCESSOR} MATCHES "armv7")
  string(APPEND ARROW_PC_LIBS_PRIVATE " -latomic")
endif()

add_arrow_lib(arrow
              CMAKE_PACKAGE_NAME
              Arrow
              PKG_CONFIG_NAME
              arrow
              SOURCES
              ${ARROW_ALL_SRCS}
              OUTPUTS
              ARROW_LIBRARIES
              PRECOMPILED_HEADERS
              "$<$<COMPILE_LANGUAGE:CXX>:arrow/pch.h>"
              DEPENDENCIES
              arrow_dependencies
              SHARED_LINK_FLAGS
              ${ARROW_SHARED_LINK_FLAGS}
              SHARED_LINK_LIBS
              ${ARROW_LINK_LIBS}
              SHARED_PRIVATE_LINK_LIBS
              ${ARROW_SHARED_PRIVATE_LINK_LIBS}
              STATIC_LINK_LIBS
              ${ARROW_STATIC_LINK_LIBS}
              SHARED_INSTALL_INTERFACE_LIBS
              ${ARROW_SHARED_INSTALL_INTERFACE_LIBS}
              STATIC_INSTALL_INTERFACE_LIBS
              ${ARROW_STATIC_INSTALL_INTERFACE_LIBS})

add_dependencies(arrow ${ARROW_LIBRARIES})

if(ARROW_BUILD_STATIC AND WIN32)
  target_compile_definitions(arrow_static PUBLIC ARROW_STATIC)
endif()

foreach(LIB_TARGET ${ARROW_LIBRARIES})
  target_compile_definitions(${LIB_TARGET} PRIVATE ARROW_EXPORTING)
endforeach()

if(ARROW_WITH_BACKTRACE)
  find_package(Backtrace)

  foreach(LIB_TARGET ${ARROW_LIBRARIES})
    if(Backtrace_FOUND AND ARROW_WITH_BACKTRACE)
      target_compile_definitions(${LIB_TARGET} PRIVATE ARROW_WITH_BACKTRACE)
    endif()
  endforeach()
endif()

if(ARROW_BUILD_BUNDLED_DEPENDENCIES)
  arrow_car(_FIRST_LIB ${ARROW_BUNDLED_STATIC_LIBS})
  arrow_cdr(_OTHER_LIBS ${ARROW_BUNDLED_STATIC_LIBS})
  create_merged_static_lib(arrow_bundled_dependencies
                           NAME
                           arrow_bundled_dependencies
                           ROOT
                           ${_FIRST_LIB}
                           TO_MERGE
                           ${_OTHER_LIBS})
endif()

if(ARROW_TESTING)
  # that depend on gtest
  add_arrow_lib(arrow_testing
                CMAKE_PACKAGE_NAME
                ArrowTesting
                PKG_CONFIG_NAME
                arrow-testing
                SOURCES
                ${ARROW_TESTING_SRCS}
                OUTPUTS
                ARROW_TESTING_LIBRARIES
                PRECOMPILED_HEADERS
                "$<$<COMPILE_LANGUAGE:CXX>:arrow/pch.h>"
                DEPENDENCIES
                arrow_test_dependencies
                SHARED_LINK_LIBS
                arrow_shared
                GTest::gtest
                STATIC_LINK_LIBS
                arrow_static)

  add_custom_target(arrow_testing)
  add_dependencies(arrow_testing ${ARROW_TESTING_LIBRARIES})

  if(ARROW_BUILD_STATIC AND WIN32)
    target_compile_definitions(arrow_testing_static PUBLIC ARROW_TESTING_STATIC)
  endif()

  foreach(LIB_TARGET ${ARROW_TESTING_LIBRARIES})
    target_compile_definitions(${LIB_TARGET} PRIVATE ARROW_TESTING_EXPORTING)
  endforeach()
endif()

arrow_install_all_headers("arrow")

config_summary_cmake_setters("${CMAKE_CURRENT_BINARY_DIR}/ArrowOptions.cmake")
install(FILES ${CMAKE_CURRENT_BINARY_DIR}/ArrowOptions.cmake
        DESTINATION "${ARROW_CMAKE_INSTALL_DIR}")

# For backward compatibility for find_package(arrow)
install(FILES ${CMAKE_CURRENT_SOURCE_DIR}/arrow-config.cmake
        DESTINATION "${ARROW_CMAKE_INSTALL_DIR}")

#
# Unit tests
#
add_arrow_test(array_test
               SOURCES
               array/array_test.cc
               array/array_binary_test.cc
               array/array_dict_test.cc
               array/array_list_test.cc
               array/array_struct_test.cc
               array/array_union_test.cc
               array/array_view_test.cc
               PRECOMPILED_HEADERS
               "$<$<COMPILE_LANGUAGE:CXX>:arrow/testing/pch.h>")

add_arrow_test(buffer_test)

if(ARROW_IPC)
  # The extension type unit tests require IPC / Flatbuffers support
  add_arrow_test(extension_type_test)
endif()

add_arrow_test(misc_test
               SOURCES
               datum_test.cc
               memory_pool_test.cc
               result_test.cc
               pretty_print_test.cc
               status_test.cc)

add_arrow_test(public_api_test)

set_source_files_properties(public_api_test.cc PROPERTIES SKIP_PRECOMPILE_HEADERS ON
                                                          SKIP_UNITY_BUILD_INCLUSION ON)

add_arrow_test(scalar_test)
add_arrow_test(type_test)

add_arrow_test(table_test
               SOURCES
               chunked_array_test.cc
               record_batch_test.cc
               table_test.cc
               table_builder_test.cc)

add_arrow_test(tensor_test)
add_arrow_test(sparse_tensor_test)

set(STL_TEST_SRCS stl_iterator_test.cc)
if(ARROW_COMPUTE)
  # This unit test uses compute code
  list(APPEND STL_TEST_SRCS stl_test.cc)
endif()
add_arrow_test(stl_test SOURCES ${STL_TEST_SRCS})

add_arrow_benchmark(builder_benchmark)
add_arrow_benchmark(compare_benchmark)
add_arrow_benchmark(memory_pool_benchmark)
add_arrow_benchmark(type_benchmark)

#
# Recurse into sub-directories
#

# Unconditionally install testing headers that are also useful for Arrow consumers.
add_subdirectory(testing)

add_subdirectory(array)
add_subdirectory(c)
add_subdirectory(io)
add_subdirectory(tensor)
add_subdirectory(util)
add_subdirectory(vendored)

if(ARROW_CSV)
  add_subdirectory(csv)
endif()

if(ARROW_COMPUTE)
  add_subdirectory(compute)
endif()

if(ARROW_CUDA)
  add_subdirectory(gpu)
endif()

if(ARROW_DATASET)
  add_subdirectory(dataset)
endif()

if(ARROW_FILESYSTEM)
  add_subdirectory(filesystem)
endif()

if(ARROW_FLIGHT)
  add_subdirectory(flight)
endif()

if(ARROW_HIVESERVER2)
  add_subdirectory(dbi/hiveserver2)
endif()

if(ARROW_IPC)
  add_subdirectory(ipc)
endif()

if(ARROW_JSON)
  add_subdirectory(json)
endif()

if(ARROW_ORC)
  add_subdirectory(adapters/orc)
endif()

if(ARROW_PYTHON)
  add_subdirectory(python)
endif()

if(ARROW_TENSORFLOW)
  add_subdirectory(adapters/tensorflow)
endif()<|MERGE_RESOLUTION|>--- conflicted
+++ resolved
@@ -411,11 +411,8 @@
        compute/kernels/vector_replace.cc
        compute/kernels/vector_selection.cc
        compute/kernels/vector_sort.cc
-<<<<<<< HEAD
+       compute/exec/union_node.cc
        compute/exec/hash_join_node.cc
-=======
-       compute/exec/union_node.cc
->>>>>>> d991419c
        compute/exec/key_hash.cc
        compute/exec/key_map.cc
        compute/exec/key_compare.cc
