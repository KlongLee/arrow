// Licensed to the Apache Software Foundation (ASF) under one
// or more contributor license agreements.  See the NOTICE file
// distributed with this work for additional information
// regarding copyright ownership.  The ASF licenses this file
// to you under the Apache License, Version 2.0 (the
// "License"); you may not use this file except in compliance
// with the License.  You may obtain a copy of the License at
//
//   http://www.apache.org/licenses/LICENSE-2.0
//
// Unless required by applicable law or agreed to in writing,
// software distributed under the License is distributed on an
// "AS IS" BASIS, WITHOUT WARRANTIES OR CONDITIONS OF ANY
// KIND, either express or implied.  See the License for the
// specific language governing permissions and limitations
// under the License.

#include "arrow/array/data.h"

#include <algorithm>
#include <cstddef>
#include <cstdint>
#include <memory>
#include <string>
#include <utility>
#include <vector>

#include "arrow/array/util.h"
#include "arrow/buffer.h"
#include "arrow/scalar.h"
#include "arrow/status.h"
#include "arrow/type.h"
#include "arrow/type_traits.h"
#include "arrow/util/bitmap_ops.h"
#include "arrow/util/logging.h"
#include "arrow/util/macros.h"
#include "arrow/util/slice_util_internal.h"

namespace arrow {

using internal::checked_cast;
using internal::CountSetBits;

static inline void AdjustNonNullable(Type::type type_id, int64_t length,
                                     std::vector<std::shared_ptr<Buffer>>* buffers,
                                     int64_t* null_count) {
  if (type_id == Type::NA) {
    *null_count = length;
    (*buffers)[0] = nullptr;
  } else if (internal::HasValidityBitmap(type_id)) {
    if (*null_count == 0) {
      // In case there are no nulls, don't keep an allocated null bitmap around
      (*buffers)[0] = nullptr;
    } else if (*null_count == kUnknownNullCount && buffers->at(0) == nullptr) {
      // Conversely, if no null bitmap is provided, set the null count to 0
      *null_count = 0;
    }
  } else {
    *null_count = 0;
  }
}

std::shared_ptr<ArrayData> ArrayData::Make(std::shared_ptr<DataType> type, int64_t length,
                                           std::vector<std::shared_ptr<Buffer>> buffers,
                                           int64_t null_count, int64_t offset) {
  AdjustNonNullable(type->id(), length, &buffers, &null_count);
  return std::make_shared<ArrayData>(std::move(type), length, std::move(buffers),
                                     null_count, offset);
}

std::shared_ptr<ArrayData> ArrayData::Make(
    std::shared_ptr<DataType> type, int64_t length,
    std::vector<std::shared_ptr<Buffer>> buffers,
    std::vector<std::shared_ptr<ArrayData>> child_data, int64_t null_count,
    int64_t offset) {
  AdjustNonNullable(type->id(), length, &buffers, &null_count);
  return std::make_shared<ArrayData>(std::move(type), length, std::move(buffers),
                                     std::move(child_data), null_count, offset);
}

std::shared_ptr<ArrayData> ArrayData::Make(
    std::shared_ptr<DataType> type, int64_t length,
    std::vector<std::shared_ptr<Buffer>> buffers,
    std::vector<std::shared_ptr<ArrayData>> child_data,
    std::shared_ptr<ArrayData> dictionary, int64_t null_count, int64_t offset) {
  AdjustNonNullable(type->id(), length, &buffers, &null_count);
  auto data = std::make_shared<ArrayData>(std::move(type), length, std::move(buffers),
                                          std::move(child_data), null_count, offset);
  data->dictionary = std::move(dictionary);
  return data;
}

std::shared_ptr<ArrayData> ArrayData::Make(std::shared_ptr<DataType> type, int64_t length,
                                           int64_t null_count, int64_t offset) {
  return std::make_shared<ArrayData>(std::move(type), length, null_count, offset);
}

std::shared_ptr<ArrayData> ArrayData::Slice(int64_t off, int64_t len) const {
  ARROW_CHECK_LE(off, length) << "Slice offset greater than array length";
  len = std::min(length - off, len);
  off += offset;

  auto copy = this->Copy();
  copy->length = len;
  copy->offset = off;
  if (null_count == length) {
    copy->null_count = len;
  } else if (off == offset && len == length) {  // A copy of current.
    copy->null_count = null_count.load();
  } else {
    copy->null_count = null_count != 0 ? kUnknownNullCount : 0;
  }
  return copy;
}

Result<std::shared_ptr<ArrayData>> ArrayData::SliceSafe(int64_t off, int64_t len) const {
  RETURN_NOT_OK(internal::CheckSliceParams(length, off, len, "array"));
  return Slice(off, len);
}

int64_t ArrayData::GetNullCount() const {
  int64_t precomputed = this->null_count.load();
  if (ARROW_PREDICT_FALSE(precomputed == kUnknownNullCount)) {
    assert(type->id() != Type::RUN_LENGTH_ENCODED);  // TODO: implement for RLE
    if (this->buffers[0]) {
      precomputed = this->length -
                    CountSetBits(this->buffers[0]->data(), this->offset, this->length);
    } else {
      precomputed = 0;
    }
    this->null_count.store(precomputed);
  }
  return precomputed;
}

bool ArrayData::MayHaveNulls() const {
  if (type->id() == Type::RUN_LENGTH_ENCODED) {
    return child_data[0]->MayHaveNulls();
  } else {
    // If an ArrayData is slightly malformed it may have kUnknownNullCount set
    // but no buffer
    return null_count.load() != 0 && buffers[0] != NULLPTR;
  }
}

// ----------------------------------------------------------------------
// Methods for ArraySpan

void ArraySpan::SetMembers(const ArrayData& data) {
  this->type = data.type.get();
  this->length = data.length;
  this->null_count = data.null_count.load();
  this->offset = data.offset;

  for (int i = 0; i < static_cast<int>(data.buffers.size()); ++i) {
    const std::shared_ptr<Buffer>& buffer = data.buffers[i];
    // It is the invoker-of-kernels's responsibility to ensure that
    // const buffers are not written to accidentally.
    if (buffer) {
      SetBuffer(i, buffer);
    } else {
      this->buffers[i] = {};
    }
  }

  Type::type type_id = this->type->id();
  if (data.buffers[0] == nullptr && type_id != Type::NA &&
      type_id != Type::SPARSE_UNION && type_id != Type::DENSE_UNION) {
    // This should already be zero but we make for sure
    this->null_count = 0;
  }

  // Makes sure any other buffers are seen as null / non-existent
  for (int i = static_cast<int>(data.buffers.size()); i < 3; ++i) {
    this->buffers[i] = {};
  }

  if (this->type->id() == Type::DICTIONARY) {
    this->child_data.resize(1);
    this->child_data[0].SetMembers(*data.dictionary);
  } else {
    this->child_data.resize(data.child_data.size());
    for (size_t child_index = 0; child_index < data.child_data.size(); ++child_index) {
      this->child_data[child_index].SetMembers(*data.child_data[child_index]);
    }
  }
}

namespace {

template <typename offset_type>
void SetOffsetsForScalar(ArraySpan* span, offset_type* buffer, int64_t value_size,
                         int buffer_index = 1) {
  buffer[0] = 0;
  buffer[1] = static_cast<offset_type>(value_size);
  span->buffers[buffer_index].data = reinterpret_cast<uint8_t*>(buffer);
  span->buffers[buffer_index].size = 2 * sizeof(offset_type);
}

int GetNumBuffers(const DataType& type) {
  switch (type.id()) {
    case Type::NA:
    case Type::STRUCT:
    case Type::FIXED_SIZE_LIST:
      return 1;
    case Type::BINARY:
    case Type::LARGE_BINARY:
    case Type::STRING:
    case Type::LARGE_STRING:
    case Type::DENSE_UNION:
      return 3;
    case Type::EXTENSION:
      // The number of buffers depends on the storage type
      return GetNumBuffers(
          *internal::checked_cast<const ExtensionType&>(type).storage_type());
    default:
      // Everything else has 2 buffers
      return 2;
  }
}

}  // namespace

namespace internal {

void FillZeroLengthArray(const DataType* type, ArraySpan* span) {
  memset(span->scratch_space, 0x00, sizeof(span->scratch_space));

  span->type = type;
  span->length = 0;
  int num_buffers = GetNumBuffers(*type);
  for (int i = 0; i < num_buffers; ++i) {
    span->buffers[i].data = reinterpret_cast<uint8_t*>(span->scratch_space);
    span->buffers[i].size = 0;
  }

  for (int i = num_buffers; i < 3; ++i) {
    span->buffers[i] = {};
  }

  // Fill children
  span->child_data.resize(type->num_fields());
  for (int i = 0; i < type->num_fields(); ++i) {
    FillZeroLengthArray(type->field(i)->type().get(), &span->child_data[i]);
  }
}

}  // namespace internal

void ArraySpan::FillFromScalar(const Scalar& value) {
  static uint8_t kTrueBit = 0x01;
  static uint8_t kFalseBit = 0x00;

  this->type = value.type.get();
  this->length = 1;

  Type::type type_id = value.type->id();

  // Populate null count and validity bitmap (only for non-union/null types)
  this->null_count = value.is_valid ? 0 : 1;
  if (!is_union(type_id) && type_id != Type::NA) {
    this->buffers[0].data = value.is_valid ? &kTrueBit : &kFalseBit;
    this->buffers[0].size = 1;
  }

  if (type_id == Type::BOOL) {
    const auto& scalar = checked_cast<const BooleanScalar&>(value);
    this->buffers[1].data = scalar.value ? &kTrueBit : &kFalseBit;
    this->buffers[1].size = 1;
  } else if (is_primitive(type_id) || is_decimal(type_id) ||
             type_id == Type::DICTIONARY) {
    const auto& scalar = checked_cast<const internal::PrimitiveScalarBase&>(value);
    const uint8_t* scalar_data = reinterpret_cast<const uint8_t*>(scalar.view().data());
    this->buffers[1].data = const_cast<uint8_t*>(scalar_data);
    this->buffers[1].size = scalar.type->byte_width();
    if (type_id == Type::DICTIONARY) {
      // Populate dictionary data
      const auto& dict_scalar = checked_cast<const DictionaryScalar&>(value);
      this->child_data.resize(1);
      this->child_data[0].SetMembers(*dict_scalar.value.dictionary->data());
    }
  } else if (is_base_binary_like(type_id)) {
    const auto& scalar = checked_cast<const BaseBinaryScalar&>(value);
    this->buffers[1].data = reinterpret_cast<uint8_t*>(this->scratch_space);
    const uint8_t* data_buffer = nullptr;
    int64_t data_size = 0;
    if (scalar.is_valid) {
      data_buffer = scalar.value->data();
      data_size = scalar.value->size();
    }
    if (is_binary_like(type_id)) {
      SetOffsetsForScalar<int32_t>(this, reinterpret_cast<int32_t*>(this->scratch_space),
                                   data_size);
    } else {
      // is_large_binary_like
      SetOffsetsForScalar<int64_t>(this, reinterpret_cast<int64_t*>(this->scratch_space),
                                   data_size);
    }
    this->buffers[2].data = const_cast<uint8_t*>(data_buffer);
    this->buffers[2].size = data_size;
  } else if (type_id == Type::FIXED_SIZE_BINARY) {
    const auto& scalar = checked_cast<const BaseBinaryScalar&>(value);
    this->buffers[1].data = const_cast<uint8_t*>(scalar.value->data());
    this->buffers[1].size = scalar.value->size();
  } else if (is_list_like(type_id)) {
    const auto& scalar = checked_cast<const BaseListScalar&>(value);

    int64_t value_length = 0;
    this->child_data.resize(1);
    if (scalar.value != nullptr) {
      // When the scalar is null, scalar.value can also be null
      this->child_data[0].SetMembers(*scalar.value->data());
      value_length = scalar.value->length();
    } else {
      // Even when the value is null, we still must populate the
      // child_data to yield a valid array. Tedious
      internal::FillZeroLengthArray(this->type->field(0)->type().get(),
                                    &this->child_data[0]);
    }

    if (type_id == Type::LIST || type_id == Type::MAP) {
      SetOffsetsForScalar<int32_t>(this, reinterpret_cast<int32_t*>(this->scratch_space),
                                   value_length);
    } else if (type_id == Type::LARGE_LIST) {
      SetOffsetsForScalar<int64_t>(this, reinterpret_cast<int64_t*>(this->scratch_space),
                                   value_length);
    } else {
      // FIXED_SIZE_LIST: does not have a second buffer
      this->buffers[1] = {};
    }
  } else if (type_id == Type::STRUCT) {
    const auto& scalar = checked_cast<const StructScalar&>(value);
    this->child_data.resize(this->type->num_fields());
    DCHECK_EQ(this->type->num_fields(), static_cast<int>(scalar.value.size()));
    for (size_t i = 0; i < scalar.value.size(); ++i) {
      this->child_data[i].FillFromScalar(*scalar.value[i]);
    }
  } else if (is_union(type_id)) {
    // First buffer is kept null since unions have no validity vector
    this->buffers[0] = {};

    this->buffers[1].data = reinterpret_cast<uint8_t*>(this->scratch_space);
    this->buffers[1].size = 1;
    int8_t* type_codes = reinterpret_cast<int8_t*>(this->scratch_space);
    type_codes[0] = checked_cast<const UnionScalar&>(value).type_code;

    this->child_data.resize(this->type->num_fields());
    if (type_id == Type::DENSE_UNION) {
      const auto& scalar = checked_cast<const DenseUnionScalar&>(value);
      // Has offset; start 4 bytes in so it's aligned to a 32-bit boundaries
      SetOffsetsForScalar<int32_t>(this,
                                   reinterpret_cast<int32_t*>(this->scratch_space) + 1, 1,
                                   /*buffer_index=*/2);
      // We can't "see" the other arrays in the union, but we put the "active"
      // union array in the right place and fill zero-length arrays for the
      // others
      const std::vector<int>& child_ids =
          checked_cast<const UnionType*>(this->type)->child_ids();
      DCHECK_GE(scalar.type_code, 0);
      DCHECK_LT(scalar.type_code, static_cast<int>(child_ids.size()));
      for (int i = 0; i < static_cast<int>(this->child_data.size()); ++i) {
        if (i == child_ids[scalar.type_code]) {
          this->child_data[i].FillFromScalar(*scalar.value);
        } else {
          internal::FillZeroLengthArray(this->type->field(i)->type().get(),
                                        &this->child_data[i]);
        }
      }
    } else {
      const auto& scalar = checked_cast<const SparseUnionScalar&>(value);
      // Sparse union scalars have a full complement of child values even
      // though only one of them is relevant, so we just fill them in here
      for (int i = 0; i < static_cast<int>(this->child_data.size()); ++i) {
        this->child_data[i].FillFromScalar(*scalar.value[i]);
      }
    }
  } else if (type_id == Type::EXTENSION) {
    // Pass through storage
    const auto& scalar = checked_cast<const ExtensionScalar&>(value);
    FillFromScalar(*scalar.value);

    // Restore the extension type
    this->type = value.type.get();
  } else {
    DCHECK_EQ(Type::NA, type_id) << "should be unreachable: " << *value.type;
  }
}

int64_t ArraySpan::GetNullCount() const {
  int64_t precomputed = this->null_count;
  if (ARROW_PREDICT_FALSE(precomputed == kUnknownNullCount)) {
    assert(type->id() != Type::RUN_LENGTH_ENCODED);  // TODO: implement for RLE
    if (this->buffers[0].data != nullptr) {
      precomputed =
          this->length - CountSetBits(this->buffers[0].data, this->offset, this->length);
    } else {
      precomputed = 0;
    }
    this->null_count = precomputed;
  }
  return precomputed;
}

<<<<<<< HEAD
bool ArraySpan::MayHaveNulls() const {
  if (type->id() == Type::RUN_LENGTH_ENCODED) {
    return child_data[0].MayHaveNulls();
  } else {
    // If an ArrayData is slightly malformed it may have kUnknownNullCount set
    // but no buffer
    return null_count != 0 && buffers[0].data != NULLPTR;
  }
}

int GetNumBuffers(const DataType& type) {
  switch (type.id()) {
    case Type::NA:
    case Type::STRUCT:
    case Type::FIXED_SIZE_LIST:
    case Type::RUN_LENGTH_ENCODED:
      return 1;
    case Type::BINARY:
    case Type::LARGE_BINARY:
    case Type::STRING:
    case Type::LARGE_STRING:
    case Type::DENSE_UNION:
      return 3;
    case Type::EXTENSION:
      // The number of buffers depends on the storage type
      return GetNumBuffers(
          *internal::checked_cast<const ExtensionType&>(type).storage_type());
    default:
      // Everything else has 2 buffers
      return 2;
  }
}

=======
>>>>>>> ffd31d8c
int ArraySpan::num_buffers() const { return GetNumBuffers(*this->type); }

std::shared_ptr<ArrayData> ArraySpan::ToArrayData() const {
  auto result = std::make_shared<ArrayData>(this->type->GetSharedPtr(), this->length,
                                            this->null_count, this->offset);

  for (int i = 0; i < this->num_buffers(); ++i) {
    result->buffers.emplace_back(this->GetBuffer(i));
  }

  if (this->type->id() == Type::NA) {
    result->null_count = this->length;
  } else if (this->buffers[0].data == nullptr) {
    // No validity bitmap, so the null count is 0
    result->null_count = 0;
  }

  // TODO(wesm): what about extension arrays?

  if (this->type->id() == Type::DICTIONARY) {
    result->dictionary = this->dictionary().ToArrayData();
  } else {
    // Emit children, too
    for (size_t i = 0; i < this->child_data.size(); ++i) {
      result->child_data.push_back(this->child_data[i].ToArrayData());
    }
  }
  return result;
}

std::shared_ptr<Array> ArraySpan::ToArray() const {
  return MakeArray(this->ToArrayData());
}

// ----------------------------------------------------------------------
// Implement ArrayData::View

namespace {

void AccumulateLayouts(const std::shared_ptr<DataType>& type,
                       std::vector<DataTypeLayout>* layouts) {
  layouts->push_back(type->layout());
  for (const auto& child : type->fields()) {
    AccumulateLayouts(child->type(), layouts);
  }
}

void AccumulateArrayData(const std::shared_ptr<ArrayData>& data,
                         std::vector<std::shared_ptr<ArrayData>>* out) {
  out->push_back(data);
  for (const auto& child : data->child_data) {
    AccumulateArrayData(child, out);
  }
}

struct ViewDataImpl {
  std::shared_ptr<DataType> root_in_type;
  std::shared_ptr<DataType> root_out_type;
  std::vector<DataTypeLayout> in_layouts;
  std::vector<std::shared_ptr<ArrayData>> in_data;
  int64_t in_data_length;
  size_t in_layout_idx = 0;
  size_t in_buffer_idx = 0;
  bool input_exhausted = false;

  Status InvalidView(const std::string& msg) {
    return Status::Invalid("Can't view array of type ", root_in_type->ToString(), " as ",
                           root_out_type->ToString(), ": ", msg);
  }

  void AdjustInputPointer() {
    if (input_exhausted) {
      return;
    }
    while (true) {
      // Skip exhausted layout (might be empty layout)
      while (in_buffer_idx >= in_layouts[in_layout_idx].buffers.size()) {
        in_buffer_idx = 0;
        ++in_layout_idx;
        if (in_layout_idx >= in_layouts.size()) {
          input_exhausted = true;
          return;
        }
      }
      const auto& in_spec = in_layouts[in_layout_idx].buffers[in_buffer_idx];
      if (in_spec.kind != DataTypeLayout::ALWAYS_NULL) {
        return;
      }
      // Skip always-null input buffers
      // (e.g. buffer 0 of a null type or buffer 2 of a sparse union)
      ++in_buffer_idx;
    }
  }

  Status CheckInputAvailable() {
    if (input_exhausted) {
      return InvalidView("not enough buffers for view type");
    }
    return Status::OK();
  }

  Status CheckInputExhausted() {
    if (!input_exhausted) {
      return InvalidView("too many buffers for view type");
    }
    return Status::OK();
  }

  Result<std::shared_ptr<ArrayData>> GetDictionaryView(const DataType& out_type) {
    if (in_data[in_layout_idx]->type->id() != Type::DICTIONARY) {
      return InvalidView("Cannot get view as dictionary type");
    }
    const auto& dict_out_type = static_cast<const DictionaryType&>(out_type);
    return internal::GetArrayView(in_data[in_layout_idx]->dictionary,
                                  dict_out_type.value_type());
  }

  Status MakeDataView(const std::shared_ptr<Field>& out_field,
                      std::shared_ptr<ArrayData>* out) {
    const auto& out_type = out_field->type();
    const auto out_layout = out_type->layout();

    AdjustInputPointer();
    int64_t out_length = in_data_length;
    int64_t out_offset = 0;
    int64_t out_null_count;

    std::shared_ptr<ArrayData> dictionary;
    if (out_type->id() == Type::DICTIONARY) {
      ARROW_ASSIGN_OR_RAISE(dictionary, GetDictionaryView(*out_type));
    }

    // No type has a purely empty layout
    DCHECK_GT(out_layout.buffers.size(), 0);

    std::vector<std::shared_ptr<Buffer>> out_buffers;

    // Process null bitmap
    if (in_buffer_idx == 0 && out_layout.buffers[0].kind == DataTypeLayout::BITMAP) {
      // Copy input null bitmap
      RETURN_NOT_OK(CheckInputAvailable());
      const auto& in_data_item = in_data[in_layout_idx];
      if (!out_field->nullable() && in_data_item->GetNullCount() != 0) {
        return InvalidView("nulls in input cannot be viewed as non-nullable");
      }
      DCHECK_GT(in_data_item->buffers.size(), in_buffer_idx);
      out_buffers.push_back(in_data_item->buffers[in_buffer_idx]);
      out_length = in_data_item->length;
      out_offset = in_data_item->offset;
      out_null_count = in_data_item->null_count;
      ++in_buffer_idx;
      AdjustInputPointer();
    } else {
      // No null bitmap in input, append no-nulls bitmap
      out_buffers.push_back(nullptr);
      if (out_type->id() == Type::NA) {
        out_null_count = out_length;
      } else {
        out_null_count = 0;
      }
    }

    // Process other buffers in output layout
    for (size_t out_buffer_idx = 1; out_buffer_idx < out_layout.buffers.size();
         ++out_buffer_idx) {
      const auto& out_spec = out_layout.buffers[out_buffer_idx];
      // If always-null buffer is expected, just construct it
      if (out_spec.kind == DataTypeLayout::ALWAYS_NULL) {
        out_buffers.push_back(nullptr);
        continue;
      }

      // If input buffer is null bitmap, try to ignore it
      while (in_buffer_idx == 0) {
        RETURN_NOT_OK(CheckInputAvailable());
        if (in_data[in_layout_idx]->GetNullCount() != 0) {
          return InvalidView("cannot represent nested nulls");
        }
        ++in_buffer_idx;
        AdjustInputPointer();
      }

      RETURN_NOT_OK(CheckInputAvailable());
      const auto& in_spec = in_layouts[in_layout_idx].buffers[in_buffer_idx];
      if (out_spec != in_spec) {
        return InvalidView("incompatible layouts");
      }
      // Copy input buffer
      const auto& in_data_item = in_data[in_layout_idx];
      out_length = in_data_item->length;
      out_offset = in_data_item->offset;
      DCHECK_GT(in_data_item->buffers.size(), in_buffer_idx);
      out_buffers.push_back(in_data_item->buffers[in_buffer_idx]);
      ++in_buffer_idx;
      AdjustInputPointer();
    }

    std::shared_ptr<ArrayData> out_data = ArrayData::Make(
        out_type, out_length, std::move(out_buffers), out_null_count, out_offset);
    out_data->dictionary = dictionary;

    // Process children recursively, depth-first
    for (const auto& child_field : out_type->fields()) {
      std::shared_ptr<ArrayData> child_data;
      RETURN_NOT_OK(MakeDataView(child_field, &child_data));
      out_data->child_data.push_back(std::move(child_data));
    }
    *out = std::move(out_data);
    return Status::OK();
  }
};

}  // namespace

namespace internal {

Result<std::shared_ptr<ArrayData>> GetArrayView(
    const std::shared_ptr<ArrayData>& data, const std::shared_ptr<DataType>& out_type) {
  ViewDataImpl impl;
  impl.root_in_type = data->type;
  impl.root_out_type = out_type;
  AccumulateLayouts(impl.root_in_type, &impl.in_layouts);
  AccumulateArrayData(data, &impl.in_data);
  impl.in_data_length = data->length;

  std::shared_ptr<ArrayData> out_data;
  // Dummy field for output type
  auto out_field = field("", out_type);
  RETURN_NOT_OK(impl.MakeDataView(out_field, &out_data));
  RETURN_NOT_OK(impl.CheckInputExhausted());
  return out_data;
}

}  // namespace internal
}  // namespace arrow<|MERGE_RESOLUTION|>--- conflicted
+++ resolved
@@ -202,6 +202,7 @@
     case Type::NA:
     case Type::STRUCT:
     case Type::FIXED_SIZE_LIST:
+    case Type::RUN_LENGTH_ENCODED:
       return 1;
     case Type::BINARY:
     case Type::LARGE_BINARY:
@@ -401,42 +402,6 @@
   return precomputed;
 }
 
-<<<<<<< HEAD
-bool ArraySpan::MayHaveNulls() const {
-  if (type->id() == Type::RUN_LENGTH_ENCODED) {
-    return child_data[0].MayHaveNulls();
-  } else {
-    // If an ArrayData is slightly malformed it may have kUnknownNullCount set
-    // but no buffer
-    return null_count != 0 && buffers[0].data != NULLPTR;
-  }
-}
-
-int GetNumBuffers(const DataType& type) {
-  switch (type.id()) {
-    case Type::NA:
-    case Type::STRUCT:
-    case Type::FIXED_SIZE_LIST:
-    case Type::RUN_LENGTH_ENCODED:
-      return 1;
-    case Type::BINARY:
-    case Type::LARGE_BINARY:
-    case Type::STRING:
-    case Type::LARGE_STRING:
-    case Type::DENSE_UNION:
-      return 3;
-    case Type::EXTENSION:
-      // The number of buffers depends on the storage type
-      return GetNumBuffers(
-          *internal::checked_cast<const ExtensionType&>(type).storage_type());
-    default:
-      // Everything else has 2 buffers
-      return 2;
-  }
-}
-
-=======
->>>>>>> ffd31d8c
 int ArraySpan::num_buffers() const { return GetNumBuffers(*this->type); }
 
 std::shared_ptr<ArrayData> ArraySpan::ToArrayData() const {
