// Licensed to the Apache Software Foundation (ASF) under one
// or more contributor license agreements.  See the NOTICE file
// distributed with this work for additional information
// regarding copyright ownership.  The ASF licenses this file
// to you under the Apache License, Version 2.0 (the
// "License"); you may not use this file except in compliance
// with the License.  You may obtain a copy of the License at
//
//   http://www.apache.org/licenses/LICENSE-2.0
//
// Unless required by applicable law or agreed to in writing,
// software distributed under the License is distributed on an
// "AS IS" BASIS, WITHOUT WARRANTIES OR CONDITIONS OF ANY
// KIND, either express or implied.  See the License for the
// specific language governing permissions and limitations
// under the License.

#include <gtest/gtest.h>

#include <cstdint>
#include <cstring>
#include <memory>
#include <vector>

#include "arrow/array.h"
#include "arrow/array/builder_nested.h"
#include "arrow/chunked_array.h"
#include "arrow/pretty_print.h"
#include "arrow/status.h"
#include "arrow/testing/builder.h"
#include "arrow/testing/gtest_util.h"
#include "arrow/type.h"
#include "arrow/util/checked_cast.h"

namespace arrow {

using internal::checked_cast;

// ----------------------------------------------------------------------
// Run-length encoded array tests

namespace {

auto string_values = ArrayFromJSON(utf8(), R"(["Hello", "World", null])");
auto int32_values = ArrayFromJSON(int32(), "[10, 20, 30]");
auto int32_only_null = ArrayFromJSON(int32(), "[null, null, null]");

TEST(RunLengthEncodedArray, MakeArray) {
  ASSERT_OK_AND_ASSIGN(auto rle_array,
                       RunLengthEncodedArray::Make(int32_values, string_values, 3));
  auto array_data = rle_array->data();
  auto new_array = MakeArray(array_data);
  ASSERT_ARRAYS_EQUAL(*new_array, *rle_array);
  // should be the exact same ArrayData object
  ASSERT_EQ(new_array->data(), array_data);
  ASSERT_NE(std::dynamic_pointer_cast<RunLengthEncodedArray>(new_array), NULLPTR);
}

TEST(RunLengthEncodedArray, FromRunEndsAndValues) {
  std::shared_ptr<RunLengthEncodedArray> rle_array;

  ASSERT_OK_AND_ASSIGN(rle_array,
                       RunLengthEncodedArray::Make(int32_values, int32_values, 3));
  ASSERT_EQ(rle_array->length(), 3);
  ASSERT_ARRAYS_EQUAL(*rle_array->values_array(), *int32_values);
  ASSERT_ARRAYS_EQUAL(*rle_array->run_ends_array(), *int32_values);
  ASSERT_EQ(rle_array->offset(), 0);
  ASSERT_EQ(rle_array->data()->null_count, 0);
  // one dummy buffer, since code may assume there is exactly one buffer
  ASSERT_EQ(rle_array->data()->buffers.size(), 1);

  // explicitly passing offset
  ASSERT_OK_AND_ASSIGN(rle_array,
                       RunLengthEncodedArray::Make(int32_values, string_values, 2, 1));
  ASSERT_EQ(rle_array->length(), 2);
  ASSERT_ARRAYS_EQUAL(*rle_array->values_array(), *string_values);
  ASSERT_ARRAYS_EQUAL(*rle_array->run_ends_array(), *int32_values);
  ASSERT_EQ(rle_array->offset(), 1);
  // explicitly access null count variable so it is not calculated automatically
  ASSERT_EQ(rle_array->data()->null_count, 0);

  ASSERT_RAISES_WITH_MESSAGE(Invalid, "Invalid: Run ends array must be int32 type",
                             RunLengthEncodedArray::Make(string_values, int32_values, 3));
  ASSERT_RAISES_WITH_MESSAGE(
      Invalid, "Invalid: Run ends array cannot contain null values",
      RunLengthEncodedArray::Make(int32_only_null, int32_values, 3));
}

TEST(RunLengthEncodedArray, OffsetLength) {
  auto run_ends = ArrayFromJSON(int32(), "[100, 200, 300, 400, 500]");
  auto values = ArrayFromJSON(utf8(), R"(["Hello", "beautiful", "world", "of", "RLE"])");
  ASSERT_OK_AND_ASSIGN(auto rle_array,
                       RunLengthEncodedArray::Make(run_ends, values, 500));

  ASSERT_EQ(rle_array->GetPhysicalLength(), 5);
  ASSERT_EQ(rle_array->GetPhysicalOffset(), 0);

  auto slice = std::dynamic_pointer_cast<RunLengthEncodedArray>(rle_array->Slice(199, 5));
  ASSERT_EQ(slice->GetPhysicalLength(), 2);
  ASSERT_EQ(slice->GetPhysicalOffset(), 1);

  auto slice2 =
      std::dynamic_pointer_cast<RunLengthEncodedArray>(rle_array->Slice(199, 101));
  ASSERT_EQ(slice2->GetPhysicalLength(), 2);
  ASSERT_EQ(slice2->GetPhysicalOffset(), 1);

  auto slice3 =
      std::dynamic_pointer_cast<RunLengthEncodedArray>(rle_array->Slice(400, 100));
  ASSERT_EQ(slice3->GetPhysicalLength(), 1);
  ASSERT_EQ(slice3->GetPhysicalOffset(), 4);

  auto slice4 =
      std::dynamic_pointer_cast<RunLengthEncodedArray>(rle_array->Slice(0, 150));
  ASSERT_EQ(slice4->GetPhysicalLength(), 2);
  ASSERT_EQ(slice4->GetPhysicalOffset(), 0);
}

<<<<<<< HEAD
TEST(RunLengthEncodedArray, Printing) {
  ASSERT_OK_AND_ASSIGN(auto int_array,
                       RunLengthEncodedArray::Make(int32_values, int32_values, 30));
  std::stringstream ss;
  ASSERT_OK(PrettyPrint(*int_array, {}, &ss));
  ASSERT_EQ(ss.str(),
            "\n"
            "-- run ends array (offset: 0, logical length: 30)\n"
            "  [\n"
            "    10,\n"
            "    20,\n"
            "    30\n"
            "  ]\n"
            "-- values:\n"
            "  [\n"
            "    10,\n"
            "    20,\n"
            "    30\n"
            "  ]");

  ASSERT_OK_AND_ASSIGN(auto string_array,
                       RunLengthEncodedArray::Make(int32_values, string_values, 30));
  ss = {};
  ASSERT_OK(PrettyPrint(*string_array, {}, &ss));
  ASSERT_EQ(ss.str(),
            "\n"
            "-- run ends array (offset: 0, logical length: 30)\n"
            "  [\n"
            "    10,\n"
            "    20,\n"
            "    30\n"
            "  ]\n"
            "-- values:\n"
            "  [\n"
            "    \"Hello\",\n"
            "    \"World\",\n"
            "    null\n"
            "  ]");

  auto sliced_array = string_array->Slice(15, 6);
  ss = {};
  ASSERT_OK(PrettyPrint(*sliced_array, {}, &ss));
  ASSERT_EQ(ss.str(),
            "\n"
            "-- run ends array (offset: 15, logical length: 6)\n"
            "  [\n"
            "    10,\n"
            "    20,\n"
            "    30\n"
            "  ]\n"
            "-- values:\n"
            "  [\n"
            "    \"Hello\",\n"
            "    \"World\",\n"
            "    null\n"
            "  ]");

  ASSERT_OK_AND_ASSIGN(auto empty_array,
                       RunLengthEncodedArray::Make(ArrayFromJSON(int32(), "[]"),
                                                   ArrayFromJSON(binary(), "[]"), 0));

  ss = {};
  ASSERT_OK(PrettyPrint(*empty_array, {}, &ss));
  ASSERT_EQ(ss.str(),
            "\n"
            "-- run ends array (offset: 0, logical length: 0)\n"
            "  []\n"
            "-- values:\n"
            "  []");
=======
TEST(RunLengthEncodedArray, Validate) {
  auto run_ends_good = ArrayFromJSON(int32(), "[10, 20, 30, 40]");
  auto values = ArrayFromJSON(utf8(), R"(["A", "B", "C", null])");
  auto malformed_array = ArrayFromJSON(int32(), "[10, 20, 30, 40]");
  malformed_array->data()->buffers.clear();
  auto run_ends_with_zero = ArrayFromJSON(int32(), "[0, 20, 30, 40]");
  auto run_ends_with_null = ArrayFromJSON(int32(), "[0, 20, 30, null]");
  auto run_ends_not_ordered = ArrayFromJSON(int32(), "[10, 20, 40, 40]");
  auto run_ends_too_low = ArrayFromJSON(int32(), "[10, 20, 40, 39]");
  auto empty_ints = ArrayFromJSON(int32(), "[]");

  ASSERT_OK_AND_ASSIGN(auto good_array,
                       RunLengthEncodedArray::Make(run_ends_good, values, 40));
  ASSERT_OK(good_array->ValidateFull());

  auto sliced = good_array->Slice(5, 20);
  ASSERT_OK(sliced->ValidateFull());

  auto sliced_at_run_end = good_array->Slice(10, 20);
  ASSERT_OK(sliced_at_run_end->ValidateFull());

  ASSERT_OK_AND_ASSIGN(
      auto sliced_children,
      RunLengthEncodedArray::Make(run_ends_good->Slice(1, 2), values->Slice(1, 3), 15));
  ASSERT_OK(sliced_children->ValidateFull());

  ASSERT_OK_AND_ASSIGN(auto empty_array,
                       RunLengthEncodedArray::Make(empty_ints, empty_ints, 0));
  ASSERT_OK(empty_array->ValidateFull());

  auto empty_run_ends = MakeArray(empty_array->data()->Copy());
  empty_run_ends->data()->length = 1;
  ASSERT_RAISES_WITH_MESSAGE(
      Invalid,
      "Invalid: RLE array has non-zero length 1, but run ends array has zero length",
      empty_run_ends->Validate());

  auto offset_length_overflow = MakeArray(good_array->data()->Copy());
  offset_length_overflow->data()->offset = std::numeric_limits<int64_t>::max();
  offset_length_overflow->data()->length = std::numeric_limits<int64_t>::max();
  ASSERT_RAISES_WITH_MESSAGE(Invalid,
                             "Invalid: Array of type run_length_encoded<string> has "
                             "impossibly large length and offset",
                             offset_length_overflow->Validate());

  auto too_large_for_rle = MakeArray(good_array->data()->Copy());
  too_large_for_rle->data()->offset = std::numeric_limits<int32_t>::max();
  too_large_for_rle->data()->length = 1;
  ASSERT_RAISES_WITH_MESSAGE(
      Invalid,
      "Invalid: Offset + length of an RLE array must fit in a signed 32-bit integer, but "
      "was 2147483648 while the allowed maximum is 2147483647",
      too_large_for_rle->Validate());

  auto too_many_children = MakeArray(good_array->data()->Copy());
  too_many_children->data()->child_data.push_back(NULLPTR);
  ASSERT_RAISES_WITH_MESSAGE(Invalid,
                             "Invalid: Expected 2 child arrays in array of type "
                             "run_length_encoded<string>, got 3",
                             too_many_children->Validate());

  auto run_ends_nullptr = MakeArray(good_array->data()->Copy());
  run_ends_nullptr->data()->child_data[0] = NULLPTR;
  ASSERT_RAISES_WITH_MESSAGE(Invalid, "Invalid: Run ends array is null pointer",
                             run_ends_nullptr->Validate());

  auto values_nullptr = MakeArray(good_array->data()->Copy());
  values_nullptr->data()->child_data[1] = NULLPTR;
  ASSERT_RAISES_WITH_MESSAGE(Invalid, "Invalid: Values array is null pointer",
                             values_nullptr->Validate());

  auto run_ends_string = MakeArray(good_array->data()->Copy());
  run_ends_string->data()->child_data[0] = values->data();
  ASSERT_RAISES_WITH_MESSAGE(Invalid,
                             "Invalid: Run ends array must be int32 type, but is string",
                             run_ends_string->Validate());

  auto wrong_type = MakeArray(good_array->data()->Copy());
  wrong_type->data()->type = run_length_encoded(uint16());
  ASSERT_RAISES_WITH_MESSAGE(Invalid,
                             "Invalid: Parent type says this array encodes uint16 "
                             "values, but values array has type string",
                             wrong_type->Validate());

  ASSERT_OK_AND_ASSIGN(auto run_ends_malformed,
                       RunLengthEncodedArray::Make(malformed_array, values, 40));
  ASSERT_RAISES_WITH_MESSAGE(Invalid,
                             "Invalid: Run ends array invalid: Invalid: Expected 2 "
                             "buffers in array of type int32, got 0",
                             run_ends_malformed->Validate());

  ASSERT_OK_AND_ASSIGN(auto values_malformed,
                       RunLengthEncodedArray::Make(run_ends_good, malformed_array, 40));
  ASSERT_RAISES_WITH_MESSAGE(Invalid,
                             "Invalid: Values array invalid: Invalid: Expected 2 buffers "
                             "in array of type int32, got 0",
                             values_malformed->Validate());

  auto null_count = MakeArray(good_array->data()->Copy());
  null_count->data()->null_count = kUnknownNullCount;
  ASSERT_RAISES_WITH_MESSAGE(Invalid,
                             "Invalid: Null count must be 0 for RLE array, but was -1",
                             null_count->Validate());

  ASSERT_OK_AND_ASSIGN(std::shared_ptr<Array> run_end_zero_array,
                       RunLengthEncodedArray::Make(run_ends_with_zero, values, 40));
  ASSERT_OK(run_end_zero_array->Validate());
  ASSERT_RAISES_WITH_MESSAGE(Invalid,
                             "Invalid: Run ends array invalid: All run ends must be a "
                             "positive integer but run end 0 is 0",
                             run_end_zero_array->ValidateFull());
  // The whole run ends array has to be valid even if the parent is sliced
  run_end_zero_array = run_end_zero_array->Slice(30, 0);
  ASSERT_RAISES_WITH_MESSAGE(Invalid,
                             "Invalid: Run ends array invalid: All run ends must be a "
                             "positive integer but run end 0 is 0",
                             run_end_zero_array->ValidateFull());

  ASSERT_OK_AND_ASSIGN(std::shared_ptr<Array> run_ends_not_ordered_array,
                       RunLengthEncodedArray::Make(run_ends_not_ordered, values, 40));
  ASSERT_OK(run_ends_not_ordered_array->Validate());
  ASSERT_RAISES_WITH_MESSAGE(
      Invalid,
      "Invalid: Run ends array invalid: Each run end must be greater than the prevous "
      "one, but run end 3 is 40 and run end 2 is 40",
      run_ends_not_ordered_array->ValidateFull());
  // The whole run ends array has to be valid even if the parent is sliced
  run_ends_not_ordered_array = run_ends_not_ordered_array->Slice(30, 0);
  ASSERT_RAISES_WITH_MESSAGE(
      Invalid,
      "Invalid: Run ends array invalid: Each run end must be greater than the prevous "
      "one, but run end 3 is 40 and run end 2 is 40",
      run_ends_not_ordered_array->ValidateFull());

  ASSERT_OK_AND_ASSIGN(auto run_ends_too_low_array,
                       RunLengthEncodedArray::Make(run_ends_too_low, values, 40));
  ASSERT_RAISES_WITH_MESSAGE(Invalid,
                             "Invalid: Last run in run ends array ends at 39 but this "
                             "array requires at least 40 (offset 0, length 40)",
                             run_ends_too_low_array->Validate());

  ASSERT_OK_AND_ASSIGN(auto values_too_short_array,
                       RunLengthEncodedArray::Make(run_ends_good, values->Slice(1), 40));
  ASSERT_OK(values_too_short_array->Validate());
  ASSERT_RAISES_WITH_MESSAGE(Invalid,
                             "Invalid: Values array needs at least 4 elements to hold "
                             "the runs described by the run ends array, but only has 3",
                             values_too_short_array->ValidateFull());
>>>>>>> 851a73e0
}

}  // anonymous namespace

}  // namespace arrow<|MERGE_RESOLUTION|>--- conflicted
+++ resolved
@@ -115,7 +115,6 @@
   ASSERT_EQ(slice4->GetPhysicalOffset(), 0);
 }
 
-<<<<<<< HEAD
 TEST(RunLengthEncodedArray, Printing) {
   ASSERT_OK_AND_ASSIGN(auto int_array,
                        RunLengthEncodedArray::Make(int32_values, int32_values, 30));
@@ -185,7 +184,8 @@
             "  []\n"
             "-- values:\n"
             "  []");
-=======
+}
+
 TEST(RunLengthEncodedArray, Validate) {
   auto run_ends_good = ArrayFromJSON(int32(), "[10, 20, 30, 40]");
   auto values = ArrayFromJSON(utf8(), R"(["A", "B", "C", null])");
@@ -334,7 +334,6 @@
                              "Invalid: Values array needs at least 4 elements to hold "
                              "the runs described by the run ends array, but only has 3",
                              values_too_short_array->ValidateFull());
->>>>>>> 851a73e0
 }
 
 }  // anonymous namespace
