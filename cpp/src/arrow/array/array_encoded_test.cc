// Licensed to the Apache Software Foundation (ASF) under one
// or more contributor license agreements.  See the NOTICE file
// distributed with this work for additional information
// regarding copyright ownership.  The ASF licenses this file
// to you under the Apache License, Version 2.0 (the
// "License"); you may not use this file except in compliance
// with the License.  You may obtain a copy of the License at
//
//   http://www.apache.org/licenses/LICENSE-2.0
//
// Unless required by applicable law or agreed to in writing,
// software distributed under the License is distributed on an
// "AS IS" BASIS, WITHOUT WARRANTIES OR CONDITIONS OF ANY
// KIND, either express or implied.  See the License for the
// specific language governing permissions and limitations
// under the License.

#include <gtest/gtest.h>

#include <cstdint>
#include <cstring>
#include <memory>
#include <vector>

#include "arrow/array.h"
#include "arrow/array/builder_encoded.h"
#include "arrow/array/builder_nested.h"
#include "arrow/chunked_array.h"
#include "arrow/scalar.h"
#include "arrow/status.h"
#include "arrow/testing/builder.h"
#include "arrow/testing/gtest_util.h"
#include "arrow/type.h"
#include "arrow/util/checked_cast.h"

namespace arrow {

using internal::checked_cast;

// ----------------------------------------------------------------------
// Run-length encoded array tests

namespace {

class TestRunLengthEncodedArray
    : public ::testing::TestWithParam<std::shared_ptr<DataType>> {
 protected:
  std::shared_ptr<DataType> run_ends_type;
  std::shared_ptr<Array> string_values;
  std::shared_ptr<Array> int32_values;
  std::shared_ptr<Array> int16_values;
  std::shared_ptr<Array> size_values;
  std::shared_ptr<Array> size_only_null;

  virtual void SetUp() override {
    run_ends_type = GetParam();
    string_values = ArrayFromJSON(utf8(), R"(["Hello", "World", null])");
    int32_values = ArrayFromJSON(int32(), "[10, 20, 30]");
    int16_values = ArrayFromJSON(int16(), "[10, 20, 30]");
    size_values = ArrayFromJSON(run_ends_type, "[10, 20, 30]");
    size_only_null = ArrayFromJSON(run_ends_type, "[null, null, null]");
  }
};

TEST_P(TestRunLengthEncodedArray, MakeArray) {
  ASSERT_OK_AND_ASSIGN(auto rle_array,
                       RunLengthEncodedArray::Make(int32_values, string_values, 3));
  auto array_data = rle_array->data();
  auto new_array = MakeArray(array_data);
  ASSERT_ARRAYS_EQUAL(*new_array, *rle_array);
  // should be the exact same ArrayData object
  ASSERT_EQ(new_array->data(), array_data);
  ASSERT_NE(std::dynamic_pointer_cast<RunLengthEncodedArray>(new_array), NULLPTR);
}

TEST_P(TestRunLengthEncodedArray, FromRunEndsAndValues) {
  std::shared_ptr<RunLengthEncodedArray> rle_array;

  ASSERT_OK_AND_ASSIGN(rle_array,
                       RunLengthEncodedArray::Make(size_values, int32_values, 3));
  ASSERT_EQ(rle_array->length(), 3);
  ASSERT_ARRAYS_EQUAL(*rle_array->values_array(), *int32_values);
  ASSERT_ARRAYS_EQUAL(*rle_array->run_ends_array(), *size_values);
  ASSERT_EQ(rle_array->offset(), 0);
  ASSERT_EQ(rle_array->data()->null_count, 0);
  // one dummy buffer, since code may assume there is exactly one buffer
  ASSERT_EQ(rle_array->data()->buffers.size(), 1);

  // explicitly passing offset
  ASSERT_OK_AND_ASSIGN(rle_array,
                       RunLengthEncodedArray::Make(size_values, string_values, 2, 1));
  ASSERT_EQ(rle_array->length(), 2);
  ASSERT_ARRAYS_EQUAL(*rle_array->values_array(), *string_values);
  ASSERT_ARRAYS_EQUAL(*rle_array->run_ends_array(), *size_values);
  ASSERT_EQ(rle_array->offset(), 1);
  // explicitly access null count variable so it is not calculated automatically
  ASSERT_EQ(rle_array->data()->null_count, 0);

  ASSERT_RAISES_WITH_MESSAGE(Invalid,
                             "Invalid: Run ends array must be int16, int32 or int64 type",
                             RunLengthEncodedArray::Make(string_values, int32_values, 3));
  ASSERT_RAISES_WITH_MESSAGE(
      Invalid, "Invalid: Run ends array cannot contain null values",
      RunLengthEncodedArray::Make(size_only_null, int32_values, 3));
}

TEST_P(TestRunLengthEncodedArray, OffsetLength) {
  auto run_ends = ArrayFromJSON(run_ends_type, "[100, 200, 300, 400, 500]");
  auto values = ArrayFromJSON(utf8(), R"(["Hello", "beautiful", "world", "of", "RLE"])");
  ASSERT_OK_AND_ASSIGN(auto rle_array,
                       RunLengthEncodedArray::Make(run_ends, values, 500));

  ASSERT_EQ(rle_array->GetPhysicalLength(), 5);
  ASSERT_EQ(rle_array->GetPhysicalOffset(), 0);

  auto slice = std::dynamic_pointer_cast<RunLengthEncodedArray>(rle_array->Slice(199, 5));
  ASSERT_EQ(slice->GetPhysicalLength(), 2);
  ASSERT_EQ(slice->GetPhysicalOffset(), 1);

  auto slice2 =
      std::dynamic_pointer_cast<RunLengthEncodedArray>(rle_array->Slice(199, 101));
  ASSERT_EQ(slice2->GetPhysicalLength(), 2);
  ASSERT_EQ(slice2->GetPhysicalOffset(), 1);

  auto slice3 =
      std::dynamic_pointer_cast<RunLengthEncodedArray>(rle_array->Slice(400, 100));
  ASSERT_EQ(slice3->GetPhysicalLength(), 1);
  ASSERT_EQ(slice3->GetPhysicalOffset(), 4);

  auto slice4 =
      std::dynamic_pointer_cast<RunLengthEncodedArray>(rle_array->Slice(0, 150));
  ASSERT_EQ(slice4->GetPhysicalLength(), 2);
  ASSERT_EQ(slice4->GetPhysicalOffset(), 0);

  auto zero_length_at_end =
      std::dynamic_pointer_cast<RunLengthEncodedArray>(rle_array->Slice(500, 0));
  ASSERT_EQ(zero_length_at_end->GetPhysicalLength(), 0);
  ASSERT_EQ(zero_length_at_end->GetPhysicalOffset(), 5);
}

<<<<<<< HEAD
TEST_P(TestRunLengthEncodedArray, Builder) {
  // test data
  auto expected_run_ends =
      ArrayFromJSON(run_ends_type, "[1, 3, 105, 165, 205, 305, 405, 505]");
  auto expected_values = ArrayFromJSON(
      utf8(),
      R"(["unique", null, "common", "common", "appended", "common", "common", "appended"])");
  auto appended_run_ends = ArrayFromJSON(run_ends_type, "[100, 200]");
  auto appended_values = ArrayFromJSON(utf8(), R"(["common", "appended"])");
  ASSERT_OK_AND_ASSIGN(auto appended_array, RunLengthEncodedArray::Make(
                                                appended_run_ends, appended_values, 200));
  auto appended_span = ArraySpan(*appended_array->data());

  // builder
  ASSERT_OK_AND_ASSIGN(std::shared_ptr<ArrayBuilder> builder,
                       MakeBuilder(run_length_encoded(run_ends_type, utf8())));
  auto rle_builder = std::dynamic_pointer_cast<RunLengthEncodedBuilder>(builder);
  ASSERT_NE(rle_builder, NULLPTR);
  ASSERT_OK(builder->AppendScalar(*MakeScalar("unique")));
  ASSERT_OK(builder->AppendNull());
  ASSERT_OK(builder->AppendScalar(*MakeNullScalar(utf8())));
  ASSERT_OK(builder->AppendScalar(*MakeScalar("common"), 100));
  ASSERT_OK(builder->AppendScalar(*MakeScalar("common")));
  ASSERT_OK(builder->AppendScalar(*MakeScalar("common")));
  // append span that starts with the same value as the previous run ends. They are
  // currently not merged for simplicity and performance. This is still a valid rle array
  ASSERT_OK(builder->AppendArraySlice(appended_span, 40, 100));
  ASSERT_OK(builder->AppendArraySlice(appended_span, 0, 100));
  // append one whole array
  ASSERT_OK(builder->AppendArraySlice(appended_span, 0, appended_span.length));
  ASSERT_EQ(builder->length(), 505);
  ASSERT_EQ(*builder->type(), *run_length_encoded(run_ends_type, utf8()));
  ASSERT_OK_AND_ASSIGN(auto array, builder->Finish());
  auto rle_array = std::dynamic_pointer_cast<RunLengthEncodedArray>(array);
  ASSERT_NE(rle_array, NULLPTR);
  ASSERT_ARRAYS_EQUAL(*expected_run_ends, *rle_array->run_ends_array());
  ASSERT_ARRAYS_EQUAL(*expected_values, *rle_array->values_array());
  ASSERT_EQ(array->length(), 505);
  ASSERT_EQ(array->offset(), 0);
=======
TEST_P(TestRunLengthEncodedArray, Compare) {
  ASSERT_OK_AND_ASSIGN(auto rle_array,
                       RunLengthEncodedArray::Make(size_values, string_values, 30));

  // second array object that is exactly the same as rle_array
  auto standard_equals = MakeArray(rle_array->data()->Copy());
  ASSERT_ARRAYS_EQUAL(*rle_array, *standard_equals);

  ASSERT_FALSE(rle_array->Slice(0, 29)->Equals(*rle_array->Slice(1, 29)));

  // array that is logically the same as our rle_array, but has 2 small runs for the first
  // value instead of one large
  auto duplicate_run_ends = ArrayFromJSON(run_ends_type, "[5, 10, 20, 30]");
  auto string_values = ArrayFromJSON(utf8(), R"(["Hello", "Hello", "World", null])");
  ASSERT_OK_AND_ASSIGN(auto duplicate_array, RunLengthEncodedArray::Make(
                                                 duplicate_run_ends, string_values, 30));
  ASSERT_ARRAYS_EQUAL(*rle_array, *duplicate_array);

  ASSERT_OK_AND_ASSIGN(auto empty_array,
                       RunLengthEncodedArray::Make(ArrayFromJSON(run_ends_type, "[]"),
                                                   ArrayFromJSON(binary(), "[]"), 0));
  ASSERT_ARRAYS_EQUAL(*empty_array, *MakeArray(empty_array->data()->Copy()));

  // threee different slices that have the value [3, 3, 3, 4, 4, 4, 4]
  ASSERT_OK_AND_ASSIGN(
      auto different_offsets_a,
      RunLengthEncodedArray::Make(ArrayFromJSON(run_ends_type, "[2, 5, 12, 58, 60]"),
                                  ArrayFromJSON(int64(), "[1, 2, 3, 4, 5]"), 60));
  ASSERT_OK_AND_ASSIGN(
      auto different_offsets_b,
      RunLengthEncodedArray::Make(ArrayFromJSON(run_ends_type, "[81, 86, 99, 100]"),
                                  ArrayFromJSON(int64(), "[2, 3, 4, 5]"), 100));
  ASSERT_OK_AND_ASSIGN(auto different_offsets_c,
                       RunLengthEncodedArray::Make(ArrayFromJSON(run_ends_type, "[3, 7]"),
                                                   ArrayFromJSON(int64(), "[3, 4]"), 7));
  ASSERT_ARRAYS_EQUAL(*different_offsets_a->Slice(9, 7),
                      *different_offsets_b->Slice(83, 7));
  ASSERT_ARRAYS_EQUAL(*different_offsets_a->Slice(9, 7), *different_offsets_c);
  ASSERT_ARRAYS_EQUAL(*different_offsets_b->Slice(83, 7), *different_offsets_c);
>>>>>>> 080add23
}

INSTANTIATE_TEST_SUITE_P(EncodedArrayTests, TestRunLengthEncodedArray,
                         ::testing::Values(int16(), int32(), int64()));
}  // anonymous namespace

}  // namespace arrow<|MERGE_RESOLUTION|>--- conflicted
+++ resolved
@@ -138,7 +138,6 @@
   ASSERT_EQ(zero_length_at_end->GetPhysicalOffset(), 5);
 }
 
-<<<<<<< HEAD
 TEST_P(TestRunLengthEncodedArray, Builder) {
   // test data
   auto expected_run_ends =
@@ -178,7 +177,8 @@
   ASSERT_ARRAYS_EQUAL(*expected_values, *rle_array->values_array());
   ASSERT_EQ(array->length(), 505);
   ASSERT_EQ(array->offset(), 0);
-=======
+}
+
 TEST_P(TestRunLengthEncodedArray, Compare) {
   ASSERT_OK_AND_ASSIGN(auto rle_array,
                        RunLengthEncodedArray::Make(size_values, string_values, 30));
@@ -218,7 +218,6 @@
                       *different_offsets_b->Slice(83, 7));
   ASSERT_ARRAYS_EQUAL(*different_offsets_a->Slice(9, 7), *different_offsets_c);
   ASSERT_ARRAYS_EQUAL(*different_offsets_b->Slice(83, 7), *different_offsets_c);
->>>>>>> 080add23
 }
 
 INSTANTIATE_TEST_SUITE_P(EncodedArrayTests, TestRunLengthEncodedArray,
