// Licensed to the Apache Software Foundation (ASF) under one
// or more contributor license agreements.  See the NOTICE file
// distributed with this work for additional information
// regarding copyright ownership.  The ASF licenses this file
// to you under the Apache License, Version 2.0 (the
// "License"); you may not use this file except in compliance
// with the License.  You may obtain a copy of the License at
//
//   http://www.apache.org/licenses/LICENSE-2.0
//
// Unless required by applicable law or agreed to in writing,
// software distributed under the License is distributed on an
// "AS IS" BASIS, WITHOUT WARRANTIES OR CONDITIONS OF ANY
// KIND, either express or implied.  See the License for the
// specific language governing permissions and limitations
// under the License.

#include <gtest/gtest.h>

#include <cstdint>
#include <cstring>
#include <memory>
#include <vector>

#include "arrow/array.h"
#include "arrow/array/builder_nested.h"
#include "arrow/chunked_array.h"
#include "arrow/status.h"
#include "arrow/testing/builder.h"
#include "arrow/testing/gtest_util.h"
#include "arrow/type.h"
#include "arrow/util/checked_cast.h"

namespace arrow {

using internal::checked_cast;

// ----------------------------------------------------------------------
// Run-length encoded array tests

namespace {

class TestRunLengthEncodedArray
    : public ::testing::TestWithParam<std::shared_ptr<DataType>> {
 protected:
  std::shared_ptr<Array> string_values;
  std::shared_ptr<Array> int32_values;
  std::shared_ptr<Array> int16_values;
  std::shared_ptr<Array> size_values;
  std::shared_ptr<Array> size_only_null;

  virtual void SetUp() override {
    std::shared_ptr<DataType> run_ends_type = GetParam();

    string_values = ArrayFromJSON(utf8(), R"(["Hello", "World", null])");
    int32_values = ArrayFromJSON(int32(), "[10, 20, 30]");
    int16_values = ArrayFromJSON(int16(), "[10, 20, 30]");
    size_values = ArrayFromJSON(run_ends_type, "[10, 20, 30]");
    size_only_null = ArrayFromJSON(run_ends_type, "[null, null, null]");
  }
};

TEST_P(TestRunLengthEncodedArray, MakeArray) {
  ASSERT_OK_AND_ASSIGN(auto rle_array,
                       RunLengthEncodedArray::Make(int32_values, string_values, 3));
  auto array_data = rle_array->data();
  auto new_array = MakeArray(array_data);
  ASSERT_ARRAYS_EQUAL(*new_array, *rle_array);
  // should be the exact same ArrayData object
  ASSERT_EQ(new_array->data(), array_data);
  ASSERT_NE(std::dynamic_pointer_cast<RunLengthEncodedArray>(new_array), NULLPTR);
}

TEST_P(TestRunLengthEncodedArray, FromRunEndsAndValues) {
  std::shared_ptr<RunLengthEncodedArray> rle_array;

  ASSERT_OK_AND_ASSIGN(rle_array,
                       RunLengthEncodedArray::Make(size_values, int32_values, 3));
  ASSERT_EQ(rle_array->length(), 3);
  ASSERT_ARRAYS_EQUAL(*rle_array->values_array(), *int32_values);
  ASSERT_ARRAYS_EQUAL(*rle_array->run_ends_array(), *size_values);
  ASSERT_EQ(rle_array->offset(), 0);
  ASSERT_EQ(rle_array->data()->null_count, 0);
  // one dummy buffer, since code may assume there is exactly one buffer
  ASSERT_EQ(rle_array->data()->buffers.size(), 1);

  // explicitly passing offset
  ASSERT_OK_AND_ASSIGN(rle_array,
                       RunLengthEncodedArray::Make(size_values, string_values, 2, 1));
  ASSERT_EQ(rle_array->length(), 2);
  ASSERT_ARRAYS_EQUAL(*rle_array->values_array(), *string_values);
  ASSERT_ARRAYS_EQUAL(*rle_array->run_ends_array(), *size_values);
  ASSERT_EQ(rle_array->offset(), 1);
  // explicitly access null count variable so it is not calculated automatically
  ASSERT_EQ(rle_array->data()->null_count, 0);

  ASSERT_RAISES_WITH_MESSAGE(Invalid,
                             "Invalid: Run ends array must be int16, int32 or int64 type",
                             RunLengthEncodedArray::Make(string_values, int32_values, 3));
  ASSERT_RAISES_WITH_MESSAGE(
      Invalid, "Invalid: Run ends array cannot contain null values",
      RunLengthEncodedArray::Make(size_only_null, int32_values, 3));
}

<<<<<<< HEAD
TEST(RunLengthEncodedArray, OffsetLength) {
  auto run_ends = ArrayFromJSON(int32(), "[100, 200, 300, 400, 500]");
  auto values = ArrayFromJSON(utf8(), R"(["Hello", "beautiful", "world", "of", "RLE"])");
  ASSERT_OK_AND_ASSIGN(auto rle_array,
                       RunLengthEncodedArray::Make(run_ends, values, 500));

  ASSERT_EQ(rle_array->GetPhysicalLength(), 5);
  ASSERT_EQ(rle_array->GetPhysicalOffset(), 0);

  auto slice = std::dynamic_pointer_cast<RunLengthEncodedArray>(rle_array->Slice(199, 5));
  ASSERT_EQ(slice->GetPhysicalLength(), 2);
  ASSERT_EQ(slice->GetPhysicalOffset(), 1);

  auto slice2 =
      std::dynamic_pointer_cast<RunLengthEncodedArray>(rle_array->Slice(199, 101));
  ASSERT_EQ(slice2->GetPhysicalLength(), 2);
  ASSERT_EQ(slice2->GetPhysicalOffset(), 1);

  auto slice3 =
      std::dynamic_pointer_cast<RunLengthEncodedArray>(rle_array->Slice(400, 100));
  ASSERT_EQ(slice3->GetPhysicalLength(), 1);
  ASSERT_EQ(slice3->GetPhysicalOffset(), 4);

  auto slice4 =
      std::dynamic_pointer_cast<RunLengthEncodedArray>(rle_array->Slice(0, 150));
  ASSERT_EQ(slice4->GetPhysicalLength(), 2);
  ASSERT_EQ(slice4->GetPhysicalOffset(), 0);

  auto zero_length_at_end =
      std::dynamic_pointer_cast<RunLengthEncodedArray>(rle_array->Slice(500, 0));
  ASSERT_EQ(zero_length_at_end->GetPhysicalLength(), 0);
  ASSERT_EQ(zero_length_at_end->GetPhysicalOffset(), 5);
}

=======
INSTANTIATE_TEST_SUITE_P(EncodedArrayTests, TestRunLengthEncodedArray,
                         ::testing::Values(int16(), int32(), int64()));
>>>>>>> 22726617
}  // anonymous namespace

}  // namespace arrow<|MERGE_RESOLUTION|>--- conflicted
+++ resolved
@@ -102,7 +102,6 @@
       RunLengthEncodedArray::Make(size_only_null, int32_values, 3));
 }
 
-<<<<<<< HEAD
 TEST(RunLengthEncodedArray, OffsetLength) {
   auto run_ends = ArrayFromJSON(int32(), "[100, 200, 300, 400, 500]");
   auto values = ArrayFromJSON(utf8(), R"(["Hello", "beautiful", "world", "of", "RLE"])");
@@ -137,10 +136,8 @@
   ASSERT_EQ(zero_length_at_end->GetPhysicalOffset(), 5);
 }
 
-=======
 INSTANTIATE_TEST_SUITE_P(EncodedArrayTests, TestRunLengthEncodedArray,
                          ::testing::Values(int16(), int32(), int64()));
->>>>>>> 22726617
 }  // anonymous namespace
 
 }  // namespace arrow