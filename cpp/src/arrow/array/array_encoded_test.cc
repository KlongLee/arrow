// Licensed to the Apache Software Foundation (ASF) under one
// or more contributor license agreements.  See the NOTICE file
// distributed with this work for additional information
// regarding copyright ownership.  The ASF licenses this file
// to you under the Apache License, Version 2.0 (the
// "License"); you may not use this file except in compliance
// with the License.  You may obtain a copy of the License at
//
//   http://www.apache.org/licenses/LICENSE-2.0
//
// Unless required by applicable law or agreed to in writing,
// software distributed under the License is distributed on an
// "AS IS" BASIS, WITHOUT WARRANTIES OR CONDITIONS OF ANY
// KIND, either express or implied.  See the License for the
// specific language governing permissions and limitations
// under the License.

#include <gtest/gtest.h>

#include <cstdint>
#include <cstring>
#include <memory>
#include <vector>

#include "arrow/array.h"
#include "arrow/array/builder_encoded.h"
#include "arrow/array/builder_nested.h"
#include "arrow/chunked_array.h"
#include "arrow/scalar.h"
#include "arrow/status.h"
#include "arrow/testing/builder.h"
#include "arrow/testing/gtest_util.h"
#include "arrow/type.h"
#include "arrow/util/checked_cast.h"

namespace arrow {

using internal::checked_cast;

// ----------------------------------------------------------------------
// Run-length encoded array tests

namespace {

class TestRunLengthEncodedArray
    : public ::testing::TestWithParam<std::shared_ptr<DataType>> {
 protected:
  std::shared_ptr<DataType> run_ends_type;
  std::shared_ptr<Array> string_values;
  std::shared_ptr<Array> int32_values;
  std::shared_ptr<Array> int16_values;
  std::shared_ptr<Array> size_values;
  std::shared_ptr<Array> size_only_null;

  virtual void SetUp() override {
    run_ends_type = GetParam();
    string_values = ArrayFromJSON(utf8(), R"(["Hello", "World", null])");
    int32_values = ArrayFromJSON(int32(), "[10, 20, 30]");
    int16_values = ArrayFromJSON(int16(), "[10, 20, 30]");
    size_values = ArrayFromJSON(run_ends_type, "[10, 20, 30]");
    size_only_null = ArrayFromJSON(run_ends_type, "[null, null, null]");
  }
};

TEST_P(TestRunLengthEncodedArray, MakeArray) {
  ASSERT_OK_AND_ASSIGN(auto rle_array,
                       RunLengthEncodedArray::Make(int32_values, string_values, 3));
  auto array_data = rle_array->data();
  auto new_array = MakeArray(array_data);
  ASSERT_ARRAYS_EQUAL(*new_array, *rle_array);
  // should be the exact same ArrayData object
  ASSERT_EQ(new_array->data(), array_data);
  ASSERT_NE(std::dynamic_pointer_cast<RunLengthEncodedArray>(new_array), NULLPTR);
}

TEST_P(TestRunLengthEncodedArray, FromRunEndsAndValues) {
  std::shared_ptr<RunLengthEncodedArray> rle_array;

  ASSERT_OK_AND_ASSIGN(rle_array,
                       RunLengthEncodedArray::Make(size_values, int32_values, 3));
  ASSERT_EQ(rle_array->length(), 3);
  ASSERT_ARRAYS_EQUAL(*rle_array->values_array(), *int32_values);
  ASSERT_ARRAYS_EQUAL(*rle_array->run_ends_array(), *size_values);
  ASSERT_EQ(rle_array->offset(), 0);
  ASSERT_EQ(rle_array->data()->null_count, 0);
  // one dummy buffer, since code may assume there is exactly one buffer
  ASSERT_EQ(rle_array->data()->buffers.size(), 1);

  // explicitly passing offset
  ASSERT_OK_AND_ASSIGN(rle_array,
                       RunLengthEncodedArray::Make(size_values, string_values, 2, 1));
  ASSERT_EQ(rle_array->length(), 2);
  ASSERT_ARRAYS_EQUAL(*rle_array->values_array(), *string_values);
  ASSERT_ARRAYS_EQUAL(*rle_array->run_ends_array(), *size_values);
  ASSERT_EQ(rle_array->offset(), 1);
  // explicitly access null count variable so it is not calculated automatically
  ASSERT_EQ(rle_array->data()->null_count, 0);

  ASSERT_RAISES_WITH_MESSAGE(Invalid,
                             "Invalid: Run ends array must be int16, int32 or int64 type",
                             RunLengthEncodedArray::Make(string_values, int32_values, 3));
  ASSERT_RAISES_WITH_MESSAGE(
      Invalid, "Invalid: Run ends array cannot contain null values",
      RunLengthEncodedArray::Make(size_only_null, int32_values, 3));
}

TEST_P(TestRunLengthEncodedArray, OffsetLength) {
  auto run_ends = ArrayFromJSON(run_ends_type, "[100, 200, 300, 400, 500]");
  auto values = ArrayFromJSON(utf8(), R"(["Hello", "beautiful", "world", "of", "RLE"])");
  ASSERT_OK_AND_ASSIGN(auto rle_array,
                       RunLengthEncodedArray::Make(run_ends, values, 500));

  ASSERT_EQ(rle_array->GetPhysicalLength(), 5);
  ASSERT_EQ(rle_array->GetPhysicalOffset(), 0);

  auto slice = std::dynamic_pointer_cast<RunLengthEncodedArray>(rle_array->Slice(199, 5));
  ASSERT_EQ(slice->GetPhysicalLength(), 2);
  ASSERT_EQ(slice->GetPhysicalOffset(), 1);

  auto slice2 =
      std::dynamic_pointer_cast<RunLengthEncodedArray>(rle_array->Slice(199, 101));
  ASSERT_EQ(slice2->GetPhysicalLength(), 2);
  ASSERT_EQ(slice2->GetPhysicalOffset(), 1);

  auto slice3 =
      std::dynamic_pointer_cast<RunLengthEncodedArray>(rle_array->Slice(400, 100));
  ASSERT_EQ(slice3->GetPhysicalLength(), 1);
  ASSERT_EQ(slice3->GetPhysicalOffset(), 4);

  auto slice4 =
      std::dynamic_pointer_cast<RunLengthEncodedArray>(rle_array->Slice(0, 150));
  ASSERT_EQ(slice4->GetPhysicalLength(), 2);
  ASSERT_EQ(slice4->GetPhysicalOffset(), 0);

  auto zero_length_at_end =
      std::dynamic_pointer_cast<RunLengthEncodedArray>(rle_array->Slice(500, 0));
  ASSERT_EQ(zero_length_at_end->GetPhysicalLength(), 0);
  ASSERT_EQ(zero_length_at_end->GetPhysicalOffset(), 5);
}

<<<<<<< HEAD
TEST(RunLengthEncodedArray, Builder) {
  // test data
  auto expected_run_ends = ArrayFromJSON(int32(), "[1, 3, 105, 165, 205, 305, 405, 505]");
  auto expected_values = ArrayFromJSON(
      utf8(),
      R"(["unique", null, "common", "common", "appended", "common", "common", "appended"])");
  auto appended_run_ends = ArrayFromJSON(int32(), "[100, 200]");
  auto appended_values = ArrayFromJSON(utf8(), R"(["common", "appended"])");
  ASSERT_OK_AND_ASSIGN(auto appended_array, RunLengthEncodedArray::Make(
                                                appended_run_ends, appended_values, 200));
  auto appended_span = ArraySpan(*appended_array->data());

  // builder
  ASSERT_OK_AND_ASSIGN(std::shared_ptr<ArrayBuilder> builder,
                       MakeBuilder(run_length_encoded(utf8())));
  auto rle_builder = std::dynamic_pointer_cast<RunLengthEncodedBuilder>(builder);
  ASSERT_NE(rle_builder, NULLPTR);
  ASSERT_OK(builder->AppendScalar(*MakeScalar("unique")));
  ASSERT_OK(builder->AppendNull());
  ASSERT_OK(builder->AppendScalar(*MakeNullScalar(utf8())));
  ASSERT_OK(builder->AppendScalar(*MakeScalar("common"), 100));
  ASSERT_OK(builder->AppendScalar(*MakeScalar("common")));
  ASSERT_OK(builder->AppendScalar(*MakeScalar("common")));
  // append span that starts with the same value as the previous run ends. They are
  // currently not merged for simplicity and performance. This is still a valid rle array
  ASSERT_OK(builder->AppendArraySlice(appended_span, 40, 100));
  ASSERT_OK(builder->AppendArraySlice(appended_span, 0, 100));
  // append one whole array
  ASSERT_OK(builder->AppendArraySlice(appended_span, 0, appended_span.length));
  ASSERT_EQ(builder->length(), 505);
  ASSERT_EQ(*builder->type(), *run_length_encoded(utf8()));
  ASSERT_OK_AND_ASSIGN(auto array, builder->Finish());
  auto rle_array = std::dynamic_pointer_cast<RunLengthEncodedArray>(array);
  ASSERT_NE(rle_array, NULLPTR);
  ASSERT_ARRAYS_EQUAL(*expected_run_ends, *rle_array->run_ends_array());
  ASSERT_ARRAYS_EQUAL(*expected_values, *rle_array->values_array());
  ASSERT_EQ(array->length(), 505);
  ASSERT_EQ(array->offset(), 0);
}

=======
INSTANTIATE_TEST_SUITE_P(EncodedArrayTests, TestRunLengthEncodedArray,
                         ::testing::Values(int16(), int32(), int64()));
>>>>>>> 8534f888
}  // anonymous namespace

}  // namespace arrow<|MERGE_RESOLUTION|>--- conflicted
+++ resolved
@@ -138,7 +138,6 @@
   ASSERT_EQ(zero_length_at_end->GetPhysicalOffset(), 5);
 }
 
-<<<<<<< HEAD
 TEST(RunLengthEncodedArray, Builder) {
   // test data
   auto expected_run_ends = ArrayFromJSON(int32(), "[1, 3, 105, 165, 205, 305, 405, 505]");
@@ -179,10 +178,8 @@
   ASSERT_EQ(array->offset(), 0);
 }
 
-=======
 INSTANTIATE_TEST_SUITE_P(EncodedArrayTests, TestRunLengthEncodedArray,
                          ::testing::Values(int16(), int32(), int64()));
->>>>>>> 8534f888
 }  // anonymous namespace
 
 }  // namespace arrow