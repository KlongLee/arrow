--- conflicted
+++ resolved
@@ -342,180 +342,6 @@
                              values_too_short_array->ValidateFull());
 }
 
-<<<<<<< HEAD
-TEST(RunLengthEncodedArray, OffsetLength) {
-  auto run_ends = ArrayFromJSON(int32(), "[100, 200, 300, 400, 500]");
-  auto values = ArrayFromJSON(utf8(), R"(["Hello", "beautiful", "world", "of", "RLE"])");
-  ASSERT_OK_AND_ASSIGN(auto rle_array,
-                       RunLengthEncodedArray::Make(run_ends, values, 500));
-
-  ASSERT_EQ(rle_array->GetPhysicalLength(), 5);
-  ASSERT_EQ(rle_array->GetPhysicalOffset(), 0);
-
-  auto slice = std::dynamic_pointer_cast<RunLengthEncodedArray>(rle_array->Slice(199, 5));
-  ASSERT_EQ(slice->GetPhysicalLength(), 2);
-  ASSERT_EQ(slice->GetPhysicalOffset(), 1);
-
-  auto slice2 =
-      std::dynamic_pointer_cast<RunLengthEncodedArray>(rle_array->Slice(199, 101));
-  ASSERT_EQ(slice2->GetPhysicalLength(), 2);
-  ASSERT_EQ(slice2->GetPhysicalOffset(), 1);
-
-  // run ends are exclusive; a start offset of 400 only captures the run for "RLE"
-  auto slice3 =
-      std::dynamic_pointer_cast<RunLengthEncodedArray>(rle_array->Slice(400, 100));
-  ASSERT_EQ(slice3->GetPhysicalLength(), 1);
-  ASSERT_EQ(slice3->GetPhysicalOffset(), 4);
-
-  auto slice4 =
-      std::dynamic_pointer_cast<RunLengthEncodedArray>(rle_array->Slice(0, 150));
-  ASSERT_EQ(slice4->GetPhysicalLength(), 2);
-  ASSERT_EQ(slice4->GetPhysicalOffset(), 0);
-
-  auto zero_length_at_end =
-      std::dynamic_pointer_cast<RunLengthEncodedArray>(rle_array->Slice(500, 0));
-  ASSERT_EQ(zero_length_at_end->GetPhysicalLength(), 0);
-  ASSERT_EQ(zero_length_at_end->GetPhysicalOffset(), 5);
-}
-
-TEST(RunLengthEncodedArray, Validate) {
-  auto run_ends_good = ArrayFromJSON(int32(), "[10, 20, 30, 40]");
-  auto values = ArrayFromJSON(utf8(), R"(["A", "B", "C", null])");
-  auto malformed_array = ArrayFromJSON(int32(), "[10, 20, 30, 40]");
-  malformed_array->data()->buffers.clear();
-  auto run_ends_with_zero = ArrayFromJSON(int32(), "[0, 20, 30, 40]");
-  auto run_ends_with_null = ArrayFromJSON(int32(), "[0, 20, 30, null]");
-  auto run_ends_not_ordered = ArrayFromJSON(int32(), "[10, 20, 40, 40]");
-  auto run_ends_too_low = ArrayFromJSON(int32(), "[10, 20, 40, 39]");
-
-  ASSERT_OK_AND_ASSIGN(auto good_array,
-                       RunLengthEncodedArray::Make(run_ends_good, values, 40));
-  ASSERT_OK(good_array->ValidateFull());
-
-  auto sliced = good_array->Slice(5, 20);
-  ASSERT_OK(sliced->ValidateFull());
-
-  auto sliced_at_run_end = good_array->Slice(10, 20);
-  ASSERT_OK(sliced_at_run_end->ValidateFull());
-
-  ASSERT_OK_AND_ASSIGN(
-      auto sliced_children,
-      RunLengthEncodedArray::Make(run_ends_good->Slice(1, 2), values->Slice(1, 3), 15));
-  ASSERT_OK(sliced_children->ValidateFull());
-
-  auto offset_length_overflow = MakeArray(good_array->data()->Copy());
-  offset_length_overflow->data()->offset = std::numeric_limits<int64_t>::max();
-  offset_length_overflow->data()->length = std::numeric_limits<int64_t>::max();
-  ASSERT_RAISES_WITH_MESSAGE(Invalid,
-                             "Invalid: Array of type run_length_encoded<string> has "
-                             "impossibly large length and offset",
-                             offset_length_overflow->Validate());
-
-  auto too_large_for_rle = MakeArray(good_array->data()->Copy());
-  too_large_for_rle->data()->offset = std::numeric_limits<int32_t>::max();
-  too_large_for_rle->data()->length = 1;
-  ASSERT_RAISES_WITH_MESSAGE(
-      Invalid,
-      "Invalid: Offset + length of an RLE array must fit in a signed 32-bit integer, but "
-      "was 2147483648 while the allowed maximum is 2147483647",
-      too_large_for_rle->Validate());
-
-  auto too_many_children = MakeArray(good_array->data()->Copy());
-  too_many_children->data()->child_data.push_back(NULLPTR);
-  ASSERT_RAISES_WITH_MESSAGE(Invalid,
-                             "Invalid: Expected 2 child arrays in array of type "
-                             "run_length_encoded<string>, got 3",
-                             too_many_children->Validate());
-
-  auto run_ends_nullptr = MakeArray(good_array->data()->Copy());
-  run_ends_nullptr->data()->child_data[0] = NULLPTR;
-  ASSERT_RAISES_WITH_MESSAGE(Invalid, "Invalid: Run ends array is null pointer",
-                             run_ends_nullptr->Validate());
-
-  auto values_nullptr = MakeArray(good_array->data()->Copy());
-  values_nullptr->data()->child_data[1] = NULLPTR;
-  ASSERT_RAISES_WITH_MESSAGE(Invalid, "Invalid: Values array is null pointer",
-                             values_nullptr->Validate());
-
-  auto run_ends_string = MakeArray(good_array->data()->Copy());
-  run_ends_string->data()->child_data[0] = values->data();
-  ASSERT_RAISES_WITH_MESSAGE(Invalid,
-                             "Invalid: Run ends array must be int32 type, but is string",
-                             run_ends_string->Validate());
-
-  auto wrong_type = MakeArray(good_array->data()->Copy());
-  wrong_type->data()->type = run_length_encoded(uint16());
-  ASSERT_RAISES_WITH_MESSAGE(Invalid,
-                             "Invalid: Parent type says this array encodes uint16 "
-                             "values, but values array has type string",
-                             wrong_type->Validate());
-
-  ASSERT_OK_AND_ASSIGN(auto run_ends_malformed,
-                       RunLengthEncodedArray::Make(malformed_array, values, 40));
-  ASSERT_RAISES_WITH_MESSAGE(Invalid,
-                             "Invalid: Run ends array invalid: Invalid: Expected 2 "
-                             "buffers in array of type int32, got 0",
-                             run_ends_malformed->Validate());
-
-  ASSERT_OK_AND_ASSIGN(auto values_malformed,
-                       RunLengthEncodedArray::Make(run_ends_good, malformed_array, 40));
-  ASSERT_RAISES_WITH_MESSAGE(Invalid,
-                             "Invalid: Values array invalid: Invalid: Expected 2 buffers "
-                             "in array of type int32, got 0",
-                             values_malformed->Validate());
-
-  auto null_count = MakeArray(good_array->data()->Copy());
-  null_count->data()->null_count = kUnknownNullCount;
-  ASSERT_RAISES_WITH_MESSAGE(Invalid,
-                             "Invalid: Null count must be 0 for RLE array, but was -1",
-                             null_count->Validate());
-
-  ASSERT_OK_AND_ASSIGN(std::shared_ptr<Array> run_end_zero_array,
-                       RunLengthEncodedArray::Make(run_ends_with_zero, values, 40));
-  ASSERT_OK(run_end_zero_array->Validate());
-  ASSERT_RAISES_WITH_MESSAGE(Invalid,
-                             "Invalid: Run ends array invalid: All run ends must be a "
-                             "positive integer but run end 0 is 0",
-                             run_end_zero_array->ValidateFull());
-  // The whole run ends array has to be valid even if the parent is sliced
-  run_end_zero_array = run_end_zero_array->Slice(30, 0);
-  ASSERT_RAISES_WITH_MESSAGE(Invalid,
-                             "Invalid: Run ends array invalid: All run ends must be a "
-                             "positive integer but run end 0 is 0",
-                             run_end_zero_array->ValidateFull());
-
-  ASSERT_OK_AND_ASSIGN(std::shared_ptr<Array> run_ends_not_ordered_array,
-                       RunLengthEncodedArray::Make(run_ends_not_ordered, values, 40));
-  ASSERT_OK(run_ends_not_ordered_array->Validate());
-  ASSERT_RAISES_WITH_MESSAGE(
-      Invalid,
-      "Invalid: Run ends array invalid: Each run end must be greater than the prevous "
-      "one, but run end 3 is 40 and run end 2 is 40",
-      run_ends_not_ordered_array->ValidateFull());
-  // The whole run ends array has to be valid even if the parent is sliced
-  run_ends_not_ordered_array = run_ends_not_ordered_array->Slice(30, 0);
-  ASSERT_RAISES_WITH_MESSAGE(
-      Invalid,
-      "Invalid: Run ends array invalid: Each run end must be greater than the prevous "
-      "one, but run end 3 is 40 and run end 2 is 40",
-      run_ends_not_ordered_array->ValidateFull());
-
-  ASSERT_OK_AND_ASSIGN(auto run_ends_too_low_array,
-                       RunLengthEncodedArray::Make(run_ends_too_low, values, 40));
-  ASSERT_RAISES_WITH_MESSAGE(Invalid,
-                             "Invalid: Last run in run ends array ends at 39 but this "
-                             "array requires at least 40 (offset 0, length 40)",
-                             run_ends_too_low_array->Validate());
-
-  ASSERT_OK_AND_ASSIGN(auto values_too_short_array,
-                       RunLengthEncodedArray::Make(run_ends_good, values->Slice(1), 40));
-  ASSERT_OK(values_too_short_array->Validate());
-  ASSERT_RAISES_WITH_MESSAGE(Invalid,
-                             "Invalid: Values array needs at least 4 elements to hold "
-                             "the runs described by the run ends array, but only has 3",
-                             values_too_short_array->ValidateFull());
-}
-
 TEST(RunLengthEncodedArray, Compare) {
   ASSERT_OK_AND_ASSIGN(auto rle_array,
                        RunLengthEncodedArray::Make(int32_values, string_values, 30));
@@ -628,10 +454,8 @@
             "  []");
 }
 
-=======
 INSTANTIATE_TEST_SUITE_P(EncodedArrayTests, TestRunLengthEncodedArray,
                          ::testing::Values(int16(), int32(), int64()));
->>>>>>> ab6dba84
 }  // anonymous namespace
 
 }  // namespace arrow