--- conflicted
+++ resolved
@@ -103,13 +103,8 @@
       RunLengthEncodedArray::Make(size_only_null, int32_values, 3));
 }
 
-<<<<<<< HEAD
 TEST_P(TestRunLengthEncodedArray, OffsetLength) {
   auto run_ends = ArrayFromJSON(run_ends_type, "[100, 200, 300, 400, 500]");
-=======
-TEST(RunLengthEncodedArray, OffsetLength) {
-  auto run_ends = ArrayFromJSON(int32(), "[100, 200, 300, 400, 500]");
->>>>>>> 5083c54f
   auto values = ArrayFromJSON(utf8(), R"(["Hello", "beautiful", "world", "of", "RLE"])");
   ASSERT_OK_AND_ASSIGN(auto rle_array,
                        RunLengthEncodedArray::Make(run_ends, values, 500));
@@ -126,10 +121,7 @@
   ASSERT_EQ(slice2->GetPhysicalLength(), 2);
   ASSERT_EQ(slice2->GetPhysicalOffset(), 1);
 
-<<<<<<< HEAD
   // run ends are exclusive; a start offset of 400 only captures the run for "RLE"
-=======
->>>>>>> 5083c54f
   auto slice3 =
       std::dynamic_pointer_cast<RunLengthEncodedArray>(rle_array->Slice(400, 100));
   ASSERT_EQ(slice3->GetPhysicalLength(), 1);
@@ -139,7 +131,6 @@
       std::dynamic_pointer_cast<RunLengthEncodedArray>(rle_array->Slice(0, 150));
   ASSERT_EQ(slice4->GetPhysicalLength(), 2);
   ASSERT_EQ(slice4->GetPhysicalOffset(), 0);
-<<<<<<< HEAD
 
   auto zero_length_at_end =
       std::dynamic_pointer_cast<RunLengthEncodedArray>(rle_array->Slice(500, 0));
@@ -392,16 +383,9 @@
   ASSERT_ARRAYS_EQUAL(*different_offsets_b->Slice(83, 7), *different_offsets_c);
 }
 
-TEST(RunLengthEncodedArray, Printing) {
-  ASSERT_OK_AND_ASSIGN(auto int_array,
-                       RunLengthEncodedArray::Make(int32_values, int32_values, 30));
-=======
-}
-
 TEST_P(TestRunLengthEncodedArray, Printing) {
   ASSERT_OK_AND_ASSIGN(auto int_array,
                        RunLengthEncodedArray::Make(size_values, int32_values, 30));
->>>>>>> 5083c54f
   std::stringstream ss;
   ASSERT_OK(PrettyPrint(*int_array, {}, &ss));
   ASSERT_EQ(ss.str(),
@@ -420,11 +404,7 @@
             "  ]");
 
   ASSERT_OK_AND_ASSIGN(auto string_array,
-<<<<<<< HEAD
-                       RunLengthEncodedArray::Make(int32_values, string_values, 30));
-=======
                        RunLengthEncodedArray::Make(size_values, string_values, 30));
->>>>>>> 5083c54f
   ss = {};
   ASSERT_OK(PrettyPrint(*string_array, {}, &ss));
   ASSERT_EQ(ss.str(),
@@ -461,11 +441,7 @@
             "  ]");
 
   ASSERT_OK_AND_ASSIGN(auto empty_array,
-<<<<<<< HEAD
-                       RunLengthEncodedArray::Make(ArrayFromJSON(int32(), "[]"),
-=======
                        RunLengthEncodedArray::Make(ArrayFromJSON(run_ends_type, "[]"),
->>>>>>> 5083c54f
                                                    ArrayFromJSON(binary(), "[]"), 0));
 
   ss = {};
