--- conflicted
+++ resolved
@@ -26,11 +26,8 @@
 #include "arrow/array/builder_encoded.h"
 #include "arrow/array/builder_nested.h"
 #include "arrow/chunked_array.h"
-<<<<<<< HEAD
 #include "arrow/pretty_print.h"
-=======
 #include "arrow/scalar.h"
->>>>>>> 3213aa05
 #include "arrow/status.h"
 #include "arrow/testing/builder.h"
 #include "arrow/testing/gtest_util.h"
@@ -125,7 +122,6 @@
   ASSERT_EQ(zero_length_at_end->GetPhysicalOffset(), 5);
 }
 
-<<<<<<< HEAD
 TEST(RunLengthEncodedArray, Compare) {
   ASSERT_OK_AND_ASSIGN(auto rle_array,
                        RunLengthEncodedArray::Make(int32_values, string_values, 30));
@@ -386,7 +382,8 @@
                              "Invalid: Values array needs at least 4 elements to hold "
                              "the runs described by the run ends array, but only has 3",
                              values_too_short_array->ValidateFull());
-=======
+}
+
 TEST(RunLengthEncodedArray, Builder) {
   // test data
   auto expected_run_ends = ArrayFromJSON(int32(), "[1, 3, 105, 165, 205, 305]");
@@ -422,7 +419,6 @@
   ASSERT_ARRAYS_EQUAL(*expected_values, *rle_array->values_array());
   ASSERT_EQ(array->length(), 305);
   ASSERT_EQ(array->offset(), 0);
->>>>>>> 3213aa05
 }
 
 }  // anonymous namespace
