--- conflicted
+++ resolved
@@ -436,15 +436,14 @@
     // all functions (and prototypes) that Arrow provides that are relevant
     // for Substrait, and include mappings for all of them here. See
     // ARROW-15535.
-    for (util::string_view name : {
-             "add",
-<<<<<<< HEAD
-=======
-             "equal",
-             "is_not_distinct_from",
->>>>>>> 8c63788f
+    for (auto name_pair : std::vector<std::pair<util::string_view, util::string_view>>{
+             {"add", "add"},
+             {"*", "multiply"},
+             {"equal", "equal"},
+             {"is_not_distinct_from", "is_not_distinct_from"},
          }) {
-      DCHECK_OK(RegisterFunction({kArrowExtTypesUri, name}, name.to_string()));
+      DCHECK_OK(RegisterFunction({kArrowExtTypesUri, name_pair.first},
+                                 name_pair.second.to_string()));
     }
   }
 };
