--- conflicted
+++ resolved
@@ -142,14 +142,10 @@
   };
 }
 
-<<<<<<< HEAD
-Result<std::vector<compute::Declaration>> DeserializePlans(
-=======
 constexpr uint32_t kMinimumMajorVersion = 0;
 constexpr uint32_t kMinimumMinorVersion = 20;
 
 Result<std::vector<acero::Declaration>> DeserializePlans(
->>>>>>> 5de56928
     const Buffer& buf, DeclarationFactory declaration_factory,
     const ExtensionIdRegistry* registry, ExtensionSet* ext_set_out,
     const ConversionOptions& conversion_options) {
