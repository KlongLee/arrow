--- conflicted
+++ resolved
@@ -58,7 +58,6 @@
   return FromProto(rel, ext_set);
 }
 
-<<<<<<< HEAD
 using DeclarationFactory = std::function<Result<compute::Declaration>(
     compute::Declaration, std::vector<std::string> names)>;
 
@@ -102,23 +101,17 @@
   return [&write_options_factory](
              compute::Declaration input,
              std::vector<std::string> names) -> Result<compute::Declaration> {
-    std::shared_ptr<dataset::WriteNodeOptions> options = write_options_factory();
+    std::shared_ptr<compute::ExecNodeOptions> options = write_options_factory();
     if (options == NULLPTR) {
       return Status::Invalid("write options factory is exhausted");
     }
     compute::Declaration projected = ProjectByNamesDeclaration(input, names);
-    return compute::Declaration::Sequence(
-        {std::move(projected), {"write", std::move(*options)}});
+    return compute::Declaration::Sequence({std::move(projected), {"write", options}});
   };
 }
 
 Result<std::vector<compute::Declaration>> DeserializePlans(
     const Buffer& buf, DeclarationFactory declaration_factory,
-=======
-static Result<std::vector<compute::Declaration>> DeserializePlans(
-    const Buffer& buf, const std::string& factory_name,
-    std::function<std::shared_ptr<compute::ExecNodeOptions>()> options_factory,
->>>>>>> 11d59a2c
     const ExtensionIdRegistry* registry, ExtensionSet* ext_set_out) {
   ARROW_ASSIGN_OR_RAISE(auto plan, ParseFromBuffer<substrait::Plan>(buf));
 
@@ -126,26 +119,18 @@
 
   std::vector<compute::Declaration> sink_decls;
   for (const substrait::PlanRel& plan_rel : plan.relations()) {
-    const substrait::Rel& rel =
-        plan_rel.has_root() ? plan_rel.root().input() : plan_rel.rel();
+    ARROW_ASSIGN_OR_RAISE(
+        auto decl,
+        FromProto(plan_rel.has_root() ? plan_rel.root().input() : plan_rel.rel(),
+                  ext_set));
     std::vector<std::string> names;
     if (plan_rel.has_root()) {
-      const auto& root_names = plan_rel.root().names();
-      names.assign(root_names.begin(), root_names.end());
-    }
-    ARROW_ASSIGN_OR_RAISE(auto decl, FromProto(rel, ext_set, names));
-
-<<<<<<< HEAD
+      names.assign(plan_rel.root().names().begin(), plan_rel.root().names().end());
+    }
+
     // pipe each relation
     ARROW_ASSIGN_OR_RAISE(auto sink_decl,
                           declaration_factory(std::move(decl), std::move(names)));
-=======
-    // pipe each relation into a consuming_sink node
-    auto sink_decl = compute::Declaration::Sequence({
-        std::move(decl),
-        {factory_name, options_factory()},
-    });
->>>>>>> 11d59a2c
     sink_decls.push_back(std::move(sink_decl));
   }
 
@@ -155,7 +140,6 @@
   return sink_decls;
 }
 
-<<<<<<< HEAD
 }  // namespace
 
 Result<std::vector<compute::Declaration>> DeserializePlans(
@@ -163,28 +147,11 @@
     const ExtensionIdRegistry* registry, ExtensionSet* ext_set_out) {
   return DeserializePlans(buf, MakeConsumingSinkDeclarationFactory(consumer_factory),
                           registry, ext_set_out);
-=======
-Result<std::vector<compute::Declaration>> DeserializePlans(
-    const Buffer& buf, const ConsumerFactory& consumer_factory,
-    const ExtensionIdRegistry* registry, ExtensionSet* ext_set_out) {
-  return DeserializePlans(
-      buf,
-      "consuming_sink",
-      [&consumer_factory]() {
-          return std::make_shared<compute::ConsumingSinkNodeOptions>(
-              compute::ConsumingSinkNodeOptions{consumer_factory()}
-          );
-      },
-      registry,
-      ext_set_out
-  );
->>>>>>> 11d59a2c
 }
 
 Result<std::vector<compute::Declaration>> DeserializePlans(
     const Buffer& buf, const WriteOptionsFactory& write_options_factory,
     const ExtensionIdRegistry* registry, ExtensionSet* ext_set_out) {
-<<<<<<< HEAD
   return DeserializePlans(buf, MakeWriteDeclarationFactory(write_options_factory),
                           registry, ext_set_out);
 }
@@ -193,17 +160,6 @@
 
 Result<compute::ExecPlan> MakeSingleDeclarationPlan(
     std::vector<compute::Declaration> declarations) {
-=======
-  return DeserializePlans(buf, "write", write_options_factory, registry, ext_set_out);
-}
-
-Result<compute::ExecPlan> DeserializePlan(const Buffer& buf,
-                                          const ConsumerFactory& consumer_factory,
-                                          const ExtensionIdRegistry* registry,
-                                          ExtensionSet* ext_set_out) {
-  ARROW_ASSIGN_OR_RAISE(auto declarations,
-                        DeserializePlans(buf, consumer_factory, registry, ext_set_out));
->>>>>>> 11d59a2c
   if (declarations.size() > 1) {
     return Status::Invalid("DeserializePlan does not support multiple root relations");
   } else {
@@ -213,7 +169,6 @@
   }
 }
 
-<<<<<<< HEAD
 }  // namespace
 
 Result<compute::ExecPlan> DeserializePlan(
@@ -246,7 +201,8 @@
   ARROW_ASSIGN_OR_RAISE(auto declarations, DeserializePlans(buf, single_write_options,
                                                             registry, ext_set_out));
   return MakeSingleDeclarationPlan(declarations);
-=======
+}
+
 Result<std::vector<UdfDeclaration>> DeserializePlanUdfs(
     const Buffer& buf, const ExtensionIdRegistry* registry) {
   ARROW_ASSIGN_OR_RAISE(auto plan, ParseFromBuffer<substrait::Plan>(buf));
@@ -254,6 +210,7 @@
   ARROW_ASSIGN_OR_RAISE(auto ext_set, GetExtensionSetFromPlan(plan, registry, true));
 
   std::vector<UdfDeclaration> decls;
+  /*
   for (const auto& ext : plan.extensions()) {
     switch (ext.mapping_type_case()) {
       case substrait::extensions::SimpleExtensionDeclaration::kExtensionFunction: {
@@ -284,8 +241,8 @@
       }
     }
   }
+  */
   return decls;
->>>>>>> 11d59a2c
 }
 
 Result<std::shared_ptr<Schema>> DeserializeSchema(const Buffer& buf,
