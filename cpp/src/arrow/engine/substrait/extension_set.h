// Licensed to the Apache Software Foundation (ASF) under one
// or more contributor license agreements.  See the NOTICE file
// distributed with this work for additional information
// regarding copyright ownership.  The ASF licenses this file
// to you under the Apache License, Version 2.0 (the
// "License"); you may not use this file except in compliance
// with the License.  You may obtain a copy of the License at
//
//   http://www.apache.org/licenses/LICENSE-2.0
//
// Unless required by applicable law or agreed to in writing,
// software distributed under the License is distributed on an
// "AS IS" BASIS, WITHOUT WARRANTIES OR CONDITIONS OF ANY
// KIND, either express or implied.  See the License for the
// specific language governing permissions and limitations
// under the License.

// This API is EXPERIMENTAL.

#pragma once

#include <unordered_map>
#include <vector>

#include "arrow/engine/substrait/visibility.h"
#include "arrow/type_fwd.h"
#include "arrow/util/optional.h"
#include "arrow/util/string_view.h"

#include "arrow/util/hash_util.h"

namespace arrow {
namespace engine {

/// Substrait identifies functions and custom data types using a (uri, name) pair.
///
/// This registry is a bidirectional mapping between Substrait IDs and their corresponding
/// Arrow counterparts (arrow::DataType and function names in a function registry)
///
/// Substrait extension types and variations must be registered with their corresponding
/// arrow::DataType before they can be used!
///
/// Conceptually this can be thought of as two pairs of `unordered_map`s.  One pair to
/// go back and forth between Substrait ID and arrow::DataType and another pair to go
/// back and forth between Substrait ID and Arrow function names.
///
/// Unlike an ExtensionSet this registry is not created automatically when consuming
/// Substrait plans and must be configured ahead of time (although there is a default
/// instance).
class ARROW_ENGINE_EXPORT ExtensionIdRegistry {
 public:
  /// All uris registered in this ExtensionIdRegistry
  virtual std::vector<util::string_view> Uris() const = 0;

  struct Id {
    util::string_view uri, name;

    bool empty() const { return uri.empty() && name.empty(); }
  };

  struct IdHashEq {
    size_t operator()(Id id) const;
    bool operator()(Id l, Id r) const;
  };

  /// \brief A mapping between a Substrait ID and an arrow::DataType
  struct TypeRecord {
    Id id;
    const std::shared_ptr<DataType>& type;
  };
  virtual util::optional<TypeRecord> GetType(const DataType&) const = 0;
<<<<<<< HEAD
  virtual util::optional<TypeRecord> GetType(Id, bool is_variation) const = 0;
  virtual Status CanRegisterType(Id, const std::shared_ptr<DataType>& type,
                                 bool is_variation) const = 0;
  virtual Status RegisterType(Id, std::shared_ptr<DataType>, bool is_variation) = 0;
=======
  virtual util::optional<TypeRecord> GetType(Id) const = 0;
  virtual Status RegisterType(Id, std::shared_ptr<DataType>) = 0;
>>>>>>> f7661597

  /// \brief A mapping between a Substrait ID and an Arrow function
  ///
  /// Note: At the moment we identify functions solely by the name
  /// of the function in the function registry.
  ///
  /// TODO(ARROW-15582) some functions will not be simple enough to convert without access
  /// to their arguments/options. For example is_in embeds the set in options rather than
  /// using an argument:
  ///     is_in(x, SetLookupOptions(set)) <-> (k...Uri, "is_in")(x, set)
  ///
  /// ... for another example, depending on the value of the first argument to
  /// substrait::add it either corresponds to arrow::add or arrow::add_checked
  struct FunctionRecord {
    Id id;
    const std::string& function_name;
  };
  virtual util::optional<FunctionRecord> GetFunction(Id) const = 0;
  virtual util::optional<FunctionRecord> GetFunction(
      util::string_view arrow_function_name) const = 0;
  virtual Status CanRegisterFunction(Id,
                                     const std::string& arrow_function_name) const = 0;
  virtual Status RegisterFunction(Id, std::string arrow_function_name) = 0;
};

constexpr util::string_view kArrowExtTypesUri =
    "https://github.com/apache/arrow/blob/master/format/substrait/"
    "extension_types.yaml";

/// A default registry with all supported functions and data types registered
///
/// Note: Function support is currently very minimal, see ARROW-15538
ARROW_ENGINE_EXPORT ExtensionIdRegistry* default_extension_id_registry();

/// \brief Makes a nested registry with a given parent.
///
/// A nested registry supports registering types and functions other and on top of those
/// already registered in its parent registry. No conflicts in IDs and names used for
/// lookup are allowed. Normally, the given parent is the default registry.
///
/// One use case for a nested registry is for dynamic registration of functions defined
/// within a Substrait plan while keeping these registrations specific to the plan. When
/// the Substrait plan is disposed of, normally after its execution, the nested registry
/// can be disposed of as well.
ARROW_ENGINE_EXPORT std::shared_ptr<ExtensionIdRegistry> nested_extension_id_registry(
    const ExtensionIdRegistry* parent);

/// \brief A set of extensions used within a plan
///
/// Each time an extension is used within a Substrait plan the extension
/// must be included in an extension set that is defined at the root of the
/// plan.
///
/// The plan refers to a specific extension using an "anchor" which is an
/// arbitrary integer invented by the producer that has no meaning beyond a
/// plan but which should be consistent within a plan.
///
/// To support serialization and deserialization this type serves as a
/// bidirectional map between Substrait ID and "anchor"s.
///
/// When deserializing a Substrait plan the extension set should be extracted
/// after the plan has been converted from Protobuf and before the plan
/// is converted to an execution plan.
///
/// The extension set can be kept and reused during serialization if a perfect
/// round trip is required.  If serialization is not needed or round tripping
/// is not required then the extension set can be safely discarded after the
/// plan has been converted into an execution plan.
///
/// When converting an execution plan into a Substrait plan an extension set
/// can be automatically generated or a previously generated extension set can
/// be used.
///
/// ExtensionSet does not own strings; it only refers to strings in an
/// ExtensionIdRegistry.
class ARROW_ENGINE_EXPORT ExtensionSet {
 public:
  using Id = ExtensionIdRegistry::Id;
  using IdHashEq = ExtensionIdRegistry::IdHashEq;

  struct FunctionRecord {
    Id id;
    util::string_view name;
  };

  struct TypeRecord {
    Id id;
    std::shared_ptr<DataType> type;
  };

  /// Construct an empty ExtensionSet to be populated during serialization.
  explicit ExtensionSet(const ExtensionIdRegistry* = default_extension_id_registry());
  ARROW_DEFAULT_MOVE_AND_ASSIGN(ExtensionSet);

  /// Construct an ExtensionSet with explicit extension ids for efficient referencing
  /// during deserialization. Note that input vectors need not be densely packed; an empty
  /// (default constructed) Id may be used as a placeholder to indicate an unused
  /// _anchor/_reference. This factory will be used to wrap the extensions declared in a
  /// substrait::Plan before deserializing the plan's relations.
  ///
  /// Views will be replaced with equivalent views pointing to memory owned by the
  /// registry.
  ///
  /// Note: This is an advanced operation.  The order of the ids, types, and functions
  /// must match the anchor numbers chosen for a plan.
  ///
  /// An extension set should instead be created using
  /// arrow::engine::GetExtensionSetFromPlan
  static Result<ExtensionSet> Make(
<<<<<<< HEAD
      std::vector<util::string_view> uris, std::vector<Id> type_ids,
      std::vector<bool> type_is_variation, std::vector<Id> function_ids,
      const ExtensionIdRegistry* = default_extension_id_registry());
=======
      std::unordered_map<uint32_t, util::string_view> uris,
      std::unordered_map<uint32_t, Id> type_ids,
      std::unordered_map<uint32_t, Id> function_ids,
      ExtensionIdRegistry* = default_extension_id_registry());
>>>>>>> f7661597

  const std::unordered_map<uint32_t, util::string_view>& uris() const { return uris_; }

  /// \brief Returns a data type given an anchor
  ///
  /// This is used when converting a Substrait plan to an Arrow execution plan.
  ///
  /// If the anchor does not exist in this extension set an error will be returned.
  Result<TypeRecord> DecodeType(uint32_t anchor) const;

  /// \brief Returns the number of custom type records in this extension set
  ///
  /// Note: the types are currently stored as a sparse vector, so this may return a value
  /// larger than the actual number of types. This behavior may change in the future; see
  /// ARROW-15583.
  std::size_t num_types() const { return types_.size(); }

  /// \brief Lookup the anchor for a given type
  ///
  /// This operation is used when converting an Arrow execution plan to a Substrait plan.
  /// If the type has been previously encoded then the same anchor value will returned.
  ///
  /// If the type has not been previously encoded then a new anchor value will be created.
  ///
  /// If the type does not exist in the extension id registry then an error will be
  /// returned.
  ///
  /// \return An anchor that can be used to refer to the type within a plan
  Result<uint32_t> EncodeType(const DataType& type);

  /// \brief Returns a function given an anchor
  ///
  /// This is used when converting a Substrait plan to an Arrow execution plan.
  ///
  /// If the anchor does not exist in this extension set an error will be returned.
  Result<FunctionRecord> DecodeFunction(uint32_t anchor) const;

  /// \brief Lookup the anchor for a given function
  ///
  /// This operation is used when converting an Arrow execution plan to a Substrait  plan.
  /// If the function has been previously encoded then the same anchor value will be
  /// returned.
  ///
  /// If the function has not been previously encoded then a new anchor value will be
  /// created.
  ///
  /// If the function name is not in the extension id registry then an error will be
  /// returned.
  ///
  /// \return An anchor that can be used to refer to the function within a plan
  Result<uint32_t> EncodeFunction(util::string_view function_name);

  /// \brief Returns the number of custom functions in this extension set
  ///
  /// Note: the functions are currently stored as a sparse vector, so this may return a
  /// value larger than the actual number of functions. This behavior may change in the
  /// future; see ARROW-15583.
  std::size_t num_functions() const { return functions_.size(); }

 private:
<<<<<<< HEAD
  const ExtensionIdRegistry* registry_;
  /// The subset of extension registry URIs referenced by this extension set
  std::vector<util::string_view> uris_;
  std::vector<TypeRecord> types_;

  std::vector<FunctionRecord> functions_;
=======
  ExtensionIdRegistry* registry_;
>>>>>>> f7661597

  // Map from anchor values to URI values referenced by this extension set
  std::unordered_map<uint32_t, util::string_view> uris_;
  // Map from anchor values to type definitions, used during Substrait->Arrow
  // and populated from the Substrait extension set
  std::unordered_map<uint32_t, TypeRecord> types_;
  // Map from anchor values to function definitions, used during Substrait->Arrow
  // and populated from the Substrait extension set
  std::unordered_map<uint32_t, FunctionRecord> functions_;
  // Map from type names to anchor values.  Used during Arrow->Substrait
  // and built as the plan is created.
  std::unordered_map<Id, uint32_t, IdHashEq, IdHashEq> types_map_;
  // Map from function names to anchor values.  Used during Arrow->Substrait
  // and built as the plan is created.
  std::unordered_map<Id, uint32_t, IdHashEq, IdHashEq> functions_map_;

  Status CheckHasUri(util::string_view uri);
  void AddUri(std::pair<uint32_t, util::string_view> uri);
  Status AddUri(Id id);
};

}  // namespace engine
}  // namespace arrow<|MERGE_RESOLUTION|>--- conflicted
+++ resolved
@@ -69,15 +69,9 @@
     const std::shared_ptr<DataType>& type;
   };
   virtual util::optional<TypeRecord> GetType(const DataType&) const = 0;
-<<<<<<< HEAD
-  virtual util::optional<TypeRecord> GetType(Id, bool is_variation) const = 0;
-  virtual Status CanRegisterType(Id, const std::shared_ptr<DataType>& type,
-                                 bool is_variation) const = 0;
-  virtual Status RegisterType(Id, std::shared_ptr<DataType>, bool is_variation) = 0;
-=======
   virtual util::optional<TypeRecord> GetType(Id) const = 0;
+  virtual Status CanRegisterType(Id, const std::shared_ptr<DataType>& type) const = 0;
   virtual Status RegisterType(Id, std::shared_ptr<DataType>) = 0;
->>>>>>> f7661597
 
   /// \brief A mapping between a Substrait ID and an Arrow function
   ///
@@ -187,16 +181,10 @@
   /// An extension set should instead be created using
   /// arrow::engine::GetExtensionSetFromPlan
   static Result<ExtensionSet> Make(
-<<<<<<< HEAD
-      std::vector<util::string_view> uris, std::vector<Id> type_ids,
-      std::vector<bool> type_is_variation, std::vector<Id> function_ids,
-      const ExtensionIdRegistry* = default_extension_id_registry());
-=======
       std::unordered_map<uint32_t, util::string_view> uris,
       std::unordered_map<uint32_t, Id> type_ids,
       std::unordered_map<uint32_t, Id> function_ids,
-      ExtensionIdRegistry* = default_extension_id_registry());
->>>>>>> f7661597
+      const ExtensionIdRegistry* = default_extension_id_registry());
 
   const std::unordered_map<uint32_t, util::string_view>& uris() const { return uris_; }
 
@@ -257,16 +245,7 @@
   std::size_t num_functions() const { return functions_.size(); }
 
  private:
-<<<<<<< HEAD
   const ExtensionIdRegistry* registry_;
-  /// The subset of extension registry URIs referenced by this extension set
-  std::vector<util::string_view> uris_;
-  std::vector<TypeRecord> types_;
-
-  std::vector<FunctionRecord> functions_;
-=======
-  ExtensionIdRegistry* registry_;
->>>>>>> f7661597
 
   // Map from anchor values to URI values referenced by this extension set
   std::unordered_map<uint32_t, util::string_view> uris_;
