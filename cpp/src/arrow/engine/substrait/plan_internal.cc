// Licensed to the Apache Software Foundation (ASF) under one
// or more contributor license agreements.  See the NOTICE file
// distributed with this work for additional information
// regarding copyright ownership.  The ASF licenses this file
// to you under the Apache License, Version 2.0 (the
// "License"); you may not use this file except in compliance
// with the License.  You may obtain a copy of the License at
//
//   http://www.apache.org/licenses/LICENSE-2.0
//
// Unless required by applicable law or agreed to in writing,
// software distributed under the License is distributed on an
// "AS IS" BASIS, WITHOUT WARRANTIES OR CONDITIONS OF ANY
// KIND, either express or implied.  See the License for the
// specific language governing permissions and limitations
// under the License.

#include "arrow/engine/substrait/plan_internal.h"

#include "arrow/result.h"
#include "arrow/util/hashing.h"
#include "arrow/util/logging.h"
#include "arrow/util/make_unique.h"
#include "arrow/util/unreachable.h"

#include <unordered_map>

namespace arrow {

using internal::checked_cast;

namespace engine {

namespace internal {
using ::arrow::internal::make_unique;
}  // namespace internal

Status AddExtensionSetToPlan(const ExtensionSet& ext_set, substrait::Plan* plan) {
  plan->clear_extension_uris();

  std::unordered_map<util::string_view, int, ::arrow::internal::StringViewHash> map;

  auto uris = plan->mutable_extension_uris();
  uris->Reserve(static_cast<int>(ext_set.uris().size()));
  for (uint32_t anchor = 0; anchor < ext_set.uris().size(); ++anchor) {
    auto uri = ext_set.uris().at(anchor);
    if (uri.empty()) continue;

    auto ext_uri = internal::make_unique<substrait::extensions::SimpleExtensionURI>();
    ext_uri->set_uri(uri.to_string());
    ext_uri->set_extension_uri_anchor(anchor);
    uris->AddAllocated(ext_uri.release());

    map[uri] = anchor;
  }

  auto extensions = plan->mutable_extensions();
  extensions->Reserve(static_cast<int>(ext_set.num_types() + ext_set.num_functions()));

  using ExtDecl = substrait::extensions::SimpleExtensionDeclaration;

  for (uint32_t anchor = 0; anchor < ext_set.num_types(); ++anchor) {
    ARROW_ASSIGN_OR_RAISE(auto type_record, ext_set.DecodeType(anchor));
    if (type_record.id.empty()) continue;

    auto ext_decl = internal::make_unique<ExtDecl>();

    auto type = internal::make_unique<ExtDecl::ExtensionType>();
    type->set_extension_uri_reference(map[type_record.id.uri]);
    type->set_type_anchor(anchor);
    type->set_name(type_record.id.name.to_string());
    ext_decl->set_allocated_extension_type(type.release());
    extensions->AddAllocated(ext_decl.release());
  }

  for (uint32_t anchor = 0; anchor < ext_set.num_functions(); ++anchor) {
    ARROW_ASSIGN_OR_RAISE(auto function_record, ext_set.DecodeFunction(anchor));
    if (function_record.id.empty()) continue;

    auto fn = internal::make_unique<ExtDecl::ExtensionFunction>();
    fn->set_extension_uri_reference(map[function_record.id.uri]);
    fn->set_function_anchor(anchor);
    fn->set_name(function_record.id.name.to_string());

    auto ext_decl = internal::make_unique<ExtDecl>();
    ext_decl->set_allocated_extension_function(fn.release());
    extensions->AddAllocated(ext_decl.release());
  }

  return Status::OK();
}

Result<ExtensionSet> GetExtensionSetFromPlan(const substrait::Plan& plan,
<<<<<<< HEAD
                                             const ExtensionIdRegistry* registry) {
  std::vector<util::string_view> uris;
=======
                                             ExtensionIdRegistry* registry) {
  std::unordered_map<uint32_t, util::string_view> uris;
  uris.reserve(plan.extension_uris_size());
>>>>>>> f7661597
  for (const auto& uri : plan.extension_uris()) {
    uris[uri.extension_uri_anchor()] = uri.uri();
  }

  // NOTE: it's acceptable to use views to memory owned by plan; ExtensionSet::Make
  // will only store views to memory owned by registry.

  using Id = ExtensionSet::Id;

  std::unordered_map<uint32_t, Id> type_ids, function_ids;
  for (const auto& ext : plan.extensions()) {
    switch (ext.mapping_type_case()) {
      case substrait::extensions::SimpleExtensionDeclaration::kExtensionTypeVariation: {
        return Status::NotImplemented("Type Variations are not yet implemented");
      }

      case substrait::extensions::SimpleExtensionDeclaration::kExtensionType: {
        const auto& type = ext.extension_type();
        util::string_view uri = uris[type.extension_uri_reference()];
        type_ids[type.type_anchor()] = Id{uri, type.name()};
        break;
      }

      case substrait::extensions::SimpleExtensionDeclaration::kExtensionFunction: {
        const auto& fn = ext.extension_function();
        util::string_view uri = uris[fn.extension_uri_reference()];
        function_ids[fn.function_anchor()] = Id{uri, fn.name()};
        break;
      }

      default:
        Unreachable();
    }
  }

  return ExtensionSet::Make(std::move(uris), std::move(type_ids), std::move(function_ids),
                            registry);
}

}  // namespace engine
}  // namespace arrow<|MERGE_RESOLUTION|>--- conflicted
+++ resolved
@@ -91,14 +91,8 @@
 }
 
 Result<ExtensionSet> GetExtensionSetFromPlan(const substrait::Plan& plan,
-<<<<<<< HEAD
-                                             const ExtensionIdRegistry* registry) {
-  std::vector<util::string_view> uris;
-=======
-                                             ExtensionIdRegistry* registry) {
   std::unordered_map<uint32_t, util::string_view> uris;
   uris.reserve(plan.extension_uris_size());
->>>>>>> f7661597
   for (const auto& uri : plan.extension_uris()) {
     uris[uri.extension_uri_anchor()] = uri.uri();
   }
