--- conflicted
+++ resolved
@@ -91,18 +91,13 @@
 }
 
 Result<ExtensionSet> GetExtensionSetFromPlan(const substrait::Plan& plan,
-<<<<<<< HEAD
                                              const ExtensionIdRegistry* registry,
                                              bool exclude_functions) {
   if (registry == NULLPTR) {
     registry = default_extension_id_registry();
   }
-  std::vector<util::string_view> uris;
-=======
-                                             ExtensionIdRegistry* registry) {
   std::unordered_map<uint32_t, util::string_view> uris;
   uris.reserve(plan.extension_uris_size());
->>>>>>> 261ad3a0
   for (const auto& uri : plan.extension_uris()) {
     uris[uri.extension_uri_anchor()] = uri.uri();
   }
