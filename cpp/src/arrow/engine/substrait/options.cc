--- conflicted
+++ resolved
@@ -208,29 +208,11 @@
       aggregates.push_back(std::move(aggregate));
     }
 
-<<<<<<< HEAD
     return internal::MakeAggregateDeclaration(
         std::move(inputs[0].declaration), std::move(input_schema),
         seg_agg_rel.measures_size(), std::move(aggregates), std::move(agg_src_fieldsets),
         std::move(keys), std::move(key_field_ids), std::move(segment_keys),
         std::move(segment_key_field_ids), ext_set, conv_opts);
-=======
-    ARROW_ASSIGN_OR_RAISE(
-        auto output_schema,
-        acero::aggregate::MakeOutputSchema(input_schema, keys, segment_keys, aggregates));
-
-    ARROW_ASSIGN_OR_RAISE(auto decl_info, internal::MakeAggregateDeclaration(
-                                              std::move(inputs[0].declaration),
-                                              output_schema, std::move(aggregates),
-                                              std::move(keys), std::move(segment_keys)));
-
-    size_t out_size = output_schema->num_fields();
-    std::vector<int> field_output_indices(out_size);
-    for (int i = 0; i < static_cast<int>(out_size); i++) {
-      field_output_indices[i] = i;
-    }
-    return RelationInfo{decl_info, std::move(field_output_indices)};
->>>>>>> c03ca8f7
   }
 };
 
