--- conflicted
+++ resolved
@@ -1311,17 +1311,10 @@
           " has no Substrait mapping.  Arrow extensions are enabled but the call "
           "contains function options and there is no current mechanism to encode those.");
     }
-<<<<<<< HEAD
-    SubstraitCall substrait_call(
-        Id{kArrowSimpleExtensionFunctionsUri, call->function_name},
-        call->type.GetSharedPtr(),
-        /*nullable=*/true);
-=======
     Id persistent_id = ext_set->RegisterPlanSpecificId(
         {kArrowSimpleExtensionFunctionsUri, call->function_name});
     SubstraitCall substrait_call(persistent_id, call->type.GetSharedPtr(),
                                  /*nullable=*/true);
->>>>>>> e38e1c93
     for (int i = 0; i < static_cast<int>(call->arguments.size()); i++) {
       substrait_call.SetValueArg(i, call->arguments[i]);
     }
