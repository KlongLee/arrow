// Licensed to the Apache Software Foundation (ASF) under one
// or more contributor license agreements.  See the NOTICE file
// distributed with this work for additional information
// regarding copyright ownership.  The ASF licenses this file
// to you under the Apache License, Version 2.0 (the
// "License"); you may not use this file except in compliance
// with the License.  You may obtain a copy of the License at
//
//   http://www.apache.org/licenses/LICENSE-2.0
//
// Unless required by applicable law or agreed to in writing,
// software distributed under the License is distributed on an
// "AS IS" BASIS, WITHOUT WARRANTIES OR CONDITIONS OF ANY
// KIND, either express or implied.  See the License for the
// specific language governing permissions and limitations
// under the License.

#include "arrow/engine/substrait/relation_internal.h"

#include <cstdint>
#include <functional>
#include <iterator>
#include <memory>
#include <string>
#include <string_view>
#include <type_traits>
#include <utility>
#include <variant>
#include <vector>

#include "arrow/acero/aggregate_node.h"
#include "arrow/acero/exec_plan.h"
#include "arrow/acero/options.h"
#include "arrow/compute/api_aggregate.h"
#include "arrow/compute/expression.h"
#include "arrow/compute/kernel.h"
#include "arrow/dataset/dataset.h"
#include "arrow/dataset/discovery.h"
#include "arrow/dataset/file_base.h"
#include "arrow/dataset/file_ipc.h"
#include "arrow/dataset/file_parquet.h"
#include "arrow/dataset/plan.h"
#include "arrow/dataset/scanner.h"
#include "arrow/datum.h"
#include "arrow/engine/substrait/expression_internal.h"
#include "arrow/engine/substrait/extension_set.h"
#include "arrow/engine/substrait/options.h"
#include "arrow/engine/substrait/options_internal.h"
#include "arrow/engine/substrait/relation.h"
#include "arrow/engine/substrait/type_internal.h"
#include "arrow/engine/substrait/util.h"
#include "arrow/engine/substrait/util_internal.h"
#include "arrow/filesystem/filesystem.h"
#include "arrow/filesystem/localfs.h"
#include "arrow/filesystem/type_fwd.h"
#include "arrow/filesystem/util_internal.h"
#include "arrow/io/type_fwd.h"
#include "arrow/status.h"
#include "arrow/type.h"
#include "arrow/util/checked_cast.h"
#include "arrow/util/string.h"
#include "arrow/util/uri.h"

namespace arrow {

using internal::checked_cast;
using internal::StartsWith;
using internal::ToChars;
using internal::UriFromAbsolutePath;

namespace engine {

struct EmitInfo {
  std::vector<compute::Expression> expressions;
  std::shared_ptr<Schema> schema;
};

template <typename RelMessage>
Result<EmitInfo> GetEmitInfo(const RelMessage& rel,
                             const std::shared_ptr<Schema>& input_schema) {
  const auto& emit = rel.common().emit();
  int emit_size = emit.output_mapping_size();
  std::vector<compute::Expression> proj_field_refs(emit_size);
  EmitInfo emit_info;
  FieldVector emit_fields(emit_size);
  for (int i = 0; i < emit_size; i++) {
    int32_t map_id = emit.output_mapping(i);
    proj_field_refs[i] = compute::field_ref(FieldRef(map_id));
    emit_fields[i] = input_schema->field(map_id);
  }
  emit_info.expressions = std::move(proj_field_refs);
  emit_info.schema = schema(std::move(emit_fields));
  return std::move(emit_info);
}

Result<DeclarationInfo> ProcessEmitProject(
    std::optional<substrait::RelCommon> rel_common_opt,
    const DeclarationInfo& project_declr, const std::shared_ptr<Schema>& input_schema) {
  if (rel_common_opt) {
    switch (rel_common_opt->emit_kind_case()) {
      case substrait::RelCommon::EmitKindCase::kDirect:
        return project_declr;
      case substrait::RelCommon::EmitKindCase::kEmit: {
        const auto& emit = rel_common_opt->emit();
        int emit_size = emit.output_mapping_size();
        const auto& proj_options = checked_cast<const acero::ProjectNodeOptions&>(
            *project_declr.declaration.options);
        FieldVector emit_fields(emit_size);
        std::vector<compute::Expression> emit_proj_exprs(emit_size);
        for (int i = 0; i < emit_size; i++) {
          int32_t map_id = emit.output_mapping(i);
          emit_fields[i] = input_schema->field(map_id);
          emit_proj_exprs[i] = std::move(proj_options.expressions[map_id]);
        }
        // Note: DeclarationInfo is created by considering the input to the
        // ProjectRel and the ProjectNodeOptions are set by only considering
        // what is in the emit expression in Substrait.
        return DeclarationInfo{
            acero::Declaration::Sequence(
                {std::get<acero::Declaration>(project_declr.declaration.inputs[0]),
                 {"project", acero::ProjectNodeOptions{std::move(emit_proj_exprs)}}}),
            schema(std::move(emit_fields))};
      }
      default:
        return Status::Invalid("Invalid emit case");
    }
  } else {
    return project_declr;
  }
}

template <typename RelMessage>
Result<DeclarationInfo> ProcessEmit(const RelMessage& rel,
                                    const DeclarationInfo& no_emit_declr,
                                    const std::shared_ptr<Schema>& schema) {
  if (rel.has_common()) {
    switch (rel.common().emit_kind_case()) {
      case substrait::RelCommon::EmitKindCase::kDirect:
        return no_emit_declr;
      case substrait::RelCommon::EmitKindCase::kEmit: {
        ARROW_ASSIGN_OR_RAISE(auto emit_info, GetEmitInfo(rel, schema));
        return DeclarationInfo{
            acero::Declaration::Sequence({no_emit_declr.declaration,
                                          {"project", acero::ProjectNodeOptions{std::move(
                                                          emit_info.expressions)}}}),
            std::move(emit_info.schema)};
      }
      default:
        return Status::Invalid("Invalid emit case");
    }
  } else {
    return no_emit_declr;
  }
}
/// In the specialization, a single ProjectNode is being used to
/// get the Acero relation with or without emit.
template <>
Result<DeclarationInfo> ProcessEmit(const substrait::ProjectRel& rel,
                                    const DeclarationInfo& no_emit_declr,
                                    const std::shared_ptr<Schema>& schema) {
  return ProcessEmitProject(rel.has_common() ? std::optional(rel.common()) : std::nullopt,
                            no_emit_declr, schema);
}

Result<DeclarationInfo> ProcessExtensionEmit(const DeclarationInfo& no_emit_declr,
                                             const std::vector<int>& emit_order) {
  const std::shared_ptr<Schema>& input_schema = no_emit_declr.output_schema;
  std::vector<compute::Expression> proj_field_refs;
  proj_field_refs.reserve(emit_order.size());
  FieldVector emit_fields;
  emit_fields.reserve(emit_order.size());

  for (int emit_idx : emit_order) {
    if (emit_idx < 0 || emit_idx >= input_schema->num_fields()) {
      return Status::Invalid("Out of bounds emit index ", emit_idx);
    }
    proj_field_refs.push_back(compute::field_ref(FieldRef(emit_idx)));
    emit_fields.push_back(input_schema->field(emit_idx));
  }

  std::shared_ptr<Schema> emit_schema = schema(std::move(emit_fields));

  return DeclarationInfo{
      acero::Declaration::Sequence(
          {no_emit_declr.declaration,
           {"project", acero::ProjectNodeOptions{std::move(proj_field_refs)}}}),
      std::move(emit_schema)};
}

Result<DeclarationInfo> GetExtensionInfo(const substrait::Rel& rel,
                                         const ExtensionSet& ext_set,
                                         const ConversionOptions& conv_opts,
                                         std::vector<DeclarationInfo>* inputs_arg) {
  if (inputs_arg == nullptr) {
    std::vector<DeclarationInfo> inputs_tmp;
    return GetExtensionInfo(rel, ext_set, conv_opts, &inputs_tmp);
  }
  std::vector<DeclarationInfo>& inputs = *inputs_arg;
  inputs.clear();
  switch (rel.rel_type_case()) {
    case substrait::Rel::RelTypeCase::kExtensionLeaf: {
      const auto& ext = rel.extension_leaf();
      DefaultExtensionDetails detail{ext.detail()};
      return conv_opts.extension_provider->MakeRel(conv_opts, inputs, detail, ext_set);
    }

    case substrait::Rel::RelTypeCase::kExtensionSingle: {
      const auto& ext = rel.extension_single();
      ARROW_ASSIGN_OR_RAISE(DeclarationInfo input_info,
                            FromProto(ext.input(), ext_set, conv_opts));
      inputs.push_back(std::move(input_info));
      DefaultExtensionDetails detail{ext.detail()};
      return conv_opts.extension_provider->MakeRel(conv_opts, inputs, detail, ext_set);
    }

    case substrait::Rel::RelTypeCase::kExtensionMulti: {
      const auto& ext = rel.extension_multi();
      for (const auto& input : ext.inputs()) {
        ARROW_ASSIGN_OR_RAISE(auto input_info, FromProto(input, ext_set, conv_opts));
        inputs.push_back(std::move(input_info));
      }
      DefaultExtensionDetails detail{ext.detail()};
      return conv_opts.extension_provider->MakeRel(conv_opts, inputs, detail, ext_set);
    }

    default: {
      return Status::Invalid("Invalid extension relation case ", rel.rel_type_case());
    }
  }
}

std::optional<substrait::RelCommon> GetExtensionRelCommon(const substrait::Rel& rel) {
  switch (rel.rel_type_case()) {
    case substrait::Rel::RelTypeCase::kExtensionLeaf: {
      const auto& ext = rel.extension_leaf();
      return ext.has_common() ? std::optional(ext.common()) : std::nullopt;
    }

    case substrait::Rel::RelTypeCase::kExtensionSingle: {
      const auto& ext = rel.extension_single();
      return ext.has_common() ? std::optional(ext.common()) : std::nullopt;
    }

    case substrait::Rel::RelTypeCase::kExtensionMulti: {
      const auto& ext = rel.extension_multi();
      return ext.has_common() ? std::optional(ext.common()) : std::nullopt;
    }

    default: {
      return std::nullopt;
    }
  }
}

template <typename RelMessage>
Status CheckRelCommon(const RelMessage& rel,
                      const ConversionOptions& conversion_options) {
  if (rel.has_common()) {
    if (rel.common().has_hint() &&
        conversion_options.strictness == ConversionStrictness::EXACT_ROUNDTRIP) {
      return Status::NotImplemented("substrait::RelCommon::Hint");
    }
    if (rel.common().has_advanced_extension()) {
      return Status::NotImplemented("substrait::RelCommon::advanced_extension");
    }
  }
  if (rel.has_advanced_extension()) {
    return Status::NotImplemented("substrait AdvancedExtensions");
  }
  return Status::OK();
}

Status DiscoverFilesFromDir(const std::shared_ptr<fs::LocalFileSystem>& local_fs,
                            const std::string& dirpath,
                            std::vector<fs::FileInfo>* rel_fpaths) {
  // Define a selector for a recursive descent
  fs::FileSelector selector;
  selector.base_dir = dirpath;
  selector.recursive = true;

  ARROW_ASSIGN_OR_RAISE(auto file_infos, local_fs->GetFileInfo(selector));
  for (auto& file_info : file_infos) {
    if (file_info.IsFile()) {
      rel_fpaths->push_back(std::move(file_info));
    }
  }

  return Status::OK();
}

namespace internal {

Result<compute::Aggregate> ParseAggregateMeasure(
    const substrait::AggregateRel::Measure& agg_measure, const ExtensionSet& ext_set,
    const ConversionOptions& conversion_options, bool is_hash,
    const std::shared_ptr<Schema> input_schema) {
  if (agg_measure.has_measure()) {
    if (agg_measure.has_filter()) {
      return Status::NotImplemented("Aggregate filters are not supported.");
    }
    const auto& agg_func = agg_measure.measure();
    ARROW_ASSIGN_OR_RAISE(SubstraitCall aggregate_call,
                          FromProto(agg_func, is_hash, ext_set, conversion_options));
    ExtensionIdRegistry::SubstraitAggregateToArrow converter;
    if (aggregate_call.id().uri.empty() || aggregate_call.id().uri[0] == '/') {
      ARROW_ASSIGN_OR_RAISE(converter,
                            ext_set.registry()->GetSubstraitAggregateToArrowFallback(
                                aggregate_call.id().name));
    } else {
      ARROW_ASSIGN_OR_RAISE(converter, ext_set.registry()->GetSubstraitAggregateToArrow(
                                           aggregate_call.id()));
    }
    return converter(aggregate_call);
  } else {
    return Status::Invalid("substrait::AggregateFunction not provided");
  }
}

ARROW_ENGINE_EXPORT Result<DeclarationInfo> MakeAggregateDeclaration(
    acero::Declaration input_decl, std::shared_ptr<Schema> aggregate_schema,
    std::vector<compute::Aggregate> aggregates, std::vector<FieldRef> keys,
    std::vector<FieldRef> segment_keys) {
  return DeclarationInfo{
      acero::Declaration::Sequence(
          {std::move(input_decl),
           {"aggregate", acero::AggregateNodeOptions{aggregates, keys, segment_keys}}}),
      aggregate_schema};
}

}  // namespace internal

Result<DeclarationInfo> FromProto(const substrait::Rel& rel, const ExtensionSet& ext_set,
                                  const ConversionOptions& conversion_options) {
  static bool dataset_init = false;
  if (!dataset_init) {
    dataset_init = true;
    dataset::internal::Initialize();
  }

  switch (rel.rel_type_case()) {
    case substrait::Rel::RelTypeCase::kRead: {
      const auto& read = rel.read();
      RETURN_NOT_OK(CheckRelCommon(read, conversion_options));

      // Get the base schema for the read relation
      ARROW_ASSIGN_OR_RAISE(auto base_schema,
                            FromProto(read.base_schema(), ext_set, conversion_options));

      auto scan_options = std::make_shared<dataset::ScanOptions>();
      scan_options->use_threads = true;

      if (read.has_filter()) {
        ARROW_ASSIGN_OR_RAISE(scan_options->filter,
                              FromProto(read.filter(), ext_set, conversion_options));
      }

      if (read.has_projection()) {
        return Status::NotImplemented("substrait::ReadRel::projection");
      }

      if (read.has_named_table()) {
        if (!conversion_options.named_table_provider) {
          return Status::Invalid(
              "plan contained a named table but a NamedTableProvider has not been "
              "configured");
        }

        if (read.named_table().names().empty()) {
          return Status::Invalid("names for NamedTable not provided");
        }

        const NamedTableProvider& named_table_provider =
            conversion_options.named_table_provider;
        const substrait::ReadRel::NamedTable& named_table = read.named_table();
        std::vector<std::string> table_names(named_table.names().begin(),
                                             named_table.names().end());
        ARROW_ASSIGN_OR_RAISE(acero::Declaration source_decl,
                              named_table_provider(table_names, *base_schema));

        if (!source_decl.IsValid()) {
          return Status::Invalid("Invalid NamedTable Source");
        }

        return ProcessEmit(read, DeclarationInfo{std::move(source_decl), base_schema},
                           base_schema);
      }

      if (!read.has_local_files()) {
        return Status::NotImplemented(
            "substrait::ReadRel with read_type other than LocalFiles");
      }

      if (read.local_files().has_advanced_extension()) {
        return Status::NotImplemented(
            "substrait::ReadRel::LocalFiles::advanced_extension");
      }

      std::shared_ptr<dataset::FileFormat> format;
      auto filesystem = std::make_shared<fs::LocalFileSystem>();
      std::vector<fs::FileInfo> files;

      for (const auto& item : read.local_files().items()) {
        // Validate properties of the `FileOrFiles` item
        if (item.partition_index() != 0) {
          return Status::NotImplemented(
              "non-default "
              "substrait::ReadRel::LocalFiles::FileOrFiles::partition_index");
        }

        if (item.start() != 0) {
          return Status::NotImplemented(
              "non-default substrait::ReadRel::LocalFiles::FileOrFiles::start offset");
        }

        if (item.length() != 0) {
          return Status::NotImplemented(
              "non-default substrait::ReadRel::LocalFiles::FileOrFiles::length");
        }

        // Extract and parse the read relation's source URI
        ::arrow::internal::Uri item_uri;
        switch (item.path_type_case()) {
          case substrait::ReadRel::LocalFiles::FileOrFiles::kUriPath:
            RETURN_NOT_OK(item_uri.Parse(item.uri_path()));
            break;

          case substrait::ReadRel::LocalFiles::FileOrFiles::kUriFile:
            RETURN_NOT_OK(item_uri.Parse(item.uri_file()));
            break;

          case substrait::ReadRel::LocalFiles::FileOrFiles::kUriFolder:
            RETURN_NOT_OK(item_uri.Parse(item.uri_folder()));
            break;

          default:
            RETURN_NOT_OK(item_uri.Parse(item.uri_path_glob()));
            break;
        }

        // Validate the URI before processing
        if (!item_uri.is_file_scheme()) {
          return Status::NotImplemented("substrait::ReadRel::LocalFiles item (",
                                        item_uri.ToString(),
                                        ") does not have file scheme (file:///)");
        }

        if (item_uri.port() != -1) {
          return Status::NotImplemented("substrait::ReadRel::LocalFiles item (",
                                        item_uri.ToString(),
                                        ") should not have a port number in path");
        }

        if (!item_uri.query_string().empty()) {
          return Status::NotImplemented("substrait::ReadRel::LocalFiles item (",
                                        item_uri.ToString(),
                                        ") should not have a query string in path");
        }

        switch (item.file_format_case()) {
          case substrait::ReadRel::LocalFiles::FileOrFiles::kParquet:
            format = std::make_shared<dataset::ParquetFileFormat>();
            break;
          case substrait::ReadRel::LocalFiles::FileOrFiles::kArrow:
            format = std::make_shared<dataset::IpcFileFormat>();
            break;
          default:
            return Status::NotImplemented(
                "unsupported file format ",
                "(see substrait::ReadRel::LocalFiles::FileOrFiles::file_format)");
        }

        // Handle the URI as appropriate
        switch (item.path_type_case()) {
          case substrait::ReadRel::LocalFiles::FileOrFiles::kUriFile: {
            files.emplace_back(item_uri.path(), fs::FileType::File);
            break;
          }

          case substrait::ReadRel::LocalFiles::FileOrFiles::kUriFolder: {
            RETURN_NOT_OK(DiscoverFilesFromDir(filesystem, item_uri.path(), &files));
            break;
          }

          case substrait::ReadRel::LocalFiles::FileOrFiles::kUriPath: {
            ARROW_ASSIGN_OR_RAISE(auto file_info,
                                  filesystem->GetFileInfo(item_uri.path()));

            switch (file_info.type()) {
              case fs::FileType::File: {
                files.push_back(std::move(file_info));
                break;
              }
              case fs::FileType::Directory: {
                RETURN_NOT_OK(DiscoverFilesFromDir(filesystem, item_uri.path(), &files));
                break;
              }
              case fs::FileType::NotFound:
                return Status::Invalid("Unable to find file for URI path");
              case fs::FileType::Unknown:
                [[fallthrough]];
              default:
                return Status::NotImplemented("URI path is of unknown file type.");
            }
            break;
          }

          case substrait::ReadRel::LocalFiles::FileOrFiles::kUriPathGlob: {
            ARROW_ASSIGN_OR_RAISE(auto globbed_files,
                                  fs::internal::GlobFiles(filesystem, item_uri.path()));
            std::move(globbed_files.begin(), globbed_files.end(),
                      std::back_inserter(files));
            break;
          }

          default: {
            return Status::Invalid("Unrecognized file type in LocalFiles");
          }
        }
      }

      ARROW_ASSIGN_OR_RAISE(auto ds_factory, dataset::FileSystemDatasetFactory::Make(
                                                 std::move(filesystem), std::move(files),
                                                 std::move(format), {}));

      ARROW_ASSIGN_OR_RAISE(auto ds, ds_factory->Finish(base_schema));

      DeclarationInfo scan_declaration{
          acero::Declaration{"scan", dataset::ScanNodeOptions{ds, scan_options}},
          base_schema};

      return ProcessEmit(read, scan_declaration, base_schema);
    }

    case substrait::Rel::RelTypeCase::kFilter: {
      const auto& filter = rel.filter();
      RETURN_NOT_OK(CheckRelCommon(filter, conversion_options));

      if (!filter.has_input()) {
        return Status::Invalid("substrait::FilterRel with no input relation");
      }
      ARROW_ASSIGN_OR_RAISE(auto input,
                            FromProto(filter.input(), ext_set, conversion_options));

      if (!filter.has_condition()) {
        return Status::Invalid("substrait::FilterRel with no condition expression");
      }
      ARROW_ASSIGN_OR_RAISE(auto condition,
                            FromProto(filter.condition(), ext_set, conversion_options));
      DeclarationInfo filter_declaration{
          acero::Declaration::Sequence({
              std::move(input.declaration),
              {"filter", acero::FilterNodeOptions{std::move(condition)}},
          }),
          input.output_schema};

      return ProcessEmit(filter, filter_declaration, input.output_schema);
    }

    case substrait::Rel::RelTypeCase::kProject: {
      const auto& project = rel.project();
      RETURN_NOT_OK(CheckRelCommon(project, conversion_options));
      if (!project.has_input()) {
        return Status::Invalid("substrait::ProjectRel with no input relation");
      }
      ARROW_ASSIGN_OR_RAISE(auto input,
                            FromProto(project.input(), ext_set, conversion_options));

      // NOTE: Substrait ProjectRels *append* columns, while Acero's project node replaces
      // them. Therefore, we need to prefix all the current columns for compatibility.
      std::vector<compute::Expression> expressions;
      int num_columns = input.output_schema->num_fields();
      expressions.reserve(num_columns + project.expressions().size());
      for (int i = 0; i < num_columns; i++) {
        expressions.emplace_back(compute::field_ref(FieldRef(i)));
      }

      int i = 0;
      auto project_schema = input.output_schema;
      for (const auto& expr : project.expressions()) {
        std::shared_ptr<Field> project_field;
        ARROW_ASSIGN_OR_RAISE(compute::Expression des_expr,
                              FromProto(expr, ext_set, conversion_options));
        ARROW_ASSIGN_OR_RAISE(compute::Expression bound_expr,
                              des_expr.Bind(*input.output_schema));
        if (auto* expr_call = bound_expr.call()) {
          project_field = field(expr_call->function_name,
                                expr_call->kernel->signature->out_type().type());
        } else if (auto* field_ref = des_expr.field_ref()) {
          ARROW_ASSIGN_OR_RAISE(FieldPath field_path,
                                field_ref->FindOne(*input.output_schema));
          ARROW_ASSIGN_OR_RAISE(project_field, field_path.Get(*input.output_schema));
        } else if (auto* literal = des_expr.literal()) {
          project_field = field("field_" + ToChars(num_columns + i), literal->type());
        }
        ARROW_ASSIGN_OR_RAISE(
            project_schema,
            project_schema->AddField(num_columns + i, std::move(project_field)));
        i++;
        expressions.emplace_back(des_expr);
      }

      DeclarationInfo project_declaration{
          acero::Declaration::Sequence({
              std::move(input.declaration),
              {"project", acero::ProjectNodeOptions{std::move(expressions)}},
          }),
          project_schema};

      return ProcessEmit(project, project_declaration, project_schema);
    }

    case substrait::Rel::RelTypeCase::kJoin: {
      const auto& join = rel.join();
      RETURN_NOT_OK(CheckRelCommon(join, conversion_options));

      if (!join.has_left()) {
        return Status::Invalid("substrait::JoinRel with no left relation");
      }

      if (!join.has_right()) {
        return Status::Invalid("substrait::JoinRel with no right relation");
      }

      acero::JoinType join_type;
      switch (join.type()) {
        case substrait::JoinRel::JOIN_TYPE_UNSPECIFIED:
          return Status::NotImplemented("Unspecified join type is not supported");
        case substrait::JoinRel::JOIN_TYPE_INNER:
          join_type = acero::JoinType::INNER;
          break;
        case substrait::JoinRel::JOIN_TYPE_OUTER:
          join_type = acero::JoinType::FULL_OUTER;
          break;
        case substrait::JoinRel::JOIN_TYPE_LEFT:
          join_type = acero::JoinType::LEFT_OUTER;
          break;
        case substrait::JoinRel::JOIN_TYPE_RIGHT:
          join_type = acero::JoinType::RIGHT_OUTER;
          break;
        case substrait::JoinRel::JOIN_TYPE_SEMI:
          join_type = acero::JoinType::LEFT_SEMI;
          break;
        case substrait::JoinRel::JOIN_TYPE_ANTI:
          join_type = acero::JoinType::LEFT_ANTI;
          break;
        default:
          return Status::Invalid("Unsupported join type");
      }

      ARROW_ASSIGN_OR_RAISE(auto left,
                            FromProto(join.left(), ext_set, conversion_options));
      ARROW_ASSIGN_OR_RAISE(auto right,
                            FromProto(join.right(), ext_set, conversion_options));

      if (!join.has_expression()) {
        return Status::Invalid("substrait::JoinRel with no expression");
      }

      ARROW_ASSIGN_OR_RAISE(auto expression,
                            FromProto(join.expression(), ext_set, conversion_options));

      const auto* callptr = expression.call();
      if (!callptr) {
        return Status::Invalid(
            "A join rel's expression must be a simple equality between keys but got ",
            expression.ToString());
      }

      acero::JoinKeyCmp join_key_cmp;
      if (callptr->function_name == "equal") {
        join_key_cmp = acero::JoinKeyCmp::EQ;
      } else if (callptr->function_name == "is_not_distinct_from") {
        join_key_cmp = acero::JoinKeyCmp::IS;
      } else {
        return Status::Invalid(
            "Only `equal` or `is_not_distinct_from` are supported for join key "
            "comparison but got ",
            callptr->function_name);
      }

      // Create output schema from left, right relations and join keys
      FieldVector combined_fields = left.output_schema->fields();
      const FieldVector& right_fields = right.output_schema->fields();
      combined_fields.insert(combined_fields.end(), right_fields.begin(),
                             right_fields.end());
      std::shared_ptr<Schema> join_schema = schema(std::move(combined_fields));

      // adjust the join_keys according to Substrait definition where
      // the join fields are defined by considering the `join_schema` which
      // is the combination of the left and right relation schema.

      // TODO: ARROW-16624 Add Suffix support for Substrait
      const auto* left_keys = callptr->arguments[0].field_ref();
      const auto* right_keys = callptr->arguments[1].field_ref();
      // Validating JoinKeys
      if (!left_keys || !right_keys) {
        return Status::Invalid(
            "join condition must include references to both left and right inputs");
      }
      int num_left_fields = left.output_schema->num_fields();
      const auto* right_field_path = right_keys->field_path();
      std::vector<int> adjusted_field_indices(right_field_path->indices());
      adjusted_field_indices[0] -= num_left_fields;
      FieldPath adjusted_right_keys(adjusted_field_indices);
      acero::HashJoinNodeOptions join_options{{std::move(*left_keys)},
                                              {std::move(adjusted_right_keys)}};
      join_options.join_type = join_type;
      join_options.key_cmp = {join_key_cmp};
      acero::Declaration join_dec{"hashjoin", std::move(join_options)};
      join_dec.inputs.emplace_back(std::move(left.declaration));
      join_dec.inputs.emplace_back(std::move(right.declaration));

      DeclarationInfo join_declaration{std::move(join_dec), join_schema};

      return ProcessEmit(join, join_declaration, join_schema);
    }
    case substrait::Rel::RelTypeCase::kAggregate: {
      const auto& aggregate = rel.aggregate();
      RETURN_NOT_OK(CheckRelCommon(aggregate, conversion_options));

      if (!aggregate.has_input()) {
        return Status::Invalid("substrait::AggregateRel with no input relation");
      }

      ARROW_ASSIGN_OR_RAISE(auto input,
                            FromProto(aggregate.input(), ext_set, conversion_options));

      if (aggregate.groupings_size() > 1) {
        return Status::NotImplemented(
            "Grouping sets not supported.  AggregateRel::groupings may not have more "
            "than one item");
      }

      // prepare output schema from aggregates
      auto input_schema = input.output_schema;
      std::vector<FieldRef> keys;
      if (aggregate.groupings_size() > 0) {
        const substrait::AggregateRel::Grouping& group = aggregate.groupings(0);
        int grouping_expr_size = group.grouping_expressions_size();
        keys.reserve(grouping_expr_size);
        for (int exp_id = 0; exp_id < grouping_expr_size; exp_id++) {
          ARROW_ASSIGN_OR_RAISE(
              compute::Expression expr,
              FromProto(group.grouping_expressions(exp_id), ext_set, conversion_options));
          const FieldRef* field_ref = expr.field_ref();
          if (field_ref) {
            keys.emplace_back(std::move(*field_ref));
          } else {
            return Status::Invalid(
                "The grouping expression for an aggregate must be a direct reference.");
          }
        }
      }

      const int measure_size = aggregate.measures_size();
      std::vector<compute::Aggregate> aggregates;
      aggregates.reserve(measure_size);
      for (int measure_id = 0; measure_id < measure_size; measure_id++) {
        const auto& agg_measure = aggregate.measures(measure_id);
        ARROW_ASSIGN_OR_RAISE(
            auto aggregate,
            internal::ParseAggregateMeasure(agg_measure, ext_set, conversion_options,
                                            /*is_hash=*/!keys.empty(), input_schema));
        aggregates.push_back(std::move(aggregate));
      }

      ARROW_ASSIGN_OR_RAISE(auto aggregate_schema,
                            acero::aggregate::MakeOutputSchema(
                                input_schema, keys, /*segment_keys=*/{}, aggregates));

      ARROW_ASSIGN_OR_RAISE(
          auto aggregate_declaration,
          internal::MakeAggregateDeclaration(std::move(input.declaration),
                                             aggregate_schema, std::move(aggregates),
                                             std::move(keys), /*segment_keys=*/{}));

      return ProcessEmit(std::move(aggregate), std::move(aggregate_declaration),
                         std::move(aggregate_schema));
    }

    case substrait::Rel::RelTypeCase::kExtensionLeaf:
    case substrait::Rel::RelTypeCase::kExtensionSingle:
    case substrait::Rel::RelTypeCase::kExtensionMulti: {
      std::vector<DeclarationInfo> ext_rel_inputs;
      ARROW_ASSIGN_OR_RAISE(
          auto ext_decl_info,
          GetExtensionInfo(rel, ext_set, conversion_options, &ext_rel_inputs));
      auto ext_common_opt = GetExtensionRelCommon(rel);
      bool has_emit = ext_common_opt && ext_common_opt->emit_kind_case() ==
                                            substrait::RelCommon::EmitKindCase::kEmit;
      // Set up the emit order - an ordered list of indices that specifies an output
      // mapping as expected by Substrait. This is a sublist of [0..N), where N is the
      // total number of input fields across all inputs of the relation, that selects
      // from these input fields.
      if (has_emit) {
        std::vector<int> emit_order;
        // the emit order is defined in the Substrait plan - pick it up
        const auto& emit_info = ext_common_opt->emit();
        emit_order.reserve(emit_info.output_mapping_size());
        for (const auto& emit_idx : emit_info.output_mapping()) {
          emit_order.push_back(emit_idx);
        }
        return ProcessExtensionEmit(std::move(ext_decl_info), emit_order);
      } else {
        return ext_decl_info;
      }
<<<<<<< HEAD
=======
      return ProcessExtensionEmit(ext_decl_info, emit_order,
                                  *ext_rel_info.field_output_indices);
>>>>>>> c03ca8f7
    }

    case substrait::Rel::RelTypeCase::kSet: {
      const auto& set = rel.set();
      RETURN_NOT_OK(CheckRelCommon(set, conversion_options));

      if (set.inputs_size() < 2) {
        return Status::Invalid(
            "substrait::SetRel with inadequate number of input relations, ",
            set.inputs_size());
      }
      substrait::SetRel_SetOp op = set.op();
      // Note: at the moment Acero only supports UNION_ALL operation
      switch (op) {
        case substrait::SetRel::SET_OP_UNSPECIFIED:
        case substrait::SetRel::SET_OP_MINUS_PRIMARY:
        case substrait::SetRel::SET_OP_MINUS_MULTISET:
        case substrait::SetRel::SET_OP_INTERSECTION_PRIMARY:
        case substrait::SetRel::SET_OP_INTERSECTION_MULTISET:
        case substrait::SetRel::SET_OP_UNION_DISTINCT:
          return Status::NotImplemented(
              "NotImplemented union type : ",
              EnumToString(op, *substrait::SetRel_SetOp_descriptor()));
        case substrait::SetRel::SET_OP_UNION_ALL:
          break;
        default:
          return Status::Invalid("Unknown union type");
      }
      int input_size = set.inputs_size();
      acero::Declaration union_declr{"union", acero::ExecNodeOptions{}};
      std::shared_ptr<Schema> union_schema;
      for (int input_id = 0; input_id < input_size; input_id++) {
        ARROW_ASSIGN_OR_RAISE(
            auto input, FromProto(set.inputs(input_id), ext_set, conversion_options));
        union_declr.inputs.emplace_back(std::move(input.declaration));
        if (union_schema == nullptr) {
          union_schema = input.output_schema;
        }
      }

      auto set_declaration = DeclarationInfo{union_declr, union_schema};
      return ProcessEmit(set, set_declaration, union_schema);
    }

    default:
      break;
  }

  return Status::NotImplemented(
      "conversion to arrow::acero::Declaration from Substrait relation ",
      rel.DebugString());
}

namespace {

Result<std::shared_ptr<Schema>> ExtractSchemaToBind(const acero::Declaration& declr) {
  std::shared_ptr<Schema> bind_schema;
  if (declr.factory_name == "scan") {
    const auto& opts = checked_cast<const dataset::ScanNodeOptions&>(*(declr.options));
    bind_schema = opts.dataset->schema();
  } else if (declr.factory_name == "filter") {
    auto input_declr = std::get<acero::Declaration>(declr.inputs[0]);
    ARROW_ASSIGN_OR_RAISE(bind_schema, ExtractSchemaToBind(input_declr));
  } else if (declr.factory_name == "named_table") {
    const auto& opts = checked_cast<const acero::NamedTableNodeOptions&>(*declr.options);
    bind_schema = opts.schema;
  } else if (declr.factory_name == "sink") {
    // Note that the sink has no output_schema
    return bind_schema;
  } else {
    return Status::Invalid("Schema extraction failed, unsupported factory ",
                           declr.factory_name);
  }
  return bind_schema;
}

Result<std::unique_ptr<substrait::ReadRel>> NamedTableRelationConverter(
    const std::shared_ptr<Schema>& schema, const acero::Declaration& declaration,
    ExtensionSet* ext_set, const ConversionOptions& conversion_options) {
  auto read_rel = std::make_unique<substrait::ReadRel>();
  const auto& named_table_options =
      checked_cast<const acero::NamedTableNodeOptions&>(*declaration.options);

  // set schema
  ARROW_ASSIGN_OR_RAISE(auto named_struct, ToProto(*schema, ext_set, conversion_options));
  read_rel->set_allocated_base_schema(named_struct.release());

  if (named_table_options.names.empty()) {
    return Status::Invalid("Table names cannot be empty");
  }

  auto read_rel_tn = std::make_unique<substrait::ReadRel::NamedTable>();
  for (auto& name : named_table_options.names) {
    read_rel_tn->add_names(name);
  }
  read_rel->set_allocated_named_table(read_rel_tn.release());

  return std::move(read_rel);
}

Result<std::unique_ptr<substrait::ReadRel>> ScanRelationConverter(
    const std::shared_ptr<Schema>& schema, const acero::Declaration& declaration,
    ExtensionSet* ext_set, const ConversionOptions& conversion_options) {
  auto read_rel = std::make_unique<substrait::ReadRel>();
  const auto& scan_node_options =
      checked_cast<const dataset::ScanNodeOptions&>(*declaration.options);
  auto dataset =
      dynamic_cast<dataset::FileSystemDataset*>(scan_node_options.dataset.get());
  if (dataset == nullptr) {
    return Status::Invalid(
        "Can only convert scan node with FileSystemDataset to a Substrait plan.");
  }

  // set schema
  ARROW_ASSIGN_OR_RAISE(auto named_struct, ToProto(*schema, ext_set, conversion_options));
  read_rel->set_allocated_base_schema(named_struct.release());

  // set local files
  auto read_rel_lfs = std::make_unique<substrait::ReadRel::LocalFiles>();
  for (const auto& file : dataset->files()) {
    auto read_rel_lfs_ffs =
        std::make_unique<substrait::ReadRel::LocalFiles::FileOrFiles>();
    ARROW_ASSIGN_OR_RAISE(auto uri_path, UriFromAbsolutePath(file));
    read_rel_lfs_ffs->set_uri_path(std::move(uri_path));
    // set file format
    auto format_type_name = dataset->format()->type_name();
    if (format_type_name == "parquet") {
      read_rel_lfs_ffs->set_allocated_parquet(
          new substrait::ReadRel::LocalFiles::FileOrFiles::ParquetReadOptions());
    } else if (format_type_name == "ipc") {
      read_rel_lfs_ffs->set_allocated_arrow(
          new substrait::ReadRel::LocalFiles::FileOrFiles::ArrowReadOptions());
    } else if (format_type_name == "orc") {
      read_rel_lfs_ffs->set_allocated_orc(
          new substrait::ReadRel::LocalFiles::FileOrFiles::OrcReadOptions());
    } else {
      return Status::NotImplemented("Unsupported file type: ", format_type_name);
    }
    read_rel_lfs->mutable_items()->AddAllocated(read_rel_lfs_ffs.release());
  }
  read_rel->set_allocated_local_files(read_rel_lfs.release());
  return std::move(read_rel);
}

Result<std::unique_ptr<substrait::FilterRel>> FilterRelationConverter(
    const std::shared_ptr<Schema>& schema, const acero::Declaration& declaration,
    ExtensionSet* ext_set, const ConversionOptions& conversion_options) {
  auto filter_rel = std::make_unique<substrait::FilterRel>();
  const auto& filter_node_options =
      checked_cast<const acero::FilterNodeOptions&>(*(declaration.options));

  auto filter_expr = filter_node_options.filter_expression;
  compute::Expression bound_expression;
  if (!filter_expr.IsBound()) {
    ARROW_ASSIGN_OR_RAISE(bound_expression, filter_expr.Bind(*schema));
  }

  if (declaration.inputs.size() == 0) {
    return Status::Invalid("Filter node doesn't have an input.");
  }

  // handling input
  auto declr_input = declaration.inputs[0];
  ARROW_ASSIGN_OR_RAISE(auto input_rel, ToProto(std::get<acero::Declaration>(declr_input),
                                                ext_set, conversion_options));
  filter_rel->set_allocated_input(input_rel.release());

  ARROW_ASSIGN_OR_RAISE(auto subs_expr,
                        ToProto(bound_expression, ext_set, conversion_options));
  filter_rel->set_allocated_condition(subs_expr.release());
  return std::move(filter_rel);
}

}  // namespace

Status SerializeAndCombineRelations(const acero::Declaration& declaration,
                                    ExtensionSet* ext_set,
                                    std::unique_ptr<substrait::Rel>* rel,
                                    const ConversionOptions& conversion_options) {
  const auto& factory_name = declaration.factory_name;
  ARROW_ASSIGN_OR_RAISE(auto schema, ExtractSchemaToBind(declaration));
  // Note that the sink declaration factory doesn't exist for serialization as
  // Substrait doesn't deal with a sink node definition

  if (factory_name == "scan") {
    ARROW_ASSIGN_OR_RAISE(
        auto read_rel,
        ScanRelationConverter(schema, declaration, ext_set, conversion_options));
    (*rel)->set_allocated_read(read_rel.release());
  } else if (factory_name == "filter") {
    ARROW_ASSIGN_OR_RAISE(
        auto filter_rel,
        FilterRelationConverter(schema, declaration, ext_set, conversion_options));
    (*rel)->set_allocated_filter(filter_rel.release());
  } else if (factory_name == "named_table") {
    ARROW_ASSIGN_OR_RAISE(
        auto read_rel,
        NamedTableRelationConverter(schema, declaration, ext_set, conversion_options));
    (*rel)->set_allocated_read(read_rel.release());
  } else if (factory_name == "sink") {
    // Generally when a plan is deserialized the declaration will be a sink declaration.
    // Since there is no Sink relation in substrait, this function would be recursively
    // called on the input of the Sink declaration.
    auto sink_input_decl = std::get<acero::Declaration>(declaration.inputs[0]);
    RETURN_NOT_OK(
        SerializeAndCombineRelations(sink_input_decl, ext_set, rel, conversion_options));
  } else {
    return Status::NotImplemented("Factory ", factory_name,
                                  " not implemented for roundtripping.");
  }

  return Status::OK();
}

Result<std::unique_ptr<substrait::Rel>> ToProto(
    const acero::Declaration& declr, ExtensionSet* ext_set,
    const ConversionOptions& conversion_options) {
  auto rel = std::make_unique<substrait::Rel>();
  RETURN_NOT_OK(SerializeAndCombineRelations(declr, ext_set, &rel, conversion_options));
  return std::move(rel);
}

}  // namespace engine
}  // namespace arrow<|MERGE_RESOLUTION|>--- conflicted
+++ resolved
@@ -804,11 +804,6 @@
       } else {
         return ext_decl_info;
       }
-<<<<<<< HEAD
-=======
-      return ProcessExtensionEmit(ext_decl_info, emit_order,
-                                  *ext_rel_info.field_output_indices);
->>>>>>> c03ca8f7
     }
 
     case substrait::Rel::RelTypeCase::kSet: {
