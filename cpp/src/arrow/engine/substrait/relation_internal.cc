// Licensed to the Apache Software Foundation (ASF) under one
// or more contributor license agreements.  See the NOTICE file
// distributed with this work for additional information
// regarding copyright ownership.  The ASF licenses this file
// to you under the Apache License, Version 2.0 (the
// "License"); you may not use this file except in compliance
// with the License.  You may obtain a copy of the License at
//
//   http://www.apache.org/licenses/LICENSE-2.0
//
// Unless required by applicable law or agreed to in writing,
// software distributed under the License is distributed on an
// "AS IS" BASIS, WITHOUT WARRANTIES OR CONDITIONS OF ANY
// KIND, either express or implied.  See the License for the
// specific language governing permissions and limitations
// under the License.

#include "arrow/engine/substrait/relation_internal.h"

#include <cstdint>
#include <functional>
#include <iterator>
#include <memory>
#include <string>
#include <string_view>
#include <type_traits>
#include <utility>
#include <variant>
#include <vector>

#include "arrow/acero/aggregate_node.h"
#include "arrow/acero/exec_plan.h"
#include "arrow/acero/options.h"
#include "arrow/compute/api_aggregate.h"
#include "arrow/compute/expression.h"
#include "arrow/compute/kernel.h"
#include "arrow/dataset/dataset.h"
#include "arrow/dataset/discovery.h"
#include "arrow/dataset/file_base.h"
#include "arrow/dataset/file_ipc.h"
#include "arrow/dataset/file_parquet.h"
#include "arrow/dataset/plan.h"
#include "arrow/dataset/scanner.h"
#include "arrow/datum.h"
#include "arrow/engine/substrait/expression_internal.h"
#include "arrow/engine/substrait/extension_set.h"
#include "arrow/engine/substrait/options.h"
#include "arrow/engine/substrait/options_internal.h"
#include "arrow/engine/substrait/relation.h"
#include "arrow/engine/substrait/type_internal.h"
#include "arrow/engine/substrait/util.h"
#include "arrow/engine/substrait/util_internal.h"
#include "arrow/filesystem/filesystem.h"
#include "arrow/filesystem/localfs.h"
#include "arrow/filesystem/type_fwd.h"
#include "arrow/filesystem/util_internal.h"
#include "arrow/io/type_fwd.h"
#include "arrow/status.h"
#include "arrow/type.h"
#include "arrow/util/checked_cast.h"
#include "arrow/util/string.h"
#include "arrow/util/uri.h"

namespace arrow {

using internal::checked_cast;
using internal::StartsWith;
using internal::ToChars;
using internal::UriFromAbsolutePath;

namespace engine {

struct EmitInfo {
  std::vector<compute::Expression> expressions;
  std::shared_ptr<Schema> schema;
};

template <typename RelMessage>
Result<EmitInfo> GetEmitInfo(const RelMessage& rel,
                             const std::shared_ptr<Schema>& input_schema) {
  const auto& emit = rel.common().emit();
  int emit_size = emit.output_mapping_size();
  std::vector<compute::Expression> proj_field_refs(emit_size);
  EmitInfo emit_info;
  FieldVector emit_fields(emit_size);
  for (int i = 0; i < emit_size; i++) {
    int32_t map_id = emit.output_mapping(i);
    proj_field_refs[i] = compute::field_ref(FieldRef(map_id));
    emit_fields[i] = input_schema->field(map_id);
  }
  emit_info.expressions = std::move(proj_field_refs);
  emit_info.schema = schema(std::move(emit_fields));
  return std::move(emit_info);
}

Result<DeclarationInfo> ProcessEmitProject(
    std::optional<substrait::RelCommon> rel_common_opt,
    const DeclarationInfo& project_declr, const std::shared_ptr<Schema>& input_schema) {
  if (rel_common_opt) {
    switch (rel_common_opt->emit_kind_case()) {
      case substrait::RelCommon::EmitKindCase::kDirect:
        return project_declr;
      case substrait::RelCommon::EmitKindCase::kEmit: {
        const auto& emit = rel_common_opt->emit();
        int emit_size = emit.output_mapping_size();
        const auto& proj_options = checked_cast<const acero::ProjectNodeOptions&>(
            *project_declr.declaration.options);
        FieldVector emit_fields(emit_size);
        std::vector<compute::Expression> emit_proj_exprs(emit_size);
        for (int i = 0; i < emit_size; i++) {
          int32_t map_id = emit.output_mapping(i);
          emit_fields[i] = input_schema->field(map_id);
          emit_proj_exprs[i] = std::move(proj_options.expressions[map_id]);
        }
        // Note: DeclarationInfo is created by considering the input to the
        // ProjectRel and the ProjectNodeOptions are set by only considering
        // what is in the emit expression in Substrait.
        return DeclarationInfo{
            acero::Declaration::Sequence(
                {std::get<acero::Declaration>(project_declr.declaration.inputs[0]),
                 {"project", acero::ProjectNodeOptions{std::move(emit_proj_exprs)}}}),
            schema(std::move(emit_fields))};
      }
      default:
        return Status::Invalid("Invalid emit case");
    }
  } else {
    return project_declr;
  }
}

template <typename RelMessage>
Result<DeclarationInfo> ProcessEmit(const RelMessage& rel,
                                    const DeclarationInfo& no_emit_declr,
                                    const std::shared_ptr<Schema>& schema) {
  if (rel.has_common()) {
    switch (rel.common().emit_kind_case()) {
      case substrait::RelCommon::EmitKindCase::kDirect:
        return no_emit_declr;
      case substrait::RelCommon::EmitKindCase::kEmit: {
        ARROW_ASSIGN_OR_RAISE(auto emit_info, GetEmitInfo(rel, schema));
        return DeclarationInfo{
            acero::Declaration::Sequence({no_emit_declr.declaration,
                                          {"project", acero::ProjectNodeOptions{std::move(
                                                          emit_info.expressions)}}}),
            std::move(emit_info.schema)};
      }
      default:
        return Status::Invalid("Invalid emit case");
    }
  } else {
    return no_emit_declr;
  }
}
/// In the specialization, a single ProjectNode is being used to
/// get the Acero relation with or without emit.
template <>
Result<DeclarationInfo> ProcessEmit(const substrait::ProjectRel& rel,
                                    const DeclarationInfo& no_emit_declr,
                                    const std::shared_ptr<Schema>& schema) {
  return ProcessEmitProject(rel.has_common() ? std::optional(rel.common()) : std::nullopt,
                            no_emit_declr, schema);
}

Result<DeclarationInfo> ProcessExtensionEmit(
    const DeclarationInfo& no_emit_declr, const std::vector<int>& emit_order,
    const std::vector<int>& field_output_indices) {
  const std::shared_ptr<Schema>& input_schema = no_emit_declr.output_schema;
  std::vector<compute::Expression> proj_field_refs;
  proj_field_refs.reserve(emit_order.size());
  FieldVector emit_fields;
  emit_fields.reserve(emit_order.size());

  for (int emit_idx : emit_order) {
    if (emit_idx < 0 || static_cast<size_t>(emit_idx) >= field_output_indices.size()) {
      return Status::Invalid("Out of bounds emit index ", emit_idx);
    }
    int field_idx = field_output_indices[emit_idx];
    if (field_idx < 0) {
      return Status::Invalid("Non-output emit index ", emit_idx);
    }
    proj_field_refs.push_back(compute::field_ref(FieldRef(field_idx)));
    emit_fields.push_back(input_schema->field(field_idx));
  }

  std::shared_ptr<Schema> emit_schema = schema(std::move(emit_fields));

  return DeclarationInfo{
      acero::Declaration::Sequence(
          {no_emit_declr.declaration,
           {"project", acero::ProjectNodeOptions{std::move(proj_field_refs)}}}),
      std::move(emit_schema)};
}

Result<RelationInfo> GetExtensionRelationInfo(const substrait::Rel& rel,
                                              const ExtensionSet& ext_set,
                                              const ConversionOptions& conv_opts,
                                              std::vector<DeclarationInfo>* inputs_arg) {
  if (inputs_arg == nullptr) {
    std::vector<DeclarationInfo> inputs_tmp;
    return GetExtensionRelationInfo(rel, ext_set, conv_opts, &inputs_tmp);
  }
  std::vector<DeclarationInfo>& inputs = *inputs_arg;
  inputs.clear();
  switch (rel.rel_type_case()) {
    case substrait::Rel::RelTypeCase::kExtensionLeaf: {
      const auto& ext = rel.extension_leaf();
      DefaultExtensionDetails detail{ext.detail()};
      return conv_opts.extension_provider->MakeRel(conv_opts, inputs, detail, ext_set);
    }

    case substrait::Rel::RelTypeCase::kExtensionSingle: {
      const auto& ext = rel.extension_single();
      ARROW_ASSIGN_OR_RAISE(DeclarationInfo input_info,
                            FromProto(ext.input(), ext_set, conv_opts));
      inputs.push_back(std::move(input_info));
      DefaultExtensionDetails detail{ext.detail()};
      return conv_opts.extension_provider->MakeRel(conv_opts, inputs, detail, ext_set);
    }

    case substrait::Rel::RelTypeCase::kExtensionMulti: {
      const auto& ext = rel.extension_multi();
      for (const auto& input : ext.inputs()) {
        ARROW_ASSIGN_OR_RAISE(auto input_info, FromProto(input, ext_set, conv_opts));
        inputs.push_back(std::move(input_info));
      }
      DefaultExtensionDetails detail{ext.detail()};
      return conv_opts.extension_provider->MakeRel(conv_opts, inputs, detail, ext_set);
    }

    default: {
      return Status::Invalid("Invalid extension relation case ", rel.rel_type_case());
    }
  }
}

std::optional<substrait::RelCommon> GetExtensionRelCommon(const substrait::Rel& rel) {
  switch (rel.rel_type_case()) {
    case substrait::Rel::RelTypeCase::kExtensionLeaf: {
      const auto& ext = rel.extension_leaf();
      return ext.has_common() ? std::optional(ext.common()) : std::nullopt;
    }

    case substrait::Rel::RelTypeCase::kExtensionSingle: {
      const auto& ext = rel.extension_single();
      return ext.has_common() ? std::optional(ext.common()) : std::nullopt;
    }

    case substrait::Rel::RelTypeCase::kExtensionMulti: {
      const auto& ext = rel.extension_multi();
      return ext.has_common() ? std::optional(ext.common()) : std::nullopt;
    }

    default: {
      return std::nullopt;
    }
  }
}

template <typename RelMessage>
Status CheckRelCommon(const RelMessage& rel,
                      const ConversionOptions& conversion_options) {
  if (rel.has_common()) {
    if (rel.common().has_hint() &&
        conversion_options.strictness == ConversionStrictness::EXACT_ROUNDTRIP) {
      return Status::NotImplemented("substrait::RelCommon::Hint");
    }
    if (rel.common().has_advanced_extension()) {
      return Status::NotImplemented("substrait::RelCommon::advanced_extension");
    }
  }
  if (rel.has_advanced_extension()) {
    return Status::NotImplemented("substrait AdvancedExtensions");
  }
  return Status::OK();
}

Status DiscoverFilesFromDir(const std::shared_ptr<fs::LocalFileSystem>& local_fs,
                            const std::string& dirpath,
                            std::vector<fs::FileInfo>* rel_fpaths) {
  // Define a selector for a recursive descent
  fs::FileSelector selector;
  selector.base_dir = dirpath;
  selector.recursive = true;

  ARROW_ASSIGN_OR_RAISE(auto file_infos, local_fs->GetFileInfo(selector));
  for (auto& file_info : file_infos) {
    if (file_info.IsFile()) {
      rel_fpaths->push_back(std::move(file_info));
    }
  }

  return Status::OK();
}

namespace internal {

Result<compute::Aggregate> ParseAggregateMeasure(
    const substrait::AggregateRel::Measure& agg_measure, const ExtensionSet& ext_set,
    const ConversionOptions& conversion_options, bool is_hash,
    const std::shared_ptr<Schema> input_schema) {
  if (agg_measure.has_measure()) {
    if (agg_measure.has_filter()) {
      return Status::NotImplemented("Aggregate filters are not supported.");
    }
    const auto& agg_func = agg_measure.measure();
    ARROW_ASSIGN_OR_RAISE(SubstraitCall aggregate_call,
                          FromProto(agg_func, is_hash, ext_set, conversion_options));
    ExtensionIdRegistry::SubstraitAggregateToArrow converter;
    if (aggregate_call.id().uri.empty() || aggregate_call.id().uri[0] == '/') {
      ARROW_ASSIGN_OR_RAISE(converter,
                            ext_set.registry()->GetSubstraitAggregateToArrowFallback(
                                aggregate_call.id().name));
    } else {
      ARROW_ASSIGN_OR_RAISE(converter, ext_set.registry()->GetSubstraitAggregateToArrow(
                                           aggregate_call.id()));
    }
    return converter(aggregate_call);
  } else {
    return Status::Invalid("substrait::AggregateFunction not provided");
  }
}

ARROW_ENGINE_EXPORT Result<DeclarationInfo> MakeAggregateDeclaration(
    acero::Declaration input_decl, std::shared_ptr<Schema> aggregate_schema,
    std::vector<compute::Aggregate> aggregates, std::vector<FieldRef> keys,
    std::vector<FieldRef> segment_keys) {
  return DeclarationInfo{
      acero::Declaration::Sequence(
          {std::move(input_decl),
           {"aggregate", acero::AggregateNodeOptions{aggregates, keys, segment_keys}}}),
      aggregate_schema};
}

}  // namespace internal

Result<DeclarationInfo> FromProto(const substrait::Rel& rel, const ExtensionSet& ext_set,
                                  const ConversionOptions& conversion_options) {
  static bool dataset_init = false;
  if (!dataset_init) {
    dataset_init = true;
    dataset::internal::Initialize();
  }

  switch (rel.rel_type_case()) {
    case substrait::Rel::RelTypeCase::kRead: {
      const auto& read = rel.read();
      RETURN_NOT_OK(CheckRelCommon(read, conversion_options));

      // Get the base schema for the read relation
      ARROW_ASSIGN_OR_RAISE(auto base_schema,
                            FromProto(read.base_schema(), ext_set, conversion_options));

      auto scan_options = std::make_shared<dataset::ScanOptions>();
      scan_options->use_threads = true;

      if (read.has_filter()) {
        ARROW_ASSIGN_OR_RAISE(scan_options->filter,
                              FromProto(read.filter(), ext_set, conversion_options));
      }

      if (read.has_projection()) {
        return Status::NotImplemented("substrait::ReadRel::projection");
      }

      if (read.has_named_table()) {
        if (!conversion_options.named_table_provider) {
          return Status::Invalid(
              "plan contained a named table but a NamedTableProvider has not been "
              "configured");
        }

        if (read.named_table().names().empty()) {
          return Status::Invalid("names for NamedTable not provided");
        }

        const NamedTableProvider& named_table_provider =
            conversion_options.named_table_provider;
        const substrait::ReadRel::NamedTable& named_table = read.named_table();
        std::vector<std::string> table_names(named_table.names().begin(),
                                             named_table.names().end());
        ARROW_ASSIGN_OR_RAISE(acero::Declaration source_decl,
                              named_table_provider(table_names, *base_schema));

        if (!source_decl.IsValid()) {
          return Status::Invalid("Invalid NamedTable Source");
        }

        return ProcessEmit(read, DeclarationInfo{std::move(source_decl), base_schema},
                           base_schema);
      }

      if (!read.has_local_files()) {
        return Status::NotImplemented(
            "substrait::ReadRel with read_type other than LocalFiles");
      }

      if (read.local_files().has_advanced_extension()) {
        return Status::NotImplemented(
            "substrait::ReadRel::LocalFiles::advanced_extension");
      }

      std::shared_ptr<dataset::FileFormat> format;
      auto filesystem = std::make_shared<fs::LocalFileSystem>();
      std::vector<fs::FileInfo> files;

      for (const auto& item : read.local_files().items()) {
        // Validate properties of the `FileOrFiles` item
        if (item.partition_index() != 0) {
          return Status::NotImplemented(
              "non-default "
              "substrait::ReadRel::LocalFiles::FileOrFiles::partition_index");
        }

        if (item.start() != 0) {
          return Status::NotImplemented(
              "non-default substrait::ReadRel::LocalFiles::FileOrFiles::start offset");
        }

        if (item.length() != 0) {
          return Status::NotImplemented(
              "non-default substrait::ReadRel::LocalFiles::FileOrFiles::length");
        }

        // Extract and parse the read relation's source URI
        ::arrow::internal::Uri item_uri;
        switch (item.path_type_case()) {
          case substrait::ReadRel::LocalFiles::FileOrFiles::kUriPath:
            RETURN_NOT_OK(item_uri.Parse(item.uri_path()));
            break;

          case substrait::ReadRel::LocalFiles::FileOrFiles::kUriFile:
            RETURN_NOT_OK(item_uri.Parse(item.uri_file()));
            break;

          case substrait::ReadRel::LocalFiles::FileOrFiles::kUriFolder:
            RETURN_NOT_OK(item_uri.Parse(item.uri_folder()));
            break;

          default:
            RETURN_NOT_OK(item_uri.Parse(item.uri_path_glob()));
            break;
        }

        // Validate the URI before processing
        if (!item_uri.is_file_scheme()) {
          return Status::NotImplemented("substrait::ReadRel::LocalFiles item (",
                                        item_uri.ToString(),
                                        ") does not have file scheme (file:///)");
        }

        if (item_uri.port() != -1) {
          return Status::NotImplemented("substrait::ReadRel::LocalFiles item (",
                                        item_uri.ToString(),
                                        ") should not have a port number in path");
        }

        if (!item_uri.query_string().empty()) {
          return Status::NotImplemented("substrait::ReadRel::LocalFiles item (",
                                        item_uri.ToString(),
                                        ") should not have a query string in path");
        }

        switch (item.file_format_case()) {
          case substrait::ReadRel::LocalFiles::FileOrFiles::kParquet:
            format = std::make_shared<dataset::ParquetFileFormat>();
            break;
          case substrait::ReadRel::LocalFiles::FileOrFiles::kArrow:
            format = std::make_shared<dataset::IpcFileFormat>();
            break;
          default:
            return Status::NotImplemented(
                "unsupported file format ",
                "(see substrait::ReadRel::LocalFiles::FileOrFiles::file_format)");
        }

        // Handle the URI as appropriate
        switch (item.path_type_case()) {
          case substrait::ReadRel::LocalFiles::FileOrFiles::kUriFile: {
            files.emplace_back(item_uri.path(), fs::FileType::File);
            break;
          }

          case substrait::ReadRel::LocalFiles::FileOrFiles::kUriFolder: {
            RETURN_NOT_OK(DiscoverFilesFromDir(filesystem, item_uri.path(), &files));
            break;
          }

          case substrait::ReadRel::LocalFiles::FileOrFiles::kUriPath: {
            ARROW_ASSIGN_OR_RAISE(auto file_info,
                                  filesystem->GetFileInfo(item_uri.path()));

            switch (file_info.type()) {
              case fs::FileType::File: {
                files.push_back(std::move(file_info));
                break;
              }
              case fs::FileType::Directory: {
                RETURN_NOT_OK(DiscoverFilesFromDir(filesystem, item_uri.path(), &files));
                break;
              }
              case fs::FileType::NotFound:
                return Status::Invalid("Unable to find file for URI path");
              case fs::FileType::Unknown:
                [[fallthrough]];
              default:
                return Status::NotImplemented("URI path is of unknown file type.");
            }
            break;
          }

          case substrait::ReadRel::LocalFiles::FileOrFiles::kUriPathGlob: {
            ARROW_ASSIGN_OR_RAISE(auto globbed_files,
                                  fs::internal::GlobFiles(filesystem, item_uri.path()));
            std::move(globbed_files.begin(), globbed_files.end(),
                      std::back_inserter(files));
            break;
          }

          default: {
            return Status::Invalid("Unrecognized file type in LocalFiles");
          }
        }
      }

      ARROW_ASSIGN_OR_RAISE(auto ds_factory, dataset::FileSystemDatasetFactory::Make(
                                                 std::move(filesystem), std::move(files),
                                                 std::move(format), {}));

      ARROW_ASSIGN_OR_RAISE(auto ds, ds_factory->Finish(base_schema));

      DeclarationInfo scan_declaration{
          acero::Declaration{"scan", dataset::ScanNodeOptions{ds, scan_options}},
          base_schema};

      return ProcessEmit(read, scan_declaration, base_schema);
    }

    case substrait::Rel::RelTypeCase::kFilter: {
      const auto& filter = rel.filter();
      RETURN_NOT_OK(CheckRelCommon(filter, conversion_options));

      if (!filter.has_input()) {
        return Status::Invalid("substrait::FilterRel with no input relation");
      }
      ARROW_ASSIGN_OR_RAISE(auto input,
                            FromProto(filter.input(), ext_set, conversion_options));

      if (!filter.has_condition()) {
        return Status::Invalid("substrait::FilterRel with no condition expression");
      }
      ARROW_ASSIGN_OR_RAISE(auto condition,
                            FromProto(filter.condition(), ext_set, conversion_options));
      DeclarationInfo filter_declaration{
          acero::Declaration::Sequence({
              std::move(input.declaration),
              {"filter", acero::FilterNodeOptions{std::move(condition)}},
          }),
          input.output_schema};

      return ProcessEmit(filter, filter_declaration, input.output_schema);
    }

    case substrait::Rel::RelTypeCase::kProject: {
      const auto& project = rel.project();
      RETURN_NOT_OK(CheckRelCommon(project, conversion_options));
      if (!project.has_input()) {
        return Status::Invalid("substrait::ProjectRel with no input relation");
      }
      ARROW_ASSIGN_OR_RAISE(auto input,
                            FromProto(project.input(), ext_set, conversion_options));

      // NOTE: Substrait ProjectRels *append* columns, while Acero's project node replaces
      // them. Therefore, we need to prefix all the current columns for compatibility.
      std::vector<compute::Expression> expressions;
      int num_columns = input.output_schema->num_fields();
      expressions.reserve(num_columns + project.expressions().size());
      for (int i = 0; i < num_columns; i++) {
        expressions.emplace_back(compute::field_ref(FieldRef(i)));
      }

      int i = 0;
      auto project_schema = input.output_schema;
      for (const auto& expr : project.expressions()) {
        std::shared_ptr<Field> project_field;
        ARROW_ASSIGN_OR_RAISE(compute::Expression des_expr,
                              FromProto(expr, ext_set, conversion_options));
        ARROW_ASSIGN_OR_RAISE(compute::Expression bound_expr,
                              des_expr.Bind(*input.output_schema));
        if (auto* expr_call = bound_expr.call()) {
          project_field = field(expr_call->function_name,
                                expr_call->kernel->signature->out_type().type());
        } else if (auto* field_ref = des_expr.field_ref()) {
          ARROW_ASSIGN_OR_RAISE(FieldPath field_path,
                                field_ref->FindOne(*input.output_schema));
          ARROW_ASSIGN_OR_RAISE(project_field, field_path.Get(*input.output_schema));
        } else if (auto* literal = des_expr.literal()) {
          project_field = field("field_" + ToChars(num_columns + i), literal->type());
        }
        ARROW_ASSIGN_OR_RAISE(
            project_schema,
            project_schema->AddField(num_columns + i, std::move(project_field)));
        i++;
        expressions.emplace_back(des_expr);
      }

      DeclarationInfo project_declaration{
          acero::Declaration::Sequence({
              std::move(input.declaration),
              {"project", acero::ProjectNodeOptions{std::move(expressions)}},
          }),
          project_schema};

      return ProcessEmit(project, project_declaration, project_schema);
    }

    case substrait::Rel::RelTypeCase::kJoin: {
      const auto& join = rel.join();
      RETURN_NOT_OK(CheckRelCommon(join, conversion_options));

      if (!join.has_left()) {
        return Status::Invalid("substrait::JoinRel with no left relation");
      }

      if (!join.has_right()) {
        return Status::Invalid("substrait::JoinRel with no right relation");
      }

      acero::JoinType join_type;
      switch (join.type()) {
        case substrait::JoinRel::JOIN_TYPE_UNSPECIFIED:
          return Status::NotImplemented("Unspecified join type is not supported");
        case substrait::JoinRel::JOIN_TYPE_INNER:
          join_type = acero::JoinType::INNER;
          break;
        case substrait::JoinRel::JOIN_TYPE_OUTER:
          join_type = acero::JoinType::FULL_OUTER;
          break;
        case substrait::JoinRel::JOIN_TYPE_LEFT:
          join_type = acero::JoinType::LEFT_OUTER;
          break;
        case substrait::JoinRel::JOIN_TYPE_RIGHT:
          join_type = acero::JoinType::RIGHT_OUTER;
          break;
        case substrait::JoinRel::JOIN_TYPE_SEMI:
          join_type = acero::JoinType::LEFT_SEMI;
          break;
        case substrait::JoinRel::JOIN_TYPE_ANTI:
          join_type = acero::JoinType::LEFT_ANTI;
          break;
        default:
          return Status::Invalid("Unsupported join type");
      }

      ARROW_ASSIGN_OR_RAISE(auto left,
                            FromProto(join.left(), ext_set, conversion_options));
      ARROW_ASSIGN_OR_RAISE(auto right,
                            FromProto(join.right(), ext_set, conversion_options));

      if (!join.has_expression()) {
        return Status::Invalid("substrait::JoinRel with no expression");
      }

      ARROW_ASSIGN_OR_RAISE(auto expression,
                            FromProto(join.expression(), ext_set, conversion_options));

      const auto* callptr = expression.call();
      if (!callptr) {
        return Status::Invalid(
            "A join rel's expression must be a simple equality between keys but got ",
            expression.ToString());
      }

      acero::JoinKeyCmp join_key_cmp;
      if (callptr->function_name == "equal") {
        join_key_cmp = acero::JoinKeyCmp::EQ;
      } else if (callptr->function_name == "is_not_distinct_from") {
        join_key_cmp = acero::JoinKeyCmp::IS;
      } else {
        return Status::Invalid(
            "Only `equal` or `is_not_distinct_from` are supported for join key "
            "comparison but got ",
            callptr->function_name);
      }

      // Create output schema from left, right relations and join keys
      FieldVector combined_fields = left.output_schema->fields();
      const FieldVector& right_fields = right.output_schema->fields();
      combined_fields.insert(combined_fields.end(), right_fields.begin(),
                             right_fields.end());
      std::shared_ptr<Schema> join_schema = schema(std::move(combined_fields));

      // adjust the join_keys according to Substrait definition where
      // the join fields are defined by considering the `join_schema` which
      // is the combination of the left and right relation schema.

      // TODO: ARROW-16624 Add Suffix support for Substrait
      const auto* left_keys = callptr->arguments[0].field_ref();
      const auto* right_keys = callptr->arguments[1].field_ref();
      // Validating JoinKeys
      if (!left_keys || !right_keys) {
        return Status::Invalid(
            "join condition must include references to both left and right inputs");
      }
      int num_left_fields = left.output_schema->num_fields();
      const auto* right_field_path = right_keys->field_path();
      std::vector<int> adjusted_field_indices(right_field_path->indices());
      adjusted_field_indices[0] -= num_left_fields;
      FieldPath adjusted_right_keys(adjusted_field_indices);
      acero::HashJoinNodeOptions join_options{{std::move(*left_keys)},
                                              {std::move(adjusted_right_keys)}};
      join_options.join_type = join_type;
      join_options.key_cmp = {join_key_cmp};
      acero::Declaration join_dec{"hashjoin", std::move(join_options)};
      join_dec.inputs.emplace_back(std::move(left.declaration));
      join_dec.inputs.emplace_back(std::move(right.declaration));

      DeclarationInfo join_declaration{std::move(join_dec), join_schema};

      return ProcessEmit(join, join_declaration, join_schema);
    }
    case substrait::Rel::RelTypeCase::kAggregate: {
      const auto& aggregate = rel.aggregate();
      RETURN_NOT_OK(CheckRelCommon(aggregate, conversion_options));

      if (!aggregate.has_input()) {
        return Status::Invalid("substrait::AggregateRel with no input relation");
      }

      ARROW_ASSIGN_OR_RAISE(auto input,
                            FromProto(aggregate.input(), ext_set, conversion_options));

      if (aggregate.groupings_size() > 1) {
        return Status::NotImplemented(
            "Grouping sets not supported.  AggregateRel::groupings may not have more "
            "than one item");
      }

      // prepare output schema from aggregates
      auto input_schema = input.output_schema;
      std::vector<FieldRef> keys;
      if (aggregate.groupings_size() > 0) {
        const substrait::AggregateRel::Grouping& group = aggregate.groupings(0);
        int grouping_expr_size = group.grouping_expressions_size();
        keys.reserve(grouping_expr_size);
        for (int exp_id = 0; exp_id < grouping_expr_size; exp_id++) {
          ARROW_ASSIGN_OR_RAISE(
              compute::Expression expr,
              FromProto(group.grouping_expressions(exp_id), ext_set, conversion_options));
          const FieldRef* field_ref = expr.field_ref();
          if (field_ref) {
            keys.emplace_back(std::move(*field_ref));
          } else {
            return Status::Invalid(
                "The grouping expression for an aggregate must be a direct reference.");
          }
        }
      }

      const int measure_size = aggregate.measures_size();
      std::vector<compute::Aggregate> aggregates;
      aggregates.reserve(measure_size);
      for (int measure_id = 0; measure_id < measure_size; measure_id++) {
        const auto& agg_measure = aggregate.measures(measure_id);
        ARROW_ASSIGN_OR_RAISE(
            auto aggregate,
            internal::ParseAggregateMeasure(agg_measure, ext_set, conversion_options,
                                            /*is_hash=*/!keys.empty(), input_schema));
        aggregates.push_back(std::move(aggregate));
      }

      ARROW_ASSIGN_OR_RAISE(auto aggregate_schema,
                            acero::aggregate::MakeOutputSchema(
                                input_schema, keys, /*segment_keys=*/{}, aggregates));

      ARROW_ASSIGN_OR_RAISE(
          auto aggregate_declaration,
          internal::MakeAggregateDeclaration(std::move(input.declaration),
                                             aggregate_schema, std::move(aggregates),
                                             std::move(keys), /*segment_keys=*/{}));

<<<<<<< HEAD
      return ProcessEmit(std::move(aggregate), std::move(aggregate_declaration),
                         std::move(aggregate_schema));
=======
      return ProcessEmit(aggregate, aggregate_declaration,
                         aggregate_declaration.output_schema);
>>>>>>> e488942c
    }

    case substrait::Rel::RelTypeCase::kExtensionLeaf:
    case substrait::Rel::RelTypeCase::kExtensionSingle:
    case substrait::Rel::RelTypeCase::kExtensionMulti: {
      std::vector<DeclarationInfo> ext_rel_inputs;
      ARROW_ASSIGN_OR_RAISE(
          auto ext_rel_info,
          GetExtensionRelationInfo(rel, ext_set, conversion_options, &ext_rel_inputs));
      const auto& ext_decl_info = ext_rel_info.decl_info;
      auto ext_common_opt = GetExtensionRelCommon(rel);
      bool has_emit = ext_common_opt && ext_common_opt->emit_kind_case() ==
                                            substrait::RelCommon::EmitKindCase::kEmit;
      if (!ext_rel_info.field_output_indices) {
        if (!has_emit) {
          return ext_decl_info;
        }
        return Status::NotImplemented("Emit not supported by ",
                                      ext_decl_info.declaration.factory_name);
      }
      // Set up the emit order - an ordered list of indices that specifies an output
      // mapping as expected by Substrait. This is a sublist of [0..N), where N is the
      // total number of input fields across all inputs of the relation, that selects
      // from these input fields.
      std::vector<int> emit_order;
      if (has_emit) {
        // the emit order is defined in the Substrait plan - pick it up
        const auto& emit_info = ext_common_opt->emit();
        emit_order.reserve(emit_info.output_mapping_size());
        for (const auto& emit_idx : emit_info.output_mapping()) {
          emit_order.push_back(emit_idx);
        }
      } else {
        // the emit order is the default output mapping [0..N)
        int emit_size = 0;
        for (const auto& input : ext_rel_inputs) {
          emit_size += input.output_schema->num_fields();
        }
        emit_order.reserve(emit_size);
        for (int emit_idx = 0; emit_idx < emit_size; emit_idx++) {
          emit_order.push_back(emit_idx);
        }
      }
      return ProcessExtensionEmit(ext_decl_info, emit_order,
                                  *ext_rel_info.field_output_indices);
    }

    case substrait::Rel::RelTypeCase::kSet: {
      const auto& set = rel.set();
      RETURN_NOT_OK(CheckRelCommon(set, conversion_options));

      if (set.inputs_size() < 2) {
        return Status::Invalid(
            "substrait::SetRel with inadequate number of input relations, ",
            set.inputs_size());
      }
      substrait::SetRel_SetOp op = set.op();
      // Note: at the moment Acero only supports UNION_ALL operation
      switch (op) {
        case substrait::SetRel::SET_OP_UNSPECIFIED:
        case substrait::SetRel::SET_OP_MINUS_PRIMARY:
        case substrait::SetRel::SET_OP_MINUS_MULTISET:
        case substrait::SetRel::SET_OP_INTERSECTION_PRIMARY:
        case substrait::SetRel::SET_OP_INTERSECTION_MULTISET:
        case substrait::SetRel::SET_OP_UNION_DISTINCT:
          return Status::NotImplemented(
              "NotImplemented union type : ",
              EnumToString(op, *substrait::SetRel_SetOp_descriptor()));
        case substrait::SetRel::SET_OP_UNION_ALL:
          break;
        default:
          return Status::Invalid("Unknown union type");
      }
      int input_size = set.inputs_size();
      acero::Declaration union_declr{"union", acero::ExecNodeOptions{}};
      std::shared_ptr<Schema> union_schema;
      for (int input_id = 0; input_id < input_size; input_id++) {
        ARROW_ASSIGN_OR_RAISE(
            auto input, FromProto(set.inputs(input_id), ext_set, conversion_options));
        union_declr.inputs.emplace_back(std::move(input.declaration));
        if (union_schema == nullptr) {
          union_schema = input.output_schema;
        }
      }

      auto set_declaration = DeclarationInfo{union_declr, union_schema};
      return ProcessEmit(set, set_declaration, union_schema);
    }

    default:
      break;
  }

  return Status::NotImplemented(
      "conversion to arrow::acero::Declaration from Substrait relation ",
      rel.DebugString());
}

namespace {

Result<std::shared_ptr<Schema>> ExtractSchemaToBind(const acero::Declaration& declr) {
  std::shared_ptr<Schema> bind_schema;
  if (declr.factory_name == "scan") {
    const auto& opts = checked_cast<const dataset::ScanNodeOptions&>(*(declr.options));
    bind_schema = opts.dataset->schema();
  } else if (declr.factory_name == "filter") {
    auto input_declr = std::get<acero::Declaration>(declr.inputs[0]);
    ARROW_ASSIGN_OR_RAISE(bind_schema, ExtractSchemaToBind(input_declr));
  } else if (declr.factory_name == "named_table") {
    const auto& opts = checked_cast<const acero::NamedTableNodeOptions&>(*declr.options);
    bind_schema = opts.schema;
  } else if (declr.factory_name == "sink") {
    // Note that the sink has no output_schema
    return bind_schema;
  } else {
    return Status::Invalid("Schema extraction failed, unsupported factory ",
                           declr.factory_name);
  }
  return bind_schema;
}

Result<std::unique_ptr<substrait::ReadRel>> NamedTableRelationConverter(
    const std::shared_ptr<Schema>& schema, const acero::Declaration& declaration,
    ExtensionSet* ext_set, const ConversionOptions& conversion_options) {
  auto read_rel = std::make_unique<substrait::ReadRel>();
  const auto& named_table_options =
      checked_cast<const acero::NamedTableNodeOptions&>(*declaration.options);

  // set schema
  ARROW_ASSIGN_OR_RAISE(auto named_struct, ToProto(*schema, ext_set, conversion_options));
  read_rel->set_allocated_base_schema(named_struct.release());

  if (named_table_options.names.empty()) {
    return Status::Invalid("Table names cannot be empty");
  }

  auto read_rel_tn = std::make_unique<substrait::ReadRel::NamedTable>();
  for (auto& name : named_table_options.names) {
    read_rel_tn->add_names(name);
  }
  read_rel->set_allocated_named_table(read_rel_tn.release());

  return std::move(read_rel);
}

Result<std::unique_ptr<substrait::ReadRel>> ScanRelationConverter(
    const std::shared_ptr<Schema>& schema, const acero::Declaration& declaration,
    ExtensionSet* ext_set, const ConversionOptions& conversion_options) {
  auto read_rel = std::make_unique<substrait::ReadRel>();
  const auto& scan_node_options =
      checked_cast<const dataset::ScanNodeOptions&>(*declaration.options);
  auto dataset =
      dynamic_cast<dataset::FileSystemDataset*>(scan_node_options.dataset.get());
  if (dataset == nullptr) {
    return Status::Invalid(
        "Can only convert scan node with FileSystemDataset to a Substrait plan.");
  }

  // set schema
  ARROW_ASSIGN_OR_RAISE(auto named_struct, ToProto(*schema, ext_set, conversion_options));
  read_rel->set_allocated_base_schema(named_struct.release());

  // set local files
  auto read_rel_lfs = std::make_unique<substrait::ReadRel::LocalFiles>();
  for (const auto& file : dataset->files()) {
    auto read_rel_lfs_ffs =
        std::make_unique<substrait::ReadRel::LocalFiles::FileOrFiles>();
    ARROW_ASSIGN_OR_RAISE(auto uri_path, UriFromAbsolutePath(file));
    read_rel_lfs_ffs->set_uri_path(std::move(uri_path));
    // set file format
    auto format_type_name = dataset->format()->type_name();
    if (format_type_name == "parquet") {
      read_rel_lfs_ffs->set_allocated_parquet(
          new substrait::ReadRel::LocalFiles::FileOrFiles::ParquetReadOptions());
    } else if (format_type_name == "ipc") {
      read_rel_lfs_ffs->set_allocated_arrow(
          new substrait::ReadRel::LocalFiles::FileOrFiles::ArrowReadOptions());
    } else if (format_type_name == "orc") {
      read_rel_lfs_ffs->set_allocated_orc(
          new substrait::ReadRel::LocalFiles::FileOrFiles::OrcReadOptions());
    } else {
      return Status::NotImplemented("Unsupported file type: ", format_type_name);
    }
    read_rel_lfs->mutable_items()->AddAllocated(read_rel_lfs_ffs.release());
  }
  read_rel->set_allocated_local_files(read_rel_lfs.release());
  return std::move(read_rel);
}

Result<std::unique_ptr<substrait::FilterRel>> FilterRelationConverter(
    const std::shared_ptr<Schema>& schema, const acero::Declaration& declaration,
    ExtensionSet* ext_set, const ConversionOptions& conversion_options) {
  auto filter_rel = std::make_unique<substrait::FilterRel>();
  const auto& filter_node_options =
      checked_cast<const acero::FilterNodeOptions&>(*(declaration.options));

  auto filter_expr = filter_node_options.filter_expression;
  compute::Expression bound_expression;
  if (!filter_expr.IsBound()) {
    ARROW_ASSIGN_OR_RAISE(bound_expression, filter_expr.Bind(*schema));
  }

  if (declaration.inputs.size() == 0) {
    return Status::Invalid("Filter node doesn't have an input.");
  }

  // handling input
  auto declr_input = declaration.inputs[0];
  ARROW_ASSIGN_OR_RAISE(auto input_rel, ToProto(std::get<acero::Declaration>(declr_input),
                                                ext_set, conversion_options));
  filter_rel->set_allocated_input(input_rel.release());

  ARROW_ASSIGN_OR_RAISE(auto subs_expr,
                        ToProto(bound_expression, ext_set, conversion_options));
  filter_rel->set_allocated_condition(subs_expr.release());
  return std::move(filter_rel);
}

}  // namespace

Status SerializeAndCombineRelations(const acero::Declaration& declaration,
                                    ExtensionSet* ext_set,
                                    std::unique_ptr<substrait::Rel>* rel,
                                    const ConversionOptions& conversion_options) {
  const auto& factory_name = declaration.factory_name;
  ARROW_ASSIGN_OR_RAISE(auto schema, ExtractSchemaToBind(declaration));
  // Note that the sink declaration factory doesn't exist for serialization as
  // Substrait doesn't deal with a sink node definition

  if (factory_name == "scan") {
    ARROW_ASSIGN_OR_RAISE(
        auto read_rel,
        ScanRelationConverter(schema, declaration, ext_set, conversion_options));
    (*rel)->set_allocated_read(read_rel.release());
  } else if (factory_name == "filter") {
    ARROW_ASSIGN_OR_RAISE(
        auto filter_rel,
        FilterRelationConverter(schema, declaration, ext_set, conversion_options));
    (*rel)->set_allocated_filter(filter_rel.release());
  } else if (factory_name == "named_table") {
    ARROW_ASSIGN_OR_RAISE(
        auto read_rel,
        NamedTableRelationConverter(schema, declaration, ext_set, conversion_options));
    (*rel)->set_allocated_read(read_rel.release());
  } else if (factory_name == "sink") {
    // Generally when a plan is deserialized the declaration will be a sink declaration.
    // Since there is no Sink relation in substrait, this function would be recursively
    // called on the input of the Sink declaration.
    auto sink_input_decl = std::get<acero::Declaration>(declaration.inputs[0]);
    RETURN_NOT_OK(
        SerializeAndCombineRelations(sink_input_decl, ext_set, rel, conversion_options));
  } else {
    return Status::NotImplemented("Factory ", factory_name,
                                  " not implemented for roundtripping.");
  }

  return Status::OK();
}

Result<std::unique_ptr<substrait::Rel>> ToProto(
    const acero::Declaration& declr, ExtensionSet* ext_set,
    const ConversionOptions& conversion_options) {
  auto rel = std::make_unique<substrait::Rel>();
  RETURN_NOT_OK(SerializeAndCombineRelations(declr, ext_set, &rel, conversion_options));
  return std::move(rel);
}

}  // namespace engine
}  // namespace arrow<|MERGE_RESOLUTION|>--- conflicted
+++ resolved
@@ -779,13 +779,8 @@
                                              aggregate_schema, std::move(aggregates),
                                              std::move(keys), /*segment_keys=*/{}));
 
-<<<<<<< HEAD
       return ProcessEmit(std::move(aggregate), std::move(aggregate_declaration),
                          std::move(aggregate_schema));
-=======
-      return ProcessEmit(aggregate, aggregate_declaration,
-                         aggregate_declaration.output_schema);
->>>>>>> e488942c
     }
 
     case substrait::Rel::RelTypeCase::kExtensionLeaf:
