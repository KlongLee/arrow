// Licensed to the Apache Software Foundation (ASF) under one
// or more contributor license agreements.  See the NOTICE file
// distributed with this work for additional information
// regarding copyright ownership.  The ASF licenses this file
// to you under the Apache License, Version 2.0 (the
// "License"); you may not use this file except in compliance
// with the License.  You may obtain a copy of the License at
//
//   http://www.apache.org/licenses/LICENSE-2.0
//
// Unless required by applicable law or agreed to in writing,
// software distributed under the License is distributed on an
// "AS IS" BASIS, WITHOUT WARRANTIES OR CONDITIONS OF ANY
// KIND, either express or implied.  See the License for the
// specific language governing permissions and limitations
// under the License.

#include "arrow/engine/substrait/relation_internal.h"

#include <cstdint>
#include <functional>
#include <iterator>
#include <memory>
#include <string>
#include <string_view>
#include <type_traits>
#include <utility>
#include <variant>
#include <vector>

#include "arrow/compute/api_aggregate.h"
#include "arrow/compute/exec/exec_plan.h"
#include "arrow/compute/exec/expression.h"
#include "arrow/compute/exec/options.h"
#include "arrow/compute/kernel.h"
#include "arrow/dataset/dataset.h"
#include "arrow/dataset/discovery.h"
#include "arrow/dataset/file_base.h"
#include "arrow/dataset/file_ipc.h"
#include "arrow/dataset/file_parquet.h"
#include "arrow/dataset/plan.h"
#include "arrow/dataset/scanner.h"
#include "arrow/datum.h"
#include "arrow/engine/substrait/expression_internal.h"
<<<<<<< HEAD
#include "arrow/engine/substrait/options_internal.h"
=======
#include "arrow/engine/substrait/extension_set.h"
#include "arrow/engine/substrait/options.h"
#include "arrow/engine/substrait/relation.h"
>>>>>>> b21bf749
#include "arrow/engine/substrait/type_internal.h"
#include "arrow/engine/substrait/util.h"
#include "arrow/engine/substrait/util_internal.h"
#include "arrow/filesystem/filesystem.h"
#include "arrow/filesystem/localfs.h"
#include "arrow/filesystem/type_fwd.h"
#include "arrow/filesystem/util_internal.h"
#include "arrow/io/type_fwd.h"
#include "arrow/status.h"
#include "arrow/type.h"
#include "arrow/util/checked_cast.h"
#include "arrow/util/string.h"
#include "arrow/util/uri.h"

namespace arrow {

using internal::checked_cast;
using internal::StartsWith;
using internal::ToChars;
using internal::UriFromAbsolutePath;

namespace engine {

struct EmitInfo {
  std::vector<compute::Expression> expressions;
  std::shared_ptr<Schema> schema;
};

Result<EmitInfo> GetEmitInfo(const substrait::RelCommon& rel_common,
                             const std::shared_ptr<Schema>& input_schema) {
  const auto& emit = rel_common.emit();
  int emit_size = emit.output_mapping_size();
  std::vector<compute::Expression> proj_field_refs(emit_size);
  EmitInfo emit_info;
  FieldVector emit_fields(emit_size);
  for (int i = 0; i < emit_size; i++) {
    int32_t map_id = emit.output_mapping(i);
    proj_field_refs[i] = compute::field_ref(FieldRef(map_id));
    emit_fields[i] = input_schema->field(map_id);
  }
  emit_info.expressions = std::move(proj_field_refs);
  emit_info.schema = schema(std::move(emit_fields));
  return std::move(emit_info);
}

Result<DeclarationInfo> ProcessEmit(std::optional<substrait::RelCommon> rel_common_opt,
                                    const DeclarationInfo& no_emit_declr,
                                    const std::shared_ptr<Schema>& schema) {
  if (rel_common_opt) {
    switch (rel_common_opt->emit_kind_case()) {
      case substrait::RelCommon::EmitKindCase::kDirect:
        return no_emit_declr;
      case substrait::RelCommon::EmitKindCase::kEmit: {
        ARROW_ASSIGN_OR_RAISE(auto emit_info, GetEmitInfo(*rel_common_opt, schema));
        return DeclarationInfo{
            compute::Declaration::Sequence(
                {no_emit_declr.declaration,
                 {"project",
                  compute::ProjectNodeOptions{std::move(emit_info.expressions)}}}),
            std::move(emit_info.schema)};
      }
      default:
        return Status::Invalid("Invalid emit case");
    }
  } else {
    return no_emit_declr;
  }
}

template <typename RelMessage>
Result<DeclarationInfo> ProcessEmit(const RelMessage& rel,
                                    const DeclarationInfo& no_emit_declr,
                                    const std::shared_ptr<Schema>& schema) {
  return ProcessEmit(rel.has_common() ? std::optional(rel.common()) : std::nullopt,
                     no_emit_declr, schema);
}

Result<DeclarationInfo> ProcessExtensionEmit(
    const DeclarationInfo& no_emit_declr, const std::vector<int>& emit_info,
    const std::vector<int>& field_output_indices) {
  const std::shared_ptr<Schema>& input_schema = no_emit_declr.output_schema;
  std::vector<compute::Expression> proj_field_refs;
  proj_field_refs.reserve(emit_info.size());
  FieldVector emit_fields;
  emit_fields.reserve(emit_info.size());

  for (int emit_idx : emit_info) {
    if (emit_idx < 0 || static_cast<size_t>(emit_idx) >= field_output_indices.size()) {
      return Status::Invalid("Out of bounds emit index ", emit_idx);
    }
    int field_idx = field_output_indices[emit_idx];
    if (field_idx < 0) {
      return Status::Invalid("Non-output emit index ", emit_idx);
    }
    proj_field_refs.push_back(compute::field_ref(FieldRef(field_idx)));
    emit_fields.push_back(input_schema->field(field_idx));
  }

  std::shared_ptr<Schema> emit_schema = schema(std::move(emit_fields));

  return DeclarationInfo{
      compute::Declaration::Sequence(
          {no_emit_declr.declaration,
           {"project", compute::ProjectNodeOptions{std::move(proj_field_refs)}}}),
      std::move(emit_schema)};
}

Result<RelationInfo> GetExtensionRelationInfo(
    const substrait::Rel& rel, const ExtensionSet& ext_set,
    const ConversionOptions& conversion_options) {
  switch (rel.rel_type_case()) {
    case substrait::Rel::RelTypeCase::kExtensionLeaf: {
      const auto& ext = rel.extension_leaf();
      DefaultExtensionDetails detail{ext.detail()};
      return conversion_options.extension_provider->MakeRel({}, detail, ext_set);
    }

    case substrait::Rel::RelTypeCase::kExtensionSingle: {
      const auto& ext = rel.extension_single();
      ARROW_ASSIGN_OR_RAISE(DeclarationInfo input,
                            FromProto(ext.input(), ext_set, conversion_options));
      DefaultExtensionDetails detail{ext.detail()};
      return conversion_options.extension_provider->MakeRel({input}, detail, ext_set);
    }

    case substrait::Rel::RelTypeCase::kExtensionMulti: {
      const auto& ext = rel.extension_multi();
      std::vector<DeclarationInfo> inputs;
      for (const auto& input : ext.inputs()) {
        ARROW_ASSIGN_OR_RAISE(auto input_info,
                              FromProto(input, ext_set, conversion_options));
        inputs.push_back(std::move(input_info));
      }
      DefaultExtensionDetails detail{ext.detail()};
      return conversion_options.extension_provider->MakeRel(std::move(inputs), detail,
                                                            ext_set);
    }

    default: {
      return Status::Invalid("Invalid extension relation case ", rel.rel_type_case());
    }
  }
}

std::optional<substrait::RelCommon> GetExtensionRelCommon(const substrait::Rel& rel) {
  switch (rel.rel_type_case()) {
    case substrait::Rel::RelTypeCase::kExtensionLeaf: {
      const auto& ext = rel.extension_leaf();
      return ext.has_common() ? std::optional(ext.common()) : std::nullopt;
    }

    case substrait::Rel::RelTypeCase::kExtensionSingle: {
      const auto& ext = rel.extension_single();
      return ext.has_common() ? std::optional(ext.common()) : std::nullopt;
    }

    case substrait::Rel::RelTypeCase::kExtensionMulti: {
      const auto& ext = rel.extension_multi();
      return ext.has_common() ? std::optional(ext.common()) : std::nullopt;
    }

    default: {
      return std::nullopt;
    }
  }
}

template <typename RelMessage>
Status CheckRelCommon(const RelMessage& rel,
                      const ConversionOptions& conversion_options) {
  if (rel.has_common()) {
    if (rel.common().has_hint() &&
        conversion_options.strictness == ConversionStrictness::EXACT_ROUNDTRIP) {
      return Status::NotImplemented("substrait::RelCommon::Hint");
    }
    if (rel.common().has_advanced_extension()) {
      return Status::NotImplemented("substrait::RelCommon::advanced_extension");
    }
  }
  if (rel.has_advanced_extension()) {
    return Status::NotImplemented("substrait AdvancedExtensions");
  }
  return Status::OK();
}

Status DiscoverFilesFromDir(const std::shared_ptr<fs::LocalFileSystem>& local_fs,
                            const std::string& dirpath,
                            std::vector<fs::FileInfo>* rel_fpaths) {
  // Define a selector for a recursive descent
  fs::FileSelector selector;
  selector.base_dir = dirpath;
  selector.recursive = true;

  ARROW_ASSIGN_OR_RAISE(auto file_infos, local_fs->GetFileInfo(selector));
  for (auto& file_info : file_infos) {
    if (file_info.IsFile()) {
      rel_fpaths->push_back(std::move(file_info));
    }
  }

  return Status::OK();
}

Result<DeclarationInfo> FromProto(const substrait::Rel& rel, const ExtensionSet& ext_set,
                                  const ConversionOptions& conversion_options) {
  static bool dataset_init = false;
  if (!dataset_init) {
    dataset_init = true;
    dataset::internal::Initialize();
  }

  switch (rel.rel_type_case()) {
    case substrait::Rel::RelTypeCase::kRead: {
      const auto& read = rel.read();
      RETURN_NOT_OK(CheckRelCommon(read, conversion_options));

      // Get the base schema for the read relation
      ARROW_ASSIGN_OR_RAISE(auto base_schema,
                            FromProto(read.base_schema(), ext_set, conversion_options));

      auto scan_options = std::make_shared<dataset::ScanOptions>();
      scan_options->use_threads = true;

      if (read.has_filter()) {
        ARROW_ASSIGN_OR_RAISE(scan_options->filter,
                              FromProto(read.filter(), ext_set, conversion_options));
      }

      if (read.has_projection()) {
        return Status::NotImplemented("substrait::ReadRel::projection");
      }

      if (read.has_named_table()) {
        if (!conversion_options.named_table_provider) {
          return Status::Invalid(
              "plan contained a named table but a NamedTableProvider has not been "
              "configured");
        }

        if (read.named_table().names().empty()) {
          return Status::Invalid("names for NamedTable not provided");
        }

        const NamedTableProvider& named_table_provider =
            conversion_options.named_table_provider;
        const substrait::ReadRel::NamedTable& named_table = read.named_table();
        std::vector<std::string> table_names(named_table.names().begin(),
                                             named_table.names().end());
        ARROW_ASSIGN_OR_RAISE(compute::Declaration source_decl,
                              named_table_provider(table_names));

        if (!source_decl.IsValid()) {
          return Status::Invalid("Invalid NamedTable Source");
        }

        return ProcessEmit(std::move(read),
                           DeclarationInfo{std::move(source_decl), base_schema},
                           std::move(base_schema));
      }

      if (!read.has_local_files()) {
        return Status::NotImplemented(
            "substrait::ReadRel with read_type other than LocalFiles");
      }

      if (read.local_files().has_advanced_extension()) {
        return Status::NotImplemented(
            "substrait::ReadRel::LocalFiles::advanced_extension");
      }

      std::shared_ptr<dataset::FileFormat> format;
      auto filesystem = std::make_shared<fs::LocalFileSystem>();
      std::vector<fs::FileInfo> files;

      for (const auto& item : read.local_files().items()) {
        // Validate properties of the `FileOrFiles` item
        if (item.partition_index() != 0) {
          return Status::NotImplemented(
              "non-default substrait::ReadRel::LocalFiles::FileOrFiles::partition_index");
        }

        if (item.start() != 0) {
          return Status::NotImplemented(
              "non-default substrait::ReadRel::LocalFiles::FileOrFiles::start offset");
        }

        if (item.length() != 0) {
          return Status::NotImplemented(
              "non-default substrait::ReadRel::LocalFiles::FileOrFiles::length");
        }

        // Extract and parse the read relation's source URI
        ::arrow::internal::Uri item_uri;
        switch (item.path_type_case()) {
          case substrait::ReadRel::LocalFiles::FileOrFiles::kUriPath:
            RETURN_NOT_OK(item_uri.Parse(item.uri_path()));
            break;

          case substrait::ReadRel::LocalFiles::FileOrFiles::kUriFile:
            RETURN_NOT_OK(item_uri.Parse(item.uri_file()));
            break;

          case substrait::ReadRel::LocalFiles::FileOrFiles::kUriFolder:
            RETURN_NOT_OK(item_uri.Parse(item.uri_folder()));
            break;

          default:
            RETURN_NOT_OK(item_uri.Parse(item.uri_path_glob()));
            break;
        }

        // Validate the URI before processing
        if (!item_uri.is_file_scheme()) {
          return Status::NotImplemented("substrait::ReadRel::LocalFiles item (",
                                        item_uri.ToString(),
                                        ") does not have file scheme (file:///)");
        }

        if (item_uri.port() != -1) {
          return Status::NotImplemented("substrait::ReadRel::LocalFiles item (",
                                        item_uri.ToString(),
                                        ") should not have a port number in path");
        }

        if (!item_uri.query_string().empty()) {
          return Status::NotImplemented("substrait::ReadRel::LocalFiles item (",
                                        item_uri.ToString(),
                                        ") should not have a query string in path");
        }

        switch (item.file_format_case()) {
          case substrait::ReadRel::LocalFiles::FileOrFiles::kParquet:
            format = std::make_shared<dataset::ParquetFileFormat>();
            break;
          case substrait::ReadRel::LocalFiles::FileOrFiles::kArrow:
            format = std::make_shared<dataset::IpcFileFormat>();
            break;
          default:
            return Status::NotImplemented(
                "unsupported file format ",
                "(see substrait::ReadRel::LocalFiles::FileOrFiles::file_format)");
        }

        // Handle the URI as appropriate
        switch (item.path_type_case()) {
          case substrait::ReadRel::LocalFiles::FileOrFiles::kUriFile: {
            files.emplace_back(item_uri.path(), fs::FileType::File);
            break;
          }

          case substrait::ReadRel::LocalFiles::FileOrFiles::kUriFolder: {
            RETURN_NOT_OK(DiscoverFilesFromDir(filesystem, item_uri.path(), &files));
            break;
          }

          case substrait::ReadRel::LocalFiles::FileOrFiles::kUriPath: {
            ARROW_ASSIGN_OR_RAISE(auto file_info,
                                  filesystem->GetFileInfo(item_uri.path()));

            switch (file_info.type()) {
              case fs::FileType::File: {
                files.push_back(std::move(file_info));
                break;
              }
              case fs::FileType::Directory: {
                RETURN_NOT_OK(DiscoverFilesFromDir(filesystem, item_uri.path(), &files));
                break;
              }
              case fs::FileType::NotFound:
                return Status::Invalid("Unable to find file for URI path");
              case fs::FileType::Unknown:
                [[fallthrough]];
              default:
                return Status::NotImplemented("URI path is of unknown file type.");
            }
            break;
          }

          case substrait::ReadRel::LocalFiles::FileOrFiles::kUriPathGlob: {
            ARROW_ASSIGN_OR_RAISE(auto globbed_files,
                                  fs::internal::GlobFiles(filesystem, item_uri.path()));
            std::move(globbed_files.begin(), globbed_files.end(),
                      std::back_inserter(files));
            break;
          }

          default: {
            return Status::Invalid("Unrecognized file type in LocalFiles");
          }
        }
      }

      ARROW_ASSIGN_OR_RAISE(auto ds_factory, dataset::FileSystemDatasetFactory::Make(
                                                 std::move(filesystem), std::move(files),
                                                 std::move(format), {}));

      ARROW_ASSIGN_OR_RAISE(auto ds, ds_factory->Finish(base_schema));

      DeclarationInfo scan_declaration{
          compute::Declaration{"scan", dataset::ScanNodeOptions{ds, scan_options}},
          base_schema};

      return ProcessEmit(std::move(read), std::move(scan_declaration),
                         std::move(base_schema));
    }

    case substrait::Rel::RelTypeCase::kFilter: {
      const auto& filter = rel.filter();
      RETURN_NOT_OK(CheckRelCommon(filter, conversion_options));

      if (!filter.has_input()) {
        return Status::Invalid("substrait::FilterRel with no input relation");
      }
      ARROW_ASSIGN_OR_RAISE(auto input,
                            FromProto(filter.input(), ext_set, conversion_options));

      if (!filter.has_condition()) {
        return Status::Invalid("substrait::FilterRel with no condition expression");
      }
      ARROW_ASSIGN_OR_RAISE(auto condition,
                            FromProto(filter.condition(), ext_set, conversion_options));
      DeclarationInfo filter_declaration{
          compute::Declaration::Sequence({
              std::move(input.declaration),
              {"filter", compute::FilterNodeOptions{std::move(condition)}},
          }),
          input.output_schema};

      return ProcessEmit(std::move(filter), std::move(filter_declaration),
                         input.output_schema);
    }

    case substrait::Rel::RelTypeCase::kProject: {
      const auto& project = rel.project();
      RETURN_NOT_OK(CheckRelCommon(project, conversion_options));
      if (!project.has_input()) {
        return Status::Invalid("substrait::ProjectRel with no input relation");
      }
      ARROW_ASSIGN_OR_RAISE(auto input,
                            FromProto(project.input(), ext_set, conversion_options));

      // NOTE: Substrait ProjectRels *append* columns, while Acero's project node replaces
      // them. Therefore, we need to prefix all the current columns for compatibility.
      std::vector<compute::Expression> expressions;
      int num_columns = input.output_schema->num_fields();
      expressions.reserve(num_columns + project.expressions().size());
      for (int i = 0; i < num_columns; i++) {
        expressions.emplace_back(compute::field_ref(FieldRef(i)));
      }

      int i = 0;
      auto project_schema = input.output_schema;
      for (const auto& expr : project.expressions()) {
        std::shared_ptr<Field> project_field;
        ARROW_ASSIGN_OR_RAISE(compute::Expression des_expr,
                              FromProto(expr, ext_set, conversion_options));
        auto bound_expr = des_expr.Bind(*input.output_schema);
        if (auto* expr_call = bound_expr->call()) {
          project_field = field(expr_call->function_name,
                                expr_call->kernel->signature->out_type().type());
        } else if (auto* field_ref = des_expr.field_ref()) {
          ARROW_ASSIGN_OR_RAISE(FieldPath field_path,
                                field_ref->FindOne(*input.output_schema));
          ARROW_ASSIGN_OR_RAISE(project_field, field_path.Get(*input.output_schema));
        } else if (auto* literal = des_expr.literal()) {
          project_field = field("field_" + ToChars(num_columns + i), literal->type());
        }
        ARROW_ASSIGN_OR_RAISE(
            project_schema,
            project_schema->AddField(num_columns + i, std::move(project_field)));
        i++;
        expressions.emplace_back(des_expr);
      }

      DeclarationInfo project_declaration{
          compute::Declaration::Sequence({
              std::move(input.declaration),
              {"project", compute::ProjectNodeOptions{std::move(expressions)}},
          }),
          project_schema};

      return ProcessEmit(std::move(project), std::move(project_declaration),
                         std::move(project_schema));
    }

    case substrait::Rel::RelTypeCase::kJoin: {
      const auto& join = rel.join();
      RETURN_NOT_OK(CheckRelCommon(join, conversion_options));

      if (!join.has_left()) {
        return Status::Invalid("substrait::JoinRel with no left relation");
      }

      if (!join.has_right()) {
        return Status::Invalid("substrait::JoinRel with no right relation");
      }

      compute::JoinType join_type;
      switch (join.type()) {
        case substrait::JoinRel::JOIN_TYPE_UNSPECIFIED:
          return Status::NotImplemented("Unspecified join type is not supported");
        case substrait::JoinRel::JOIN_TYPE_INNER:
          join_type = compute::JoinType::INNER;
          break;
        case substrait::JoinRel::JOIN_TYPE_OUTER:
          join_type = compute::JoinType::FULL_OUTER;
          break;
        case substrait::JoinRel::JOIN_TYPE_LEFT:
          join_type = compute::JoinType::LEFT_OUTER;
          break;
        case substrait::JoinRel::JOIN_TYPE_RIGHT:
          join_type = compute::JoinType::RIGHT_OUTER;
          break;
        case substrait::JoinRel::JOIN_TYPE_SEMI:
          join_type = compute::JoinType::LEFT_SEMI;
          break;
        case substrait::JoinRel::JOIN_TYPE_ANTI:
          join_type = compute::JoinType::LEFT_ANTI;
          break;
        default:
          return Status::Invalid("Unsupported join type");
      }

      ARROW_ASSIGN_OR_RAISE(auto left,
                            FromProto(join.left(), ext_set, conversion_options));
      ARROW_ASSIGN_OR_RAISE(auto right,
                            FromProto(join.right(), ext_set, conversion_options));

      if (!join.has_expression()) {
        return Status::Invalid("substrait::JoinRel with no expression");
      }

      ARROW_ASSIGN_OR_RAISE(auto expression,
                            FromProto(join.expression(), ext_set, conversion_options));

      const auto* callptr = expression.call();
      if (!callptr) {
        return Status::Invalid(
            "A join rel's expression must be a simple equality between keys but got ",
            expression.ToString());
      }

      compute::JoinKeyCmp join_key_cmp;
      if (callptr->function_name == "equal") {
        join_key_cmp = compute::JoinKeyCmp::EQ;
      } else if (callptr->function_name == "is_not_distinct_from") {
        join_key_cmp = compute::JoinKeyCmp::IS;
      } else {
        return Status::Invalid(
            "Only `equal` or `is_not_distinct_from` are supported for join key "
            "comparison but got ",
            callptr->function_name);
      }

      // Create output schema from left, right relations and join keys
      FieldVector combined_fields = left.output_schema->fields();
      const FieldVector& right_fields = right.output_schema->fields();
      combined_fields.insert(combined_fields.end(), right_fields.begin(),
                             right_fields.end());
      std::shared_ptr<Schema> join_schema = schema(std::move(combined_fields));

      // adjust the join_keys according to Substrait definition where
      // the join fields are defined by considering the `join_schema` which
      // is the combination of the left and right relation schema.

      // TODO: ARROW-16624 Add Suffix support for Substrait
      const auto* left_keys = callptr->arguments[0].field_ref();
      const auto* right_keys = callptr->arguments[1].field_ref();
      // Validating JoinKeys
      if (!left_keys || !right_keys) {
        return Status::Invalid(
            "join condition must include references to both left and right inputs");
      }
      int num_left_fields = left.output_schema->num_fields();
      const auto* right_field_path = right_keys->field_path();
      std::vector<int> adjusted_field_indices(right_field_path->indices());
      adjusted_field_indices[0] -= num_left_fields;
      FieldPath adjusted_right_keys(adjusted_field_indices);
      compute::HashJoinNodeOptions join_options{{std::move(*left_keys)},
                                                {std::move(adjusted_right_keys)}};
      join_options.join_type = join_type;
      join_options.key_cmp = {join_key_cmp};
      compute::Declaration join_dec{"hashjoin", std::move(join_options)};
      join_dec.inputs.emplace_back(std::move(left.declaration));
      join_dec.inputs.emplace_back(std::move(right.declaration));

      DeclarationInfo join_declaration{std::move(join_dec), join_schema};

      return ProcessEmit(std::move(join), std::move(join_declaration),
                         std::move(join_schema));
    }
    case substrait::Rel::RelTypeCase::kAggregate: {
      const auto& aggregate = rel.aggregate();
      RETURN_NOT_OK(CheckRelCommon(aggregate, conversion_options));

      if (!aggregate.has_input()) {
        return Status::Invalid("substrait::AggregateRel with no input relation");
      }

      ARROW_ASSIGN_OR_RAISE(auto input,
                            FromProto(aggregate.input(), ext_set, conversion_options));

      if (aggregate.groupings_size() > 1) {
        return Status::NotImplemented(
            "Grouping sets not supported.  AggregateRel::groupings may not have more "
            "than one item");
      }

      // prepare output schema from aggregates
      auto input_schema = input.output_schema;
      // store key fields to be used when output schema is created
      std::vector<int> key_field_ids;
      std::vector<FieldRef> keys;
      if (aggregate.groupings_size() > 0) {
        const substrait::AggregateRel::Grouping& group = aggregate.groupings(0);
        int grouping_expr_size = group.grouping_expressions_size();
        keys.reserve(grouping_expr_size);
        key_field_ids.reserve(grouping_expr_size);
        for (int exp_id = 0; exp_id < grouping_expr_size; exp_id++) {
          ARROW_ASSIGN_OR_RAISE(
              compute::Expression expr,
              FromProto(group.grouping_expressions(exp_id), ext_set, conversion_options));
          const FieldRef* field_ref = expr.field_ref();
          if (field_ref) {
            ARROW_ASSIGN_OR_RAISE(auto match, field_ref->FindOne(*input_schema));
            key_field_ids.emplace_back(std::move(match[0]));
            keys.emplace_back(std::move(*field_ref));
          } else {
            return Status::Invalid(
                "The grouping expression for an aggregate must be a direct reference.");
          }
        }
      }

      int measure_size = aggregate.measures_size();
      std::vector<compute::Aggregate> aggregates;
      aggregates.reserve(measure_size);
      // store aggregate fields to be used when output schema is created
      std::vector<int> agg_src_field_ids(measure_size);
      for (int measure_id = 0; measure_id < measure_size; measure_id++) {
        const auto& agg_measure = aggregate.measures(measure_id);
        if (agg_measure.has_measure()) {
          if (agg_measure.has_filter()) {
            return Status::NotImplemented("Aggregate filters are not supported.");
          }
          const auto& agg_func = agg_measure.measure();
          ARROW_ASSIGN_OR_RAISE(
              SubstraitCall aggregate_call,
              FromProto(agg_func, !keys.empty(), ext_set, conversion_options));
          ExtensionIdRegistry::SubstraitAggregateToArrow converter;
          if (aggregate_call.id().uri.empty() || aggregate_call.id().uri[0] == '/') {
            ARROW_ASSIGN_OR_RAISE(
                converter, ext_set.registry()->GetSubstraitAggregateToArrowFallback(
                               aggregate_call.id().name));
          } else {
            ARROW_ASSIGN_OR_RAISE(
                converter,
                ext_set.registry()->GetSubstraitAggregateToArrow(aggregate_call.id()));
          }
          ARROW_ASSIGN_OR_RAISE(compute::Aggregate arrow_agg, converter(aggregate_call));

          // find aggregate field ids from schema
          const auto field_ref = arrow_agg.target;
          ARROW_ASSIGN_OR_RAISE(auto match, field_ref.FindOne(*input_schema));
          agg_src_field_ids[measure_id] = match[0];

          aggregates.push_back(std::move(arrow_agg));
        } else {
          return Status::Invalid("substrait::AggregateFunction not provided");
        }
      }
      FieldVector output_fields;
      output_fields.reserve(key_field_ids.size() + agg_src_field_ids.size());
      // extract aggregate fields to output schema
      for (int id = 0; id < static_cast<int>(agg_src_field_ids.size()); id++) {
        output_fields.emplace_back(input_schema->field(agg_src_field_ids[id]));
      }
      // extract key fields to output schema
      for (int id = 0; id < static_cast<int>(key_field_ids.size()); id++) {
        output_fields.emplace_back(input_schema->field(key_field_ids[id]));
      }

      std::shared_ptr<Schema> aggregate_schema = schema(std::move(output_fields));

      DeclarationInfo aggregate_declaration{
          compute::Declaration::Sequence(
              {std::move(input.declaration),
               {"aggregate", compute::AggregateNodeOptions{aggregates, keys}}}),
          aggregate_schema};

      return ProcessEmit(std::move(aggregate), std::move(aggregate_declaration),
                         std::move(aggregate_schema));
    }

<<<<<<< HEAD
    case substrait::Rel::RelTypeCase::kExtensionLeaf:
    case substrait::Rel::RelTypeCase::kExtensionSingle:
    case substrait::Rel::RelTypeCase::kExtensionMulti: {
      ARROW_ASSIGN_OR_RAISE(auto ext_rel_info,
                            GetExtensionRelationInfo(rel, ext_set, conversion_options));
      const auto& ext_decl_info = ext_rel_info.decl_info;
      auto ext_common_opt = GetExtensionRelCommon(rel);
      bool has_emit = ext_common_opt && ext_common_opt->emit_kind_case() ==
                                            substrait::RelCommon::EmitKindCase::kEmit;
      if (!ext_rel_info.field_output_indices) {
        if (!has_emit) {
          return ProcessEmit(ext_common_opt, ext_decl_info, ext_decl_info.output_schema);
        }
        return Status::NotImplemented("Emit not supported by ",
                                      ext_decl_info.declaration.factory_name);
      }
      std::vector<int> emit_order;
      if (has_emit) {
        const auto& emit_info = ext_common_opt->emit();
        emit_order.reserve(emit_info.output_mapping_size());
        for (const auto& emit_idx : emit_info.output_mapping()) {
          emit_order.push_back(emit_idx);
        }
      } else {
        // default output mapping
        int emit_size = 0;
        for (const auto& input : ext_rel_info.inputs) {
          emit_size += input.output_schema->num_fields();
        }
        emit_order.reserve(emit_size);
        for (int emit_idx = 0; emit_idx < emit_size; emit_idx++) {
          emit_order.push_back(emit_idx);
        }
      }
      return ProcessExtensionEmit(std::move(ext_decl_info), emit_order,
                                  *ext_rel_info.field_output_indices);
=======
    case substrait::Rel::RelTypeCase::kSet: {
      const auto& set = rel.set();
      RETURN_NOT_OK(CheckRelCommon(set, conversion_options));

      if (set.inputs_size() < 2) {
        return Status::Invalid(
            "substrait::SetRel with inadequate number of input relations, ",
            set.inputs_size());
      }
      substrait::SetRel_SetOp op = set.op();
      // Note: at the moment Acero only supports UNION_ALL operation
      switch (op) {
        case substrait::SetRel::SET_OP_UNSPECIFIED:
        case substrait::SetRel::SET_OP_MINUS_PRIMARY:
        case substrait::SetRel::SET_OP_MINUS_MULTISET:
        case substrait::SetRel::SET_OP_INTERSECTION_PRIMARY:
        case substrait::SetRel::SET_OP_INTERSECTION_MULTISET:
        case substrait::SetRel::SET_OP_UNION_DISTINCT:
          return Status::NotImplemented(
              "NotImplemented union type : ",
              EnumToString(op, *substrait::SetRel_SetOp_descriptor()));
        case substrait::SetRel::SET_OP_UNION_ALL:
          break;
        default:
          return Status::Invalid("Unknown union type");
      }
      int input_size = set.inputs_size();
      compute::Declaration union_declr{"union", compute::ExecNodeOptions{}};
      std::shared_ptr<Schema> union_schema;
      for (int input_id = 0; input_id < input_size; input_id++) {
        ARROW_ASSIGN_OR_RAISE(
            auto input, FromProto(set.inputs(input_id), ext_set, conversion_options));
        union_declr.inputs.emplace_back(std::move(input.declaration));
        if (union_schema == nullptr) {
          union_schema = input.output_schema;
        }
      }

      auto set_declaration = DeclarationInfo{union_declr, union_schema};
      return ProcessEmit(std::move(set), std::move(set_declaration),
                         std::move(union_schema));
>>>>>>> b21bf749
    }

    default:
      break;
  }

  return Status::NotImplemented(
      "conversion to arrow::compute::Declaration from Substrait relation ",
      rel.DebugString());
}

namespace {

Result<std::shared_ptr<Schema>> ExtractSchemaToBind(const compute::Declaration& declr) {
  std::shared_ptr<Schema> bind_schema;
  if (declr.factory_name == "scan") {
    const auto& opts = checked_cast<const dataset::ScanNodeOptions&>(*(declr.options));
    bind_schema = opts.dataset->schema();
  } else if (declr.factory_name == "filter") {
    auto input_declr = std::get<compute::Declaration>(declr.inputs[0]);
    ARROW_ASSIGN_OR_RAISE(bind_schema, ExtractSchemaToBind(input_declr));
  } else if (declr.factory_name == "named_table") {
    const auto& opts =
        checked_cast<const compute::NamedTableNodeOptions&>(*declr.options);
    bind_schema = opts.schema;
  } else if (declr.factory_name == "sink") {
    // Note that the sink has no output_schema
    return bind_schema;
  } else {
    return Status::Invalid("Schema extraction failed, unsupported factory ",
                           declr.factory_name);
  }
  return bind_schema;
}

Result<std::unique_ptr<substrait::ReadRel>> NamedTableRelationConverter(
    const std::shared_ptr<Schema>& schema, const compute::Declaration& declaration,
    ExtensionSet* ext_set, const ConversionOptions& conversion_options) {
  auto read_rel = std::make_unique<substrait::ReadRel>();
  const auto& named_table_options =
      checked_cast<const compute::NamedTableNodeOptions&>(*declaration.options);

  // set schema
  ARROW_ASSIGN_OR_RAISE(auto named_struct, ToProto(*schema, ext_set, conversion_options));
  read_rel->set_allocated_base_schema(named_struct.release());

  if (named_table_options.names.empty()) {
    return Status::Invalid("Table names cannot be empty");
  }

  auto read_rel_tn = std::make_unique<substrait::ReadRel::NamedTable>();
  for (auto& name : named_table_options.names) {
    read_rel_tn->add_names(name);
  }
  read_rel->set_allocated_named_table(read_rel_tn.release());

  return std::move(read_rel);
}

Result<std::unique_ptr<substrait::ReadRel>> ScanRelationConverter(
    const std::shared_ptr<Schema>& schema, const compute::Declaration& declaration,
    ExtensionSet* ext_set, const ConversionOptions& conversion_options) {
  auto read_rel = std::make_unique<substrait::ReadRel>();
  const auto& scan_node_options =
      checked_cast<const dataset::ScanNodeOptions&>(*declaration.options);
  auto dataset =
      dynamic_cast<dataset::FileSystemDataset*>(scan_node_options.dataset.get());
  if (dataset == nullptr) {
    return Status::Invalid(
        "Can only convert scan node with FileSystemDataset to a Substrait plan.");
  }

  // set schema
  ARROW_ASSIGN_OR_RAISE(auto named_struct, ToProto(*schema, ext_set, conversion_options));
  read_rel->set_allocated_base_schema(named_struct.release());

  // set local files
  auto read_rel_lfs = std::make_unique<substrait::ReadRel::LocalFiles>();
  for (const auto& file : dataset->files()) {
    auto read_rel_lfs_ffs =
        std::make_unique<substrait::ReadRel::LocalFiles::FileOrFiles>();
    read_rel_lfs_ffs->set_uri_path(UriFromAbsolutePath(file));
    // set file format
    auto format_type_name = dataset->format()->type_name();
    if (format_type_name == "parquet") {
      read_rel_lfs_ffs->set_allocated_parquet(
          new substrait::ReadRel::LocalFiles::FileOrFiles::ParquetReadOptions());
    } else if (format_type_name == "ipc") {
      read_rel_lfs_ffs->set_allocated_arrow(
          new substrait::ReadRel::LocalFiles::FileOrFiles::ArrowReadOptions());
    } else if (format_type_name == "orc") {
      read_rel_lfs_ffs->set_allocated_orc(
          new substrait::ReadRel::LocalFiles::FileOrFiles::OrcReadOptions());
    } else {
      return Status::NotImplemented("Unsupported file type: ", format_type_name);
    }
    read_rel_lfs->mutable_items()->AddAllocated(read_rel_lfs_ffs.release());
  }
  read_rel->set_allocated_local_files(read_rel_lfs.release());
  return std::move(read_rel);
}

Result<std::unique_ptr<substrait::FilterRel>> FilterRelationConverter(
    const std::shared_ptr<Schema>& schema, const compute::Declaration& declaration,
    ExtensionSet* ext_set, const ConversionOptions& conversion_options) {
  auto filter_rel = std::make_unique<substrait::FilterRel>();
  const auto& filter_node_options =
      checked_cast<const compute::FilterNodeOptions&>(*(declaration.options));

  auto filter_expr = filter_node_options.filter_expression;
  compute::Expression bound_expression;
  if (!filter_expr.IsBound()) {
    ARROW_ASSIGN_OR_RAISE(bound_expression, filter_expr.Bind(*schema));
  }

  if (declaration.inputs.size() == 0) {
    return Status::Invalid("Filter node doesn't have an input.");
  }

  // handling input
  auto declr_input = declaration.inputs[0];
  ARROW_ASSIGN_OR_RAISE(
      auto input_rel,
      ToProto(std::get<compute::Declaration>(declr_input), ext_set, conversion_options));
  filter_rel->set_allocated_input(input_rel.release());

  ARROW_ASSIGN_OR_RAISE(auto subs_expr,
                        ToProto(bound_expression, ext_set, conversion_options));
  filter_rel->set_allocated_condition(subs_expr.release());
  return std::move(filter_rel);
}

}  // namespace

Status SerializeAndCombineRelations(const compute::Declaration& declaration,
                                    ExtensionSet* ext_set,
                                    std::unique_ptr<substrait::Rel>* rel,
                                    const ConversionOptions& conversion_options) {
  const auto& factory_name = declaration.factory_name;
  ARROW_ASSIGN_OR_RAISE(auto schema, ExtractSchemaToBind(declaration));
  // Note that the sink declaration factory doesn't exist for serialization as
  // Substrait doesn't deal with a sink node definition

  if (factory_name == "scan") {
    ARROW_ASSIGN_OR_RAISE(
        auto read_rel,
        ScanRelationConverter(schema, declaration, ext_set, conversion_options));
    (*rel)->set_allocated_read(read_rel.release());
  } else if (factory_name == "filter") {
    ARROW_ASSIGN_OR_RAISE(
        auto filter_rel,
        FilterRelationConverter(schema, declaration, ext_set, conversion_options));
    (*rel)->set_allocated_filter(filter_rel.release());
  } else if (factory_name == "named_table") {
    ARROW_ASSIGN_OR_RAISE(
        auto read_rel,
        NamedTableRelationConverter(schema, declaration, ext_set, conversion_options));
    (*rel)->set_allocated_read(read_rel.release());
  } else if (factory_name == "sink") {
    // Generally when a plan is deserialized the declaration will be a sink declaration.
    // Since there is no Sink relation in substrait, this function would be recursively
    // called on the input of the Sink declaration.
    auto sink_input_decl = std::get<compute::Declaration>(declaration.inputs[0]);
    RETURN_NOT_OK(
        SerializeAndCombineRelations(sink_input_decl, ext_set, rel, conversion_options));
  } else {
    return Status::NotImplemented("Factory ", factory_name,
                                  " not implemented for roundtripping.");
  }

  return Status::OK();
}

Result<std::unique_ptr<substrait::Rel>> ToProto(
    const compute::Declaration& declr, ExtensionSet* ext_set,
    const ConversionOptions& conversion_options) {
  auto rel = std::make_unique<substrait::Rel>();
  RETURN_NOT_OK(SerializeAndCombineRelations(declr, ext_set, &rel, conversion_options));
  return std::move(rel);
}

}  // namespace engine
}  // namespace arrow<|MERGE_RESOLUTION|>--- conflicted
+++ resolved
@@ -42,13 +42,10 @@
 #include "arrow/dataset/scanner.h"
 #include "arrow/datum.h"
 #include "arrow/engine/substrait/expression_internal.h"
-<<<<<<< HEAD
-#include "arrow/engine/substrait/options_internal.h"
-=======
 #include "arrow/engine/substrait/extension_set.h"
 #include "arrow/engine/substrait/options.h"
+#include "arrow/engine/substrait/options_internal.h"
 #include "arrow/engine/substrait/relation.h"
->>>>>>> b21bf749
 #include "arrow/engine/substrait/type_internal.h"
 #include "arrow/engine/substrait/util.h"
 #include "arrow/engine/substrait/util_internal.h"
@@ -743,7 +740,6 @@
                          std::move(aggregate_schema));
     }
 
-<<<<<<< HEAD
     case substrait::Rel::RelTypeCase::kExtensionLeaf:
     case substrait::Rel::RelTypeCase::kExtensionSingle:
     case substrait::Rel::RelTypeCase::kExtensionMulti: {
@@ -780,7 +776,8 @@
       }
       return ProcessExtensionEmit(std::move(ext_decl_info), emit_order,
                                   *ext_rel_info.field_output_indices);
-=======
+    }
+
     case substrait::Rel::RelTypeCase::kSet: {
       const auto& set = rel.set();
       RETURN_NOT_OK(CheckRelCommon(set, conversion_options));
@@ -822,7 +819,6 @@
       auto set_declaration = DeclarationInfo{union_declr, union_schema};
       return ProcessEmit(std::move(set), std::move(set_declaration),
                          std::move(union_schema));
->>>>>>> b21bf749
     }
 
     default:
