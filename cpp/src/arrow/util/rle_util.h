// Licensed to the Apache Software Foundation (ASF) under one
// or more contributor license agreements.  See the NOTICE file
// distributed with this work for additional information
// regarding copyright ownership.  The ASF licenses this file
// to you under the Apache License, Version 2.0 (the
// "License"); you may not use this file except in compliance
// with the License.  You may obtain a copy of the License at
//
//   http://www.apache.org/licenses/LICENSE-2.0
//
// Unless required by applicable law or agreed to in writing,
// software distributed under the License is distributed on an
// "AS IS" BASIS, WITHOUT WARRANTIES OR CONDITIONS OF ANY
// KIND, either express or implied.  See the License for the
// specific language governing permissions and limitations
// under the License.

#pragma once

#include <algorithm>
#include <cstdint>

#include "arrow/util/logging.h"
#include "arrow/util/macros.h"
<<<<<<< HEAD
=======

#include "arrow/array/data.h"
>>>>>>> f883b8ff

namespace arrow {
namespace rle_util {

int64_t FindPhysicalOffset(const int64_t* accumulated_run_lengths,
                           int64_t physical_length, int64_t logical_offset);

static const int64_t* RunEnds(const ArraySpan& span) {
  return span.GetValues<const int64_t>(0, /*absolute_offset=*/0);
}

static const ArraySpan& DataArray(const ArraySpan& span) { return span.child_data[0]; }

template <typename CallbackType>
void VisitMergedRuns(const ArraySpan& a, const ArraySpan& b, CallbackType callback) {
  const int64_t a_physical_offset =
      rle_util::FindPhysicalOffset(RunEnds(a), DataArray(a).length, a.offset);
  const int64_t b_physical_offset =
      rle_util::FindPhysicalOffset(RunEnds(b), DataArray(b).length, b.offset);

  ARROW_DCHECK_EQ(a.length, b.length);
  const int64_t logical_length = a.length;

  // run indices from the start of the run ends buffers without offset
  int64_t a_run_index = a_physical_offset;
  int64_t b_run_index = b_physical_offset;
  int64_t logical_position = 0;

  while (logical_position < logical_length) {
    // logical indices of the end of the run we are currently in in each input
    const int64_t a_run_end = RunEnds(a)[a_run_index] - a.offset;
    const int64_t b_run_end = RunEnds(b)[b_run_index] - b.offset;

    ARROW_DCHECK_GT(a_run_end, logical_position);
    ARROW_DCHECK_GT(b_run_end, logical_position);

    const int64_t merged_run_end = std::min(a_run_end, b_run_end);
    const int64_t merged_run_length = merged_run_end - logical_position;

    // callback to code that wants to work on the data - we give it physical indices
    // including all offsets. This includes the additional offset the data array may have.
    callback(merged_run_length, a_run_index + DataArray(a).offset,
             b_run_index + DataArray(b).offset);

    logical_position = merged_run_end;
    if (logical_position == a_run_end) {
      a_run_index++;
    }
    if (logical_position == b_run_end) {
      b_run_index++;
    }
  }
}

// TODO: this may fit better into some testing header
void AddArtificialOffsetInChildArray(ArrayData* array, int64_t offset);

}  // namespace rle_util
}  // namespace arrow<|MERGE_RESOLUTION|>--- conflicted
+++ resolved
@@ -22,11 +22,8 @@
 
 #include "arrow/util/logging.h"
 #include "arrow/util/macros.h"
-<<<<<<< HEAD
-=======
 
 #include "arrow/array/data.h"
->>>>>>> f883b8ff
 
 namespace arrow {
 namespace rle_util {
