--- conflicted
+++ resolved
@@ -92,7 +92,6 @@
 
 namespace internal {
 
-<<<<<<< HEAD
 std::vector<util::string_view> SplitString(util::string_view v, char delimiter) {
   std::vector<util::string_view> parts;
   size_t start = 0, end;
@@ -107,13 +106,9 @@
   return parts;
 }
 
-std::string JoinStrings(const std::vector<util::string_view>& strings,
-                        util::string_view delimiter) {
-=======
 template <typename StringLike>
 static std::string JoinStringLikes(const std::vector<StringLike>& strings,
                                    util::string_view delimiter) {
->>>>>>> 924449eb
   if (strings.size() == 0) {
     return "";
   }
