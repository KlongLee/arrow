--- conflicted
+++ resolved
@@ -189,13 +189,7 @@
       GetFragmentScanOptions<CsvFragmentScanOptions>(
           kCsvTypeName, scan_options.get(), format.default_fragment_scan_options));
   ARROW_ASSIGN_OR_RAISE(auto reader_options, GetReadOptions(format, scan_options));
-<<<<<<< HEAD
-=======
-  ARROW_ASSIGN_OR_RAISE(auto input, source.OpenCompressed());
-  if (fragment_scan_options->stream_transform_func) {
-    ARROW_ASSIGN_OR_RAISE(input, fragment_scan_options->stream_transform_func(input));
-  }
->>>>>>> 99b57e84
+
   const auto& path = source.path();
 
   auto actual_compression = Compression::type::UNCOMPRESSED;
@@ -217,6 +211,9 @@
   // input stream and will be read sequentially.
   if (actual_compression == Compression::type::UNCOMPRESSED) {
     ARROW_ASSIGN_OR_RAISE(auto input, source.Open())
+    if (fragment_scan_options->stream_transform_func) {
+      ARROW_ASSIGN_OR_RAISE(input, fragment_scan_options->stream_transform_func(input));
+    }
     reader_fut = DeferNotOk(input->io_context().executor()->Submit(
         [=]() -> Future<std::shared_ptr<csv::StreamingReader>> {
           ARROW_ASSIGN_OR_RAISE(auto temp_first_block,
@@ -234,6 +231,9 @@
         }));
   } else {
     ARROW_ASSIGN_OR_RAISE(auto input, source.OpenCompressed());
+    if (fragment_scan_options->stream_transform_func) {
+      ARROW_ASSIGN_OR_RAISE(input, fragment_scan_options->stream_transform_func(input));
+    }
     ARROW_ASSIGN_OR_RAISE(
         input, io::BufferedInputStream::Create(reader_options.block_size,
                                                default_memory_pool(), std::move(input)));
