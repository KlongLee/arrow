// Licensed to the Apache Software Foundation (ASF) under one
// or more contributor license agreements.  See the NOTICE file
// distributed with this work for additional information
// regarding copyright ownership.  The ASF licenses this file
// to you under the Apache License, Version 2.0 (the
// "License"); you may not use this file except in compliance
// with the License.  You may obtain a copy of the License at
//
//   http://www.apache.org/licenses/LICENSE-2.0
//
// Unless required by applicable law or agreed to in writing,
// software distributed under the License is distributed on an
// "AS IS" BASIS, WITHOUT WARRANTIES OR CONDITIONS OF ANY
// KIND, either express or implied.  See the License for the
// specific language governing permissions and limitations
// under the License.

#include "arrow/dataset/dataset_writer.h"

#include <deque>
#include <memory>
#include <mutex>
#include <unordered_map>
#include <unordered_set>

#include "arrow/filesystem/path_util.h"
#include "arrow/record_batch.h"
#include "arrow/result.h"
#include "arrow/table.h"
#include "arrow/util/future.h"
#include "arrow/util/logging.h"
#include "arrow/util/map.h"
#include "arrow/util/string.h"
#include "arrow/util/tracing_internal.h"

using namespace std::string_view_literals;  // NOLINT

namespace arrow {

using internal::Executor;
using internal::ToChars;

namespace dataset {
namespace internal {

namespace {

constexpr std::string_view kIntegerToken = "{i}";

class Throttle {
 public:
  explicit Throttle(uint64_t max_value) : max_value_(max_value) {}

  bool Unthrottled() const { return max_value_ <= 0; }

  Future<> Acquire(uint64_t values) {
    if (Unthrottled()) {
      return Future<>::MakeFinished();
    }
    std::lock_guard<std::mutex> lg(mutex_);
    if (values + current_value_ > max_value_) {
      in_waiting_ = values;
      backpressure_ = Future<>::Make();
    } else {
      current_value_ += values;
    }
    return backpressure_;
  }

  void Release(uint64_t values) {
    if (Unthrottled()) {
      return;
    }
    Future<> to_complete;
    {
      std::lock_guard<std::mutex> lg(mutex_);
      current_value_ -= values;
      if (in_waiting_ > 0 && in_waiting_ + current_value_ <= max_value_) {
        in_waiting_ = 0;
        to_complete = backpressure_;
      }
    }
    if (to_complete.is_valid()) {
      to_complete.MarkFinished();
    }
  }

 private:
  Future<> backpressure_ = Future<>::MakeFinished();
  const uint64_t max_value_;
  uint64_t in_waiting_ = 0;
  uint64_t current_value_ = 0;
  std::mutex mutex_;
};

struct DatasetWriterState {
  DatasetWriterState(uint64_t rows_in_flight, uint64_t max_open_files,
                     uint64_t max_rows_staged)
      : rows_in_flight_throttle(rows_in_flight),
        open_files_throttle(max_open_files),
        staged_rows_count(0),
        max_rows_staged(max_rows_staged) {}

  bool StagingFull() const { return staged_rows_count.load() >= max_rows_staged; }

  // Throttle for how many rows the dataset writer will allow to be in process memory
  // When this is exceeded the dataset writer will pause / apply backpressure
  Throttle rows_in_flight_throttle;
  // Control for how many files the dataset writer will open.  When this is exceeded
  // the dataset writer will pause and it will also close the largest open file.
  Throttle open_files_throttle;
  // Control for how many rows the dataset writer will allow to be staged.  A row is
  // staged if it is waiting for more rows to reach minimum_batch_size.  If this is
  // exceeded then the largest staged batch is unstaged (no backpressure is applied)
  std::atomic<uint64_t> staged_rows_count;
  // If too many rows get staged we will end up with poor performance and, if more rows
  // are staged than max_rows_queued we will end up with deadlock.  To avoid this, once
  // we have too many staged rows we just ignore min_rows_per_group
  const uint64_t max_rows_staged;
  // Mutex to guard access to the file visitors in the writer options
  std::mutex visitors_mutex;
};

Result<std::shared_ptr<FileWriter>> OpenWriter(
    const FileSystemDatasetWriteOptions& write_options, std::shared_ptr<Schema> schema,
    const std::string& filename) {
  ARROW_ASSIGN_OR_RAISE(std::shared_ptr<io::OutputStream> out_stream,
                        write_options.filesystem->OpenOutputStream(filename));
  return write_options.format()->MakeWriter(std::move(out_stream), std::move(schema),
                                            write_options.file_write_options,
                                            {write_options.filesystem, filename});
}

class DatasetWriterFileQueue {
 public:
  explicit DatasetWriterFileQueue(const std::shared_ptr<Schema>& schema,
                                  const FileSystemDatasetWriteOptions& options,
                                  DatasetWriterState* writer_state)
      : options_(options), schema_(schema), writer_state_(writer_state) {}

  void Start(util::AsyncTaskScheduler* file_tasks, const std::string& filename) {
    file_tasks_ = file_tasks;
    // Because the scheduler runs one task at a time we know the writer will
    // be opened before any attempt to write
    file_tasks_->AddSimpleTask(
        [this, filename] {
          Executor* io_executor = options_.filesystem->io_context().executor();
          return DeferNotOk(io_executor->Submit([this, filename]() {
            ARROW_ASSIGN_OR_RAISE(writer_, OpenWriter(options_, schema_, filename));
            return Status::OK();
          }));
        },
        "DatasetWriter::OpenWriter"sv);
  }

  Result<std::shared_ptr<RecordBatch>> PopStagedBatch() {
    std::vector<std::shared_ptr<RecordBatch>> batches_to_write;
    uint64_t num_rows = 0;
    while (!staged_batches_.empty()) {
      std::shared_ptr<RecordBatch> next = std::move(staged_batches_.front());
      staged_batches_.pop_front();
      if (num_rows + next->num_rows() <= options_.max_rows_per_group) {
        num_rows += next->num_rows();
        batches_to_write.push_back(std::move(next));
        if (num_rows == options_.max_rows_per_group) {
          break;
        }
      } else {
        uint64_t remaining = options_.max_rows_per_group - num_rows;
        std::shared_ptr<RecordBatch> next_partial =
            next->Slice(0, static_cast<int64_t>(remaining));
        batches_to_write.push_back(std::move(next_partial));
        std::shared_ptr<RecordBatch> next_remainder =
            next->Slice(static_cast<int64_t>(remaining));
        staged_batches_.push_front(std::move(next_remainder));
        break;
      }
    }
    DCHECK_GT(batches_to_write.size(), 0);
    ARROW_ASSIGN_OR_RAISE(std::shared_ptr<Table> table,
                          Table::FromRecordBatches(batches_to_write));
    return table->CombineChunksToBatch();
  }

  void ScheduleBatch(std::shared_ptr<RecordBatch> batch) {
    file_tasks_->AddSimpleTask(
        [self = this, batch = std::move(batch)]() {
          return self->WriteNext(std::move(batch));
        },
        "DatasetWriter::WriteBatch"sv);
  }

  Result<int64_t> PopAndDeliverStagedBatch() {
    ARROW_ASSIGN_OR_RAISE(std::shared_ptr<RecordBatch> next_batch, PopStagedBatch());
    int64_t rows_popped = next_batch->num_rows();
    rows_currently_staged_ -= next_batch->num_rows();
    ScheduleBatch(std::move(next_batch));
    return rows_popped;
  }

  // Stage batches, popping and delivering batches if enough data has arrived
  Status Push(std::shared_ptr<RecordBatch> batch) {
    uint64_t delta_staged = batch->num_rows();
    rows_currently_staged_ += delta_staged;
    staged_batches_.push_back(std::move(batch));
    while (!staged_batches_.empty() &&
           (writer_state_->StagingFull() ||
            rows_currently_staged_ >= options_.min_rows_per_group)) {
      ARROW_ASSIGN_OR_RAISE(int64_t rows_popped, PopAndDeliverStagedBatch());
      delta_staged -= rows_popped;
    }
    // Note, delta_staged may be negative if we were able to deliver some data
    writer_state_->staged_rows_count += delta_staged;
    return Status::OK();
  }

  Status Finish() {
    writer_state_->staged_rows_count -= rows_currently_staged_;
    while (!staged_batches_.empty()) {
      RETURN_NOT_OK(PopAndDeliverStagedBatch());
    }
    // At this point all write tasks have been added.  Because the scheduler
    // is a 1-task FIFO we know this task will run at the very end and can
    // add it now.
    file_tasks_->AddSimpleTask([this] { return DoFinish(); },
                               "DatasetWriter::FinishFile"sv);
    return Status::OK();
  }

 private:
  Future<> WriteNext(std::shared_ptr<RecordBatch> next) {
    // May want to prototype / measure someday pushing the async write down further
    return DeferNotOk(options_.filesystem->io_context().executor()->Submit(
        [self = this, batch = std::move(next)]() {
          int64_t rows_to_release = batch->num_rows();
          Status status = self->writer_->Write(batch);
          self->writer_state_->rows_in_flight_throttle.Release(rows_to_release);
          return status;
        }));
  }

  Future<> DoFinish() {
    {
      std::lock_guard<std::mutex> lg(writer_state_->visitors_mutex);
      RETURN_NOT_OK(options_.writer_pre_finish(writer_.get()));
    }
    return writer_->Finish().Then([this]() {
      std::lock_guard<std::mutex> lg(writer_state_->visitors_mutex);
      return options_.writer_post_finish(writer_.get());
    });
  }

  const FileSystemDatasetWriteOptions& options_;
  const std::shared_ptr<Schema>& schema_;
  DatasetWriterState* writer_state_;
  std::shared_ptr<FileWriter> writer_;
  // Batches are accumulated here until they are large enough to write out at which
  // point they are merged together and added to write_queue_
  std::deque<std::shared_ptr<RecordBatch>> staged_batches_;
  uint64_t rows_currently_staged_ = 0;
  util::AsyncTaskScheduler* file_tasks_ = nullptr;
};

struct WriteTask {
  std::string filename;
  uint64_t num_rows;
};

class DatasetWriterDirectoryQueue {
 public:
  DatasetWriterDirectoryQueue(util::AsyncTaskScheduler* scheduler, std::string directory,
                              std::string prefix, std::shared_ptr<Schema> schema,
                              const FileSystemDatasetWriteOptions& write_options,
                              DatasetWriterState* writer_state)
      : scheduler_(std::move(scheduler)),
        directory_(std::move(directory)),
        prefix_(std::move(prefix)),
        schema_(std::move(schema)),
        write_options_(write_options),
        writer_state_(writer_state) {}

  Result<std::shared_ptr<RecordBatch>> NextWritableChunk(
      std::shared_ptr<RecordBatch> batch, std::shared_ptr<RecordBatch>* remainder,
      bool* will_open_file) const {
    DCHECK_GT(batch->num_rows(), 0);
    uint64_t rows_available = std::numeric_limits<uint64_t>::max();
    *will_open_file = rows_written_ == 0;
    if (write_options_.max_rows_per_file > 0) {
      rows_available = write_options_.max_rows_per_file - rows_written_;
    }

    std::shared_ptr<RecordBatch> to_queue;
    if (rows_available < static_cast<uint64_t>(batch->num_rows())) {
      to_queue = batch->Slice(0, static_cast<int64_t>(rows_available));
      *remainder = batch->Slice(static_cast<int64_t>(rows_available));
    } else {
      to_queue = std::move(batch);
    }
    return to_queue;
  }

  Status StartWrite(const std::shared_ptr<RecordBatch>& batch) {
    rows_written_ += batch->num_rows();
    WriteTask task{current_filename_, static_cast<uint64_t>(batch->num_rows())};
    if (!latest_open_file_) {
      ARROW_RETURN_NOT_OK(OpenFileQueue(current_filename_));
    }
    return latest_open_file_->Push(batch);
  }

  Result<std::string> GetNextFilename() {
    std::optional<std::string> basename;
    if (write_options_.basename_template_functor == nullptr) {
      basename = ::arrow::internal::Replace(write_options_.basename_template,
                                            kIntegerToken, ToChars(file_counter_++));
    } else {
      basename = ::arrow::internal::Replace(
          write_options_.basename_template, kIntegerToken,
          write_options_.basename_template_functor(file_counter_++));
    }
    if (!basename) {
      return Status::Invalid("string interpolation of basename template failed");
    }
    if (!used_filenames_.insert(*basename).second) {
      return Status::Invalid("filename ", *basename,
                             " is already used before. Check basename_template_functor");
    }
    return fs::internal::ConcatAbstractPath(directory_, prefix_ + *basename);
  }

  Status FinishCurrentFile() {
    if (latest_open_file_) {
      ARROW_RETURN_NOT_OK(latest_open_file_->Finish());
      latest_open_file_tasks_.reset();
      latest_open_file_ = nullptr;
    }
    rows_written_ = 0;
    return GetNextFilename().Value(&current_filename_);
  }

  Status OpenFileQueue(const std::string& filename) {
    auto file_queue =
        std::make_unique<DatasetWriterFileQueue>(schema_, write_options_, writer_state_);
    latest_open_file_ = file_queue.get();
    // Create a dedicated throttle for write jobs to this file and keep it alive until we
    // are finished and have closed the file.
    auto file_finish_task = [this, file_queue = std::move(file_queue)] {
      writer_state_->open_files_throttle.Release(1);
      return Status::OK();
    };
    latest_open_file_tasks_ = util::MakeThrottledAsyncTaskGroup(
        scheduler_, 1, /*queue=*/nullptr, std::move(file_finish_task));
    if (init_future_.is_valid()) {
      latest_open_file_tasks_->AddSimpleTask(
          [init_future = init_future_]() { return init_future; },
          "DatasetWriter::WaitForDirectoryInit"sv);
    }
    latest_open_file_->Start(latest_open_file_tasks_.get(), filename);
    return Status::OK();
  }

  uint64_t rows_written() const { return rows_written_; }

  void PrepareDirectory() {
    if (directory_.empty() || !write_options_.create_dir) {
      return;
    }
    init_future_ = Future<>::Make();
    auto create_dir_cb = [this] {
      return DeferNotOk(write_options_.filesystem->io_context().executor()->Submit(
          [this]() { return write_options_.filesystem->CreateDir(directory_); }));
    };
    // We need to notify waiters whether the directory succeeded or failed.
    auto notify_waiters_cb = [this] { init_future_.MarkFinished(); };
    auto notify_waiters_on_err_cb = [this](const Status& err) {
      // If there is an error the scheduler will abort but that takes some time
      // and we don't want to start writing in the meantime so we send an error to the
      // file writing queue and return the error.
      init_future_.MarkFinished(err);
      return err;
    };
    std::function<Future<>()> init_task;
    if (write_options_.existing_data_behavior ==
        ExistingDataBehavior::kDeleteMatchingPartitions) {
      init_task = [this, create_dir_cb, notify_waiters_cb, notify_waiters_on_err_cb] {
        return write_options_.filesystem
            ->DeleteDirContentsAsync(directory_,
                                     /*missing_dir_ok=*/true)
            .Then(create_dir_cb)
            .Then(notify_waiters_cb, notify_waiters_on_err_cb);
      };
    } else {
      init_task = [create_dir_cb, notify_waiters_cb, notify_waiters_on_err_cb] {
        return create_dir_cb().Then(notify_waiters_cb, notify_waiters_on_err_cb);
      };
    }
    scheduler_->AddSimpleTask(std::move(init_task),
                              "DatasetWriter::InitializeDirectory"sv);
  }

  static Result<std::unique_ptr<DatasetWriterDirectoryQueue>> Make(
      util::AsyncTaskScheduler* scheduler,
      const FileSystemDatasetWriteOptions& write_options,
      DatasetWriterState* writer_state, std::shared_ptr<Schema> schema,
      std::string directory, std::string prefix) {
    auto dir_queue = std::make_unique<DatasetWriterDirectoryQueue>(
        scheduler, std::move(directory), std::move(prefix), std::move(schema),
        write_options, writer_state);
    dir_queue->PrepareDirectory();
    ARROW_ASSIGN_OR_RAISE(dir_queue->current_filename_, dir_queue->GetNextFilename());
    // std::move required to make RTools 3.5 mingw compiler happy
    return std::move(dir_queue);
  }

  Status Finish() {
    if (latest_open_file_) {
      ARROW_RETURN_NOT_OK(latest_open_file_->Finish());
      latest_open_file_tasks_.reset();
      latest_open_file_ = nullptr;
    }
    used_filenames_.clear();
    return Status::OK();
  }

 private:
  util::AsyncTaskScheduler* scheduler_ = nullptr;
  std::string directory_;
  std::string prefix_;
  std::shared_ptr<Schema> schema_;
  const FileSystemDatasetWriteOptions& write_options_;
  DatasetWriterState* writer_state_;
  Future<> init_future_;
  std::string current_filename_;
  std::unordered_set<std::string> used_filenames_;
  DatasetWriterFileQueue* latest_open_file_ = nullptr;
  std::unique_ptr<util::ThrottledAsyncTaskScheduler> latest_open_file_tasks_;
  uint64_t rows_written_ = 0;
  uint32_t file_counter_ = 0;
};

Status ValidateBasenameTemplate(std::string_view basename_template) {
  if (basename_template.find(fs::internal::kSep) != std::string_view::npos) {
    return Status::Invalid("basename_template contained '/'");
  }
  size_t token_start = basename_template.find(kIntegerToken);
  if (token_start == std::string_view::npos) {
    return Status::Invalid("basename_template did not contain '", kIntegerToken, "'");
  }
  size_t next_token_start = basename_template.find(kIntegerToken, token_start + 1);
  if (next_token_start != std::string_view::npos) {
    return Status::Invalid("basename_template contained '", kIntegerToken,
                           "' more than once");
  }
  return Status::OK();
}

Status ValidateOptions(const FileSystemDatasetWriteOptions& options) {
  ARROW_RETURN_NOT_OK(ValidateBasenameTemplate(options.basename_template));
  if (!options.file_write_options) {
    return Status::Invalid("Must provide file_write_options");
  }
  if (!options.filesystem) {
    return Status::Invalid("Must provide filesystem");
  }
  if (options.max_rows_per_group <= 0) {
    return Status::Invalid("max_rows_per_group must be a positive number");
  }
  if (options.max_rows_per_group < options.min_rows_per_group) {
    return Status::Invalid(
        "min_rows_per_group must be less than or equal to max_rows_per_group");
  }
  if (options.max_rows_per_file > 0 &&
      options.max_rows_per_file < options.max_rows_per_group) {
    return Status::Invalid(
        "max_rows_per_group must be less than or equal to max_rows_per_file");
  }
  return Status::OK();
}

Status EnsureDestinationValid(const FileSystemDatasetWriteOptions& options) {
  if (options.existing_data_behavior == ExistingDataBehavior::kError) {
    fs::FileSelector selector;
    selector.base_dir = options.base_dir;
    selector.recursive = true;
    Result<std::vector<fs::FileInfo>> maybe_files =
        options.filesystem->GetFileInfo(selector);
    if (!maybe_files.ok()) {
      // If the path doesn't exist then continue
      return Status::OK();
    }
    if (maybe_files->size() > 0) {
      return Status::Invalid(
          "Could not write to ", options.base_dir,
          " as the directory is not empty and existing_data_behavior is to error");
    }
  }
  return Status::OK();
}

// Rule of thumb for the max rows to stage.  It will grow with max_rows_queued until
// max_rows_queued starts to get too large and then it caps out at 8 million rows.
// Feel free to replace with something more meaningful, this is just a random heuristic.
uint64_t CalculateMaxRowsStaged(uint64_t max_rows_queued) {
  return std::min(static_cast<uint64_t>(1 << 23), max_rows_queued / 4);
}

}  // namespace

class DatasetWriter::DatasetWriterImpl {
 public:
  DatasetWriterImpl(FileSystemDatasetWriteOptions write_options,
                    util::AsyncTaskScheduler* scheduler,
                    std::function<void()> pause_callback,
                    std::function<void()> resume_callback,
                    std::function<void()> finish_callback, uint64_t max_rows_queued)
      : scheduler_(scheduler),
        write_tasks_(util::MakeThrottledAsyncTaskGroup(
            scheduler_, 1, /*queue=*/nullptr,
            [finish_callback = std::move(finish_callback)] {
              finish_callback();
              return Status::OK();
            })),
        write_options_(std::move(write_options)),
        writer_state_(max_rows_queued, write_options_.max_open_files,
                      CalculateMaxRowsStaged(max_rows_queued)),
        pause_callback_(std::move(pause_callback)),
        resume_callback_(std::move(resume_callback)) {}

  Future<> WriteAndCheckBackpressure(std::shared_ptr<RecordBatch> batch,
                                     const std::string& directory,
                                     const std::string& prefix) {
    if (batch->num_rows() == 0) {
      return Future<>::MakeFinished();
    }
    if (!directory.empty()) {
      auto full_path =
          fs::internal::ConcatAbstractPath(write_options_.base_dir, directory);
      return DoWriteRecordBatch(std::move(batch), full_path, prefix);
    } else {
      return DoWriteRecordBatch(std::move(batch), write_options_.base_dir, prefix);
    }
  }

  void WriteRecordBatch(std::shared_ptr<RecordBatch> batch, const std::string& directory,
                        const std::string& prefix) {
    write_tasks_->AddSimpleTask(
        [this, batch = std::move(batch), directory, prefix]() mutable {
          Future<> has_room =
              WriteAndCheckBackpressure(std::move(batch), directory, prefix);
          if (!has_room.is_finished()) {
            // We don't have to worry about sequencing backpressure here since
            // task_group_ serves as our sequencer.  If batches continue to arrive after
            // we pause they will queue up in task_group_ until we free up and call
            // Resume
            pause_callback_();
            return has_room.Then([this] { resume_callback_(); });
          }
          return has_room;
        },
        "DatasetWriter::WriteAndCheckBackpressure"sv);
  }

  void Finish() {
    write_tasks_->AddSimpleTask(
        [this]() -> Result<Future<>> {
          for (const auto& directory_queue : directory_queues_) {
            ARROW_RETURN_NOT_OK(directory_queue.second->Finish());
          }
          // This task is purely synchronous but we add it to write_tasks_ for the
          // throttling task group benefits.
          return Future<>::MakeFinished();
        },
        "DatasetWriter::FinishAll"sv);
    write_tasks_.reset();
  }

 protected:
  Status TryCloseLargestFile() {
    std::shared_ptr<DatasetWriterDirectoryQueue> largest = nullptr;
    uint64_t largest_num_rows = 0;
    for (auto& dir_queue : directory_queues_) {
      if (dir_queue.second->rows_written() > largest_num_rows) {
        largest_num_rows = dir_queue.second->rows_written();
        largest = dir_queue.second;
      }
    }
    if (largest == nullptr) {
      // GH-38011: If all written files has written 0 rows, we should not close any file
      return Status::OK();
    }
    return largest->FinishCurrentFile();
  }

  Future<> DoWriteRecordBatch(std::shared_ptr<RecordBatch> batch,
                              const std::string& directory, const std::string& prefix) {
    ARROW_ASSIGN_OR_RAISE(
        auto dir_queue_itr,
        ::arrow::internal::GetOrInsertGenerated(
            &directory_queues_, directory + prefix,
            [this, &batch, &directory, &prefix](const std::string& key) {
              return DatasetWriterDirectoryQueue::Make(scheduler_, write_options_,
                                                       &writer_state_, batch->schema(),
                                                       directory, prefix);
            }));
    std::shared_ptr<DatasetWriterDirectoryQueue> dir_queue = dir_queue_itr->second;
    Future<> backpressure;
    while (batch) {
      // Keep opening new files until batch is done.
      std::shared_ptr<RecordBatch> remainder;
      bool will_open_file = false;
      ARROW_ASSIGN_OR_RAISE(auto next_chunk, dir_queue->NextWritableChunk(
                                                 batch, &remainder, &will_open_file));
<<<<<<< HEAD
      if (next_chunk->num_rows() > 0) {
        backpressure =
            writer_state_.rows_in_flight_throttle.Acquire(next_chunk->num_rows());
=======
      // GH-39965: `NextWritableChunk` may return an empty batch to signal
      // that the current file has reached `max_rows_per_file` and should be
      // finished.
      if (next_chunk->num_rows() == 0) {
        batch = std::move(remainder);
        if (batch) {
          RETURN_NOT_OK(dir_queue->FinishCurrentFile());
        }
        continue;
      }
      backpressure =
          writer_state_.rows_in_flight_throttle.Acquire(next_chunk->num_rows());
      if (!backpressure.is_finished()) {
        EVENT_ON_CURRENT_SPAN("DatasetWriter::Backpressure::TooManyRowsQueued");
        break;
      }
      if (will_open_file) {
        backpressure = writer_state_.open_files_throttle.Acquire(1);
>>>>>>> bebb9e21
        if (!backpressure.is_finished()) {
          EVENT_ON_CURRENT_SPAN("DatasetWriter::Backpressure::TooManyRowsQueued");
          break;
        }
        if (will_open_file) {
          backpressure = writer_state_.open_files_throttle.Acquire(1);
          if (!backpressure.is_finished()) {
            EVENT_ON_CURRENT_SPAN("DatasetWriter::Backpressure::TooManyOpenFiles");
            writer_state_.rows_in_flight_throttle.Release(next_chunk->num_rows());
            RETURN_NOT_OK(TryCloseLargestFile());
            break;
          }
        }
        auto s = dir_queue->StartWrite(next_chunk);
        if (!s.ok()) {
          // If `StartWrite` succeeded, it will Release the
          // `rows_in_flight_throttle` when the write task is finished.
          //
          // `open_files_throttle` will be handed by `DatasetWriterDirectoryQueue`
          // so we don't need to release it here.
          writer_state_.rows_in_flight_throttle.Release(next_chunk->num_rows());
          return s;
        }
      }
      batch = std::move(remainder);
      if (batch) {
        RETURN_NOT_OK(dir_queue->FinishCurrentFile());
      }
    }

    if (batch) {
      return backpressure.Then([this, batch, directory, prefix] {
        return DoWriteRecordBatch(batch, directory, prefix);
      });
    }
    return Future<>::MakeFinished();
  }

  util::AsyncTaskScheduler* scheduler_ = nullptr;
  std::unique_ptr<util::AsyncTaskScheduler> write_tasks_;
  Future<> finish_fut_ = Future<>::Make();
  FileSystemDatasetWriteOptions write_options_;
  DatasetWriterState writer_state_;
  std::function<void()> pause_callback_;
  std::function<void()> resume_callback_;
  // Map from directory + prefix to the queue for that directory
  std::unordered_map<std::string, std::shared_ptr<DatasetWriterDirectoryQueue>>
      directory_queues_;
  std::mutex mutex_;
  Status err_;
};

DatasetWriter::DatasetWriter(FileSystemDatasetWriteOptions write_options,
                             util::AsyncTaskScheduler* scheduler,
                             std::function<void()> pause_callback,
                             std::function<void()> resume_callback,
                             std::function<void()> finish_callback,
                             uint64_t max_rows_queued)
    : impl_(std::make_unique<DatasetWriterImpl>(
          std::move(write_options), scheduler, std::move(pause_callback),
          std::move(resume_callback), std::move(finish_callback), max_rows_queued)) {}

Result<std::unique_ptr<DatasetWriter>> DatasetWriter::Make(
    FileSystemDatasetWriteOptions write_options, util::AsyncTaskScheduler* scheduler,
    std::function<void()> pause_callback, std::function<void()> resume_callback,
    std::function<void()> finish_callback, uint64_t max_rows_queued) {
  RETURN_NOT_OK(ValidateOptions(write_options));
  RETURN_NOT_OK(EnsureDestinationValid(write_options));
  return std::unique_ptr<DatasetWriter>(new DatasetWriter(
      std::move(write_options), scheduler, std::move(pause_callback),
      std::move(resume_callback), std::move(finish_callback), max_rows_queued));
}

DatasetWriter::~DatasetWriter() = default;

void DatasetWriter::WriteRecordBatch(std::shared_ptr<RecordBatch> batch,
                                     const std::string& directory,
                                     const std::string& prefix) {
  return impl_->WriteRecordBatch(std::move(batch), directory, prefix);
}

void DatasetWriter::Finish() { impl_->Finish(); }

}  // namespace internal
}  // namespace dataset
}  // namespace arrow<|MERGE_RESOLUTION|>--- conflicted
+++ resolved
@@ -610,11 +610,6 @@
       bool will_open_file = false;
       ARROW_ASSIGN_OR_RAISE(auto next_chunk, dir_queue->NextWritableChunk(
                                                  batch, &remainder, &will_open_file));
-<<<<<<< HEAD
-      if (next_chunk->num_rows() > 0) {
-        backpressure =
-            writer_state_.rows_in_flight_throttle.Acquire(next_chunk->num_rows());
-=======
       // GH-39965: `NextWritableChunk` may return an empty batch to signal
       // that the current file has reached `max_rows_per_file` and should be
       // finished.
@@ -633,30 +628,22 @@
       }
       if (will_open_file) {
         backpressure = writer_state_.open_files_throttle.Acquire(1);
->>>>>>> bebb9e21
         if (!backpressure.is_finished()) {
-          EVENT_ON_CURRENT_SPAN("DatasetWriter::Backpressure::TooManyRowsQueued");
+          EVENT_ON_CURRENT_SPAN("DatasetWriter::Backpressure::TooManyOpenFiles");
+          writer_state_.rows_in_flight_throttle.Release(next_chunk->num_rows());
+          RETURN_NOT_OK(TryCloseLargestFile());
           break;
         }
-        if (will_open_file) {
-          backpressure = writer_state_.open_files_throttle.Acquire(1);
-          if (!backpressure.is_finished()) {
-            EVENT_ON_CURRENT_SPAN("DatasetWriter::Backpressure::TooManyOpenFiles");
-            writer_state_.rows_in_flight_throttle.Release(next_chunk->num_rows());
-            RETURN_NOT_OK(TryCloseLargestFile());
-            break;
-          }
-        }
-        auto s = dir_queue->StartWrite(next_chunk);
-        if (!s.ok()) {
-          // If `StartWrite` succeeded, it will Release the
-          // `rows_in_flight_throttle` when the write task is finished.
-          //
-          // `open_files_throttle` will be handed by `DatasetWriterDirectoryQueue`
-          // so we don't need to release it here.
-          writer_state_.rows_in_flight_throttle.Release(next_chunk->num_rows());
-          return s;
-        }
+      }
+      auto s = dir_queue->StartWrite(next_chunk);
+      if (!s.ok()) {
+        // If `StartWrite` succeeded, it will Release the
+        // `rows_in_flight_throttle` when the write task is finished.
+        //
+        // `open_files_throttle` will be handed by `DatasetWriterDirectoryQueue`
+        // so we don't need to release it here.
+        writer_state_.rows_in_flight_throttle.Release(next_chunk->num_rows());
+        return s;
       }
       batch = std::move(remainder);
       if (batch) {
