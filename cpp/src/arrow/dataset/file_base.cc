--- conflicted
+++ resolved
@@ -270,19 +270,11 @@
 
 namespace {
 
-<<<<<<< HEAD
 Status WriteBatch(std::shared_ptr<RecordBatch> batch, compute::Expression guarantee,
                   FileSystemDatasetWriteOptions write_options,
                   std::function<Status(std::shared_ptr<RecordBatch>,
                                        const Partitioning::PartitionPathFormat&)>
                       write) {
-=======
-Status WriteBatch(
-    std::shared_ptr<RecordBatch> batch,
-    compute::Expression guarantee,
-    FileSystemDatasetWriteOptions write_options,
-    std::function<Status(std::shared_ptr<RecordBatch>, std::string)> write) {
->>>>>>> f202dc55
   ARROW_ASSIGN_OR_RAISE(auto groups, write_options.partitioning->Partition(batch));
   batch.reset();  // drop to hopefully conserve memory
 
@@ -300,12 +292,8 @@
   for (std::size_t index = 0; index < groups.batches.size(); index++) {
     auto partition_expression = and_(groups.expressions[index], guarantee);
     auto next_batch = groups.batches[index];
-<<<<<<< HEAD
     Partitioning::PartitionPathFormat destination;
     ARROW_ASSIGN_OR_RAISE(destination,
-=======
-    ARROW_ASSIGN_OR_RAISE(std::string destination,
->>>>>>> f202dc55
                           write_options.partitioning->Format(partition_expression));
     RETURN_NOT_OK(write(next_batch, destination));
   }
@@ -321,7 +309,6 @@
         dataset_writer_(std::move(dataset_writer)),
         write_options_(std::move(write_options)) {}
 
-<<<<<<< HEAD
   Status Init(const std::shared_ptr<Schema>& schema,
               compute::BackpressureControl* backpressure_control) override {
     if (custom_metadata_) {
@@ -333,8 +320,6 @@
     return Status::OK();
   }
 
-  Status Consume(compute::ExecBatch batch) override {
-=======
   Status Init(compute::ExecNode* node) {
     if (node == nullptr) {
       return Status::Invalid("internal error - null node");
@@ -351,8 +336,7 @@
     return Status::OK();
   }
 
-  Status Consume(compute::ExecBatch batch) {
->>>>>>> f202dc55
+  Status Consume(compute::ExecBatch batch) override {
     ARROW_ASSIGN_OR_RAISE(std::shared_ptr<RecordBatch> record_batch,
                           batch.ToRecordBatch(schema_));
     return WriteNextBatch(std::move(record_batch), batch.guarantee);
@@ -366,7 +350,6 @@
  private:
   Status WriteNextBatch(std::shared_ptr<RecordBatch> batch,
                         compute::Expression guarantee) {
-<<<<<<< HEAD
     return WriteBatch(
         batch, guarantee, write_options_,
         [this](std::shared_ptr<RecordBatch> next_batch,
@@ -385,22 +368,6 @@
             return has_room;
           });
         });
-=======
-    return WriteBatch(batch,
-                      guarantee,
-                      write_options_,
-                      [this](std::shared_ptr<RecordBatch> next_batch,
-                             std::string destination) {
-        return task_group_.AddTask([this, next_batch, destination] {
-          Future<> has_room = dataset_writer_->WriteRecordBatch(next_batch, destination);
-          if (!has_room.is_finished() && backpressure_toggle_) {
-            backpressure_toggle_->Close();
-            return has_room.Then([this] { backpressure_toggle_->Open(); });
-          }
-          return has_room;
-        });
-    });
->>>>>>> f202dc55
   }
 
   std::shared_ptr<const KeyValueMetadata> custom_metadata_;
@@ -491,21 +458,10 @@
   TeeNode(compute::ExecPlan* plan, std::vector<compute::ExecNode*> inputs,
           std::shared_ptr<Schema> output_schema,
           std::unique_ptr<internal::DatasetWriter> dataset_writer,
-<<<<<<< HEAD
           FileSystemDatasetWriteOptions write_options, bool async_mode)
       : MapNode(plan, std::move(inputs), std::move(output_schema), async_mode),
         dataset_writer_(std::move(dataset_writer)),
         write_options_(std::move(write_options)) {}
-=======
-          FileSystemDatasetWriteOptions write_options,
-          std::shared_ptr<util::AsyncToggle> backpressure_toggle,
-          bool async_mode)
-      : MapNode(plan, std::move(inputs), std::move(output_schema), async_mode),
-        dataset_writer_(std::move(dataset_writer)),
-        write_options_(std::move(write_options)),
-        backpressure_toggle_(std::move(backpressure_toggle)) {
-  }
->>>>>>> f202dc55
 
   static Result<compute::ExecNode*> Make(compute::ExecPlan* plan,
                                          std::vector<compute::ExecNode*> inputs,
@@ -514,35 +470,14 @@
 
     const WriteNodeOptions write_node_options =
         checked_cast<const WriteNodeOptions&>(options);
-<<<<<<< HEAD
     const FileSystemDatasetWriteOptions& write_options = write_node_options.write_options;
     const std::shared_ptr<Schema> schema = inputs[0]->output_schema();
-=======
-    const FileSystemDatasetWriteOptions& write_options =
-        write_node_options.write_options;
-    const std::shared_ptr<Schema>& schema =
-        write_node_options.schema
-        ? write_node_options.schema
-        : inputs[0]->output_schema();
-    const std::shared_ptr<util::AsyncToggle>& backpressure_toggle =
-        write_node_options.backpressure_toggle;
-
-    if (schema.get() != inputs[0]->output_schema().get()) {
-      return Status::Invalid("input schema does not match one in options");
-    }
->>>>>>> f202dc55
 
     ARROW_ASSIGN_OR_RAISE(auto dataset_writer,
                           internal::DatasetWriter::Make(write_options));
 
     return plan->EmplaceNode<TeeNode>(plan, std::move(inputs), std::move(schema),
-<<<<<<< HEAD
                                       std::move(dataset_writer), std::move(write_options),
-=======
-                                      std::move(dataset_writer),
-                                      std::move(write_options),
-                                      std::move(backpressure_toggle),
->>>>>>> f202dc55
                                       /*async_mode=*/true);
   }
 
@@ -557,7 +492,6 @@
 
   Status WriteNextBatch(std::shared_ptr<RecordBatch> batch,
                         compute::Expression guarantee) {
-<<<<<<< HEAD
     return WriteBatch(batch, guarantee, write_options_,
                       [this](std::shared_ptr<RecordBatch> next_batch,
                              const Partitioning::PartitionPathFormat& destination) {
@@ -572,26 +506,6 @@
                           return has_room;
                         });
                       });
-=======
-    return WriteBatch(batch,
-                      guarantee,
-                      write_options_,
-                      [this](std::shared_ptr<RecordBatch> next_batch,
-                             std::string destination) {
-        return task_group_.AddTask([this, next_batch, destination] {
-          util::tracing::Span span;
-          START_SPAN(span, "Tee",
-                     {{"tee.base_dir", ToStringExtra()},
-                      {"tee.length", next_batch.length}});
-          Future<> has_room = dataset_writer_->WriteRecordBatch(next_batch, destination);
-          if (!has_room.is_finished() && backpressure_toggle_) {
-            backpressure_toggle_->Close();
-            return has_room.Then([this] { backpressure_toggle_->Open(); });
-          }
-          return has_room;
-        });
-    });
->>>>>>> f202dc55
   }
 
   void InputReceived(compute::ExecNode* input, compute::ExecBatch batch) override {
@@ -611,13 +525,10 @@
     this->SubmitTask(std::move(func), std::move(batch));
   }
 
-<<<<<<< HEAD
   void Pause() { inputs_[0]->PauseProducing(this, ++backpressure_counter_); }
 
   void Resume() { inputs_[0]->ResumeProducing(this, ++backpressure_counter_); }
 
-=======
->>>>>>> f202dc55
  protected:
   std::string ToStringExtra(int indent = 0) const override {
     return "base_dir=" + write_options_.base_dir;
@@ -626,12 +537,8 @@
  private:
   std::unique_ptr<internal::DatasetWriter> dataset_writer_;
   FileSystemDatasetWriteOptions write_options_;
-<<<<<<< HEAD
   util::SerializedAsyncTaskGroup task_group_;
   int32_t backpressure_counter_ = 0;
-=======
-  std::shared_ptr<util::AsyncToggle> backpressure_toggle_;
->>>>>>> f202dc55
 };
 
 }  // namespace
