// Licensed to the Apache Software Foundation (ASF) under one
// or more contributor license agreements.  See the NOTICE file
// distributed with this work for additional information
// regarding copyright ownership.  The ASF licenses this file
// to you under the Apache License, Version 2.0 (the
// "License"); you may not use this file except in compliance
// with the License.  You may obtain a copy of the License at
//
//   http://www.apache.org/licenses/LICENSE-2.0
//
// Unless required by applicable law or agreed to in writing,
// software distributed under the License is distributed on an
// "AS IS" BASIS, WITHOUT WARRANTIES OR CONDITIONS OF ANY
// KIND, either express or implied.  See the License for the
// specific language governing permissions and limitations
// under the License.

// Functions for comparing Arrow data structures

#include "arrow/compare.h"

#include <climits>
#include <cmath>
#include <cstdint>
#include <cstring>
#include <memory>
#include <string>
#include <type_traits>
#include <utility>
#include <vector>

#include "arrow/array.h"
#include "arrow/array/diff.h"
#include "arrow/buffer.h"
#include "arrow/scalar.h"
#include "arrow/sparse_tensor.h"
#include "arrow/status.h"
#include "arrow/tensor.h"
#include "arrow/type.h"
#include "arrow/type_traits.h"
#include "arrow/util/bit_run_reader.h"
#include "arrow/util/bit_util.h"
#include "arrow/util/bitmap_ops.h"
#include "arrow/util/bitmap_reader.h"
#include "arrow/util/checked_cast.h"
#include "arrow/util/logging.h"
#include "arrow/util/macros.h"
#include "arrow/util/memory.h"
#include "arrow/util/rle_util.h"
#include "arrow/visit_scalar_inline.h"
#include "arrow/visit_type_inline.h"

namespace arrow {

using internal::BitmapEquals;
using internal::BitmapReader;
using internal::BitmapUInt64Reader;
using internal::checked_cast;
using internal::OptionalBitmapEquals;

// ----------------------------------------------------------------------
// Public method implementations

namespace {

// TODO also handle HALF_FLOAT NaNs

template <bool Approximate, bool NansEqual, bool SignedZerosEqual>
struct FloatingEqualityFlags {
  static constexpr bool approximate = Approximate;
  static constexpr bool nans_equal = NansEqual;
  static constexpr bool signed_zeros_equal = SignedZerosEqual;
};

template <typename T, typename Flags>
struct FloatingEquality {
  explicit FloatingEquality(const EqualOptions& options)
      : epsilon(static_cast<T>(options.atol())) {}

  bool operator()(T x, T y) const {
    if (x == y) {
      return Flags::signed_zeros_equal || (std::signbit(x) == std::signbit(y));
    }
    if (Flags::nans_equal && std::isnan(x) && std::isnan(y)) {
      return true;
    }
    if (Flags::approximate && (fabs(x - y) <= epsilon)) {
      return true;
    }
    return false;
  }

  const T epsilon;
};

template <typename T, typename Visitor>
struct FloatingEqualityDispatcher {
  const EqualOptions& options;
  bool floating_approximate;
  Visitor&& visit;

  template <bool Approximate, bool NansEqual>
  void DispatchL3() {
    if (options.signed_zeros_equal()) {
      visit(FloatingEquality<T, FloatingEqualityFlags<Approximate, NansEqual, true>>{
          options});
    } else {
      visit(FloatingEquality<T, FloatingEqualityFlags<Approximate, NansEqual, false>>{
          options});
    }
  }

  template <bool Approximate>
  void DispatchL2() {
    if (options.nans_equal()) {
      DispatchL3<Approximate, true>();
    } else {
      DispatchL3<Approximate, false>();
    }
  }

  void Dispatch() {
    if (floating_approximate) {
      DispatchL2<true>();
    } else {
      DispatchL2<false>();
    }
  }
};

// Call `visit(equality_func)` where `equality_func` has the signature `bool(T, T)`
// and returns true if the two values compare equal.
template <typename T, typename Visitor>
void VisitFloatingEquality(const EqualOptions& options, bool floating_approximate,
                           Visitor&& visit) {
  FloatingEqualityDispatcher<T, Visitor>{options, floating_approximate,
                                         std::forward<Visitor>(visit)}
      .Dispatch();
}

inline bool IdentityImpliesEqualityNansNotEqual(const DataType& type) {
  if (type.id() == Type::FLOAT || type.id() == Type::DOUBLE) {
    return false;
  }
  for (const auto& child : type.fields()) {
    if (!IdentityImpliesEqualityNansNotEqual(*child->type())) {
      return false;
    }
  }
  return true;
}

inline bool IdentityImpliesEquality(const DataType& type, const EqualOptions& options) {
  if (options.nans_equal()) {
    return true;
  }
  return IdentityImpliesEqualityNansNotEqual(type);
}

bool CompareArrayRanges(const ArrayData& left, const ArrayData& right,
                        int64_t left_start_idx, int64_t left_end_idx,
                        int64_t right_start_idx, const EqualOptions& options,
                        bool floating_approximate);

class RangeDataEqualsImpl {
 public:
  // PRE-CONDITIONS:
  // - the types are equal
  // - the ranges are in bounds
  RangeDataEqualsImpl(const EqualOptions& options, bool floating_approximate,
                      const ArrayData& left, const ArrayData& right,
                      int64_t left_start_idx, int64_t right_start_idx,
                      int64_t range_length)
      : options_(options),
        floating_approximate_(floating_approximate),
        left_(left),
        right_(right),
        left_start_idx_(left_start_idx),
        right_start_idx_(right_start_idx),
        range_length_(range_length),
        result_(false) {}

  bool Compare() {
    // Compare null bitmaps
    if (left_start_idx_ == 0 && right_start_idx_ == 0 && range_length_ == left_.length &&
        range_length_ == right_.length) {
      // If we're comparing entire arrays, we can first compare the cached null counts
      if (left_.GetNullCount() != right_.GetNullCount()) {
        return false;
      }
    }
    if (!OptionalBitmapEquals(left_.buffers[0], left_.offset + left_start_idx_,
                              right_.buffers[0], right_.offset + right_start_idx_,
                              range_length_)) {
      return false;
    }
    // Compare values
    return CompareWithType(*left_.type);
  }

  bool CompareWithType(const DataType& type) {
    result_ = true;
    if (range_length_ != 0) {
      ARROW_CHECK_OK(VisitTypeInline(type, this));
    }
    return result_;
  }

  Status Visit(const NullType&) { return Status::OK(); }

  template <typename TypeClass>
  enable_if_primitive_ctype<TypeClass, Status> Visit(const TypeClass& type) {
    return ComparePrimitive(type);
  }

  template <typename TypeClass>
  enable_if_t<is_temporal_type<TypeClass>::value, Status> Visit(const TypeClass& type) {
    return ComparePrimitive(type);
  }

  Status Visit(const BooleanType&) {
    const uint8_t* left_bits = left_.GetValues<uint8_t>(1, 0);
    const uint8_t* right_bits = right_.GetValues<uint8_t>(1, 0);
    auto compare_runs = [&](int64_t i, int64_t length) -> bool {
      if (length <= 8) {
        // Avoid the BitmapUInt64Reader overhead for very small runs
        for (int64_t j = i; j < i + length; ++j) {
          if (bit_util::GetBit(left_bits, left_start_idx_ + left_.offset + j) !=
              bit_util::GetBit(right_bits, right_start_idx_ + right_.offset + j)) {
            return false;
          }
        }
        return true;
      } else if (length <= 1024) {
        BitmapUInt64Reader left_reader(left_bits, left_start_idx_ + left_.offset + i,
                                       length);
        BitmapUInt64Reader right_reader(right_bits, right_start_idx_ + right_.offset + i,
                                        length);
        while (left_reader.position() < length) {
          if (left_reader.NextWord() != right_reader.NextWord()) {
            return false;
          }
        }
        DCHECK_EQ(right_reader.position(), length);
      } else {
        // BitmapEquals is the fastest method on large runs
        return BitmapEquals(left_bits, left_start_idx_ + left_.offset + i, right_bits,
                            right_start_idx_ + right_.offset + i, length);
      }
      return true;
    };
    VisitValidRuns(compare_runs);
    return Status::OK();
  }

  Status Visit(const FloatType& type) { return CompareFloating(type); }

  Status Visit(const DoubleType& type) { return CompareFloating(type); }

  // Also matches StringType
  Status Visit(const BinaryType& type) { return CompareBinary(type); }

  // Also matches LargeStringType
  Status Visit(const LargeBinaryType& type) { return CompareBinary(type); }

  Status Visit(const FixedSizeBinaryType& type) {
    const auto byte_width = type.byte_width();
    const uint8_t* left_data = left_.GetValues<uint8_t>(1, 0);
    const uint8_t* right_data = right_.GetValues<uint8_t>(1, 0);

    if (left_data != nullptr && right_data != nullptr) {
      auto compare_runs = [&](int64_t i, int64_t length) -> bool {
        return memcmp(left_data + (left_start_idx_ + left_.offset + i) * byte_width,
                      right_data + (right_start_idx_ + right_.offset + i) * byte_width,
                      length * byte_width) == 0;
      };
      VisitValidRuns(compare_runs);
    } else {
      auto compare_runs = [&](int64_t i, int64_t length) -> bool { return true; };
      VisitValidRuns(compare_runs);
    }
    return Status::OK();
  }

  // Also matches MapType
  Status Visit(const ListType& type) { return CompareList(type); }

  Status Visit(const LargeListType& type) { return CompareList(type); }

  Status Visit(const FixedSizeListType& type) {
    const auto list_size = type.list_size();
    const ArrayData& left_data = *left_.child_data[0];
    const ArrayData& right_data = *right_.child_data[0];

    auto compare_runs = [&](int64_t i, int64_t length) -> bool {
      RangeDataEqualsImpl impl(options_, floating_approximate_, left_data, right_data,
                               (left_start_idx_ + left_.offset + i) * list_size,
                               (right_start_idx_ + right_.offset + i) * list_size,
                               length * list_size);
      return impl.Compare();
    };
    VisitValidRuns(compare_runs);
    return Status::OK();
  }

  Status Visit(const StructType& type) {
    const int32_t num_fields = type.num_fields();

    auto compare_runs = [&](int64_t i, int64_t length) -> bool {
      for (int32_t f = 0; f < num_fields; ++f) {
        RangeDataEqualsImpl impl(options_, floating_approximate_, *left_.child_data[f],
                                 *right_.child_data[f],
                                 left_start_idx_ + left_.offset + i,
                                 right_start_idx_ + right_.offset + i, length);
        if (!impl.Compare()) {
          return false;
        }
      }
      return true;
    };
    VisitValidRuns(compare_runs);
    return Status::OK();
  }

  Status Visit(const SparseUnionType& type) {
    const auto& child_ids = type.child_ids();
    const int8_t* left_codes = left_.GetValues<int8_t>(1);
    const int8_t* right_codes = right_.GetValues<int8_t>(1);

    // Unions don't have a null bitmap
    for (int64_t i = 0; i < range_length_; ++i) {
      const auto type_id = left_codes[left_start_idx_ + i];
      if (type_id != right_codes[right_start_idx_ + i]) {
        result_ = false;
        break;
      }
      const auto child_num = child_ids[type_id];
      // XXX can we instead detect runs of same-child union values?
      RangeDataEqualsImpl impl(
          options_, floating_approximate_, *left_.child_data[child_num],
          *right_.child_data[child_num], left_start_idx_ + left_.offset + i,
          right_start_idx_ + right_.offset + i, 1);
      if (!impl.Compare()) {
        result_ = false;
        break;
      }
    }
    return Status::OK();
  }

  Status Visit(const DenseUnionType& type) {
    const auto& child_ids = type.child_ids();
    const int8_t* left_codes = left_.GetValues<int8_t>(1);
    const int8_t* right_codes = right_.GetValues<int8_t>(1);
    const int32_t* left_offsets = left_.GetValues<int32_t>(2);
    const int32_t* right_offsets = right_.GetValues<int32_t>(2);

    for (int64_t i = 0; i < range_length_; ++i) {
      const auto type_id = left_codes[left_start_idx_ + i];
      if (type_id != right_codes[right_start_idx_ + i]) {
        result_ = false;
        break;
      }
      const auto child_num = child_ids[type_id];
      RangeDataEqualsImpl impl(
          options_, floating_approximate_, *left_.child_data[child_num],
          *right_.child_data[child_num], left_offsets[left_start_idx_ + i],
          right_offsets[right_start_idx_ + i], 1);
      if (!impl.Compare()) {
        result_ = false;
        break;
      }
    }
    return Status::OK();
  }

  Status Visit(const DictionaryType& type) {
    // Compare dictionaries
    result_ &= CompareArrayRanges(
        *left_.dictionary, *right_.dictionary,
        /*left_start_idx=*/0,
        /*left_end_idx=*/std::max(left_.dictionary->length, right_.dictionary->length),
        /*right_start_idx=*/0, options_, floating_approximate_);
    if (result_) {
      // Compare indices
      result_ &= CompareWithType(*type.index_type());
    }
    return Status::OK();
  }

  Status Visit(const RunLengthEncodedType& type) {
<<<<<<< HEAD
    auto left_span = ArraySpan(left_);
    auto right_span = ArraySpan(right_);
    left_span.SetSlice(left_.offset + left_start_idx_, range_length_);
    right_span.SetSlice(right_.offset + right_start_idx_, range_length_);
    for (auto it = rle_util::MergedRunsIterator<2>(left_span, right_span);
         it != rle_util::MergedRunsIterator<2>(); ++it) {
      RangeDataEqualsImpl impl(options_, floating_approximate_, *left_.child_data[1],
                               *right_.child_data[1], it.index_into_array(0),
                               it.index_into_array(1), 1);
      if (!impl.Compare()) {
        result_ = false;
        return Status::OK();
      }
    }
    return Status::OK();
=======
    switch (type.run_ends_type()->id()) {
      case Type::INT16:
        return CompareRunLengthEncoded<int16_t>();
      case Type::INT32:
        return CompareRunLengthEncoded<int32_t>();
      case Type::INT64:
        return CompareRunLengthEncoded<int64_t>();
      default:
        return Status::Invalid("invalid run ends type: ", *type.run_ends_type());
    }
>>>>>>> 080add23
  }

  Status Visit(const ExtensionType& type) {
    // Compare storages
    result_ &= CompareWithType(*type.storage_type());
    return Status::OK();
  }

 protected:
  // For CompareFloating (templated local classes or lambdas not supported in C++11)
  template <typename CType>
  struct ComparatorVisitor {
    RangeDataEqualsImpl* impl;
    const CType* left_values;
    const CType* right_values;

    template <typename CompareFunction>
    void operator()(CompareFunction&& compare) {
      impl->VisitValues([&](int64_t i) {
        const CType x = left_values[i + impl->left_start_idx_];
        const CType y = right_values[i + impl->right_start_idx_];
        return compare(x, y);
      });
    }
  };

  template <typename CType>
  friend struct ComparatorVisitor;

  template <typename TypeClass, typename CType = typename TypeClass::c_type>
  Status ComparePrimitive(const TypeClass&) {
    const CType* left_values = left_.GetValues<CType>(1);
    const CType* right_values = right_.GetValues<CType>(1);
    VisitValidRuns([&](int64_t i, int64_t length) {
      return memcmp(left_values + left_start_idx_ + i,
                    right_values + right_start_idx_ + i, length * sizeof(CType)) == 0;
    });
    return Status::OK();
  }

  template <typename TypeClass>
  Status CompareFloating(const TypeClass&) {
    using CType = typename TypeClass::c_type;
    const CType* left_values = left_.GetValues<CType>(1);
    const CType* right_values = right_.GetValues<CType>(1);

    ComparatorVisitor<CType> visitor{this, left_values, right_values};
    VisitFloatingEquality<CType>(options_, floating_approximate_, visitor);
    return Status::OK();
  }

  template <typename TypeClass>
  Status CompareBinary(const TypeClass&) {
    const uint8_t* left_data = left_.GetValues<uint8_t>(2, 0);
    const uint8_t* right_data = right_.GetValues<uint8_t>(2, 0);

    if (left_data != nullptr && right_data != nullptr) {
      const auto compare_ranges = [&](int64_t left_offset, int64_t right_offset,
                                      int64_t length) -> bool {
        return memcmp(left_data + left_offset, right_data + right_offset, length) == 0;
      };
      CompareWithOffsets<typename TypeClass::offset_type>(1, compare_ranges);
    } else {
      // One of the arrays is an array of empty strings and nulls.
      // We just need to compare the offsets.
      // (note we must not call memcmp() with null data pointers)
      CompareWithOffsets<typename TypeClass::offset_type>(1, [](...) { return true; });
    }
    return Status::OK();
  }

  template <typename TypeClass>
  Status CompareList(const TypeClass&) {
    const ArrayData& left_data = *left_.child_data[0];
    const ArrayData& right_data = *right_.child_data[0];

    const auto compare_ranges = [&](int64_t left_offset, int64_t right_offset,
                                    int64_t length) -> bool {
      RangeDataEqualsImpl impl(options_, floating_approximate_, left_data, right_data,
                               left_offset, right_offset, length);
      return impl.Compare();
    };

    CompareWithOffsets<typename TypeClass::offset_type>(1, compare_ranges);
    return Status::OK();
  }

  template <typename RunEndsType>
  Status CompareRunLengthEncoded() {
    auto left_span = ArraySpan(left_);
    auto right_span = ArraySpan(right_);
    left_span.SetSlice(left_.offset + left_start_idx_, range_length_);
    right_span.SetSlice(right_.offset + right_start_idx_, range_length_);
    for (auto it = rle_util::MergedRunsIterator<RunEndsType, RunEndsType>(left_span,
                                                                          right_span);
         it != rle_util::MergedRunsIterator(); ++it) {
      RangeDataEqualsImpl impl(options_, floating_approximate_, *left_.child_data[1],
                               *right_.child_data[1], it.template index_into_array<0>(),
                               it.template index_into_array<1>(), 1);
      if (!impl.Compare()) {
        result_ = false;
        return Status::OK();
      }
    }
    return Status::OK();
  }

  template <typename offset_type, typename CompareRanges>
  void CompareWithOffsets(int offsets_buffer_index, CompareRanges&& compare_ranges) {
    const offset_type* left_offsets =
        left_.GetValues<offset_type>(offsets_buffer_index) + left_start_idx_;
    const offset_type* right_offsets =
        right_.GetValues<offset_type>(offsets_buffer_index) + right_start_idx_;

    const auto compare_runs = [&](int64_t i, int64_t length) {
      for (int64_t j = i; j < i + length; ++j) {
        if (left_offsets[j + 1] - left_offsets[j] !=
            right_offsets[j + 1] - right_offsets[j]) {
          return false;
        }
      }
      if (!compare_ranges(left_offsets[i], right_offsets[i],
                          left_offsets[i + length] - left_offsets[i])) {
        return false;
      }
      return true;
    };

    VisitValidRuns(compare_runs);
  }

  template <typename CompareValues>
  void VisitValues(CompareValues&& compare_values) {
    internal::VisitSetBitRunsVoid(left_.buffers[0], left_.offset + left_start_idx_,
                                  range_length_, [&](int64_t position, int64_t length) {
                                    for (int64_t i = 0; i < length; ++i) {
                                      result_ &= compare_values(position + i);
                                    }
                                  });
  }

  // Visit and compare runs of non-null values
  template <typename CompareRuns>
  void VisitValidRuns(CompareRuns&& compare_runs) {
    const uint8_t* left_null_bitmap = left_.GetValues<uint8_t>(0, 0);
    if (left_null_bitmap == nullptr) {
      result_ = compare_runs(0, range_length_);
      return;
    }
    internal::SetBitRunReader reader(left_null_bitmap, left_.offset + left_start_idx_,
                                     range_length_);
    while (true) {
      const auto run = reader.NextRun();
      if (run.length == 0) {
        return;
      }
      if (!compare_runs(run.position, run.length)) {
        result_ = false;
        return;
      }
    }
  }

  const EqualOptions& options_;
  const bool floating_approximate_;
  const ArrayData& left_;
  const ArrayData& right_;
  const int64_t left_start_idx_;
  const int64_t right_start_idx_;
  const int64_t range_length_;

  bool result_;
};

bool CompareArrayRanges(const ArrayData& left, const ArrayData& right,
                        int64_t left_start_idx, int64_t left_end_idx,
                        int64_t right_start_idx, const EqualOptions& options,
                        bool floating_approximate) {
  if (left.type->id() != right.type->id() ||
      !TypeEquals(*left.type, *right.type, false /* check_metadata */)) {
    return false;
  }

  const int64_t range_length = left_end_idx - left_start_idx;
  DCHECK_GE(range_length, 0);
  if (left_start_idx + range_length > left.length) {
    // Left range too small
    return false;
  }
  if (right_start_idx + range_length > right.length) {
    // Right range too small
    return false;
  }
  if (&left == &right && left_start_idx == right_start_idx &&
      IdentityImpliesEquality(*left.type, options)) {
    return true;
  }
  // Compare values
  RangeDataEqualsImpl impl(options, floating_approximate, left, right, left_start_idx,
                           right_start_idx, range_length);
  return impl.Compare();
}

class TypeEqualsVisitor {
 public:
  explicit TypeEqualsVisitor(const DataType& right, bool check_metadata)
      : right_(right), check_metadata_(check_metadata), result_(false) {}

  Status VisitChildren(const DataType& left) {
    if (left.num_fields() != right_.num_fields()) {
      result_ = false;
      return Status::OK();
    }

    for (int i = 0; i < left.num_fields(); ++i) {
      if (!left.field(i)->Equals(right_.field(i), check_metadata_)) {
        result_ = false;
        return Status::OK();
      }
    }
    result_ = true;
    return Status::OK();
  }

  template <typename T>
  enable_if_t<is_null_type<T>::value || is_primitive_ctype<T>::value ||
                  is_base_binary_type<T>::value,
              Status>
  Visit(const T&) {
    result_ = true;
    return Status::OK();
  }

  template <typename T>
  enable_if_interval<T, Status> Visit(const T& left) {
    const auto& right = checked_cast<const IntervalType&>(right_);
    result_ = right.interval_type() == left.interval_type();
    return Status::OK();
  }

  template <typename T>
  enable_if_t<is_time_type<T>::value || is_date_type<T>::value ||
                  is_duration_type<T>::value,
              Status>
  Visit(const T& left) {
    const auto& right = checked_cast<const T&>(right_);
    result_ = left.unit() == right.unit();
    return Status::OK();
  }

  Status Visit(const TimestampType& left) {
    const auto& right = checked_cast<const TimestampType&>(right_);
    result_ = left.unit() == right.unit() && left.timezone() == right.timezone();
    return Status::OK();
  }

  Status Visit(const FixedSizeBinaryType& left) {
    const auto& right = checked_cast<const FixedSizeBinaryType&>(right_);
    result_ = left.byte_width() == right.byte_width();
    return Status::OK();
  }

  Status Visit(const Decimal128Type& left) {
    const auto& right = checked_cast<const Decimal128Type&>(right_);
    result_ = left.precision() == right.precision() && left.scale() == right.scale();
    return Status::OK();
  }

  Status Visit(const Decimal256Type& left) {
    const auto& right = checked_cast<const Decimal256Type&>(right_);
    result_ = left.precision() == right.precision() && left.scale() == right.scale();
    return Status::OK();
  }

  template <typename T>
  enable_if_t<is_list_like_type<T>::value || is_struct_type<T>::value, Status> Visit(
      const T& left) {
    return VisitChildren(left);
  }

  Status Visit(const MapType& left) {
    const auto& right = checked_cast<const MapType&>(right_);
    if (left.keys_sorted() != right.keys_sorted()) {
      result_ = false;
      return Status::OK();
    }
    result_ = left.key_type()->Equals(*right.key_type(), check_metadata_) &&
              left.item_type()->Equals(*right.item_type(), check_metadata_);
    return Status::OK();
  }

  Status Visit(const UnionType& left) {
    const auto& right = checked_cast<const UnionType&>(right_);

    if (left.mode() != right.mode() || left.type_codes() != right.type_codes()) {
      result_ = false;
      return Status::OK();
    }

    result_ = std::equal(
        left.fields().begin(), left.fields().end(), right.fields().begin(),
        [this](const std::shared_ptr<Field>& l, const std::shared_ptr<Field>& r) {
          return l->Equals(r, check_metadata_);
        });
    return Status::OK();
  }

  Status Visit(const DictionaryType& left) {
    const auto& right = checked_cast<const DictionaryType&>(right_);
    result_ = left.index_type()->Equals(right.index_type()) &&
              left.value_type()->Equals(right.value_type()) &&
              (left.ordered() == right.ordered());
    return Status::OK();
  }

  Status Visit(const RunLengthEncodedType& left) {
    const auto& right = checked_cast<const RunLengthEncodedType&>(right_);
    result_ = left.encoded_type()->Equals(right.encoded_type());
    return Status::OK();
  }

  Status Visit(const ExtensionType& left) {
    result_ = left.ExtensionEquals(static_cast<const ExtensionType&>(right_));
    return Status::OK();
  }

  bool result() const { return result_; }

 protected:
  const DataType& right_;
  bool check_metadata_;
  bool result_;
};

bool ArrayEquals(const Array& left, const Array& right, const EqualOptions& opts,
                 bool floating_approximate);
bool ScalarEquals(const Scalar& left, const Scalar& right, const EqualOptions& options,
                  bool floating_approximate);

class ScalarEqualsVisitor {
 public:
  // PRE-CONDITIONS:
  // - the types are equal
  // - the scalars are non-null
  explicit ScalarEqualsVisitor(const Scalar& right, const EqualOptions& opts,
                               bool floating_approximate)
      : right_(right),
        options_(opts),
        floating_approximate_(floating_approximate),
        result_(false) {}

  Status Visit(const NullScalar& left) {
    result_ = true;
    return Status::OK();
  }

  Status Visit(const BooleanScalar& left) {
    const auto& right = checked_cast<const BooleanScalar&>(right_);
    result_ = left.value == right.value;
    return Status::OK();
  }

  template <typename T>
  typename std::enable_if<(is_primitive_ctype<typename T::TypeClass>::value ||
                           is_temporal_type<typename T::TypeClass>::value),
                          Status>::type
  Visit(const T& left_) {
    const auto& right = checked_cast<const T&>(right_);
    result_ = right.value == left_.value;
    return Status::OK();
  }

  Status Visit(const FloatScalar& left) { return CompareFloating(left); }

  Status Visit(const DoubleScalar& left) { return CompareFloating(left); }

  template <typename T>
  typename std::enable_if<std::is_base_of<BaseBinaryScalar, T>::value, Status>::type
  Visit(const T& left) {
    const auto& right = checked_cast<const BaseBinaryScalar&>(right_);
    result_ = internal::SharedPtrEquals(left.value, right.value);
    return Status::OK();
  }

  Status Visit(const Decimal128Scalar& left) {
    const auto& right = checked_cast<const Decimal128Scalar&>(right_);
    result_ = left.value == right.value;
    return Status::OK();
  }

  Status Visit(const Decimal256Scalar& left) {
    const auto& right = checked_cast<const Decimal256Scalar&>(right_);
    result_ = left.value == right.value;
    return Status::OK();
  }

  Status Visit(const ListScalar& left) {
    const auto& right = checked_cast<const ListScalar&>(right_);
    result_ = ArrayEquals(*left.value, *right.value, options_, floating_approximate_);
    return Status::OK();
  }

  Status Visit(const LargeListScalar& left) {
    const auto& right = checked_cast<const LargeListScalar&>(right_);
    result_ = ArrayEquals(*left.value, *right.value, options_, floating_approximate_);
    return Status::OK();
  }

  Status Visit(const MapScalar& left) {
    const auto& right = checked_cast<const MapScalar&>(right_);
    result_ = ArrayEquals(*left.value, *right.value, options_, floating_approximate_);
    return Status::OK();
  }

  Status Visit(const FixedSizeListScalar& left) {
    const auto& right = checked_cast<const FixedSizeListScalar&>(right_);
    result_ = ArrayEquals(*left.value, *right.value, options_, floating_approximate_);
    return Status::OK();
  }

  Status Visit(const StructScalar& left) {
    const auto& right = checked_cast<const StructScalar&>(right_);

    if (right.value.size() != left.value.size()) {
      result_ = false;
    } else {
      bool all_equals = true;
      for (size_t i = 0; i < left.value.size() && all_equals; i++) {
        all_equals &= ScalarEquals(*left.value[i], *right.value[i], options_,
                                   floating_approximate_);
      }
      result_ = all_equals;
    }

    return Status::OK();
  }

  Status Visit(const DenseUnionScalar& left) {
    const auto& right = checked_cast<const DenseUnionScalar&>(right_);
    result_ = ScalarEquals(*left.value, *right.value, options_, floating_approximate_);
    return Status::OK();
  }

  Status Visit(const SparseUnionScalar& left) {
    const auto& right = checked_cast<const SparseUnionScalar&>(right_);
    result_ = ScalarEquals(*left.value[left.child_id], *right.value[right.child_id],
                           options_, floating_approximate_);
    return Status::OK();
  }

  Status Visit(const DictionaryScalar& left) {
    const auto& right = checked_cast<const DictionaryScalar&>(right_);
    result_ = ScalarEquals(*left.value.index, *right.value.index, options_,
                           floating_approximate_) &&
              ArrayEquals(*left.value.dictionary, *right.value.dictionary, options_,
                          floating_approximate_);
    return Status::OK();
  }

  Status Visit(const ExtensionScalar& left) {
    const auto& right = checked_cast<const ExtensionScalar&>(right_);
    result_ = ScalarEquals(*left.value, *right.value, options_, floating_approximate_);
    return Status::OK();
  }

  bool result() const { return result_; }

 protected:
  // For CompareFloating (templated local classes or lambdas not supported in C++11)
  template <typename ScalarType>
  struct ComparatorVisitor {
    const ScalarType& left;
    const ScalarType& right;
    bool* result;

    template <typename CompareFunction>
    void operator()(CompareFunction&& compare) {
      *result = compare(left.value, right.value);
    }
  };

  template <typename ScalarType>
  Status CompareFloating(const ScalarType& left) {
    using CType = decltype(left.value);

    ComparatorVisitor<ScalarType> visitor{left, checked_cast<const ScalarType&>(right_),
                                          &result_};
    VisitFloatingEquality<CType>(options_, floating_approximate_, visitor);
    return Status::OK();
  }

  const Scalar& right_;
  const EqualOptions options_;
  const bool floating_approximate_;
  bool result_;
};

Status PrintDiff(const Array& left, const Array& right, std::ostream* os);

Status PrintDiff(const Array& left, const Array& right, int64_t left_offset,
                 int64_t left_length, int64_t right_offset, int64_t right_length,
                 std::ostream* os) {
  if (os == nullptr) {
    return Status::OK();
  }

  if (!left.type()->Equals(right.type())) {
    *os << "# Array types differed: " << *left.type() << " vs " << *right.type()
        << std::endl;
    return Status::OK();
  }

  if (left.type()->id() == Type::DICTIONARY) {
    *os << "# Dictionary arrays differed" << std::endl;

    const auto& left_dict = checked_cast<const DictionaryArray&>(left);
    const auto& right_dict = checked_cast<const DictionaryArray&>(right);

    *os << "## dictionary diff";
    auto pos = os->tellp();
    RETURN_NOT_OK(PrintDiff(*left_dict.dictionary(), *right_dict.dictionary(), os));
    if (os->tellp() == pos) {
      *os << std::endl;
    }

    *os << "## indices diff";
    pos = os->tellp();
    RETURN_NOT_OK(PrintDiff(*left_dict.indices(), *right_dict.indices(), os));
    if (os->tellp() == pos) {
      *os << std::endl;
    }
    return Status::OK();
  }

  const auto left_slice = left.Slice(left_offset, left_length);
  const auto right_slice = right.Slice(right_offset, right_length);
  ARROW_ASSIGN_OR_RAISE(auto edits,
                        Diff(*left_slice, *right_slice, default_memory_pool()));
  ARROW_ASSIGN_OR_RAISE(auto formatter, MakeUnifiedDiffFormatter(*left.type(), os));
  return formatter(*edits, *left_slice, *right_slice);
}

Status PrintDiff(const Array& left, const Array& right, std::ostream* os) {
  return PrintDiff(left, right, 0, left.length(), 0, right.length(), os);
}

bool ArrayRangeEquals(const Array& left, const Array& right, int64_t left_start_idx,
                      int64_t left_end_idx, int64_t right_start_idx,
                      const EqualOptions& options, bool floating_approximate) {
  bool are_equal =
      CompareArrayRanges(*left.data(), *right.data(), left_start_idx, left_end_idx,
                         right_start_idx, options, floating_approximate);
  if (!are_equal) {
    ARROW_IGNORE_EXPR(PrintDiff(
        left, right, left_start_idx, left_end_idx, right_start_idx,
        right_start_idx + (left_end_idx - left_start_idx), options.diff_sink()));
  }
  return are_equal;
}

bool ArrayEquals(const Array& left, const Array& right, const EqualOptions& opts,
                 bool floating_approximate) {
  if (left.length() != right.length()) {
    ARROW_IGNORE_EXPR(PrintDiff(left, right, opts.diff_sink()));
    return false;
  }
  return ArrayRangeEquals(left, right, 0, left.length(), 0, opts, floating_approximate);
}

bool ScalarEquals(const Scalar& left, const Scalar& right, const EqualOptions& options,
                  bool floating_approximate) {
  if (&left == &right && IdentityImpliesEquality(*left.type, options)) {
    return true;
  }
  if (!left.type->Equals(right.type)) {
    return false;
  }
  if (left.is_valid != right.is_valid) {
    return false;
  }
  if (!left.is_valid) {
    return true;
  }
  ScalarEqualsVisitor visitor(right, options, floating_approximate);
  auto error = VisitScalarInline(left, &visitor);
  DCHECK_OK(error);
  return visitor.result();
}

}  // namespace

bool ArrayRangeEquals(const Array& left, const Array& right, int64_t left_start_idx,
                      int64_t left_end_idx, int64_t right_start_idx,
                      const EqualOptions& options) {
  const bool floating_approximate = false;
  return ArrayRangeEquals(left, right, left_start_idx, left_end_idx, right_start_idx,
                          options, floating_approximate);
}

bool ArrayRangeApproxEquals(const Array& left, const Array& right, int64_t left_start_idx,
                            int64_t left_end_idx, int64_t right_start_idx,
                            const EqualOptions& options) {
  const bool floating_approximate = true;
  return ArrayRangeEquals(left, right, left_start_idx, left_end_idx, right_start_idx,
                          options, floating_approximate);
}

bool ArrayEquals(const Array& left, const Array& right, const EqualOptions& opts) {
  const bool floating_approximate = false;
  return ArrayEquals(left, right, opts, floating_approximate);
}

bool ArrayApproxEquals(const Array& left, const Array& right, const EqualOptions& opts) {
  const bool floating_approximate = true;
  return ArrayEquals(left, right, opts, floating_approximate);
}

bool ScalarEquals(const Scalar& left, const Scalar& right, const EqualOptions& options) {
  const bool floating_approximate = false;
  return ScalarEquals(left, right, options, floating_approximate);
}

bool ScalarApproxEquals(const Scalar& left, const Scalar& right,
                        const EqualOptions& options) {
  const bool floating_approximate = true;
  return ScalarEquals(left, right, options, floating_approximate);
}

namespace {

bool StridedIntegerTensorContentEquals(const int dim_index, int64_t left_offset,
                                       int64_t right_offset, int elem_size,
                                       const Tensor& left, const Tensor& right) {
  const auto n = left.shape()[dim_index];
  const auto left_stride = left.strides()[dim_index];
  const auto right_stride = right.strides()[dim_index];
  if (dim_index == left.ndim() - 1) {
    for (int64_t i = 0; i < n; ++i) {
      if (memcmp(left.raw_data() + left_offset + i * left_stride,
                 right.raw_data() + right_offset + i * right_stride, elem_size) != 0) {
        return false;
      }
    }
    return true;
  }
  for (int64_t i = 0; i < n; ++i) {
    if (!StridedIntegerTensorContentEquals(dim_index + 1, left_offset, right_offset,
                                           elem_size, left, right)) {
      return false;
    }
    left_offset += left_stride;
    right_offset += right_stride;
  }
  return true;
}

bool IntegerTensorEquals(const Tensor& left, const Tensor& right) {
  bool are_equal;
  // The arrays are the same object
  if (&left == &right) {
    are_equal = true;
  } else {
    const bool left_row_major_p = left.is_row_major();
    const bool left_column_major_p = left.is_column_major();
    const bool right_row_major_p = right.is_row_major();
    const bool right_column_major_p = right.is_column_major();

    if (!(left_row_major_p && right_row_major_p) &&
        !(left_column_major_p && right_column_major_p)) {
      const auto& type = checked_cast<const FixedWidthType&>(*left.type());
      are_equal =
          StridedIntegerTensorContentEquals(0, 0, 0, type.byte_width(), left, right);
    } else {
      const int byte_width = left.type()->byte_width();
      DCHECK_GT(byte_width, 0);

      const uint8_t* left_data = left.data()->data();
      const uint8_t* right_data = right.data()->data();

      are_equal = memcmp(left_data, right_data,
                         static_cast<size_t>(byte_width * left.size())) == 0;
    }
  }
  return are_equal;
}

template <typename T>
struct StridedFloatTensorLastDimEquality {
  int64_t n_values;
  const uint8_t* left_data;
  const uint8_t* right_data;
  int64_t left_offset;
  int64_t right_offset;
  int64_t left_stride;
  int64_t right_stride;
  bool result;

  template <typename EqualityFunc>
  void operator()(EqualityFunc&& eq) {
    for (int64_t i = 0; i < n_values; ++i) {
      T left_value =
          *reinterpret_cast<const T*>(left_data + left_offset + i * left_stride);
      T right_value =
          *reinterpret_cast<const T*>(right_data + right_offset + i * right_stride);
      if (!eq(left_value, right_value)) {
        result = false;
        return;
      }
    }
    result = true;
  }
};

template <typename DataType>
bool StridedFloatTensorContentEquals(const int dim_index, int64_t left_offset,
                                     int64_t right_offset, const Tensor& left,
                                     const Tensor& right, const EqualOptions& opts) {
  using c_type = typename DataType::c_type;
  static_assert(std::is_floating_point<c_type>::value,
                "DataType must be a floating point type");

  const auto n = left.shape()[dim_index];
  const auto left_stride = left.strides()[dim_index];
  const auto right_stride = right.strides()[dim_index];
  if (dim_index == left.ndim() - 1) {
    // Leaf dimension, compare values
    StridedFloatTensorLastDimEquality<c_type> visitor{
        n,           left.raw_data(), right.raw_data(), left_offset, right_offset,
        left_stride, right_stride,    /*result=*/false};
    VisitFloatingEquality<c_type>(opts, /*floating_approximate=*/false, visitor);
    return visitor.result;
  }

  // Outer dimension, recurse into inner
  for (int64_t i = 0; i < n; ++i) {
    if (!StridedFloatTensorContentEquals<DataType>(dim_index + 1, left_offset,
                                                   right_offset, left, right, opts)) {
      return false;
    }
    left_offset += left_stride;
    right_offset += right_stride;
  }
  return true;
}

template <typename DataType>
bool FloatTensorEquals(const Tensor& left, const Tensor& right,
                       const EqualOptions& opts) {
  return StridedFloatTensorContentEquals<DataType>(0, 0, 0, left, right, opts);
}

}  // namespace

bool TensorEquals(const Tensor& left, const Tensor& right, const EqualOptions& opts) {
  if (left.type_id() != right.type_id()) {
    return false;
  } else if (left.size() == 0 && right.size() == 0) {
    return true;
  } else if (left.shape() != right.shape()) {
    return false;
  }

  switch (left.type_id()) {
    // TODO: Support half-float tensors
    // case Type::HALF_FLOAT:
    case Type::FLOAT:
      return FloatTensorEquals<FloatType>(left, right, opts);

    case Type::DOUBLE:
      return FloatTensorEquals<DoubleType>(left, right, opts);

    default:
      return IntegerTensorEquals(left, right);
  }
}

namespace {

template <typename LeftSparseIndexType, typename RightSparseIndexType>
struct SparseTensorEqualsImpl {
  static bool Compare(const SparseTensorImpl<LeftSparseIndexType>& left,
                      const SparseTensorImpl<RightSparseIndexType>& right,
                      const EqualOptions&) {
    // TODO(mrkn): should we support the equality among different formats?
    return false;
  }
};

bool IntegerSparseTensorDataEquals(const uint8_t* left_data, const uint8_t* right_data,
                                   const int byte_width, const int64_t length) {
  if (left_data == right_data) {
    return true;
  }
  return memcmp(left_data, right_data, static_cast<size_t>(byte_width * length)) == 0;
}

template <typename DataType>
bool FloatSparseTensorDataEquals(const typename DataType::c_type* left_data,
                                 const typename DataType::c_type* right_data,
                                 const int64_t length, const EqualOptions& opts) {
  using c_type = typename DataType::c_type;
  static_assert(std::is_floating_point<c_type>::value,
                "DataType must be a floating point type");
  if (opts.nans_equal()) {
    if (left_data == right_data) {
      return true;
    }

    for (int64_t i = 0; i < length; ++i) {
      const auto left = left_data[i];
      const auto right = right_data[i];
      if (left != right && !(std::isnan(left) && std::isnan(right))) {
        return false;
      }
    }
  } else {
    for (int64_t i = 0; i < length; ++i) {
      if (left_data[i] != right_data[i]) {
        return false;
      }
    }
  }
  return true;
}

template <typename SparseIndexType>
struct SparseTensorEqualsImpl<SparseIndexType, SparseIndexType> {
  static bool Compare(const SparseTensorImpl<SparseIndexType>& left,
                      const SparseTensorImpl<SparseIndexType>& right,
                      const EqualOptions& opts) {
    DCHECK(left.type()->id() == right.type()->id());
    DCHECK(left.shape() == right.shape());

    const auto length = left.non_zero_length();
    DCHECK(length == right.non_zero_length());

    const auto& left_index = checked_cast<const SparseIndexType&>(*left.sparse_index());
    const auto& right_index = checked_cast<const SparseIndexType&>(*right.sparse_index());

    if (!left_index.Equals(right_index)) {
      return false;
    }

    const int byte_width = left.type()->byte_width();
    DCHECK_GT(byte_width, 0);

    const uint8_t* left_data = left.data()->data();
    const uint8_t* right_data = right.data()->data();
    switch (left.type()->id()) {
      // TODO: Support half-float tensors
      // case Type::HALF_FLOAT:
      case Type::FLOAT:
        return FloatSparseTensorDataEquals<FloatType>(
            reinterpret_cast<const float*>(left_data),
            reinterpret_cast<const float*>(right_data), length, opts);

      case Type::DOUBLE:
        return FloatSparseTensorDataEquals<DoubleType>(
            reinterpret_cast<const double*>(left_data),
            reinterpret_cast<const double*>(right_data), length, opts);

      default:  // Integer cases
        return IntegerSparseTensorDataEquals(left_data, right_data, byte_width, length);
    }
  }
};

template <typename SparseIndexType>
inline bool SparseTensorEqualsImplDispatch(const SparseTensorImpl<SparseIndexType>& left,
                                           const SparseTensor& right,
                                           const EqualOptions& opts) {
  switch (right.format_id()) {
    case SparseTensorFormat::COO: {
      const auto& right_coo =
          checked_cast<const SparseTensorImpl<SparseCOOIndex>&>(right);
      return SparseTensorEqualsImpl<SparseIndexType, SparseCOOIndex>::Compare(
          left, right_coo, opts);
    }

    case SparseTensorFormat::CSR: {
      const auto& right_csr =
          checked_cast<const SparseTensorImpl<SparseCSRIndex>&>(right);
      return SparseTensorEqualsImpl<SparseIndexType, SparseCSRIndex>::Compare(
          left, right_csr, opts);
    }

    case SparseTensorFormat::CSC: {
      const auto& right_csc =
          checked_cast<const SparseTensorImpl<SparseCSCIndex>&>(right);
      return SparseTensorEqualsImpl<SparseIndexType, SparseCSCIndex>::Compare(
          left, right_csc, opts);
    }

    case SparseTensorFormat::CSF: {
      const auto& right_csf =
          checked_cast<const SparseTensorImpl<SparseCSFIndex>&>(right);
      return SparseTensorEqualsImpl<SparseIndexType, SparseCSFIndex>::Compare(
          left, right_csf, opts);
    }

    default:
      return false;
  }
}

}  // namespace

bool SparseTensorEquals(const SparseTensor& left, const SparseTensor& right,
                        const EqualOptions& opts) {
  if (left.type()->id() != right.type()->id()) {
    return false;
  } else if (left.size() == 0 && right.size() == 0) {
    return true;
  } else if (left.shape() != right.shape()) {
    return false;
  } else if (left.non_zero_length() != right.non_zero_length()) {
    return false;
  }

  switch (left.format_id()) {
    case SparseTensorFormat::COO: {
      const auto& left_coo = checked_cast<const SparseTensorImpl<SparseCOOIndex>&>(left);
      return SparseTensorEqualsImplDispatch(left_coo, right, opts);
    }

    case SparseTensorFormat::CSR: {
      const auto& left_csr = checked_cast<const SparseTensorImpl<SparseCSRIndex>&>(left);
      return SparseTensorEqualsImplDispatch(left_csr, right, opts);
    }

    case SparseTensorFormat::CSC: {
      const auto& left_csc = checked_cast<const SparseTensorImpl<SparseCSCIndex>&>(left);
      return SparseTensorEqualsImplDispatch(left_csc, right, opts);
    }

    case SparseTensorFormat::CSF: {
      const auto& left_csf = checked_cast<const SparseTensorImpl<SparseCSFIndex>&>(left);
      return SparseTensorEqualsImplDispatch(left_csf, right, opts);
    }

    default:
      return false;
  }
}

bool TypeEquals(const DataType& left, const DataType& right, bool check_metadata) {
  // The arrays are the same object
  if (&left == &right) {
    return true;
  } else if (left.id() != right.id()) {
    return false;
  } else {
    // First try to compute fingerprints
    if (check_metadata) {
      const auto& left_metadata_fp = left.metadata_fingerprint();
      const auto& right_metadata_fp = right.metadata_fingerprint();
      if (left_metadata_fp != right_metadata_fp) {
        return false;
      }
    }

    const auto& left_fp = left.fingerprint();
    const auto& right_fp = right.fingerprint();
    if (!left_fp.empty() && !right_fp.empty()) {
      return left_fp == right_fp;
    }

    // TODO remove check_metadata here?
    TypeEqualsVisitor visitor(right, check_metadata);
    auto error = VisitTypeInline(left, &visitor);
    if (!error.ok()) {
      DCHECK(false) << "Types are not comparable: " << error.ToString();
    }
    return visitor.result();
  }
}

}  // namespace arrow<|MERGE_RESOLUTION|>--- conflicted
+++ resolved
@@ -389,23 +389,6 @@
   }
 
   Status Visit(const RunLengthEncodedType& type) {
-<<<<<<< HEAD
-    auto left_span = ArraySpan(left_);
-    auto right_span = ArraySpan(right_);
-    left_span.SetSlice(left_.offset + left_start_idx_, range_length_);
-    right_span.SetSlice(right_.offset + right_start_idx_, range_length_);
-    for (auto it = rle_util::MergedRunsIterator<2>(left_span, right_span);
-         it != rle_util::MergedRunsIterator<2>(); ++it) {
-      RangeDataEqualsImpl impl(options_, floating_approximate_, *left_.child_data[1],
-                               *right_.child_data[1], it.index_into_array(0),
-                               it.index_into_array(1), 1);
-      if (!impl.Compare()) {
-        result_ = false;
-        return Status::OK();
-      }
-    }
-    return Status::OK();
-=======
     switch (type.run_ends_type()->id()) {
       case Type::INT16:
         return CompareRunLengthEncoded<int16_t>();
@@ -416,7 +399,6 @@
       default:
         return Status::Invalid("invalid run ends type: ", *type.run_ends_type());
     }
->>>>>>> 080add23
   }
 
   Status Visit(const ExtensionType& type) {
