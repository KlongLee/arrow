// Licensed to the Apache Software Foundation (ASF) under one
// or more contributor license agreements.  See the NOTICE file
// distributed with this work for additional information
// regarding copyright ownership.  The ASF licenses this file
// to you under the Apache License, Version 2.0 (the
// "License"); you may not use this file except in compliance
// with the License.  You may obtain a copy of the License at
//
//   http://www.apache.org/licenses/LICENSE-2.0
//
// Unless required by applicable law or agreed to in writing,
// software distributed under the License is distributed on an
// "AS IS" BASIS, WITHOUT WARRANTIES OR CONDITIONS OF ANY
// KIND, either express or implied.  See the License for the
// specific language governing permissions and limitations
// under the License.

#pragma once

#include <sstream>
#include <string>
#include <tuple>
#include <utility>

#include <aws/core/Aws.h>
#include <aws/core/client/RetryStrategy.h>
#include <aws/core/http/HttpTypes.h>
#include <aws/core/utils/DateTime.h>
#include <aws/core/utils/StringUtils.h>

#include "arrow/filesystem/filesystem.h"
#include "arrow/filesystem/s3fs.h"
#include "arrow/status.h"
#include "arrow/util/logging.h"
#include "arrow/util/print.h"
#include "arrow/util/string_view.h"

namespace arrow {
namespace fs {
namespace internal {

// XXX Should we expose this at some point?
enum class S3Backend { Amazon, Minio, Other };

// Detect the S3 backend type from the S3 server's response headers
S3Backend DetectS3Backend(const Aws::Http::HeaderValueCollection& headers) {
  const auto it = headers.find("server");
  if (it != headers.end()) {
    const auto& value = util::string_view(it->second);
    if (value.find("AmazonS3") != std::string::npos) {
      return S3Backend::Amazon;
    }
    if (value.find("MinIO") != std::string::npos) {
      return S3Backend::Minio;
    }
  }
  return S3Backend::Other;
}

template <typename Error>
S3Backend DetectS3Backend(const Aws::Client::AWSError<Error>& error) {
  return DetectS3Backend(error.GetResponseHeaders());
}

template <typename Error>
inline bool IsConnectError(const Aws::Client::AWSError<Error>& error) {
  if (error.ShouldRetry()) {
    return true;
  }
  // Sometimes Minio may fail with a 503 error
  // (exception name: XMinioServerNotInitialized,
  //  message: "Server not initialized, please try again")
  if (error.GetExceptionName() == "XMinioServerNotInitialized") {
    return true;
  }
  return false;
}

inline bool IsNotFound(const Aws::Client::AWSError<Aws::S3::S3Errors>& error) {
  const auto error_type = error.GetErrorType();
  return (error_type == Aws::S3::S3Errors::NO_SUCH_BUCKET ||
          error_type == Aws::S3::S3Errors::RESOURCE_NOT_FOUND);
}

inline bool IsAlreadyExists(const Aws::Client::AWSError<Aws::S3::S3Errors>& error) {
  const auto error_type = error.GetErrorType();
  return (error_type == Aws::S3::S3Errors::BUCKET_ALREADY_EXISTS ||
          error_type == Aws::S3::S3Errors::BUCKET_ALREADY_OWNED_BY_YOU);
}

std::string_view S3ErrorToString(Aws::S3::S3Errors error_type) {
  switch (error_type) {
#define S3_ERROR_CASE(NAME) \
    case Aws::S3::S3Errors::NAME: \
      return # NAME;

    S3_ERROR_CASE(INCOMPLETE_SIGNATURE)
    S3_ERROR_CASE(INTERNAL_FAILURE)
    S3_ERROR_CASE(INVALID_ACTION)
    S3_ERROR_CASE(INVALID_CLIENT_TOKEN_ID)
    S3_ERROR_CASE(INVALID_PARAMETER_COMBINATION)
    S3_ERROR_CASE(INVALID_QUERY_PARAMETER)
    S3_ERROR_CASE(INVALID_PARAMETER_VALUE)
    S3_ERROR_CASE(MISSING_ACTION)
    S3_ERROR_CASE(MISSING_AUTHENTICATION_TOKEN)
    S3_ERROR_CASE(MISSING_PARAMETER)
    S3_ERROR_CASE(OPT_IN_REQUIRED)
    S3_ERROR_CASE(REQUEST_EXPIRED)
    S3_ERROR_CASE(SERVICE_UNAVAILABLE)
    S3_ERROR_CASE(THROTTLING)
    S3_ERROR_CASE(VALIDATION)
    S3_ERROR_CASE(ACCESS_DENIED)
    S3_ERROR_CASE(RESOURCE_NOT_FOUND)
    S3_ERROR_CASE(UNRECOGNIZED_CLIENT)
    S3_ERROR_CASE(MALFORMED_QUERY_STRING)
    S3_ERROR_CASE(SLOW_DOWN)
    S3_ERROR_CASE(REQUEST_TIME_TOO_SKEWED)
    S3_ERROR_CASE(INVALID_SIGNATURE)
    S3_ERROR_CASE(SIGNATURE_DOES_NOT_MATCH)
    S3_ERROR_CASE(INVALID_ACCESS_KEY_ID)
    S3_ERROR_CASE(REQUEST_TIMEOUT)
    S3_ERROR_CASE(NETWORK_CONNECTION)
    S3_ERROR_CASE(UNKNOWN)
    S3_ERROR_CASE(BUCKET_ALREADY_EXISTS)
    S3_ERROR_CASE(BUCKET_ALREADY_OWNED_BY_YOU)
    S3_ERROR_CASE(INVALID_OBJECT_STATE)
    S3_ERROR_CASE(NO_SUCH_BUCKET)
    S3_ERROR_CASE(NO_SUCH_KEY)
    S3_ERROR_CASE(NO_SUCH_UPLOAD)
    S3_ERROR_CASE(OBJECT_ALREADY_IN_ACTIVE_TIER)
    S3_ERROR_CASE(OBJECT_NOT_IN_ACTIVE_TIER)

#undef S3_ERROR_CASE
    default:
      return "[code " + std::to_string(static_cast<int>(error_type)) + "]";
  }
}

// TODO qualify error messages with a prefix indicating context
// (e.g. "When completing multipart upload to bucket 'xxx', key 'xxx': ...")
template <typename ErrorType>
Status ErrorToStatus(const std::string& prefix, const std::string& operation,
                     const Aws::Client::AWSError<ErrorType>& error) {
  // XXX Handle fine-grained error types
  // See
  // https://sdk.amazonaws.com/cpp/api/LATEST/namespace_aws_1_1_s3.html#ae3f82f8132b619b6e91c88a9f1bde371
  return Status::IOError(prefix, "AWS Error ",
<<<<<<< HEAD
			 S3ErrorToString(static_cast<Aws::S3::S3Errors>(error.GetErrorType())),
=======
                         S3ErrorToString(static_cast<int>(error.GetErrorType())),
>>>>>>> aa095b32
                         " during ", operation, " operation: ", error.GetMessage());
}

template <typename ErrorType, typename... Args>
Status ErrorToStatus(const std::tuple<Args&...>& prefix, const std::string& operation,
                     const Aws::Client::AWSError<ErrorType>& error) {
  std::stringstream ss;
  ::arrow::internal::PrintTuple(&ss, prefix);
  return ErrorToStatus(ss.str(), operation, error);
}

template <typename ErrorType>
Status ErrorToStatus(const std::string& operation,
                     const Aws::Client::AWSError<ErrorType>& error) {
  return ErrorToStatus(std::string(), operation, error);
}

template <typename AwsResult, typename Error>
Status OutcomeToStatus(const std::string& prefix, const std::string& operation,
                       const Aws::Utils::Outcome<AwsResult, Error>& outcome) {
  if (outcome.IsSuccess()) {
    return Status::OK();
  } else {
    return ErrorToStatus(prefix, operation, outcome.GetError());
  }
}

template <typename AwsResult, typename Error, typename... Args>
Status OutcomeToStatus(const std::tuple<Args&...>& prefix, const std::string& operation,
                       const Aws::Utils::Outcome<AwsResult, Error>& outcome) {
  if (outcome.IsSuccess()) {
    return Status::OK();
  } else {
    return ErrorToStatus(prefix, operation, outcome.GetError());
  }
}

template <typename AwsResult, typename Error>
Status OutcomeToStatus(const std::string& operation,
                       const Aws::Utils::Outcome<AwsResult, Error>& outcome) {
  return OutcomeToStatus(std::string(), operation, outcome);
}

template <typename AwsResult, typename Error>
Result<AwsResult> OutcomeToResult(const std::string& operation,
                                  Aws::Utils::Outcome<AwsResult, Error> outcome) {
  if (outcome.IsSuccess()) {
    return std::move(outcome).GetResultWithOwnership();
  } else {
    return ErrorToStatus(operation, outcome.GetError());
  }
}

inline Aws::String ToAwsString(const std::string& s) {
  // Direct construction of Aws::String from std::string doesn't work because
  // it uses a specific Allocator class.
  return Aws::String(s.begin(), s.end());
}

inline util::string_view FromAwsString(const Aws::String& s) {
  return {s.data(), s.length()};
}

inline Aws::String ToURLEncodedAwsString(const std::string& s) {
  return Aws::Utils::StringUtils::URLEncode(s.data());
}

inline TimePoint FromAwsDatetime(const Aws::Utils::DateTime& dt) {
  return std::chrono::time_point_cast<std::chrono::nanoseconds>(dt.UnderlyingTimestamp());
}

// A connect retry strategy with a controlled max duration.

class ConnectRetryStrategy : public Aws::Client::RetryStrategy {
 public:
  static const int32_t kDefaultRetryInterval = 200;     /* milliseconds */
  static const int32_t kDefaultMaxRetryDuration = 6000; /* milliseconds */

  explicit ConnectRetryStrategy(int32_t retry_interval = kDefaultRetryInterval,
                                int32_t max_retry_duration = kDefaultMaxRetryDuration)
      : retry_interval_(retry_interval), max_retry_duration_(max_retry_duration) {}

  bool ShouldRetry(const Aws::Client::AWSError<Aws::Client::CoreErrors>& error,
                   long attempted_retries) const override {  // NOLINT runtime/int
    if (!IsConnectError(error)) {
      // Not a connect error, don't retry
      return false;
    }
    return attempted_retries * retry_interval_ < max_retry_duration_;
  }

  long CalculateDelayBeforeNextRetry(  // NOLINT runtime/int
      const Aws::Client::AWSError<Aws::Client::CoreErrors>& error,
      long attempted_retries) const override {  // NOLINT runtime/int
    return retry_interval_;
  }

 protected:
  int32_t retry_interval_;
  int32_t max_retry_duration_;
};

}  // namespace internal
}  // namespace fs
}  // namespace arrow<|MERGE_RESOLUTION|>--- conflicted
+++ resolved
@@ -145,11 +145,7 @@
   // See
   // https://sdk.amazonaws.com/cpp/api/LATEST/namespace_aws_1_1_s3.html#ae3f82f8132b619b6e91c88a9f1bde371
   return Status::IOError(prefix, "AWS Error ",
-<<<<<<< HEAD
-			 S3ErrorToString(static_cast<Aws::S3::S3Errors>(error.GetErrorType())),
-=======
-                         S3ErrorToString(static_cast<int>(error.GetErrorType())),
->>>>>>> aa095b32
+                         S3ErrorToString(static_cast<Aws::S3::S3Errors>(error.GetErrorType())),
                          " during ", operation, " operation: ", error.GetMessage());
 }
 
