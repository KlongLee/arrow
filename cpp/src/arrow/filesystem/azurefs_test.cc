// Licensed to the Apache Software Foundation (ASF) under one
// or more contributor license agreements.  See the NOTICE file
// distributed with this work for additional information
// regarding copyright ownership.  The ASF licenses this file
// to you under the Apache License, Version 2.0 (the
// "License"); you may not use this file except in compliance
// with the License.  You may obtain a copy of the License at
//
//   http://www.apache.org/licenses/LICENSE-2.0
//
// Unless required by applicable law or agreed to in writing,
// software distributed under the License is distributed on an
// "AS IS" BASIS, WITHOUT WARRANTIES OR CONDITIONS OF ANY
// KIND, either express or implied.  See the License for the
// specific language governing permissions and limitations
// under the License.

#include <algorithm>  // Missing include in boost/process

// This boost/asio/io_context.hpp include is needless for no MinGW
// build.
//
// This is for including boost/asio/detail/socket_types.hpp before any
// "#include <windows.h>". boost/asio/detail/socket_types.hpp doesn't
// work if windows.h is already included. boost/process.h ->
// boost/process/args.hpp -> boost/process/detail/basic_cmd.hpp
// includes windows.h. boost/process/args.hpp is included before
// boost/process/async.h that includes
// boost/asio/detail/socket_types.hpp implicitly is included.
#include <boost/asio/io_context.hpp>
// We need BOOST_USE_WINDOWS_H definition with MinGW when we use
// boost/process.hpp. See BOOST_USE_WINDOWS_H=1 in
// cpp/cmake_modules/ThirdpartyToolchain.cmake for details.
#include <boost/process.hpp>

#include "arrow/filesystem/azurefs.h"
#include "arrow/filesystem/azurefs_internal.h"

#include <memory>
#include <random>
#include <string>

#include <gmock/gmock-matchers.h>
#include <gmock/gmock-more-matchers.h>
#include <gtest/gtest.h>
#include <azure/storage/blobs.hpp>
#include <azure/storage/common/storage_credential.hpp>
#include <azure/storage/files/datalake.hpp>

#include "arrow/filesystem/path_util.h"
#include "arrow/filesystem/test_util.h"
#include "arrow/result.h"
#include "arrow/testing/gtest_util.h"
#include "arrow/testing/util.h"
#include "arrow/util/io_util.h"
#include "arrow/util/key_value_metadata.h"
#include "arrow/util/logging.h"
#include "arrow/util/string.h"
#include "arrow/util/value_parsing.h"

namespace arrow {
using internal::TemporaryDir;
namespace fs {
using internal::ConcatAbstractPath;
namespace bp = boost::process;

using ::testing::IsEmpty;
using ::testing::Not;
using ::testing::NotNull;

namespace Blobs = Azure::Storage::Blobs;
namespace Core = Azure::Core;
namespace DataLake = Azure::Storage::Files::DataLake;

using HNSSupport = internal::HierarchicalNamespaceSupport;

enum class AzureBackend {
  /// \brief Official Azure Remote Backend
  kAzure,
  /// \brief Local Simulated Storage
  kAzurite
};

class BaseAzureEnv : public ::testing::Environment {
 protected:
  std::string account_name_;
  std::string account_key_;

  BaseAzureEnv(std::string account_name, std::string account_key)
      : account_name_(std::move(account_name)), account_key_(std::move(account_key)) {}

 public:
  const std::string& account_name() const { return account_name_; }
  const std::string& account_key() const { return account_key_; }

  virtual AzureBackend backend() const = 0;

  virtual bool WithHierarchicalNamespace() const { return false; }

  virtual Result<int64_t> GetDebugLogSize() { return 0; }
  virtual Status DumpDebugLog(int64_t position) {
    return Status::NotImplemented("BaseAzureEnv::DumpDebugLog");
  }
};

template <class AzureEnvClass>
class AzureEnvImpl : public BaseAzureEnv {
 private:
  /// \brief Factory function that registers the singleton instance as a global test
  /// environment. Must be called only once per implementation (see GetInstance()).
  ///
  /// Every BaseAzureEnv implementation defines a static and parameter-less member
  /// function called Make() that returns a Result<std::unique_ptr<BaseAzureEnv>>.
  /// This templated function performs the following steps:
  ///
  /// 1) Calls AzureEnvClass::Make() to get an instance of AzureEnvClass.
  /// 2) Passes ownership of the AzureEnvClass instance to the testing environment.
  /// 3) Returns a Result<BaseAzureEnv*> wrapping the raw heap-allocated pointer.
  static Result<BaseAzureEnv*> MakeAndAddToGlobalTestEnvironment() {
    ARROW_ASSIGN_OR_RAISE(auto env, AzureEnvClass::Make());
    auto* heap_ptr = env.release();
    ::testing::AddGlobalTestEnvironment(heap_ptr);
    return heap_ptr;
  }

 protected:
  using BaseAzureEnv::BaseAzureEnv;

  /// \brief Create an AzureEnvClass instance from environment variables.
  ///
  /// Reads the account name and key from the environment variables. This can be
  /// used in BaseAzureEnv implementations that don't need to do any additional
  /// setup to create the singleton instance (e.g. AzureFlatNSEnv,
  /// AzureHierarchicalNSEnv).
  static Result<std::unique_ptr<AzureEnvClass>> MakeFromEnvVars(
      const std::string& account_name_var, const std::string& account_key_var) {
    const auto account_name = std::getenv(account_name_var.c_str());
    const auto account_key = std::getenv(account_key_var.c_str());
    if (!account_name && !account_key) {
      return Status::Cancelled(account_name_var + " and " + account_key_var +
                               " are not set. Skipping tests.");
    }
    // If only one of the variables is set. Don't cancel tests,
    // fail with a Status::Invalid.
    if (!account_name) {
      return Status::Invalid(account_name_var + " not set while " + account_key_var +
                             " is set.");
    }
    if (!account_key) {
      return Status::Invalid(account_key_var + " not set while " + account_name_var +
                             " is set.");
    }
    return std::unique_ptr<AzureEnvClass>{new AzureEnvClass(account_name, account_key)};
  }

 public:
  static Result<BaseAzureEnv*> GetInstance() {
    // Ensure MakeAndAddToGlobalTestEnvironment() is called only once by storing the
    // Result<BaseAzureEnv*> in a static variable.
    static auto singleton_env = MakeAndAddToGlobalTestEnvironment();
    return singleton_env;
  }

  AzureBackend backend() const final { return AzureEnvClass::kBackend; }
};

class AzuriteEnv : public AzureEnvImpl<AzuriteEnv> {
 private:
  std::unique_ptr<TemporaryDir> temp_dir_;
  arrow::internal::PlatformFilename debug_log_path_;
  bp::child server_process_;

  using AzureEnvImpl::AzureEnvImpl;

 public:
  static const AzureBackend kBackend = AzureBackend::kAzurite;

  ~AzuriteEnv() override {
    server_process_.terminate();
    server_process_.wait();
  }

  static Result<std::unique_ptr<AzureEnvImpl>> Make() {
    auto self = std::unique_ptr<AzuriteEnv>(
        new AzuriteEnv("devstoreaccount1",
                       "Eby8vdM02xNOcqFlqUwJPLlmEtlCDXJ1OUzFT50uSRZ6IFsuFq2UVErCz4I6tq/"
                       "K1SZFPTOtr/KBHBeksoGMGw=="));
    auto exe_path = bp::search_path("azurite");
    if (exe_path.empty()) {
      return Status::Invalid("Could not find Azurite emulator.");
    }
    ARROW_ASSIGN_OR_RAISE(self->temp_dir_, TemporaryDir::Make("azurefs-test-"));
    ARROW_ASSIGN_OR_RAISE(self->debug_log_path_,
                          self->temp_dir_->path().Join("debug.log"));
    auto server_process = bp::child(
        boost::this_process::environment(), exe_path, "--silent", "--location",
        self->temp_dir_->path().ToString(), "--debug", self->debug_log_path_.ToString());
    if (!server_process.valid() || !server_process.running()) {
      server_process.terminate();
      server_process.wait();
      return Status::Invalid("Could not start Azurite emulator.");
    }
    self->server_process_ = std::move(server_process);
    return self;
  }

  Result<int64_t> GetDebugLogSize() override {
    ARROW_ASSIGN_OR_RAISE(auto exists, arrow::internal::FileExists(debug_log_path_));
    if (!exists) {
      return 0;
    }
    ARROW_ASSIGN_OR_RAISE(auto file_descriptor,
                          arrow::internal::FileOpenReadable(debug_log_path_));
    ARROW_RETURN_NOT_OK(arrow::internal::FileSeek(file_descriptor.fd(), 0, SEEK_END));
    return arrow::internal::FileTell(file_descriptor.fd());
  }

  Status DumpDebugLog(int64_t position) override {
    ARROW_ASSIGN_OR_RAISE(auto exists, arrow::internal::FileExists(debug_log_path_));
    if (!exists) {
      return Status::OK();
    }
    ARROW_ASSIGN_OR_RAISE(auto file_descriptor,
                          arrow::internal::FileOpenReadable(debug_log_path_));
    if (position > 0) {
      ARROW_RETURN_NOT_OK(arrow::internal::FileSeek(file_descriptor.fd(), position));
    }
    std::vector<uint8_t> buffer;
    const int64_t buffer_size = 4096;
    buffer.reserve(buffer_size);
    while (true) {
      ARROW_ASSIGN_OR_RAISE(
          auto n_read_bytes,
          arrow::internal::FileRead(file_descriptor.fd(), buffer.data(), buffer_size));
      if (n_read_bytes <= 0) {
        break;
      }
      std::cerr << std::string_view(reinterpret_cast<const char*>(buffer.data()),
                                    n_read_bytes);
    }
    std::cerr << std::endl;
    return Status::OK();
  }
};

class AzureFlatNSEnv : public AzureEnvImpl<AzureFlatNSEnv> {
 private:
  using AzureEnvImpl::AzureEnvImpl;

 public:
  static const AzureBackend kBackend = AzureBackend::kAzure;

  static Result<std::unique_ptr<AzureFlatNSEnv>> Make() {
    return MakeFromEnvVars("AZURE_FLAT_NAMESPACE_ACCOUNT_NAME",
                           "AZURE_FLAT_NAMESPACE_ACCOUNT_KEY");
  }
};

class AzureHierarchicalNSEnv : public AzureEnvImpl<AzureHierarchicalNSEnv> {
 private:
  using AzureEnvImpl::AzureEnvImpl;

 public:
  static const AzureBackend kBackend = AzureBackend::kAzure;

  static Result<std::unique_ptr<AzureHierarchicalNSEnv>> Make() {
    return MakeFromEnvVars("AZURE_HIERARCHICAL_NAMESPACE_ACCOUNT_NAME",
                           "AZURE_HIERARCHICAL_NAMESPACE_ACCOUNT_KEY");
  }

  bool WithHierarchicalNamespace() const final { return true; }
};

TEST(AzureFileSystem, InitializingFilesystemWithoutAccountNameFails) {
  AzureOptions options;
  ASSERT_RAISES(Invalid, options.ConfigureAccountKeyCredential("account_key"));

  ARROW_EXPECT_OK(
      options.ConfigureClientSecretCredential("tenant_id", "client_id", "client_secret"));
  ASSERT_RAISES(Invalid, AzureFileSystem::Make(options));
}

TEST(AzureFileSystem, InitializeWithDefaultCredential) {
  AzureOptions options;
  options.account_name = "dummy-account-name";
  ARROW_EXPECT_OK(options.ConfigureDefaultCredential());
  EXPECT_OK_AND_ASSIGN(auto fs, AzureFileSystem::Make(options));
}

TEST(AzureFileSystem, InitializeWithDefaultCredentialImplicitly) {
  AzureOptions options;
  options.account_name = "dummy-account-name";
  AzureOptions explictly_default_options;
  explictly_default_options.account_name = "dummy-account-name";
  ARROW_EXPECT_OK(explictly_default_options.ConfigureDefaultCredential());
  ASSERT_TRUE(options.Equals(explictly_default_options));
}

TEST(AzureFileSystem, InitializeWithAnonymousCredential) {
  AzureOptions options;
  options.account_name = "dummy-account-name";
  ARROW_EXPECT_OK(options.ConfigureAnonymousCredential());
  EXPECT_OK_AND_ASSIGN(auto fs, AzureFileSystem::Make(options));
}

TEST(AzureFileSystem, InitializeWithClientSecretCredential) {
  AzureOptions options;
  options.account_name = "dummy-account-name";
  ARROW_EXPECT_OK(
      options.ConfigureClientSecretCredential("tenant_id", "client_id", "client_secret"));
  EXPECT_OK_AND_ASSIGN(auto fs, AzureFileSystem::Make(options));
}

TEST(AzureFileSystem, InitializeWithManagedIdentityCredential) {
  AzureOptions options;
  options.account_name = "dummy-account-name";
  ARROW_EXPECT_OK(options.ConfigureManagedIdentityCredential());
  EXPECT_OK_AND_ASSIGN(auto fs, AzureFileSystem::Make(options));

  ARROW_EXPECT_OK(options.ConfigureManagedIdentityCredential("specific-client-id"));
  EXPECT_OK_AND_ASSIGN(fs, AzureFileSystem::Make(options));
}

TEST(AzureFileSystem, InitializeWithWorkloadIdentityCredential) {
  AzureOptions options;
  options.account_name = "dummy-account-name";
  ARROW_EXPECT_OK(options.ConfigureWorkloadIdentityCredential());
  EXPECT_OK_AND_ASSIGN(auto fs, AzureFileSystem::Make(options));
}

TEST(AzureFileSystem, OptionsCompare) {
  AzureOptions options;
  EXPECT_TRUE(options.Equals(options));
}

struct PreexistingData {
 public:
  using RNG = std::mt19937_64;

 public:
  const std::string container_name;
  static constexpr char const* kObjectName = "test-object-name";

  static constexpr char const* kLoremIpsum = R"""(
Lorem ipsum dolor sit amet, consectetur adipiscing elit, sed do eiusmod tempor
incididunt ut labore et dolore magna aliqua. Ut enim ad minim veniam, quis
nostrud exercitation ullamco laboris nisi ut aliquip ex ea commodo consequat.
Duis aute irure dolor in reprehenderit in voluptate velit esse cillum dolore eu
fugiat nulla pariatur. Excepteur sint occaecat cupidatat non proident, sunt in
culpa qui officia deserunt mollit anim id est laborum.
)""";

 public:
  explicit PreexistingData(RNG& rng) : container_name{RandomContainerName(rng)} {}

  // Creates a path by concatenating the container name and the stem.
  std::string ContainerPath(std::string_view stem) const {
    return ConcatAbstractPath(container_name, stem);
  }

  std::string ObjectPath() const { return ContainerPath(kObjectName); }
  std::string NotFoundObjectPath() const { return ContainerPath("not-found"); }

  std::string RandomDirectoryPath(RNG& rng) const {
    return ContainerPath(RandomChars(32, rng));
  }

  // Utilities
  static std::string RandomContainerName(RNG& rng) { return RandomChars(32, rng); }

  static std::string RandomChars(int count, RNG& rng) {
    auto const fillers = std::string("abcdefghijlkmnopqrstuvwxyz0123456789");
    std::uniform_int_distribution<int> d(0, static_cast<int>(fillers.size()) - 1);
    std::string s;
    std::generate_n(std::back_inserter(s), count, [&] { return fillers[d(rng)]; });
    return s;
  }

  static int RandomIndex(int end, RNG& rng) {
    return std::uniform_int_distribution<int>(0, end - 1)(rng);
  }

  static std::string RandomLine(int lineno, int width, RNG& rng) {
    auto line = std::to_string(lineno) + ":    ";
    line += RandomChars(width - static_cast<int>(line.size()) - 1, rng);
    line += '\n';
    return line;
  }
};

class TestAzureFileSystem : public ::testing::Test {
 protected:
  // Set in constructor
  std::mt19937_64 rng_;

  // Set in SetUp()
  int64_t debug_log_start_ = 0;
  bool set_up_succeeded_ = false;
  AzureOptions options_;

  std::shared_ptr<AzureFileSystem> fs_dont_use_directly_;  // use fs()
  std::unique_ptr<Blobs::BlobServiceClient> blob_service_client_;
  std::unique_ptr<DataLake::DataLakeServiceClient> datalake_service_client_;

 public:
  TestAzureFileSystem() : rng_(std::random_device()()) {}

  virtual Result<BaseAzureEnv*> GetAzureEnv() const = 0;
  virtual HNSSupport CachedHNSSupport(const BaseAzureEnv& env) const = 0;

  FileSystem* fs(HNSSupport cached_hns_support) const {
    auto* fs_ptr = fs_dont_use_directly_.get();
    fs_ptr->ForceCachedHierarchicalNamespaceSupport(static_cast<int>(cached_hns_support));
    return fs_ptr;
  }

  FileSystem* fs() const {
    EXPECT_OK_AND_ASSIGN(auto env, GetAzureEnv());
    return fs(CachedHNSSupport(*env));
  }

  static Result<AzureOptions> MakeOptions(BaseAzureEnv* env) {
    AzureOptions options;
    options.account_name = env->account_name();
    switch (env->backend()) {
      case AzureBackend::kAzurite:
        options.blob_storage_authority = "127.0.0.1:10000";
        options.dfs_storage_authority = "127.0.0.1:10000";
        options.blob_storage_scheme = "http";
        options.dfs_storage_scheme = "http";
        break;
      case AzureBackend::kAzure:
        // Use the default values
        break;
    }
    ARROW_EXPECT_OK(options.ConfigureAccountKeyCredential(env->account_key()));
    return options;
  }

  void SetUp() override {
    auto make_options = [this]() -> Result<AzureOptions> {
      ARROW_ASSIGN_OR_RAISE(auto env, GetAzureEnv());
      EXPECT_THAT(env, NotNull());
      ARROW_ASSIGN_OR_RAISE(debug_log_start_, env->GetDebugLogSize());
      return MakeOptions(env);
    };
    auto options_res = make_options();
    if (options_res.status().IsCancelled()) {
      GTEST_SKIP() << options_res.status().message();
    } else {
      EXPECT_OK_AND_ASSIGN(options_, options_res);
    }

    ASSERT_OK_AND_ASSIGN(fs_dont_use_directly_, AzureFileSystem::Make(options_));
    EXPECT_OK_AND_ASSIGN(blob_service_client_, options_.MakeBlobServiceClient());
    EXPECT_OK_AND_ASSIGN(datalake_service_client_, options_.MakeDataLakeServiceClient());
    set_up_succeeded_ = true;
  }

  void TearDown() override {
    if (set_up_succeeded_) {
      auto containers = blob_service_client_->ListBlobContainers();
      for (auto container : containers.BlobContainers) {
        auto container_client =
            blob_service_client_->GetBlobContainerClient(container.Name);
        container_client.DeleteIfExists();
      }
    }
    if (HasFailure()) {
      // XXX: This may not include all logs in the target test because
      // Azurite doesn't flush debug logs immediately... You may want
      // to check the log manually...
      EXPECT_OK_AND_ASSIGN(auto env, GetAzureEnv());
      ARROW_IGNORE_EXPR(env->DumpDebugLog(debug_log_start_));
    }
  }

  Blobs::BlobContainerClient CreateContainer(const std::string& name) {
    auto container_client = blob_service_client_->GetBlobContainerClient(name);
    (void)container_client.CreateIfNotExists();
    return container_client;
  }

  Blobs::BlobClient CreateBlob(Blobs::BlobContainerClient& container_client,
                               const std::string& name, const std::string& data = "") {
    auto blob_client = container_client.GetBlockBlobClient(name);
    (void)blob_client.UploadFrom(reinterpret_cast<const uint8_t*>(data.data()),
                                 data.size());
    return blob_client;
  }

  Blobs::Models::BlobProperties GetBlobProperties(const std::string& container_name,
                                                  const std::string& blob_name) {
    return blob_service_client_->GetBlobContainerClient(container_name)
        .GetBlobClient(blob_name)
        .GetProperties()
        .Value;
  }

  void UploadLines(const std::vector<std::string>& lines, const std::string& path,
                   int total_size) {
    ASSERT_OK_AND_ASSIGN(auto output, fs()->OpenOutputStream(path, {}));
    const auto all_lines = std::accumulate(lines.begin(), lines.end(), std::string(""));
    ASSERT_OK(output->Write(all_lines));
    ASSERT_OK(output->Close());
  }

  PreexistingData SetUpPreexistingData() {
    PreexistingData data(rng_);
    auto container_client = CreateContainer(data.container_name);
    CreateBlob(container_client, data.kObjectName, PreexistingData::kLoremIpsum);
    return data;
  }

  struct HierarchicalPaths {
    std::string container;
    std::string directory;
    std::vector<std::string> sub_paths;
  };

  // Need to use "void" as the return type to use ASSERT_* in this method.
  void CreateHierarchicalData(HierarchicalPaths* paths) {
    auto data = SetUpPreexistingData();
    const auto directory_path = data.RandomDirectoryPath(rng_);
    const auto sub_directory_path = ConcatAbstractPath(directory_path, "new-sub");
    const auto sub_blob_path = ConcatAbstractPath(sub_directory_path, "sub.txt");
    const auto top_blob_path = ConcatAbstractPath(directory_path, "top.txt");
    ASSERT_OK(fs()->CreateDir(sub_directory_path, true));
    ASSERT_OK_AND_ASSIGN(auto output, fs()->OpenOutputStream(sub_blob_path));
    ASSERT_OK(output->Write(std::string_view("sub")));
    ASSERT_OK(output->Close());
    ASSERT_OK_AND_ASSIGN(output, fs()->OpenOutputStream(top_blob_path));
    ASSERT_OK(output->Write(std::string_view("top")));
    ASSERT_OK(output->Close());

    AssertFileInfo(fs(), data.container_name, FileType::Directory);
    AssertFileInfo(fs(), directory_path, FileType::Directory);
    AssertFileInfo(fs(), sub_directory_path, FileType::Directory);
    AssertFileInfo(fs(), sub_blob_path, FileType::File);
    AssertFileInfo(fs(), top_blob_path, FileType::File);

    paths->container = data.container_name;
    paths->directory = directory_path;
    paths->sub_paths = {
        sub_directory_path,
        sub_blob_path,
        top_blob_path,
    };
  }

  char const* kSubData = "sub data";
  char const* kSomeData = "some data";
  char const* kOtherData = "other data";

  void SetUpSmallFileSystemTree() {
    // Set up test containers
    CreateContainer("empty-container");
    auto container = CreateContainer("container");

    CreateBlob(container, "emptydir/");
    CreateBlob(container, "somedir/subdir/subfile", kSubData);
    CreateBlob(container, "somefile", kSomeData);
    // Add an explicit marker for a non-empty directory.
    CreateBlob(container, "otherdir/1/2/");
    // otherdir/{1/,2/,3/} are implicitly assumed to exist because of
    // the otherdir/1/2/3/otherfile blob.
    CreateBlob(container, "otherdir/1/2/3/otherfile", kOtherData);
  }

  void AssertInfoAllContainersRecursive(const std::vector<FileInfo>& infos) {
    ASSERT_EQ(infos.size(), 12);
    AssertFileInfo(infos[0], "container", FileType::Directory);
    AssertFileInfo(infos[1], "container/emptydir", FileType::Directory);
    AssertFileInfo(infos[2], "container/otherdir", FileType::Directory);
    AssertFileInfo(infos[3], "container/otherdir/1", FileType::Directory);
    AssertFileInfo(infos[4], "container/otherdir/1/2", FileType::Directory);
    AssertFileInfo(infos[5], "container/otherdir/1/2/3", FileType::Directory);
    AssertFileInfo(infos[6], "container/otherdir/1/2/3/otherfile", FileType::File,
                   strlen(kOtherData));
    AssertFileInfo(infos[7], "container/somedir", FileType::Directory);
    AssertFileInfo(infos[8], "container/somedir/subdir", FileType::Directory);
    AssertFileInfo(infos[9], "container/somedir/subdir/subfile", FileType::File,
                   strlen(kSubData));
    AssertFileInfo(infos[10], "container/somefile", FileType::File, strlen(kSomeData));
    AssertFileInfo(infos[11], "empty-container", FileType::Directory);
  }

  bool WithHierarchicalNamespace() const {
    EXPECT_OK_AND_ASSIGN(auto env, GetAzureEnv());
    return env->WithHierarchicalNamespace();
  }

  constexpr static const char* const kSubmitBatchBugMessage =
      "This test is affected by an Azurite issue: "
      "https://github.com/Azure/Azurite/pull/2302";

<<<<<<< HEAD
  std::string RandomFileName() { return RandomChars(10); }

  std::string RandomFileNameExtension() { return RandomChars(3); }

  void UploadLines(const std::vector<std::string>& lines, const char* path_to_file,
                   int total_size) {
    const auto path = PreexistingContainerPath() + path_to_file;
    ASSERT_OK_AND_ASSIGN(auto output, fs_->OpenOutputStream(path, {}));
    const auto all_lines = std::accumulate(lines.begin(), lines.end(), std::string(""));
    ASSERT_OK(output->Write(all_lines));
    ASSERT_OK(output->Close());
=======
  /// Azurite has a bug that causes BlobContainerClient::SubmitBatch to fail on macOS.
  /// SubmitBatch is used by:
  ///  - AzureFileSystem::DeleteDir
  ///  - AzureFileSystem::DeleteDirContents
  bool HasSubmitBatchBug() const {
#ifdef __APPLE__
    EXPECT_OK_AND_ASSIGN(auto env, GetAzureEnv());
    return env->backend() == AzureBackend::kAzurite;
#else
    return false;
#endif
>>>>>>> 858574d0
  }

  // Tests that are called from more than one implementation of TestAzureFileSystem

  void TestDetectHierarchicalNamespace(bool trip_up_azurite);
  void TestDetectHierarchicalNamespaceOnMissingContainer();

  void TestGetFileInfoOfRoot() {
    AssertFileInfo(fs(), "", FileType::Directory);

    // URI
    ASSERT_RAISES(Invalid, fs()->GetFileInfo("abfs://"));
  }

  void TestGetFileInfoOnExistingContainer() {
    auto data = SetUpPreexistingData();
    AssertFileInfo(fs(), data.container_name, FileType::Directory);
    AssertFileInfo(fs(), data.container_name + "/", FileType::Directory);
    auto props = GetBlobProperties(data.container_name, data.kObjectName);
    AssertFileInfo(fs(), data.ObjectPath(), FileType::File,
                   std::chrono::system_clock::time_point{props.LastModified},
                   static_cast<int64_t>(props.BlobSize));
    AssertFileInfo(fs(), data.NotFoundObjectPath(), FileType::NotFound);
    AssertFileInfo(fs(), data.ObjectPath() + "/", FileType::NotFound);
    AssertFileInfo(fs(), data.NotFoundObjectPath() + "/", FileType::NotFound);

    // URIs
    ASSERT_RAISES(Invalid, fs()->GetFileInfo("abfs://" + data.container_name));
    ASSERT_RAISES(Invalid, fs()->GetFileInfo("abfs://" + std::string{data.kObjectName}));
    ASSERT_RAISES(Invalid, fs()->GetFileInfo("abfs://" + data.ObjectPath()));
  }

  void TestGetFileInfoOnMissingContainer() {
    auto data = SetUpPreexistingData();
    AssertFileInfo(fs(), "nonexistent", FileType::NotFound);
    AssertFileInfo(fs(), "nonexistent/object", FileType::NotFound);
    AssertFileInfo(fs(), "nonexistent/object/", FileType::NotFound);
  }

  void TestGetFileInfoObjectWithNestedStructure();

  void TestCreateDirOnRoot() {
    auto dir1 = PreexistingData::RandomContainerName(rng_);
    auto dir2 = PreexistingData::RandomContainerName(rng_);

    AssertFileInfo(fs(), dir1, FileType::NotFound);
    ASSERT_OK(fs()->CreateDir(dir1, false));
    AssertFileInfo(fs(), dir1, FileType::Directory);

    AssertFileInfo(fs(), dir2, FileType::NotFound);
    ASSERT_OK(fs()->CreateDir(dir2, true));
    AssertFileInfo(fs(), dir1, FileType::Directory);

    // Should not fail if the directory already exists.
    ASSERT_OK(fs()->CreateDir(dir1, false));
    ASSERT_OK(fs()->CreateDir(dir1, true));
    AssertFileInfo(fs(), dir1, FileType::Directory);
  }

  void TestCreateDirOnExistingContainer() {
    auto data = SetUpPreexistingData();
    auto dir1 = data.RandomDirectoryPath(rng_);
    auto dir2 = data.RandomDirectoryPath(rng_);

    AssertFileInfo(fs(), dir1, FileType::NotFound);
    ASSERT_OK(fs()->CreateDir(dir1, /*recursive=*/false));
    AssertFileInfo(fs(), dir1, FileType::Directory);

    AssertFileInfo(fs(), dir2, FileType::NotFound);
    ASSERT_OK(fs()->CreateDir(dir2, /*recursive=*/true));
    AssertFileInfo(fs(), dir2, FileType::Directory);

    auto subdir1 = ConcatAbstractPath(dir1, "subdir");
    auto subdir2 = ConcatAbstractPath(dir2, "subdir");
    AssertFileInfo(fs(), subdir1, FileType::NotFound);
    ASSERT_OK(fs()->CreateDir(subdir1, /*recursive=*/false));
    AssertFileInfo(fs(), subdir1, FileType::Directory);
    AssertFileInfo(fs(), subdir2, FileType::NotFound);
    ASSERT_OK(fs()->CreateDir(subdir2, /*recursive=*/true));
    AssertFileInfo(fs(), subdir2, FileType::Directory);

    auto dir3 = data.RandomDirectoryPath(rng_);
    AssertFileInfo(fs(), dir3, FileType::NotFound);
    auto subdir3 = ConcatAbstractPath(dir3, "subdir");
    AssertFileInfo(fs(), subdir3, FileType::NotFound);
    // Creating subdir3 with recursive=false should fail.
    EXPECT_RAISES_WITH_MESSAGE_THAT(
        IOError, ::testing::HasSubstr("Path does not exist '" + dir3 + "'"),
        fs()->CreateDir(subdir3, /*recursive=*/false));
    AssertFileInfo(fs(), dir3, FileType::NotFound);
    AssertFileInfo(fs(), subdir3, FileType::NotFound);
    // Creating subdir3 with recursive=true should work.
    ASSERT_OK(fs()->CreateDir(subdir3, /*recursive=*/true));
    AssertFileInfo(fs(), dir3, FileType::Directory);
    AssertFileInfo(fs(), subdir3, FileType::Directory);

    auto dir4 = data.RandomDirectoryPath(rng_);
    auto subdir4 = ConcatAbstractPath(dir4, "subdir4");
    auto subdir5 = ConcatAbstractPath(dir4, "subdir4/subdir5");
    // Creating subdir4 with recursive=false should fail.
    EXPECT_RAISES_WITH_MESSAGE_THAT(
        IOError, ::testing::HasSubstr("Path does not exist '" + dir4 + "'"),
        fs()->CreateDir(subdir4, /*recursive=*/false));
    AssertFileInfo(fs(), dir4, FileType::NotFound);
    AssertFileInfo(fs(), subdir4, FileType::NotFound);
    // Creating subdir5 with recursive=false should fail.
    EXPECT_RAISES_WITH_MESSAGE_THAT(
        IOError, ::testing::HasSubstr("Path does not exist '" + subdir4 + "'"),
        fs()->CreateDir(subdir5, /*recursive=*/false));
    AssertFileInfo(fs(), dir4, FileType::NotFound);
    AssertFileInfo(fs(), subdir4, FileType::NotFound);
    AssertFileInfo(fs(), subdir5, FileType::NotFound);
    // Creating subdir5 with recursive=true should work.
    ASSERT_OK(fs()->CreateDir(subdir5, /*recursive=*/true));
    AssertFileInfo(fs(), dir4, FileType::Directory);
    AssertFileInfo(fs(), subdir4, FileType::Directory);
    AssertFileInfo(fs(), subdir5, FileType::Directory);
  }

  void TestCreateDirOnMissingContainer() {
    auto container1 = PreexistingData::RandomContainerName(rng_);
    auto container2 = PreexistingData::RandomContainerName(rng_);
    AssertFileInfo(fs(), container1, FileType::NotFound);
    AssertFileInfo(fs(), container2, FileType::NotFound);

    auto dir1 = ConcatAbstractPath(container1, "dir");
    AssertFileInfo(fs(), dir1, FileType::NotFound);
    // Creating dir1 with recursive=false should fail.
    EXPECT_RAISES_WITH_MESSAGE_THAT(
        IOError, ::testing::HasSubstr("Path does not exist '" + container1 + "'"),
        fs()->CreateDir(dir1, /*recursive=*/false));
    AssertFileInfo(fs(), container1, FileType::NotFound);
    AssertFileInfo(fs(), dir1, FileType::NotFound);
    // Creating dir1 with recursive=true should work.
    ASSERT_OK(fs()->CreateDir(dir1, /*recursive=*/true));
    AssertFileInfo(fs(), container1, FileType::Directory);
    AssertFileInfo(fs(), dir1, FileType::Directory);

    auto dir2 = ConcatAbstractPath(container2, "dir");
    auto subdir2 = ConcatAbstractPath(dir2, "subdir2");
    auto subdir3 = ConcatAbstractPath(dir2, "subdir2/subdir3");
    // Creating dir2 with recursive=false should fail.
    EXPECT_RAISES_WITH_MESSAGE_THAT(
        IOError, ::testing::HasSubstr("Path does not exist '" + container2 + "'"),
        fs()->CreateDir(dir2, /*recursive=*/false));
    AssertFileInfo(fs(), container2, FileType::NotFound);
    AssertFileInfo(fs(), dir2, FileType::NotFound);
    // Creating subdir2 with recursive=false should fail.
    EXPECT_RAISES_WITH_MESSAGE_THAT(
        IOError, ::testing::HasSubstr("Path does not exist '" + dir2 + "'"),
        fs()->CreateDir(subdir2, /*recursive=*/false));
    AssertFileInfo(fs(), container2, FileType::NotFound);
    AssertFileInfo(fs(), dir2, FileType::NotFound);
    AssertFileInfo(fs(), subdir2, FileType::NotFound);
    // Creating subdir3 with recursive=false should fail.
    EXPECT_RAISES_WITH_MESSAGE_THAT(
        IOError, ::testing::HasSubstr("Path does not exist '" + subdir2 + "'"),
        fs()->CreateDir(subdir3, /*recursive=*/false));
    AssertFileInfo(fs(), container2, FileType::NotFound);
    AssertFileInfo(fs(), dir2, FileType::NotFound);
    AssertFileInfo(fs(), subdir2, FileType::NotFound);
    AssertFileInfo(fs(), subdir3, FileType::NotFound);
    // Creating subdir3 with recursive=true should work.
    ASSERT_OK(fs()->CreateDir(subdir3, /*recursive=*/true));
    AssertFileInfo(fs(), container2, FileType::Directory);
    AssertFileInfo(fs(), dir2, FileType::Directory);
    AssertFileInfo(fs(), subdir2, FileType::Directory);
    AssertFileInfo(fs(), subdir3, FileType::Directory);
  }

  void TestDeleteDirSuccessEmpty() {
    if (HasSubmitBatchBug()) {
      GTEST_SKIP() << kSubmitBatchBugMessage;
    }
    auto data = SetUpPreexistingData();
    const auto directory_path = data.RandomDirectoryPath(rng_);

    AssertFileInfo(fs(), directory_path, FileType::NotFound);
    ASSERT_OK(fs()->CreateDir(directory_path, true));
    AssertFileInfo(fs(), directory_path, FileType::Directory);
    ASSERT_OK(fs()->DeleteDir(directory_path));
    AssertFileInfo(fs(), directory_path, FileType::NotFound);
  }

  void TestDeleteDirFailureNonexistent() {
    auto data = SetUpPreexistingData();
    const auto path = data.RandomDirectoryPath(rng_);
    ASSERT_RAISES(IOError, fs()->DeleteDir(path));
  }

  void TestDeleteDirSuccessHaveBlob() {
    if (HasSubmitBatchBug()) {
      GTEST_SKIP() << kSubmitBatchBugMessage;
    }
    auto data = SetUpPreexistingData();
    const auto directory_path = data.RandomDirectoryPath(rng_);
    const auto blob_path = ConcatAbstractPath(directory_path, "hello.txt");
    ASSERT_OK_AND_ASSIGN(auto output, fs()->OpenOutputStream(blob_path));
    ASSERT_OK(output->Write("hello"));
    ASSERT_OK(output->Close());
    AssertFileInfo(fs(), blob_path, FileType::File);
    ASSERT_OK(fs()->DeleteDir(directory_path));
    AssertFileInfo(fs(), blob_path, FileType::NotFound);
  }

  void TestDeleteDirSuccessHaveDirectory() {
    if (HasSubmitBatchBug()) {
      GTEST_SKIP() << kSubmitBatchBugMessage;
    }
    auto data = SetUpPreexistingData();
    const auto parent = data.RandomDirectoryPath(rng_);
    const auto path = ConcatAbstractPath(parent, "new-sub");
    ASSERT_OK(fs()->CreateDir(path, true));
    AssertFileInfo(fs(), path, FileType::Directory);
    AssertFileInfo(fs(), parent, FileType::Directory);
    ASSERT_OK(fs()->DeleteDir(parent));
    AssertFileInfo(fs(), path, FileType::NotFound);
    AssertFileInfo(fs(), parent, FileType::NotFound);
  }

  void TestDeleteDirContentsSuccessExist() {
    if (HasSubmitBatchBug()) {
      GTEST_SKIP() << kSubmitBatchBugMessage;
    }
    auto preexisting_data = SetUpPreexistingData();
    HierarchicalPaths paths;
    CreateHierarchicalData(&paths);
    ASSERT_OK(fs()->DeleteDirContents(paths.directory));
    AssertFileInfo(fs(), paths.directory, FileType::Directory);
    for (const auto& sub_path : paths.sub_paths) {
      AssertFileInfo(fs(), sub_path, FileType::NotFound);
    }
  }

  void TestDeleteDirContentsSuccessNonexistent() {
    if (HasSubmitBatchBug()) {
      GTEST_SKIP() << kSubmitBatchBugMessage;
    }
    auto data = SetUpPreexistingData();
    const auto directory_path = data.RandomDirectoryPath(rng_);
    ASSERT_OK(fs()->DeleteDirContents(directory_path, true));
    AssertFileInfo(fs(), directory_path, FileType::NotFound);
  }

  void TestDeleteDirContentsFailureNonexistent() {
    auto data = SetUpPreexistingData();
    const auto directory_path = data.RandomDirectoryPath(rng_);
    ASSERT_RAISES(IOError, fs()->DeleteDirContents(directory_path, false));
  }
};

void TestAzureFileSystem::TestDetectHierarchicalNamespace(bool trip_up_azurite) {
  EXPECT_OK_AND_ASSIGN(auto env, GetAzureEnv());
  if (trip_up_azurite && env->backend() != AzureBackend::kAzurite) {
    return;
  }

  auto data = SetUpPreexistingData();
  if (trip_up_azurite) {
    // Azurite causes GetDirectoryClient("/") to throw a std::out_of_range
    // exception when a "/" blob exists, so we exercise that code path.
    auto container_client =
        blob_service_client_->GetBlobContainerClient(data.container_name);
    CreateBlob(container_client, "/");
  }

  auto adlfs_client = datalake_service_client_->GetFileSystemClient(data.container_name);
  ASSERT_OK_AND_ASSIGN(auto hns_support, internal::CheckIfHierarchicalNamespaceIsEnabled(
                                             adlfs_client, options_));
  if (env->WithHierarchicalNamespace()) {
    ASSERT_EQ(hns_support, HNSSupport::kEnabled);
  } else {
    ASSERT_EQ(hns_support, HNSSupport::kDisabled);
  }
}

void TestAzureFileSystem::TestDetectHierarchicalNamespaceOnMissingContainer() {
  auto container_name = PreexistingData::RandomContainerName(rng_);
  auto adlfs_client = datalake_service_client_->GetFileSystemClient(container_name);
  ASSERT_OK_AND_ASSIGN(auto hns_support, internal::CheckIfHierarchicalNamespaceIsEnabled(
                                             adlfs_client, options_));
  EXPECT_OK_AND_ASSIGN(auto env, GetAzureEnv());
  switch (env->backend()) {
    case AzureBackend::kAzurite:
      ASSERT_EQ(hns_support, HNSSupport::kDisabled);
      break;
    case AzureBackend::kAzure:
      if (env->WithHierarchicalNamespace()) {
        ASSERT_EQ(hns_support, HNSSupport::kContainerNotFound);
      } else {
        ASSERT_EQ(hns_support, HNSSupport::kDisabled);
      }
      break;
  }
}

void TestAzureFileSystem::TestGetFileInfoObjectWithNestedStructure() {
  auto data = SetUpPreexistingData();
  // Adds detailed tests to handle cases of different edge cases
  // with directory naming conventions (e.g. with and without slashes).
  const std::string kObjectName = "test-object-dir/some_other_dir/another_dir/foo";
  ASSERT_OK_AND_ASSIGN(auto output,
                       fs()->OpenOutputStream(data.ContainerPath(kObjectName),
                                              /*metadata=*/{}));
  const std::string_view lorem_ipsum(PreexistingData::kLoremIpsum);
  ASSERT_OK(output->Write(lorem_ipsum));
  ASSERT_OK(output->Close());

  // 0 is immediately after "/" lexicographically, ensure that this doesn't
  // cause unexpected issues.
  ASSERT_OK_AND_ASSIGN(output, fs()->OpenOutputStream(
                                   data.ContainerPath("test-object-dir/some_other_dir0"),
                                   /*metadata=*/{}));
  ASSERT_OK(output->Write(lorem_ipsum));
  ASSERT_OK(output->Close());
  ASSERT_OK_AND_ASSIGN(output,
                       fs()->OpenOutputStream(data.ContainerPath(kObjectName + "0"),
                                              /*metadata=*/{}));
  ASSERT_OK(output->Write(lorem_ipsum));
  ASSERT_OK(output->Close());

  AssertFileInfo(fs(), data.ContainerPath(kObjectName), FileType::File);
  AssertFileInfo(fs(), data.ContainerPath(kObjectName) + "/", FileType::NotFound);
  AssertFileInfo(fs(), data.ContainerPath("test-object-dir"), FileType::Directory);
  AssertFileInfo(fs(), data.ContainerPath("test-object-dir") + "/", FileType::Directory);
  AssertFileInfo(fs(), data.ContainerPath("test-object-dir/some_other_dir"),
                 FileType::Directory);
  AssertFileInfo(fs(), data.ContainerPath("test-object-dir/some_other_dir") + "/",
                 FileType::Directory);

  AssertFileInfo(fs(), data.ContainerPath("test-object-di"), FileType::NotFound);
  AssertFileInfo(fs(), data.ContainerPath("test-object-dir/some_other_di"),
                 FileType::NotFound);

  if (WithHierarchicalNamespace()) {
    datalake_service_client_->GetFileSystemClient(data.container_name)
        .GetDirectoryClient("test-empty-object-dir")
        .Create();

    AssertFileInfo(fs(), data.ContainerPath("test-empty-object-dir"),
                   FileType::Directory);
  }
}

template <class AzureEnv, bool HNSSupportShouldBeKnown = false>
struct TestingScenario {
  using AzureEnvClass = AzureEnv;
  static constexpr bool kHNSSupportShouldBeKnown = HNSSupportShouldBeKnown;
};

template <class TestingScenario>
class AzureFileSystemTestImpl : public TestAzureFileSystem {
 public:
  using AzureEnvClass = typename TestingScenario::AzureEnvClass;

  using TestAzureFileSystem::TestAzureFileSystem;

  Result<BaseAzureEnv*> GetAzureEnv() const final { return AzureEnvClass::GetInstance(); }

  /// \brief HNSSupport value that should be assumed as the cached
  /// HNSSupport on every fs()->Operation(...) call in tests.
  ///
  /// If TestingScenario::kHNSSupportShouldBeKnown is true, this value
  /// will be HNSSupport::kEnabled or HNSSupport::kDisabled, depending
  /// on the environment. Otherwise, this value will be HNSSupport::kUnknown.
  ///
  /// This ensures all the branches in the AzureFileSystem code operations are tested.
  /// For instance, many operations executed on a missing container, wouldn't
  /// get a HNSSupport::kContainerNotFound error if the cached HNSSupport was
  /// already known due to a previous operation that cached the HNSSupport value.
  HNSSupport CachedHNSSupport(const BaseAzureEnv& env) const final {
    if constexpr (TestingScenario::kHNSSupportShouldBeKnown) {
      return env.WithHierarchicalNamespace() ? HNSSupport::kEnabled
                                             : HNSSupport::kDisabled;
    } else {
      return HNSSupport::kUnknown;
    }
  }
};

// How to enable the non-Azurite tests:
//
// You need an Azure account. You should be able to create a free account [1].
// Through the portal Web UI, you should create a storage account [2].
//
// A few suggestions on configuration:
//
// * Use Standard general-purpose v2 not premium
// * Use LRS redundancy
// * Set the default access tier to hot
// * SFTP, NFS and file shares are not required.
//
// You must not enable Hierarchical Namespace on the storage account used for
// TestAzureFlatNSFileSystem, but you must enable it on the storage account
// used for TestAzureHierarchicalNSFileSystem.
//
// The credentials should be placed in the correct environment variables:
//
// * AZURE_FLAT_NAMESPACE_ACCOUNT_NAME
// * AZURE_FLAT_NAMESPACE_ACCOUNT_KEY
// * AZURE_HIERARCHICAL_NAMESPACE_ACCOUNT_NAME
// * AZURE_HIERARCHICAL_NAMESPACE_ACCOUNT_KEY
//
// [1]: https://azure.microsoft.com/en-gb/free/
// [2]:
// https://learn.microsoft.com/en-us/azure/storage/blobs/create-data-lake-storage-account
using TestAzureFlatNSFileSystem =
    AzureFileSystemTestImpl<TestingScenario<AzureFlatNSEnv>>;
using TestAzureHierarchicalNSFileSystem =
    AzureFileSystemTestImpl<TestingScenario<AzureHierarchicalNSEnv>>;
using TestAzuriteFileSystem = AzureFileSystemTestImpl<TestingScenario<AzuriteEnv>>;

// Tests using all the 3 environments (Azurite, Azure w/o HNS (flat), Azure w/ HNS).
template <class TestingScenario>
using TestAzureFileSystemOnAllEnvs = AzureFileSystemTestImpl<TestingScenario>;

using AllEnvironments =
    ::testing::Types<TestingScenario<AzuriteEnv>, TestingScenario<AzureFlatNSEnv>,
                     TestingScenario<AzureHierarchicalNSEnv>>;

TYPED_TEST_SUITE(TestAzureFileSystemOnAllEnvs, AllEnvironments);

TYPED_TEST(TestAzureFileSystemOnAllEnvs, DetectHierarchicalNamespace) {
  this->TestDetectHierarchicalNamespace(true);
  this->TestDetectHierarchicalNamespace(false);
}

TYPED_TEST(TestAzureFileSystemOnAllEnvs, DetectHierarchicalNamespaceOnMissingContainer) {
  this->TestDetectHierarchicalNamespaceOnMissingContainer();
}

TYPED_TEST(TestAzureFileSystemOnAllEnvs, GetFileInfoOfRoot) {
  this->TestGetFileInfoOfRoot();
}

TYPED_TEST(TestAzureFileSystemOnAllEnvs, CreateDirWithEmptyPath) {
  ASSERT_RAISES(Invalid, this->fs()->CreateDir("", false));
}

TYPED_TEST(TestAzureFileSystemOnAllEnvs, CreateDirOnRoot) { this->TestCreateDirOnRoot(); }

// Tests using all the 3 environments (Azurite, Azure w/o HNS (flat), Azure w/ HNS)
// combined with the two scenarios for AzureFileSystem::cached_hns_support_ -- unknown and
// known according to the environment.
template <class TestingScenario>
using TestAzureFileSystemOnAllScenarios = AzureFileSystemTestImpl<TestingScenario>;

using AllScenarios = ::testing::Types<
    TestingScenario<AzuriteEnv, true>, TestingScenario<AzuriteEnv, false>,
    TestingScenario<AzureFlatNSEnv, true>, TestingScenario<AzureFlatNSEnv, false>,
    TestingScenario<AzureHierarchicalNSEnv, true>,
    TestingScenario<AzureHierarchicalNSEnv, false>>;

TYPED_TEST_SUITE(TestAzureFileSystemOnAllScenarios, AllScenarios);

TYPED_TEST(TestAzureFileSystemOnAllScenarios, GetFileInfoOnExistingContainer) {
  this->TestGetFileInfoOnExistingContainer();
}

TYPED_TEST(TestAzureFileSystemOnAllScenarios, GetFileInfoOnMissingContainer) {
  this->TestGetFileInfoOnMissingContainer();
}

TYPED_TEST(TestAzureFileSystemOnAllScenarios, GetFileInfoObjectWithNestedStructure) {
  this->TestGetFileInfoObjectWithNestedStructure();
}

TYPED_TEST(TestAzureFileSystemOnAllScenarios, CreateDirOnExistingContainer) {
  this->TestCreateDirOnExistingContainer();
}

TYPED_TEST(TestAzureFileSystemOnAllScenarios, CreateDirOnMissingContainer) {
  this->TestCreateDirOnMissingContainer();
}

TYPED_TEST(TestAzureFileSystemOnAllScenarios, DeleteDirSuccessEmpty) {
  this->TestDeleteDirSuccessEmpty();
}

TYPED_TEST(TestAzureFileSystemOnAllScenarios, DeleteDirFailureNonexistent) {
  this->TestDeleteDirFailureNonexistent();
}

TYPED_TEST(TestAzureFileSystemOnAllScenarios, DeleteDirSuccessHaveBlob) {
  this->TestDeleteDirSuccessHaveBlob();
}

TYPED_TEST(TestAzureFileSystemOnAllScenarios, DeleteDirSuccessHaveDirectory) {
  this->TestDeleteDirSuccessHaveDirectory();
}

TYPED_TEST(TestAzureFileSystemOnAllScenarios, DeleteDirContentsSuccessExist) {
  this->TestDeleteDirContentsSuccessExist();
}

TYPED_TEST(TestAzureFileSystemOnAllScenarios, DeleteDirContentsSuccessNonexistent) {
  this->TestDeleteDirContentsSuccessNonexistent();
}

TYPED_TEST(TestAzureFileSystemOnAllScenarios, DeleteDirContentsFailureNonexistent) {
  this->TestDeleteDirContentsFailureNonexistent();
}

// Tests using Azurite (the local Azure emulator)

TEST_F(TestAzuriteFileSystem, GetFileInfoSelector) {
  SetUpSmallFileSystemTree();

  FileSelector select;
  std::vector<FileInfo> infos;

  // Root dir
  select.base_dir = "";
  ASSERT_OK_AND_ASSIGN(infos, fs()->GetFileInfo(select));
  ASSERT_EQ(infos.size(), 2);
  ASSERT_EQ(infos, SortedInfos(infos));
  AssertFileInfo(infos[0], "container", FileType::Directory);
  AssertFileInfo(infos[1], "empty-container", FileType::Directory);

  // Empty container
  select.base_dir = "empty-container";
  ASSERT_OK_AND_ASSIGN(infos, fs()->GetFileInfo(select));
  ASSERT_EQ(infos.size(), 0);
  // Nonexistent container
  select.base_dir = "nonexistent-container";
  ASSERT_RAISES(IOError, fs()->GetFileInfo(select));
  select.allow_not_found = true;
  ASSERT_OK_AND_ASSIGN(infos, fs()->GetFileInfo(select));
  ASSERT_EQ(infos.size(), 0);
  select.allow_not_found = false;
  // Non-empty container
  select.base_dir = "container";
  ASSERT_OK_AND_ASSIGN(infos, fs()->GetFileInfo(select));
  ASSERT_EQ(infos, SortedInfos(infos));
  ASSERT_EQ(infos.size(), 4);
  AssertFileInfo(infos[0], "container/emptydir", FileType::Directory);
  AssertFileInfo(infos[1], "container/otherdir", FileType::Directory);
  AssertFileInfo(infos[2], "container/somedir", FileType::Directory);
  AssertFileInfo(infos[3], "container/somefile", FileType::File, 9);

  // Empty "directory"
  select.base_dir = "container/emptydir";
  ASSERT_OK_AND_ASSIGN(infos, fs()->GetFileInfo(select));
  ASSERT_EQ(infos.size(), 0);
  // Non-empty "directories"
  select.base_dir = "container/somedir";
  ASSERT_OK_AND_ASSIGN(infos, fs()->GetFileInfo(select));
  ASSERT_EQ(infos.size(), 1);
  AssertFileInfo(infos[0], "container/somedir/subdir", FileType::Directory);
  select.base_dir = "container/somedir/subdir";
  ASSERT_OK_AND_ASSIGN(infos, fs()->GetFileInfo(select));
  ASSERT_EQ(infos.size(), 1);
  AssertFileInfo(infos[0], "container/somedir/subdir/subfile", FileType::File, 8);
  // Nonexistent
  select.base_dir = "container/nonexistent";
  ASSERT_RAISES(IOError, fs()->GetFileInfo(select));
  select.allow_not_found = true;
  ASSERT_OK_AND_ASSIGN(infos, fs()->GetFileInfo(select));
  ASSERT_EQ(infos.size(), 0);
  select.allow_not_found = false;

  // Trailing slashes
  select.base_dir = "empty-container/";
  ASSERT_OK_AND_ASSIGN(infos, fs()->GetFileInfo(select));
  ASSERT_EQ(infos.size(), 0);
  select.base_dir = "nonexistent-container/";
  ASSERT_RAISES(IOError, fs()->GetFileInfo(select));
  select.base_dir = "container/";
  ASSERT_OK_AND_ASSIGN(infos, fs()->GetFileInfo(select));
  ASSERT_EQ(infos, SortedInfos(infos));
  ASSERT_EQ(infos.size(), 4);
}

TEST_F(TestAzuriteFileSystem, GetFileInfoSelectorRecursive) {
  SetUpSmallFileSystemTree();

  FileSelector select;
  select.recursive = true;

  std::vector<FileInfo> infos;
  // Root dir
  select.base_dir = "";
  ASSERT_OK_AND_ASSIGN(infos, fs()->GetFileInfo(select));
  ASSERT_EQ(infos.size(), 12);
  ASSERT_EQ(infos, SortedInfos(infos));
  AssertInfoAllContainersRecursive(infos);

  // Empty container
  select.base_dir = "empty-container";
  ASSERT_OK_AND_ASSIGN(infos, fs()->GetFileInfo(select));
  ASSERT_EQ(infos.size(), 0);

  // Non-empty container
  select.base_dir = "container";
  ASSERT_OK_AND_ASSIGN(infos, fs()->GetFileInfo(select));
  ASSERT_EQ(infos, SortedInfos(infos));
  ASSERT_EQ(infos.size(), 10);
  AssertFileInfo(infos[0], "container/emptydir", FileType::Directory);
  AssertFileInfo(infos[1], "container/otherdir", FileType::Directory);
  AssertFileInfo(infos[2], "container/otherdir/1", FileType::Directory);
  AssertFileInfo(infos[3], "container/otherdir/1/2", FileType::Directory);
  AssertFileInfo(infos[4], "container/otherdir/1/2/3", FileType::Directory);
  AssertFileInfo(infos[5], "container/otherdir/1/2/3/otherfile", FileType::File, 10);
  AssertFileInfo(infos[6], "container/somedir", FileType::Directory);
  AssertFileInfo(infos[7], "container/somedir/subdir", FileType::Directory);
  AssertFileInfo(infos[8], "container/somedir/subdir/subfile", FileType::File, 8);
  AssertFileInfo(infos[9], "container/somefile", FileType::File, 9);

  // Empty "directory"
  select.base_dir = "container/emptydir";
  ASSERT_OK_AND_ASSIGN(infos, fs()->GetFileInfo(select));
  ASSERT_EQ(infos.size(), 0);

  // Non-empty "directories"
  select.base_dir = "container/somedir";
  ASSERT_OK_AND_ASSIGN(infos, fs()->GetFileInfo(select));
  ASSERT_EQ(infos, SortedInfos(infos));
  ASSERT_EQ(infos.size(), 2);
  AssertFileInfo(infos[0], "container/somedir/subdir", FileType::Directory);
  AssertFileInfo(infos[1], "container/somedir/subdir/subfile", FileType::File, 8);

  select.base_dir = "container/otherdir";
  ASSERT_OK_AND_ASSIGN(infos, fs()->GetFileInfo(select));
  ASSERT_EQ(infos, SortedInfos(infos));
  ASSERT_EQ(infos.size(), 4);
  AssertFileInfo(infos[0], "container/otherdir/1", FileType::Directory);
  AssertFileInfo(infos[1], "container/otherdir/1/2", FileType::Directory);
  AssertFileInfo(infos[2], "container/otherdir/1/2/3", FileType::Directory);
  AssertFileInfo(infos[3], "container/otherdir/1/2/3/otherfile", FileType::File, 10);
}

TEST_F(TestAzuriteFileSystem, GetFileInfoSelectorExplicitImplicitDirDedup) {
  {
    auto container = CreateContainer("container");
    CreateBlob(container, "mydir/emptydir1/");
    CreateBlob(container, "mydir/emptydir2/");
    CreateBlob(container, "mydir/nonemptydir1/");  // explicit dir marker
    CreateBlob(container, "mydir/nonemptydir1/somefile", kSomeData);
    CreateBlob(container, "mydir/nonemptydir2/somefile", kSomeData);
  }
  std::vector<FileInfo> infos;

  FileSelector select;  // non-recursive
  select.base_dir = "container";

  ASSERT_OK_AND_ASSIGN(infos, fs()->GetFileInfo(select));
  ASSERT_EQ(infos.size(), 1);
  ASSERT_EQ(infos, SortedInfos(infos));
  AssertFileInfo(infos[0], "container/mydir", FileType::Directory);

  select.base_dir = "container/mydir";
  ASSERT_OK_AND_ASSIGN(infos, fs()->GetFileInfo(select));
  ASSERT_EQ(infos.size(), 4);
  ASSERT_EQ(infos, SortedInfos(infos));
  AssertFileInfo(infos[0], "container/mydir/emptydir1", FileType::Directory);
  AssertFileInfo(infos[1], "container/mydir/emptydir2", FileType::Directory);
  AssertFileInfo(infos[2], "container/mydir/nonemptydir1", FileType::Directory);
  AssertFileInfo(infos[3], "container/mydir/nonemptydir2", FileType::Directory);

  select.base_dir = "container/mydir/emptydir1";
  ASSERT_OK_AND_ASSIGN(infos, fs()->GetFileInfo(select));
  ASSERT_EQ(infos.size(), 0);

  select.base_dir = "container/mydir/emptydir2";
  ASSERT_OK_AND_ASSIGN(infos, fs()->GetFileInfo(select));
  ASSERT_EQ(infos.size(), 0);

  select.base_dir = "container/mydir/nonemptydir1";
  ASSERT_OK_AND_ASSIGN(infos, fs()->GetFileInfo(select));
  ASSERT_EQ(infos.size(), 1);
  AssertFileInfo(infos[0], "container/mydir/nonemptydir1/somefile", FileType::File);

  select.base_dir = "container/mydir/nonemptydir2";
  ASSERT_OK_AND_ASSIGN(infos, fs()->GetFileInfo(select));
  ASSERT_EQ(infos.size(), 1);
  AssertFileInfo(infos[0], "container/mydir/nonemptydir2/somefile", FileType::File);
}

TEST_F(TestAzuriteFileSystem, CreateDirFailureDirectoryWithMissingContainer) {
  const auto path = std::string("not-a-container/new-directory");
  ASSERT_RAISES(IOError, fs()->CreateDir(path, false));
}

TEST_F(TestAzuriteFileSystem, CreateDirRecursiveFailureNoContainer) {
  ASSERT_RAISES(Invalid, fs()->CreateDir("", true));
}

TEST_F(TestAzuriteFileSystem, CreateDirUri) {
  ASSERT_RAISES(
      Invalid,
      fs()->CreateDir("abfs://" + PreexistingData::RandomContainerName(rng_), true));
}

TEST_F(TestAzuriteFileSystem, DeleteDirSuccessContainer) {
  const auto container_name = PreexistingData::RandomContainerName(rng_);
  ASSERT_OK(fs()->CreateDir(container_name));
  AssertFileInfo(fs(), container_name, FileType::Directory);
  ASSERT_OK(fs()->DeleteDir(container_name));
  AssertFileInfo(fs(), container_name, FileType::NotFound);
}

TEST_F(TestAzuriteFileSystem, DeleteDirSuccessNonexistent) {
  if (HasSubmitBatchBug()) {
    GTEST_SKIP() << kSubmitBatchBugMessage;
  }
  auto data = SetUpPreexistingData();
  const auto directory_path = data.RandomDirectoryPath(rng_);
  // DeleteDir() fails if the directory doesn't exist.
  ASSERT_RAISES(IOError, fs()->DeleteDir(directory_path));
  AssertFileInfo(fs(), directory_path, FileType::NotFound);
}

TEST_F(TestAzuriteFileSystem, DeleteDirSuccessHaveBlobs) {
  if (HasSubmitBatchBug()) {
    GTEST_SKIP() << kSubmitBatchBugMessage;
  }
  auto data = SetUpPreexistingData();
  const auto directory_path = data.RandomDirectoryPath(rng_);
  // We must use 257 or more blobs here to test pagination of ListBlobs().
  // Because we can't add 257 or more delete blob requests to one SubmitBatch().
  int64_t n_blobs = 257;
  for (int64_t i = 0; i < n_blobs; ++i) {
    const auto blob_path = ConcatAbstractPath(directory_path, std::to_string(i) + ".txt");
    ASSERT_OK_AND_ASSIGN(auto output, fs()->OpenOutputStream(blob_path));
    ASSERT_OK(output->Write(std::string_view(std::to_string(i))));
    ASSERT_OK(output->Close());
    AssertFileInfo(fs(), blob_path, FileType::File);
  }
  ASSERT_OK(fs()->DeleteDir(directory_path));
  for (int64_t i = 0; i < n_blobs; ++i) {
    const auto blob_path = ConcatAbstractPath(directory_path, std::to_string(i) + ".txt");
    AssertFileInfo(fs(), blob_path, FileType::NotFound);
  }
}

TEST_F(TestAzuriteFileSystem, DeleteDirUri) {
  auto data = SetUpPreexistingData();
  ASSERT_RAISES(Invalid, fs()->DeleteDir("abfs://" + data.container_name + "/"));
}

TEST_F(TestAzuriteFileSystem, DeleteDirContentsSuccessContainer) {
  if (HasSubmitBatchBug()) {
    GTEST_SKIP() << kSubmitBatchBugMessage;
  }
  auto data = SetUpPreexistingData();
  HierarchicalPaths paths;
  CreateHierarchicalData(&paths);
  ASSERT_OK(fs()->DeleteDirContents(paths.container));
  AssertFileInfo(fs(), paths.container, FileType::Directory);
  AssertFileInfo(fs(), paths.directory, FileType::NotFound);
  for (const auto& sub_path : paths.sub_paths) {
    AssertFileInfo(fs(), sub_path, FileType::NotFound);
  }
}

TEST_F(TestAzuriteFileSystem, DeleteDirContentsSuccessDirectory) {
  if (HasSubmitBatchBug()) {
    GTEST_SKIP() << kSubmitBatchBugMessage;
  }
  auto data = SetUpPreexistingData();
  HierarchicalPaths paths;
  CreateHierarchicalData(&paths);
  ASSERT_OK(fs()->DeleteDirContents(paths.directory));
  AssertFileInfo(fs(), paths.directory, FileType::Directory);
  for (const auto& sub_path : paths.sub_paths) {
    AssertFileInfo(fs(), sub_path, FileType::NotFound);
  }
}

TEST_F(TestAzuriteFileSystem, DeleteDirContentsSuccessNonexistent) {
  this->TestDeleteDirContentsSuccessNonexistent();
}

TEST_F(TestAzuriteFileSystem, DeleteDirContentsFailureNonexistent) {
  this->TestDeleteDirContentsFailureNonexistent();
}

TEST_F(TestAzuriteFileSystem, CopyFileSuccessDestinationNonexistent) {
  auto data = SetUpPreexistingData();
  const auto destination_path = data.ContainerPath("copy-destionation");
  ASSERT_OK(fs()->CopyFile(data.ObjectPath(), destination_path));
  ASSERT_OK_AND_ASSIGN(auto info, fs()->GetFileInfo(destination_path));
  ASSERT_OK_AND_ASSIGN(auto stream, fs()->OpenInputStream(info));
  ASSERT_OK_AND_ASSIGN(auto buffer, stream->Read(1024));
  EXPECT_EQ(PreexistingData::kLoremIpsum, buffer->ToString());
}

TEST_F(TestAzuriteFileSystem, CopyFileSuccessDestinationSame) {
  auto data = SetUpPreexistingData();
  ASSERT_OK(fs()->CopyFile(data.ObjectPath(), data.ObjectPath()));
  ASSERT_OK_AND_ASSIGN(auto info, fs()->GetFileInfo(data.ObjectPath()));
  ASSERT_OK_AND_ASSIGN(auto stream, fs()->OpenInputStream(info));
  ASSERT_OK_AND_ASSIGN(auto buffer, stream->Read(1024));
  EXPECT_EQ(PreexistingData::kLoremIpsum, buffer->ToString());
}

TEST_F(TestAzuriteFileSystem, CopyFileFailureDestinationTrailingSlash) {
  auto data = SetUpPreexistingData();
  ASSERT_RAISES(IOError, fs()->CopyFile(data.ObjectPath(), internal::EnsureTrailingSlash(
                                                               data.ObjectPath())));
}

TEST_F(TestAzuriteFileSystem, CopyFileFailureSourceNonexistent) {
  auto data = SetUpPreexistingData();
  const auto destination_path = data.ContainerPath("copy-destionation");
  ASSERT_RAISES(IOError, fs()->CopyFile(data.NotFoundObjectPath(), destination_path));
}

TEST_F(TestAzuriteFileSystem, CopyFileFailureDestinationParentNonexistent) {
  auto data = SetUpPreexistingData();
  const auto destination_path =
      ConcatAbstractPath(PreexistingData::RandomContainerName(rng_), "copy-destionation");
  ASSERT_RAISES(IOError, fs()->CopyFile(data.ObjectPath(), destination_path));
}

TEST_F(TestAzuriteFileSystem, CopyFileUri) {
  auto data = SetUpPreexistingData();
  const auto destination_path = data.ContainerPath("copy-destionation");
  ASSERT_RAISES(Invalid, fs()->CopyFile("abfs://" + data.ObjectPath(), destination_path));
  ASSERT_RAISES(Invalid, fs()->CopyFile(data.ObjectPath(), "abfs://" + destination_path));
}

<<<<<<< HEAD
TEST_F(AzuriteFileSystemTest, DeleteFileSuccessHaveFile) {
void CreateFile(FileSystem* fs, const std::string& path, const std::string& data) {
  const auto file_name = RandomFileName() + RandomFileNameExtension();
  ASSERT_OK(CreateFile(fs_.get(), file_name, "abc"));
  arrow::fs::AssertFileInfo(fs_.get(), file_name, FileType::File);
  ASSERT_OK(fs_->DeleteFile(file_name));
  arrow::fs::AssertFileInfo(fs_.get(), file_name, FileType::NotFound);
}

TEST_F(AzuriteFileSystemTest, DeleteFileSuccessNonexistent) {
  const auto file_name = RandomFileName() + RandomFileNameExtension();
  ASSERT_OK(fs_->DeleteFile(file_name));
  arrow::fs::AssertFileInfo(fs_.get(), file_name, FileType::NotFound);
}

TEST_F(AzuriteFileSystemTest, DeleteFileSuccessNotAFile) {
  const auto container_name = RandomContainerName();
  ASSERT_OK(fs_->CreateDir(container_name));
  arrow::fs::AssertFileInfo(fs_.get(), container_name, FileType::Directory);
  ASSERT_RAISES(IOError, fs_->DeleteFile(container_name));
  ASSERT_OK(fs_->DeleteDir(container_name));
  arrow::fs::AssertFileInfo(fs_.get(), container_name, FileType::NotFound);
}

TEST_F(AzuriteFileSystemTest, OpenInputStreamString) {
=======
TEST_F(TestAzuriteFileSystem, OpenInputStreamString) {
  auto data = SetUpPreexistingData();
>>>>>>> 858574d0
  std::shared_ptr<io::InputStream> stream;
  ASSERT_OK_AND_ASSIGN(stream, fs()->OpenInputStream(data.ObjectPath()));

  ASSERT_OK_AND_ASSIGN(auto buffer, stream->Read(1024));
  EXPECT_EQ(buffer->ToString(), PreexistingData::kLoremIpsum);
}

TEST_F(TestAzuriteFileSystem, OpenInputStreamStringBuffers) {
  auto data = SetUpPreexistingData();
  std::shared_ptr<io::InputStream> stream;
  ASSERT_OK_AND_ASSIGN(stream, fs()->OpenInputStream(data.ObjectPath()));

  std::string contents;
  std::shared_ptr<Buffer> buffer;
  do {
    ASSERT_OK_AND_ASSIGN(buffer, stream->Read(16));
    contents.append(buffer->ToString());
  } while (buffer && buffer->size() != 0);

  EXPECT_EQ(contents, PreexistingData::kLoremIpsum);
}

TEST_F(TestAzuriteFileSystem, OpenInputStreamInfo) {
  auto data = SetUpPreexistingData();
  ASSERT_OK_AND_ASSIGN(auto info, fs()->GetFileInfo(data.ObjectPath()));

  std::shared_ptr<io::InputStream> stream;
  ASSERT_OK_AND_ASSIGN(stream, fs()->OpenInputStream(info));

  ASSERT_OK_AND_ASSIGN(auto buffer, stream->Read(1024));
  EXPECT_EQ(buffer->ToString(), PreexistingData::kLoremIpsum);
}

TEST_F(TestAzuriteFileSystem, OpenInputStreamEmpty) {
  auto data = SetUpPreexistingData();
  const auto path_to_file = "empty-object.txt";
  const auto path = data.ContainerPath(path_to_file);
  blob_service_client_->GetBlobContainerClient(data.container_name)
      .GetBlockBlobClient(path_to_file)
      .UploadFrom(nullptr, 0);

  ASSERT_OK_AND_ASSIGN(auto stream, fs()->OpenInputStream(path));
  std::array<char, 1024> buffer{};
  std::int64_t size;
  ASSERT_OK_AND_ASSIGN(size, stream->Read(buffer.size(), buffer.data()));
  EXPECT_EQ(size, 0);
}

TEST_F(TestAzuriteFileSystem, OpenInputStreamNotFound) {
  auto data = SetUpPreexistingData();
  ASSERT_RAISES(IOError, fs()->OpenInputStream(data.NotFoundObjectPath()));
}

TEST_F(TestAzuriteFileSystem, OpenInputStreamInfoInvalid) {
  auto data = SetUpPreexistingData();
  ASSERT_OK_AND_ASSIGN(auto info, fs()->GetFileInfo(data.container_name + "/"));
  ASSERT_RAISES(IOError, fs()->OpenInputStream(info));

  ASSERT_OK_AND_ASSIGN(auto info2, fs()->GetFileInfo(data.NotFoundObjectPath()));
  ASSERT_RAISES(IOError, fs()->OpenInputStream(info2));
}

TEST_F(TestAzuriteFileSystem, OpenInputStreamUri) {
  auto data = SetUpPreexistingData();
  ASSERT_RAISES(Invalid, fs()->OpenInputStream("abfs://" + data.ObjectPath()));
}

TEST_F(TestAzuriteFileSystem, OpenInputStreamTrailingSlash) {
  auto data = SetUpPreexistingData();
  ASSERT_RAISES(IOError, fs()->OpenInputStream(data.ObjectPath() + '/'));
}

namespace {
std::shared_ptr<const KeyValueMetadata> NormalizerKeyValueMetadata(
    std::shared_ptr<const KeyValueMetadata> metadata) {
  auto normalized = std::make_shared<KeyValueMetadata>();
  for (int64_t i = 0; i < metadata->size(); ++i) {
    auto key = metadata->key(i);
    auto value = metadata->value(i);
    if (key == "Content-Hash") {
      std::vector<uint8_t> output;
      output.reserve(value.size() / 2);
      if (ParseHexValues(value, output.data()).ok()) {
        // Valid value
        value = std::string(value.size(), 'F');
      }
    } else if (key == "Last-Modified" || key == "Created-On" ||
               key == "Access-Tier-Changed-On") {
      auto parser = TimestampParser::MakeISO8601();
      int64_t output;
      if ((*parser)(value.data(), value.size(), TimeUnit::NANO, &output)) {
        // Valid value
        value = "2023-10-31T08:15:20Z";
      }
    } else if (key == "ETag") {
      if (arrow::internal::StartsWith(value, "\"") &&
          arrow::internal::EndsWith(value, "\"")) {
        // Valid value
        value = "\"ETagValue\"";
      }
    }
    normalized->Append(key, value);
  }
  return normalized;
}
};  // namespace

TEST_F(TestAzuriteFileSystem, OpenInputStreamReadMetadata) {
  auto data = SetUpPreexistingData();
  std::shared_ptr<io::InputStream> stream;
  ASSERT_OK_AND_ASSIGN(stream, fs()->OpenInputStream(data.ObjectPath()));

  std::shared_ptr<const KeyValueMetadata> actual;
  ASSERT_OK_AND_ASSIGN(actual, stream->ReadMetadata());
  ASSERT_EQ(
      "\n"
      "-- metadata --\n"
      "Content-Type: application/octet-stream\n"
      "Content-Encoding: \n"
      "Content-Language: \n"
      "Content-Hash: FFFFFFFFFFFFFFFFFFFFFFFFFFFFFFFF\n"
      "Content-Disposition: \n"
      "Cache-Control: \n"
      "Last-Modified: 2023-10-31T08:15:20Z\n"
      "Created-On: 2023-10-31T08:15:20Z\n"
      "Blob-Type: BlockBlob\n"
      "Lease-State: available\n"
      "Lease-Status: unlocked\n"
      "Content-Length: 447\n"
      "ETag: \"ETagValue\"\n"
      "IsServerEncrypted: true\n"
      "Access-Tier: Hot\n"
      "Is-Access-Tier-Inferred: true\n"
      "Access-Tier-Changed-On: 2023-10-31T08:15:20Z\n"
      "Has-Legal-Hold: false",
      NormalizerKeyValueMetadata(actual)->ToString());
}

TEST_F(TestAzuriteFileSystem, OpenInputStreamClosed) {
  auto data = SetUpPreexistingData();
  ASSERT_OK_AND_ASSIGN(auto stream, fs()->OpenInputStream(data.ObjectPath()));
  ASSERT_OK(stream->Close());
  std::array<char, 16> buffer{};
  ASSERT_RAISES(Invalid, stream->Read(buffer.size(), buffer.data()));
  ASSERT_RAISES(Invalid, stream->Read(buffer.size()));
  ASSERT_RAISES(Invalid, stream->Tell());
}

TEST_F(TestAzuriteFileSystem, WriteMetadata) {
  auto data = SetUpPreexistingData();
  options_.default_metadata = arrow::key_value_metadata({{"foo", "bar"}});

  ASSERT_OK_AND_ASSIGN(auto fs_with_defaults, AzureFileSystem::Make(options_));
  std::string blob_path = "object_with_defaults";
  auto full_path = data.ContainerPath(blob_path);
  ASSERT_OK_AND_ASSIGN(auto output,
                       fs_with_defaults->OpenOutputStream(full_path, /*metadata=*/{}));
  const std::string_view expected(PreexistingData::kLoremIpsum);
  ASSERT_OK(output->Write(expected));
  ASSERT_OK(output->Close());

  // Verify the metadata has been set.
  auto blob_metadata = blob_service_client_->GetBlobContainerClient(data.container_name)
                           .GetBlockBlobClient(blob_path)
                           .GetProperties()
                           .Value.Metadata;
  EXPECT_EQ(Core::CaseInsensitiveMap{std::make_pair("foo", "bar")}, blob_metadata);

  // Check that explicit metadata overrides the defaults.
  ASSERT_OK_AND_ASSIGN(
      output, fs_with_defaults->OpenOutputStream(
                  full_path, /*metadata=*/arrow::key_value_metadata({{"bar", "foo"}})));
  ASSERT_OK(output->Write(expected));
  ASSERT_OK(output->Close());
  blob_metadata = blob_service_client_->GetBlobContainerClient(data.container_name)
                      .GetBlockBlobClient(blob_path)
                      .GetProperties()
                      .Value.Metadata;
  // Defaults are overwritten and not merged.
  EXPECT_EQ(Core::CaseInsensitiveMap{std::make_pair("bar", "foo")}, blob_metadata);
}

TEST_F(TestAzuriteFileSystem, OpenOutputStreamSmall) {
  auto data = SetUpPreexistingData();
  const auto path = data.ContainerPath("test-write-object");
  ASSERT_OK_AND_ASSIGN(auto output, fs()->OpenOutputStream(path, {}));
  const std::string_view expected(PreexistingData::kLoremIpsum);
  ASSERT_OK(output->Write(expected));
  ASSERT_OK(output->Close());

  // Verify we can read the object back.
  ASSERT_OK_AND_ASSIGN(auto input, fs()->OpenInputStream(path));

  std::array<char, 1024> inbuf{};
  ASSERT_OK_AND_ASSIGN(auto size, input->Read(inbuf.size(), inbuf.data()));

  EXPECT_EQ(expected, std::string_view(inbuf.data(), size));
}

TEST_F(TestAzuriteFileSystem, OpenOutputStreamLarge) {
  auto data = SetUpPreexistingData();
  const auto path = data.ContainerPath("test-write-object");
  ASSERT_OK_AND_ASSIGN(auto output, fs()->OpenOutputStream(path, {}));
  std::array<std::int64_t, 3> sizes{257 * 1024, 258 * 1024, 259 * 1024};
  std::array<std::string, 3> buffers{
      std::string(sizes[0], 'A'),
      std::string(sizes[1], 'B'),
      std::string(sizes[2], 'C'),
  };
  auto expected = std::int64_t{0};
  for (auto i = 0; i != 3; ++i) {
    ASSERT_OK(output->Write(buffers[i]));
    expected += sizes[i];
    ASSERT_EQ(expected, output->Tell());
  }
  ASSERT_OK(output->Close());

  // Verify we can read the object back.
  ASSERT_OK_AND_ASSIGN(auto input, fs()->OpenInputStream(path));

  std::string contents;
  std::shared_ptr<Buffer> buffer;
  do {
    ASSERT_OK_AND_ASSIGN(buffer, input->Read(128 * 1024));
    ASSERT_TRUE(buffer);
    contents.append(buffer->ToString());
  } while (buffer->size() != 0);

  EXPECT_EQ(contents, buffers[0] + buffers[1] + buffers[2]);
}

TEST_F(TestAzuriteFileSystem, OpenOutputStreamTruncatesExistingFile) {
  auto data = SetUpPreexistingData();
  const auto path = data.ContainerPath("test-write-object");
  ASSERT_OK_AND_ASSIGN(auto output, fs()->OpenOutputStream(path, {}));
  const std::string_view expected0("Existing blob content");
  ASSERT_OK(output->Write(expected0));
  ASSERT_OK(output->Close());

  // Check that the initial content has been written - if not this test is not achieving
  // what it's meant to.
  ASSERT_OK_AND_ASSIGN(auto input, fs()->OpenInputStream(path));

  std::array<char, 1024> inbuf{};
  ASSERT_OK_AND_ASSIGN(auto size, input->Read(inbuf.size(), inbuf.data()));
  EXPECT_EQ(expected0, std::string_view(inbuf.data(), size));

  ASSERT_OK_AND_ASSIGN(output, fs()->OpenOutputStream(path, {}));
  const std::string_view expected1(PreexistingData::kLoremIpsum);
  ASSERT_OK(output->Write(expected1));
  ASSERT_OK(output->Close());

  // Verify that the initial content has been overwritten.
  ASSERT_OK_AND_ASSIGN(input, fs()->OpenInputStream(path));
  ASSERT_OK_AND_ASSIGN(size, input->Read(inbuf.size(), inbuf.data()));
  EXPECT_EQ(expected1, std::string_view(inbuf.data(), size));
}

TEST_F(TestAzuriteFileSystem, OpenAppendStreamDoesNotTruncateExistingFile) {
  auto data = SetUpPreexistingData();
  const auto path = data.ContainerPath("test-write-object");
  ASSERT_OK_AND_ASSIGN(auto output, fs()->OpenOutputStream(path, {}));
  const std::string_view expected0("Existing blob content");
  ASSERT_OK(output->Write(expected0));
  ASSERT_OK(output->Close());

  // Check that the initial content has been written - if not this test is not achieving
  // what it's meant to.
  ASSERT_OK_AND_ASSIGN(auto input, fs()->OpenInputStream(path));

  std::array<char, 1024> inbuf{};
  ASSERT_OK_AND_ASSIGN(auto size, input->Read(inbuf.size(), inbuf.data()));
  EXPECT_EQ(expected0, std::string_view(inbuf.data()));

  ASSERT_OK_AND_ASSIGN(output, fs()->OpenAppendStream(path, {}));
  const std::string_view expected1(PreexistingData::kLoremIpsum);
  ASSERT_OK(output->Write(expected1));
  ASSERT_OK(output->Close());

  // Verify that the initial content has not been overwritten and that the block from
  // the other client was not committed.
  ASSERT_OK_AND_ASSIGN(input, fs()->OpenInputStream(path));
  ASSERT_OK_AND_ASSIGN(size, input->Read(inbuf.size(), inbuf.data()));
  EXPECT_EQ(std::string(inbuf.data(), size),
            std::string(expected0) + std::string(expected1));
}

TEST_F(TestAzuriteFileSystem, OpenOutputStreamClosed) {
  auto data = SetUpPreexistingData();
  const auto path = data.ContainerPath("open-output-stream-closed.txt");
  ASSERT_OK_AND_ASSIGN(auto output, fs()->OpenOutputStream(path, {}));
  ASSERT_OK(output->Close());
  ASSERT_RAISES(Invalid, output->Write(PreexistingData::kLoremIpsum,
                                       std::strlen(PreexistingData::kLoremIpsum)));
  ASSERT_RAISES(Invalid, output->Flush());
  ASSERT_RAISES(Invalid, output->Tell());
}

TEST_F(TestAzuriteFileSystem, OpenOutputStreamUri) {
  auto data = SetUpPreexistingData();
  const auto path = data.ContainerPath("open-output-stream-uri.txt");
  ASSERT_RAISES(Invalid, fs()->OpenInputStream("abfs://" + path));
}

TEST_F(TestAzuriteFileSystem, OpenInputFileMixedReadVsReadAt) {
  auto data = SetUpPreexistingData();
  // Create a file large enough to make the random access tests non-trivial.
  auto constexpr kLineWidth = 100;
  auto constexpr kLineCount = 4096;
  std::vector<std::string> lines(kLineCount);
  int lineno = 0;
  std::generate_n(lines.begin(), lines.size(), [&] {
    return PreexistingData::RandomLine(++lineno, kLineWidth, rng_);
  });

  const auto path = data.ContainerPath("OpenInputFileMixedReadVsReadAt/object-name");

  UploadLines(lines, path, kLineCount * kLineWidth);

  std::shared_ptr<io::RandomAccessFile> file;
  ASSERT_OK_AND_ASSIGN(file, fs()->OpenInputFile(path));
  for (int i = 0; i != 32; ++i) {
    SCOPED_TRACE("Iteration " + std::to_string(i));
    // Verify sequential reads work as expected.
    std::array<char, kLineWidth> buffer{};
    std::int64_t size;
    {
      ASSERT_OK_AND_ASSIGN(auto actual, file->Read(kLineWidth));
      EXPECT_EQ(lines[2 * i], actual->ToString());
    }
    {
      ASSERT_OK_AND_ASSIGN(size, file->Read(buffer.size(), buffer.data()));
      EXPECT_EQ(size, kLineWidth);
      auto actual = std::string{buffer.begin(), buffer.end()};
      EXPECT_EQ(lines[2 * i + 1], actual);
    }

    // Verify random reads interleave too.
    auto const index = PreexistingData::RandomIndex(kLineCount, rng_);
    auto const position = index * kLineWidth;
    ASSERT_OK_AND_ASSIGN(size, file->ReadAt(position, buffer.size(), buffer.data()));
    EXPECT_EQ(size, kLineWidth);
    auto actual = std::string{buffer.begin(), buffer.end()};
    EXPECT_EQ(lines[index], actual);

    // Verify random reads using buffers work.
    ASSERT_OK_AND_ASSIGN(auto b, file->ReadAt(position, kLineWidth));
    EXPECT_EQ(lines[index], b->ToString());
  }
}

TEST_F(TestAzuriteFileSystem, OpenInputFileRandomSeek) {
  auto data = SetUpPreexistingData();
  // Create a file large enough to make the random access tests non-trivial.
  auto constexpr kLineWidth = 100;
  auto constexpr kLineCount = 4096;
  std::vector<std::string> lines(kLineCount);
  int lineno = 0;
  std::generate_n(lines.begin(), lines.size(), [&] {
    return PreexistingData::RandomLine(++lineno, kLineWidth, rng_);
  });

  const auto path = data.ContainerPath("OpenInputFileRandomSeek/object-name");
  std::shared_ptr<io::OutputStream> output;

  UploadLines(lines, path, kLineCount * kLineWidth);

  std::shared_ptr<io::RandomAccessFile> file;
  ASSERT_OK_AND_ASSIGN(file, fs()->OpenInputFile(path));
  for (int i = 0; i != 32; ++i) {
    SCOPED_TRACE("Iteration " + std::to_string(i));
    // Verify sequential reads work as expected.
    auto const index = PreexistingData::RandomIndex(kLineCount, rng_);
    auto const position = index * kLineWidth;
    ASSERT_OK(file->Seek(position));
    ASSERT_OK_AND_ASSIGN(auto actual, file->Read(kLineWidth));
    EXPECT_EQ(lines[index], actual->ToString());
  }
}

TEST_F(TestAzuriteFileSystem, OpenInputFileIoContext) {
  auto data = SetUpPreexistingData();
  // Create a test file.
  const auto blob_path = "OpenInputFileIoContext/object-name";
  const auto path = data.ContainerPath(blob_path);
  const std::string contents = "The quick brown fox jumps over the lazy dog";

  auto blob_client = blob_service_client_->GetBlobContainerClient(data.container_name)
                         .GetBlockBlobClient(blob_path);
  blob_client.UploadFrom(reinterpret_cast<const uint8_t*>(contents.data()),
                         contents.length());

  std::shared_ptr<io::RandomAccessFile> file;
  ASSERT_OK_AND_ASSIGN(file, fs()->OpenInputFile(path));
  EXPECT_EQ(fs()->io_context().external_id(), file->io_context().external_id());
}

TEST_F(TestAzuriteFileSystem, OpenInputFileInfo) {
  auto data = SetUpPreexistingData();
  ASSERT_OK_AND_ASSIGN(auto info, fs()->GetFileInfo(data.ObjectPath()));

  std::shared_ptr<io::RandomAccessFile> file;
  ASSERT_OK_AND_ASSIGN(file, fs()->OpenInputFile(info));

  std::array<char, 1024> buffer{};
  std::int64_t size;
  auto constexpr kStart = 16;
  ASSERT_OK_AND_ASSIGN(size, file->ReadAt(kStart, buffer.size(), buffer.data()));

  auto const expected = std::string(PreexistingData::kLoremIpsum).substr(kStart);
  EXPECT_EQ(std::string(buffer.data(), size), expected);
}

TEST_F(TestAzuriteFileSystem, OpenInputFileNotFound) {
  auto data = SetUpPreexistingData();
  ASSERT_RAISES(IOError, fs()->OpenInputFile(data.NotFoundObjectPath()));
}

TEST_F(TestAzuriteFileSystem, OpenInputFileInfoInvalid) {
  auto data = SetUpPreexistingData();
  ASSERT_OK_AND_ASSIGN(auto info, fs()->GetFileInfo(data.container_name));
  ASSERT_RAISES(IOError, fs()->OpenInputFile(info));

  ASSERT_OK_AND_ASSIGN(auto info2, fs()->GetFileInfo(data.NotFoundObjectPath()));
  ASSERT_RAISES(IOError, fs()->OpenInputFile(info2));
}

TEST_F(TestAzuriteFileSystem, OpenInputFileClosed) {
  auto data = SetUpPreexistingData();
  ASSERT_OK_AND_ASSIGN(auto stream, fs()->OpenInputFile(data.ObjectPath()));
  ASSERT_OK(stream->Close());
  std::array<char, 16> buffer{};
  ASSERT_RAISES(Invalid, stream->Tell());
  ASSERT_RAISES(Invalid, stream->Read(buffer.size(), buffer.data()));
  ASSERT_RAISES(Invalid, stream->Read(buffer.size()));
  ASSERT_RAISES(Invalid, stream->ReadAt(1, buffer.size(), buffer.data()));
  ASSERT_RAISES(Invalid, stream->ReadAt(1, 1));
  ASSERT_RAISES(Invalid, stream->Seek(2));
}

}  // namespace fs
}  // namespace arrow<|MERGE_RESOLUTION|>--- conflicted
+++ resolved
@@ -376,6 +376,10 @@
     return s;
   }
 
+  std::string RandomFileName(RNG &rng) { return RandomChars(10, rng); }
+
+  std::string RandomFileNameExtension(RNG &rng) { return RandomChars(3, rng); }
+
   static int RandomIndex(int end, RNG& rng) {
     return std::uniform_int_distribution<int>(0, end - 1)(rng);
   }
@@ -594,19 +598,6 @@
       "This test is affected by an Azurite issue: "
       "https://github.com/Azure/Azurite/pull/2302";
 
-<<<<<<< HEAD
-  std::string RandomFileName() { return RandomChars(10); }
-
-  std::string RandomFileNameExtension() { return RandomChars(3); }
-
-  void UploadLines(const std::vector<std::string>& lines, const char* path_to_file,
-                   int total_size) {
-    const auto path = PreexistingContainerPath() + path_to_file;
-    ASSERT_OK_AND_ASSIGN(auto output, fs_->OpenOutputStream(path, {}));
-    const auto all_lines = std::accumulate(lines.begin(), lines.end(), std::string(""));
-    ASSERT_OK(output->Write(all_lines));
-    ASSERT_OK(output->Close());
-=======
   /// Azurite has a bug that causes BlobContainerClient::SubmitBatch to fail on macOS.
   /// SubmitBatch is used by:
   ///  - AzureFileSystem::DeleteDir
@@ -618,7 +609,6 @@
 #else
     return false;
 #endif
->>>>>>> 858574d0
   }
 
   // Tests that are called from more than one implementation of TestAzureFileSystem
@@ -1396,52 +1386,6 @@
   this->TestDeleteDirContentsFailureNonexistent();
 }
 
-TEST_F(TestAzuriteFileSystem, CopyFileSuccessDestinationNonexistent) {
-  auto data = SetUpPreexistingData();
-  const auto destination_path = data.ContainerPath("copy-destionation");
-  ASSERT_OK(fs()->CopyFile(data.ObjectPath(), destination_path));
-  ASSERT_OK_AND_ASSIGN(auto info, fs()->GetFileInfo(destination_path));
-  ASSERT_OK_AND_ASSIGN(auto stream, fs()->OpenInputStream(info));
-  ASSERT_OK_AND_ASSIGN(auto buffer, stream->Read(1024));
-  EXPECT_EQ(PreexistingData::kLoremIpsum, buffer->ToString());
-}
-
-TEST_F(TestAzuriteFileSystem, CopyFileSuccessDestinationSame) {
-  auto data = SetUpPreexistingData();
-  ASSERT_OK(fs()->CopyFile(data.ObjectPath(), data.ObjectPath()));
-  ASSERT_OK_AND_ASSIGN(auto info, fs()->GetFileInfo(data.ObjectPath()));
-  ASSERT_OK_AND_ASSIGN(auto stream, fs()->OpenInputStream(info));
-  ASSERT_OK_AND_ASSIGN(auto buffer, stream->Read(1024));
-  EXPECT_EQ(PreexistingData::kLoremIpsum, buffer->ToString());
-}
-
-TEST_F(TestAzuriteFileSystem, CopyFileFailureDestinationTrailingSlash) {
-  auto data = SetUpPreexistingData();
-  ASSERT_RAISES(IOError, fs()->CopyFile(data.ObjectPath(), internal::EnsureTrailingSlash(
-                                                               data.ObjectPath())));
-}
-
-TEST_F(TestAzuriteFileSystem, CopyFileFailureSourceNonexistent) {
-  auto data = SetUpPreexistingData();
-  const auto destination_path = data.ContainerPath("copy-destionation");
-  ASSERT_RAISES(IOError, fs()->CopyFile(data.NotFoundObjectPath(), destination_path));
-}
-
-TEST_F(TestAzuriteFileSystem, CopyFileFailureDestinationParentNonexistent) {
-  auto data = SetUpPreexistingData();
-  const auto destination_path =
-      ConcatAbstractPath(PreexistingData::RandomContainerName(rng_), "copy-destionation");
-  ASSERT_RAISES(IOError, fs()->CopyFile(data.ObjectPath(), destination_path));
-}
-
-TEST_F(TestAzuriteFileSystem, CopyFileUri) {
-  auto data = SetUpPreexistingData();
-  const auto destination_path = data.ContainerPath("copy-destionation");
-  ASSERT_RAISES(Invalid, fs()->CopyFile("abfs://" + data.ObjectPath(), destination_path));
-  ASSERT_RAISES(Invalid, fs()->CopyFile(data.ObjectPath(), "abfs://" + destination_path));
-}
-
-<<<<<<< HEAD
 TEST_F(AzuriteFileSystemTest, DeleteFileSuccessHaveFile) {
 void CreateFile(FileSystem* fs, const std::string& path, const std::string& data) {
   const auto file_name = RandomFileName() + RandomFileNameExtension();
@@ -1466,11 +1410,53 @@
   arrow::fs::AssertFileInfo(fs_.get(), container_name, FileType::NotFound);
 }
 
-TEST_F(AzuriteFileSystemTest, OpenInputStreamString) {
-=======
+TEST_F(TestAzuriteFileSystem, CopyFileSuccessDestinationNonexistent) {
+  auto data = SetUpPreexistingData();
+  const auto destination_path = data.ContainerPath("copy-destionation");
+  ASSERT_OK(fs()->CopyFile(data.ObjectPath(), destination_path));
+  ASSERT_OK_AND_ASSIGN(auto info, fs()->GetFileInfo(destination_path));
+  ASSERT_OK_AND_ASSIGN(auto stream, fs()->OpenInputStream(info));
+  ASSERT_OK_AND_ASSIGN(auto buffer, stream->Read(1024));
+  EXPECT_EQ(PreexistingData::kLoremIpsum, buffer->ToString());
+}
+
+TEST_F(TestAzuriteFileSystem, CopyFileSuccessDestinationSame) {
+  auto data = SetUpPreexistingData();
+  ASSERT_OK(fs()->CopyFile(data.ObjectPath(), data.ObjectPath()));
+  ASSERT_OK_AND_ASSIGN(auto info, fs()->GetFileInfo(data.ObjectPath()));
+  ASSERT_OK_AND_ASSIGN(auto stream, fs()->OpenInputStream(info));
+  ASSERT_OK_AND_ASSIGN(auto buffer, stream->Read(1024));
+  EXPECT_EQ(PreexistingData::kLoremIpsum, buffer->ToString());
+}
+
+TEST_F(TestAzuriteFileSystem, CopyFileFailureDestinationTrailingSlash) {
+  auto data = SetUpPreexistingData();
+  ASSERT_RAISES(IOError, fs()->CopyFile(data.ObjectPath(), internal::EnsureTrailingSlash(
+                                                               data.ObjectPath())));
+}
+
+TEST_F(TestAzuriteFileSystem, CopyFileFailureSourceNonexistent) {
+  auto data = SetUpPreexistingData();
+  const auto destination_path = data.ContainerPath("copy-destionation");
+  ASSERT_RAISES(IOError, fs()->CopyFile(data.NotFoundObjectPath(), destination_path));
+}
+
+TEST_F(TestAzuriteFileSystem, CopyFileFailureDestinationParentNonexistent) {
+  auto data = SetUpPreexistingData();
+  const auto destination_path =
+      ConcatAbstractPath(PreexistingData::RandomContainerName(rng_), "copy-destionation");
+  ASSERT_RAISES(IOError, fs()->CopyFile(data.ObjectPath(), destination_path));
+}
+
+TEST_F(TestAzuriteFileSystem, CopyFileUri) {
+  auto data = SetUpPreexistingData();
+  const auto destination_path = data.ContainerPath("copy-destionation");
+  ASSERT_RAISES(Invalid, fs()->CopyFile("abfs://" + data.ObjectPath(), destination_path));
+  ASSERT_RAISES(Invalid, fs()->CopyFile(data.ObjectPath(), "abfs://" + destination_path));
+}
+
 TEST_F(TestAzuriteFileSystem, OpenInputStreamString) {
   auto data = SetUpPreexistingData();
->>>>>>> 858574d0
   std::shared_ptr<io::InputStream> stream;
   ASSERT_OK_AND_ASSIGN(stream, fs()->OpenInputStream(data.ObjectPath()));
 
