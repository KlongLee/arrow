--- conflicted
+++ resolved
@@ -764,19 +764,12 @@
     }
     if (options_.request_timeout > 0) {
       // Use ceil() to avoid setting it to 0 as that probably means no timeout.
-<<<<<<< HEAD
-      client_config_.requestTimeoutMs = (long)ceil(options_.request_timeout * 1000);
-    }
-    if (options_.connect_timeout > 0) {
-      client_config_.connectTimeoutMs = (long)ceil(options_.connect_timeout * 1000);
-=======
       client_config_.requestTimeoutMs =
           static_cast<long>(ceil(options_.request_timeout * 1000));  // NOLINT runtime/int
     }
     if (options_.connect_timeout > 0) {
       client_config_.connectTimeoutMs =
           static_cast<long>(ceil(options_.connect_timeout * 1000));  // NOLINT runtime/int
->>>>>>> 916417da
     }
 
     client_config_.endpointOverride = ToAwsString(options_.endpoint_override);
