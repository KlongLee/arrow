--- conflicted
+++ resolved
@@ -1121,11 +1121,7 @@
  *  - ARROW:FLIGHT:SQL:CATALOG_NAME      - Table's catalog name
  *  - ARROW:FLIGHT:SQL:DB_SCHEMA_NAME    - Database schema name
  *  - ARROW:FLIGHT:SQL:TABLE_NAME        - Table name
-<<<<<<< HEAD
- *  - ARROW:FLIGHT:SQL:TYPE_NAME         - Type name
-=======
  *  - ARROW:FLIGHT:SQL:TYPE_NAME         - The data source-specific name for the data type of the column.
->>>>>>> 7fe71f5c
  *  - ARROW:FLIGHT:SQL:PRECISION         - Column precision/size
  *  - ARROW:FLIGHT:SQL:SCALE             - Column scale/decimal digits if applicable
  *  - ARROW:FLIGHT:SQL:IS_AUTO_INCREMENT - "1" indicates if the column is auto incremented, "0" otherwise.
@@ -1465,11 +1461,7 @@
  *    - ARROW:FLIGHT:SQL:CATALOG_NAME      - Table's catalog name
  *    - ARROW:FLIGHT:SQL:DB_SCHEMA_NAME    - Database schema name
  *    - ARROW:FLIGHT:SQL:TABLE_NAME        - Table name
-<<<<<<< HEAD
- *    - ARROW:FLIGHT:SQL:TYPE_NAME         - Type name
-=======
  *    - ARROW:FLIGHT:SQL:TYPE_NAME         - The data source-specific name for the data type of the column.
->>>>>>> 7fe71f5c
  *    - ARROW:FLIGHT:SQL:PRECISION         - Column precision/size
  *    - ARROW:FLIGHT:SQL:SCALE             - Column scale/decimal digits if applicable
  *    - ARROW:FLIGHT:SQL:IS_AUTO_INCREMENT - "1" indicates if the column is auto incremented, "0" otherwise.
@@ -1504,11 +1496,7 @@
  *    - ARROW:FLIGHT:SQL:CATALOG_NAME      - Table's catalog name
  *    - ARROW:FLIGHT:SQL:DB_SCHEMA_NAME    - Database schema name
  *    - ARROW:FLIGHT:SQL:TABLE_NAME        - Table name
-<<<<<<< HEAD
- *    - ARROW:FLIGHT:SQL:TYPE_NAME         - Type name
-=======
  *    - ARROW:FLIGHT:SQL:TYPE_NAME         - The data source-specific name for the data type of the column.
->>>>>>> 7fe71f5c
  *    - ARROW:FLIGHT:SQL:PRECISION         - Column precision/size
  *    - ARROW:FLIGHT:SQL:SCALE             - Column scale/decimal digits if applicable
  *    - ARROW:FLIGHT:SQL:IS_AUTO_INCREMENT - "1" indicates if the column is auto incremented, "0" otherwise.
