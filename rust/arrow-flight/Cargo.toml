--- conflicted
+++ resolved
@@ -26,13 +26,8 @@
 license = "Apache-2.0"
 
 [dependencies]
-<<<<<<< HEAD
-arrow = { path = "../arrow", version = "3.0.0-SNAPSHOT" }
+arrow = { path = "../arrow", version = "4.0.0-SNAPSHOT" }
 tonic = "0.4"
-=======
-arrow = { path = "../arrow", version = "4.0.0-SNAPSHOT" }
-tonic = "0.3"
->>>>>>> b3d69a94
 bytes = "1"
 prost = "0.7"
 prost-derive = "0.7"
