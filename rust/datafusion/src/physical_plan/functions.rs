--- conflicted
+++ resolved
@@ -869,7 +869,6 @@
                 _ => unreachable!(),
             },
         },
-<<<<<<< HEAD
         BuiltinScalarFunction::RegexpMatch => |args| match args[0].data_type() {
             DataType::Utf8 => {
                 make_scalar_function(string_expressions::regexp_match)(args)
@@ -878,8 +877,10 @@
                 make_scalar_function(string_expressions::regexp_match)(args)
             }
             other => Err(DataFusionError::Internal(format!(
-                "Unsupported data type {:?} for function repeat",
-=======
+                "Unsupported data type {:?} for function regexp_match",
+                other
+            ))),
+        },
         BuiltinScalarFunction::RegexpReplace => |args| match args[0].data_type() {
             DataType::Utf8 => {
                 let func = invoke_if_regex_expressions_feature_flag!(
@@ -899,7 +900,6 @@
             }
             other => Err(DataFusionError::Internal(format!(
                 "Unsupported data type {:?} for function regexp_replace",
->>>>>>> 5eef8c39
                 other,
             ))),
         },
@@ -1419,13 +1419,8 @@
     };
     use arrow::{
         array::{
-<<<<<<< HEAD
-            Array, ArrayRef, BinaryArray, FixedSizeListArray, Float64Array, Int32Array,
-            ListArray, StringArray, UInt32Array, UInt64Array,
-=======
             Array, ArrayRef, BinaryArray, BooleanArray, FixedSizeListArray, Float64Array,
-            Int32Array, StringArray, UInt32Array, UInt64Array,
->>>>>>> 5eef8c39
+            Int32Array, ListArray, StringArray, UInt32Array, UInt64Array,
         },
         datatypes::Field,
         record_batch::RecordBatch,
