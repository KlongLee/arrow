--- conflicted
+++ resolved
@@ -37,16 +37,10 @@
     ceil, character_length, chr, col, combine_filters, concat, concat_ws, cos, count,
     count_distinct, create_udaf, create_udf, exp, exprlist_to_fields, floor, in_list,
     initcap, left, length, lit, ln, log10, log2, lower, lpad, ltrim, max, md5, min,
-<<<<<<< HEAD
-    octet_length, or, regexp_match, repeat, reverse, right, round, rpad, rtrim, sha224,
-    sha256, sha384, sha512, signum, sin, sqrt, substr, sum, tan, to_hex, trim, trunc,
-    upper, when, Expr, ExprRewriter, ExpressionVisitor, Literal, Recursion,
-=======
-    octet_length, or, regexp_replace, repeat, replace, reverse, right, round, rpad,
+    octet_length, or, regexp_match, regexp_replace, repeat, replace, reverse, right, round, rpad,
     rtrim, sha224, sha256, sha384, sha512, signum, sin, split_part, sqrt, starts_with,
     strpos, substr, sum, tan, to_hex, translate, trim, trunc, upper, when, Expr,
     ExprRewriter, ExpressionVisitor, Literal, Recursion,
->>>>>>> 5eef8c39
 };
 pub use extension::UserDefinedLogicalNode;
 pub use operators::Operator;
