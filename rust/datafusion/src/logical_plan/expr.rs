--- conflicted
+++ resolved
@@ -237,12 +237,8 @@
             Expr::Literal(l) => Ok(l.get_datatype()),
             Expr::Case { when_then_expr, .. } => when_then_expr[0].1.get_type(schema),
             Expr::Cast { data_type, .. } => Ok(data_type.clone()),
-<<<<<<< HEAD
+            Expr::TryCast { data_type, .. } => Ok(data_type.clone()),
             Expr::ScalarUDF { fun, args, .. } => {
-=======
-            Expr::TryCast { data_type, .. } => Ok(data_type.clone()),
-            Expr::ScalarUDF { fun, args } => {
->>>>>>> 81f65210
                 let data_types = args
                     .iter()
                     .map(|e| e.get_type(schema))
