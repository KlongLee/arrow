// Licensed to the Apache Software Foundation (ASF) under one
// or more contributor license agreements.  See the NOTICE file
// distributed with this work for additional information
// regarding copyright ownership.  The ASF licenses this file
// to you under the Apache License, Version 2.0 (the
// "License"); you may not use this file except in compliance
// with the License.  You may obtain a copy of the License at
//
//   http://www.apache.org/licenses/LICENSE-2.0
//
// Unless required by applicable law or agreed to in writing,
// software distributed under the License is distributed on an
// "AS IS" BASIS, WITHOUT WARRANTIES OR CONDITIONS OF ANY
// KIND, either express or implied.  See the License for the
// specific language governing permissions and limitations
// under the License.

//! This module provides a logical query plan enum that can describe queries. Logical query
//! plans can be created from a SQL statement or built programmatically via the Table API.
//!
//! Logical query plans can then be optimized and executed directly, or translated into
//! physical query plans and executed.

use std::fmt;

use arrow::datatypes::{DataType, Field, Schema};

use crate::datasource::parquet::ParquetTable;
use crate::datasource::TableProvider;
use crate::error::{ExecutionError, Result};
use crate::optimizer::utils;
use crate::sql::parser::FileType;

/// Enumeration of supported function types (Scalar and Aggregate)
#[derive(Debug, Clone)]
pub enum FunctionType {
    /// Simple function returning a value per DataFrame
    Scalar,
    /// Aggregate functions produce a value by sampling multiple DataFrames
    Aggregate,
}

/// Logical representation of a UDF (user-defined function)
#[derive(Debug, Clone)]
pub struct FunctionMeta {
    /// Function name
    name: String,
    /// Function arguments
    args: Vec<Field>,
    /// Function return type
    return_type: DataType,
    /// Function type (Scalar or Aggregate)
    function_type: FunctionType,
}

impl FunctionMeta {
    #[allow(missing_docs)]
    pub fn new(
        name: String,
        args: Vec<Field>,
        return_type: DataType,
        function_type: FunctionType,
    ) -> Self {
        FunctionMeta {
            name,
            args,
            return_type,
            function_type,
        }
    }
    /// Getter for the function name
    pub fn name(&self) -> &String {
        &self.name
    }
    /// Getter for the arg list
    pub fn args(&self) -> &Vec<Field> {
        &self.args
    }
    /// Getter for the `DataType` the function returns
    pub fn return_type(&self) -> &DataType {
        &self.return_type
    }
    /// Getter for the `FunctionType`
    pub fn function_type(&self) -> &FunctionType {
        &self.function_type
    }
}

/// Operators applied to expressions
#[derive(Debug, Clone, PartialEq, Eq)]
pub enum Operator {
    /// Expressions are equal
    Eq,
    /// Expressions are not equal
    NotEq,
    /// Left side is smaller than right side
    Lt,
    /// Left side is smaller or equal to right side
    LtEq,
    /// Left side is greater than right side
    Gt,
    /// Left side is greater or equal to right side
    GtEq,
    /// Addition
    Plus,
    /// Subtraction
    Minus,
    /// Multiplication operator, like `*`
    Multiply,
    /// Division operator, like `/`
    Divide,
    /// Remainder operator, like `%`
    Modulus,
    /// Logical AND, like `&&`
    And,
    /// Logical OR, like `||`
    Or,
    /// Logical NOT, like `!`
    Not,
    /// Matches a wildcard pattern
    Like,
    /// Does not match a wildcard pattern
    NotLike,
}

/// ScalarValue enumeration
#[derive(Debug, Clone, PartialEq)]
pub enum ScalarValue {
    /// null value
    Null,
    /// true or false value
    Boolean(bool),
    /// 32bit float
    Float32(f32),
    /// 64bit float
    Float64(f64),
    /// signed 8bit int
    Int8(i8),
    /// signed 16bit int
    Int16(i16),
    /// signed 32bit int
    Int32(i32),
    /// signed 64bit int
    Int64(i64),
    /// unsigned 8bit int
    UInt8(u8),
    /// unsigned 16bit int
    UInt16(u16),
    /// unsigned 32bit int
    UInt32(u32),
    /// unsigned 64bit int
    UInt64(u64),
    /// utf-8 encoded string
    Utf8(String),
    /// List of scalars packed as a struct
    Struct(Vec<ScalarValue>),
}

impl ScalarValue {
    /// Getter for the `DataType` of the value
    pub fn get_datatype(&self) -> DataType {
        match *self {
            ScalarValue::Boolean(_) => DataType::Boolean,
            ScalarValue::UInt8(_) => DataType::UInt8,
            ScalarValue::UInt16(_) => DataType::UInt16,
            ScalarValue::UInt32(_) => DataType::UInt32,
            ScalarValue::UInt64(_) => DataType::UInt64,
            ScalarValue::Int8(_) => DataType::Int8,
            ScalarValue::Int16(_) => DataType::Int16,
            ScalarValue::Int32(_) => DataType::Int32,
            ScalarValue::Int64(_) => DataType::Int64,
            ScalarValue::Float32(_) => DataType::Float32,
            ScalarValue::Float64(_) => DataType::Float64,
            ScalarValue::Utf8(_) => DataType::Utf8,
            _ => panic!("Cannot treat {:?} as scalar value", self),
        }
    }
}

/// Relation expression
#[derive(Clone, PartialEq)]
pub enum Expr {
    /// An aliased expression
    Alias(Box<Expr>, String),
    /// index into a value within the row or complex value
    Column(usize),
    /// Reference to column by name
    UnresolvedColumn(String),
    /// literal value
    Literal(ScalarValue),
    /// binary expression e.g. "age > 21"
    BinaryExpr {
        /// Left-hand side of the expression
        left: Box<Expr>,
        /// The comparison operator
        op: Operator,
        /// Right-hand side of the expression
        right: Box<Expr>,
    },
    /// unary NOT
    Not(Box<Expr>),
    /// unary IS NOT NULL
    IsNotNull(Box<Expr>),
    /// unary IS NULL
    IsNull(Box<Expr>),
    /// cast a value to a different type
    Cast {
        /// The expression being cast
        expr: Box<Expr>,
        /// The `DataType` the expression will yield
        data_type: DataType,
    },
    /// sort expression
    Sort {
        /// The expression to sort on
        expr: Box<Expr>,
        /// The direction of the sort
        asc: bool,
    },
    /// scalar function
    ScalarFunction {
        /// Name of the function
        name: String,
        /// List of expressions to feed to the functions as arguments
        args: Vec<Expr>,
        /// The `DataType` the expression will yield
        return_type: DataType,
    },
    /// aggregate function
    AggregateFunction {
        /// Name of the function
        name: String,
        /// List of expressions to feed to the functions as arguments
        args: Vec<Expr>,
        /// The `DataType` the expression will yield
        return_type: DataType,
    },
    /// Wildcard
    Wildcard,
}

impl Expr {
    /// Find the `DataType` for the expression
    pub fn get_type(&self, schema: &Schema) -> Result<DataType> {
        match self {
            Expr::Alias(expr, _) => expr.get_type(schema),
            Expr::Column(n) => Ok(schema.field(*n).data_type().clone()),
            Expr::UnresolvedColumn(name) => {
                Ok(schema.field_with_name(&name)?.data_type().clone())
            }
            Expr::Literal(l) => Ok(l.get_datatype()),
            Expr::Cast { data_type, .. } => Ok(data_type.clone()),
            Expr::ScalarFunction { return_type, .. } => Ok(return_type.clone()),
            Expr::AggregateFunction { return_type, .. } => Ok(return_type.clone()),
            Expr::Not(_) => Ok(DataType::Boolean),
            Expr::IsNull(_) => Ok(DataType::Boolean),
            Expr::IsNotNull(_) => Ok(DataType::Boolean),
            Expr::BinaryExpr {
                ref left,
                ref right,
                ref op,
            } => match op {
                Operator::Eq | Operator::NotEq => Ok(DataType::Boolean),
                Operator::Lt | Operator::LtEq => Ok(DataType::Boolean),
                Operator::Gt | Operator::GtEq => Ok(DataType::Boolean),
                Operator::And | Operator::Or => Ok(DataType::Boolean),
                _ => {
                    let left_type = left.get_type(schema)?;
                    let right_type = right.get_type(schema)?;
                    utils::get_supertype(&left_type, &right_type)
                }
            },
            Expr::Sort { ref expr, .. } => expr.get_type(schema),
            Expr::Wildcard => Err(ExecutionError::General(
                "Wildcard expressions are not valid in a logical query plan".to_owned(),
            )),
        }
    }

    /// Perform a type cast on the expression value.
    ///
    /// Will `Err` if the type cast cannot be performed.
    pub fn cast_to(&self, cast_to_type: &DataType, schema: &Schema) -> Result<Expr> {
        let this_type = self.get_type(schema)?;
        if this_type == *cast_to_type {
            Ok(self.clone())
        } else if can_coerce_from(cast_to_type, &this_type) {
            Ok(Expr::Cast {
                expr: Box::new(self.clone()),
                data_type: cast_to_type.clone(),
            })
        } else {
            Err(ExecutionError::General(format!(
                "Cannot automatically convert {:?} to {:?}",
                this_type, cast_to_type
            )))
        }
    }

    /// Equal
    pub fn eq(&self, other: &Expr) -> Expr {
        Expr::BinaryExpr {
            left: Box::new(self.clone()),
            op: Operator::Eq,
            right: Box::new(other.clone()),
        }
    }

    /// Not equal
    pub fn not_eq(&self, other: &Expr) -> Expr {
        Expr::BinaryExpr {
            left: Box::new(self.clone()),
            op: Operator::NotEq,
            right: Box::new(other.clone()),
        }
    }

    /// Greater than
    pub fn gt(&self, other: &Expr) -> Expr {
        Expr::BinaryExpr {
            left: Box::new(self.clone()),
            op: Operator::Gt,
            right: Box::new(other.clone()),
        }
    }

    /// Greater than or equal to
    pub fn gt_eq(&self, other: &Expr) -> Expr {
        Expr::BinaryExpr {
            left: Box::new(self.clone()),
            op: Operator::GtEq,
            right: Box::new(other.clone()),
        }
    }

    /// Less than
    pub fn lt(&self, other: &Expr) -> Expr {
        Expr::BinaryExpr {
            left: Box::new(self.clone()),
            op: Operator::Lt,
            right: Box::new(other.clone()),
        }
    }

    /// Less than or equal to
    pub fn lt_eq(&self, other: &Expr) -> Expr {
        Expr::BinaryExpr {
            left: Box::new(self.clone()),
            op: Operator::LtEq,
            right: Box::new(other.clone()),
        }
    }

    /// Not
    pub fn not(&self) -> Expr {
        Expr::Not(Box::new(self.clone()))
    }

    /// Alias
    pub fn alias(&self, name: &str) -> Expr {
        Expr::Alias(Box::new(self.clone()), name.to_owned())
    }
}

/// Create a column expression based on a column index
pub fn col_index(index: usize) -> Expr {
    Expr::Column(index)
}

/// Create a column expression based on a column name
pub fn col(name: &str) -> Expr {
    Expr::UnresolvedColumn(name.to_owned())
}

/// Create a literal string expression
pub fn lit_str(str: &str) -> Expr {
    Expr::Literal(ScalarValue::Utf8(str.to_owned()))
}

/// Create an convenience function representing a unary scalar function
macro_rules! unary_math_expr {
    ($NAME:expr, $FUNC:ident) => {
        #[allow(missing_docs)]
        pub fn $FUNC(e: Expr) -> Expr {
            scalar_function($NAME, vec![e], DataType::Float64)
        }
    };
}

// generate methods for creating the supported unary math expressions
unary_math_expr!("sqrt", sqrt);
unary_math_expr!("sin", sin);
unary_math_expr!("cos", cos);
unary_math_expr!("tan", tan);
unary_math_expr!("asin", asin);
unary_math_expr!("acos", acos);
unary_math_expr!("atan", atan);
unary_math_expr!("floor", floor);
unary_math_expr!("ceil", ceil);
unary_math_expr!("round", round);
unary_math_expr!("trunc", trunc);
unary_math_expr!("abs", abs);
unary_math_expr!("signum", signum);
unary_math_expr!("exp", exp);
unary_math_expr!("log", ln);
unary_math_expr!("log2", log2);
unary_math_expr!("log10", log10);

/// Create an aggregate expression
pub fn aggregate_expr(name: &str, expr: Expr, return_type: DataType) -> Expr {
    Expr::AggregateFunction {
        name: name.to_owned(),
        args: vec![expr],
        return_type,
    }
}

/// Create an aggregate expression
pub fn scalar_function(name: &str, expr: Vec<Expr>, return_type: DataType) -> Expr {
    Expr::ScalarFunction {
        name: name.to_owned(),
        args: expr,
        return_type,
    }
}

impl fmt::Debug for Expr {
    fn fmt(&self, f: &mut fmt::Formatter) -> fmt::Result {
        match self {
            Expr::Alias(expr, alias) => write!(f, "{:?} AS {}", expr, alias),
            Expr::Column(i) => write!(f, "#{}", i),
            Expr::UnresolvedColumn(name) => write!(f, "#{}", name),
            Expr::Literal(v) => write!(f, "{:?}", v),
            Expr::Cast { expr, data_type } => {
                write!(f, "CAST({:?} AS {:?})", expr, data_type)
            }
            Expr::Not(expr) => write!(f, "NOT {:?}", expr),
            Expr::IsNull(expr) => write!(f, "{:?} IS NULL", expr),
            Expr::IsNotNull(expr) => write!(f, "{:?} IS NOT NULL", expr),
            Expr::BinaryExpr { left, op, right } => {
                write!(f, "{:?} {:?} {:?}", left, op, right)
            }
            Expr::Sort { expr, asc } => {
                if *asc {
                    write!(f, "{:?} ASC", expr)
                } else {
                    write!(f, "{:?} DESC", expr)
                }
            }
            Expr::ScalarFunction { name, ref args, .. } => {
                write!(f, "{}(", name)?;
                for i in 0..args.len() {
                    if i > 0 {
                        write!(f, ", ")?;
                    }
                    write!(f, "{:?}", args[i])?;
                }

                write!(f, ")")
            }
            Expr::AggregateFunction { name, ref args, .. } => {
                write!(f, "{}(", name)?;
                for i in 0..args.len() {
                    if i > 0 {
                        write!(f, ", ")?;
                    }
                    write!(f, "{:?}", args[i])?;
                }

                write!(f, ")")
            }
            Expr::Wildcard => write!(f, "*"),
        }
    }
}

/// The LogicalPlan represents different types of relations (such as Projection,
/// Selection, etc) and can be created by the SQL query planner and the DataFrame API.
#[derive(Clone)]
pub enum LogicalPlan {
    /// A Projection (essentially a SELECT with an expression list)
    Projection {
        /// The list of expressions
        expr: Vec<Expr>,
        /// The incoming logic plan
        input: Box<LogicalPlan>,
        /// The schema description
        schema: Box<Schema>,
    },
    /// A Selection (essentially a WHERE clause with a predicate expression)
    Selection {
        /// The expression
        expr: Expr,
        /// The incoming logic plan
        input: Box<LogicalPlan>,
    },
    /// Represents a list of aggregate expressions with optional grouping expressions
    Aggregate {
        /// The incoming logic plan
        input: Box<LogicalPlan>,
        /// Grouping expressions
        group_expr: Vec<Expr>,
        /// Aggregate expressions
        aggr_expr: Vec<Expr>,
        /// The schema description
        schema: Box<Schema>,
    },
    /// Represents a list of sort expressions to be applied to a relation
    Sort {
        /// The sort expressions
        expr: Vec<Expr>,
        /// The incoming logic plan
        input: Box<LogicalPlan>,
        /// The schema description
        schema: Box<Schema>,
    },
    /// A table scan against a table that has been registered on a context
    TableScan {
        /// The name of the schema
        schema_name: String,
        /// The name of the table
        table_name: String,
        /// The schema of the CSV file(s)
        table_schema: Box<Schema>,
        /// Optional column indices to use as a projection
        projection: Option<Vec<usize>>,
        /// The projected schema
        projected_schema: Box<Schema>,
    },
    /// A table scan against a Parquet data source
    ParquetScan {
        /// The path to the files
        path: String,
        /// The schema of the Parquet file(s)
        schema: Box<Schema>,
        /// Optional column indices to use as a projection
        projection: Option<Vec<usize>>,
        /// The projected schema
        projected_schema: Box<Schema>,
    },
    /// A table scan against a CSV data source
    CsvScan {
        /// The path to the files
        path: String,
        /// The underlying table schema
        schema: Box<Schema>,
        /// Whether the CSV file(s) have a header containing column names
        has_header: bool,
        /// Optional column indices to use as a projection
        projection: Option<Vec<usize>>,
        /// The projected schema
        projected_schema: Box<Schema>,
    },
    /// An empty relation with an empty schema
    EmptyRelation {
        /// The schema description
        schema: Box<Schema>,
    },
    /// Represents the maximum number of records to return
    Limit {
        /// The expression
        expr: Expr,
        /// The logical plan
        input: Box<LogicalPlan>,
        /// The schema description
        schema: Box<Schema>,
    },
    /// Represents a create external table expression.
    CreateExternalTable {
        /// The table schema
        schema: Box<Schema>,
        /// The table name
        name: String,
        /// The physical location
        location: String,
        /// The file type of physical file
        file_type: FileType,
        /// Whether the CSV file contains a header
        header_row: bool,
    },
}

impl LogicalPlan {
    /// Get a reference to the logical plan's schema
    pub fn schema(&self) -> &Box<Schema> {
        match self {
            LogicalPlan::EmptyRelation { schema } => &schema,
            LogicalPlan::CsvScan {
                projected_schema, ..
            } => &projected_schema,
            LogicalPlan::ParquetScan {
                projected_schema, ..
            } => &projected_schema,
            LogicalPlan::TableScan {
                projected_schema, ..
            } => &projected_schema,
            LogicalPlan::Projection { schema, .. } => &schema,
            LogicalPlan::Selection { input, .. } => input.schema(),
            LogicalPlan::Aggregate { schema, .. } => &schema,
            LogicalPlan::Sort { schema, .. } => &schema,
            LogicalPlan::Limit { schema, .. } => &schema,
            LogicalPlan::CreateExternalTable { schema, .. } => &schema,
        }
    }
}

impl LogicalPlan {
    fn fmt_with_indent(&self, f: &mut fmt::Formatter, indent: usize) -> fmt::Result {
        if indent > 0 {
            writeln!(f)?;
            for _ in 0..indent {
                write!(f, "  ")?;
            }
        }
        match *self {
            LogicalPlan::EmptyRelation { .. } => write!(f, "EmptyRelation"),
            LogicalPlan::TableScan {
                ref table_name,
                ref projection,
                ..
            } => write!(f, "TableScan: {} projection={:?}", table_name, projection),
            LogicalPlan::CsvScan {
                ref path,
                ref projection,
                ..
            } => write!(f, "CsvScan: {} projection={:?}", path, projection),
            LogicalPlan::ParquetScan {
                ref path,
                ref projection,
                ..
            } => write!(f, "ParquetScan: {} projection={:?}", path, projection),
            LogicalPlan::Projection {
                ref expr,
                ref input,
                ..
            } => {
                write!(f, "Projection: ")?;
                for i in 0..expr.len() {
                    if i > 0 {
                        write!(f, ", ")?;
                    }
                    write!(f, "{:?}", expr[i])?;
                }
                input.fmt_with_indent(f, indent + 1)
            }
            LogicalPlan::Selection {
                ref expr,
                ref input,
                ..
            } => {
                write!(f, "Selection: {:?}", expr)?;
                input.fmt_with_indent(f, indent + 1)
            }
            LogicalPlan::Aggregate {
                ref input,
                ref group_expr,
                ref aggr_expr,
                ..
            } => {
                write!(
                    f,
                    "Aggregate: groupBy=[{:?}], aggr=[{:?}]",
                    group_expr, aggr_expr
                )?;
                input.fmt_with_indent(f, indent + 1)
            }
            LogicalPlan::Sort {
                ref input,
                ref expr,
                ..
            } => {
                write!(f, "Sort: ")?;
                for i in 0..expr.len() {
                    if i > 0 {
                        write!(f, ", ")?;
                    }
                    write!(f, "{:?}", expr[i])?;
                }
                input.fmt_with_indent(f, indent + 1)
            }
            LogicalPlan::Limit {
                ref input,
                ref expr,
                ..
            } => {
                write!(f, "Limit: {:?}", expr)?;
                input.fmt_with_indent(f, indent + 1)
            }
            LogicalPlan::CreateExternalTable { ref name, .. } => {
                write!(f, "CreateExternalTable: {:?}", name)
            }
        }
    }
}

impl fmt::Debug for LogicalPlan {
    fn fmt(&self, f: &mut fmt::Formatter) -> fmt::Result {
        self.fmt_with_indent(f, 0)
    }
}

/// Verify a given type cast can be performed
pub fn can_coerce_from(type_into: &DataType, type_from: &DataType) -> bool {
    use self::DataType::*;
    match type_into {
        Int8 => match type_from {
            Int8 => true,
            _ => false,
        },
        Int16 => match type_from {
            Int8 | Int16 | UInt8 => true,
            _ => false,
        },
        Int32 => match type_from {
            Int8 | Int16 | Int32 | UInt8 | UInt16 => true,
            _ => false,
        },
        Int64 => match type_from {
            Int8 | Int16 | Int32 | Int64 | UInt8 | UInt16 | UInt32 => true,
            _ => false,
        },
        UInt8 => match type_from {
            UInt8 => true,
            _ => false,
        },
        UInt16 => match type_from {
            UInt8 | UInt16 => true,
            _ => false,
        },
        UInt32 => match type_from {
            UInt8 | UInt16 | UInt32 => true,
            _ => false,
        },
        UInt64 => match type_from {
            UInt8 | UInt16 | UInt32 | UInt64 => true,
            _ => false,
        },
        Float32 => match type_from {
            Int8 | Int16 | Int32 | Int64 => true,
            UInt8 | UInt16 | UInt32 | UInt64 => true,
            Float32 => true,
            _ => false,
        },
        Float64 => match type_from {
            Int8 | Int16 | Int32 | Int64 => true,
            UInt8 | UInt16 | UInt32 | UInt64 => true,
            Float32 | Float64 => true,
            _ => false,
        },
        Utf8 => true,
        _ => false,
    }
}

/// Builder for logical plans
pub struct LogicalPlanBuilder {
    plan: LogicalPlan,
}

impl LogicalPlanBuilder {
    /// Create a builder from an existing plan
    pub fn from(plan: &LogicalPlan) -> Self {
        Self { plan: plan.clone() }
    }

    /// Create an empty relation
    pub fn empty() -> Self {
        Self::from(&LogicalPlan::EmptyRelation {
            schema: Box::new(Schema::empty()),
        })
    }

    /// Scan a CSV data source
    pub fn scan_csv(
        path: &str,
        has_header: bool,
        schema: &Schema,
        projection: Option<Vec<usize>>,
    ) -> Result<Self> {
        let projected_schema = projection
            .clone()
            .map(|p| Schema::new(p.iter().map(|i| schema.field(*i).clone()).collect()));
        Ok(Self::from(&LogicalPlan::CsvScan {
            path: path.to_owned(),
            schema: Box::new(schema.to_owned()),
            has_header,
            projection,
            projected_schema: Box::new(
                projected_schema.or(Some(schema.clone())).unwrap(),
            ),
        }))
    }

    /// Scan a Parquet data source
    pub fn scan_parquet(path: &str, projection: Option<Vec<usize>>) -> Result<Self> {
        let p = ParquetTable::try_new(path)?;
        let schema = p.schema().as_ref().to_owned();
        println!("{:?}", schema);
        let projected_schema = projection
            .clone()
            .map(|p| Schema::new(p.iter().map(|i| schema.field(*i).clone()).collect()));
        Ok(Self::from(&LogicalPlan::ParquetScan {
            path: path.to_owned(),
            schema: Box::new(schema.clone()),
            projection,
            projected_schema: Box::new(
                projected_schema.or(Some(schema.clone())).unwrap(),
            ),
        }))
    }

    /// Scan a data source
    pub fn scan(
        schema_name: &str,
        table_name: &str,
        table_schema: &Schema,
        projection: Option<Vec<usize>>,
    ) -> Result<Self> {
        let projected_schema = projection.clone().map(|p| {
            Schema::new(p.iter().map(|i| table_schema.field(*i).clone()).collect())
        });
        Ok(Self::from(&LogicalPlan::TableScan {
            schema_name: schema_name.to_owned(),
            table_name: table_name.to_owned(),
            table_schema: Box::new(table_schema.clone()),
            projected_schema: Box::new(
                projected_schema.or(Some(table_schema.clone())).unwrap(),
            ),
            projection,
        }))
    }

    /// Apply a projection
    pub fn project(&self, expr: Vec<Expr>) -> Result<Self> {
        let input_schema = self.plan.schema();
        let projected_expr = if expr.contains(&Expr::Wildcard) {
            let mut expr_vec = vec![];
            (0..expr.len()).for_each(|i| match &expr[i] {
                Expr::Wildcard => {
                    (0..input_schema.fields().len())
                        .for_each(|i| expr_vec.push(col_index(i).clone()));
                }
                _ => expr_vec.push(expr[i].clone()),
            });
            expr_vec
        } else {
            expr.clone()
        };

        let schema = Schema::new(utils::exprlist_to_fields(
            &projected_expr,
            input_schema.as_ref(),
        )?);

        Ok(Self::from(&LogicalPlan::Projection {
            expr: projected_expr,
            input: Box::new(self.plan.clone()),
            schema: Box::new(schema),
        }))
    }

    /// Apply a filter
    pub fn filter(&self, expr: Expr) -> Result<Self> {
        Ok(Self::from(&LogicalPlan::Selection {
            expr,
            input: Box::new(self.plan.clone()),
        }))
    }

    /// Apply a limit
    pub fn limit(&self, expr: Expr) -> Result<Self> {
        Ok(Self::from(&LogicalPlan::Limit {
            expr,
            input: Box::new(self.plan.clone()),
            schema: self.plan.schema().clone(),
        }))
    }

    /// Apply a sort
    pub fn sort(&self, expr: Vec<Expr>) -> Result<Self> {
        Ok(Self::from(&LogicalPlan::Sort {
            expr,
            input: Box::new(self.plan.clone()),
            schema: self.plan.schema().clone(),
        }))
    }

    /// Apply an aggregate
    pub fn aggregate(&self, group_expr: Vec<Expr>, aggr_expr: Vec<Expr>) -> Result<Self> {
        let mut all_fields: Vec<Expr> = group_expr.clone();
        aggr_expr.iter().for_each(|x| all_fields.push(x.clone()));

        let aggr_schema =
            Schema::new(utils::exprlist_to_fields(&all_fields, self.plan.schema())?);

        Ok(Self::from(&LogicalPlan::Aggregate {
            input: Box::new(self.plan.clone()),
            group_expr,
            aggr_expr,
            schema: Box::new(aggr_schema),
        }))
    }

    /// Build the plan
    pub fn build(&self) -> Result<LogicalPlan> {
        Ok(self.plan.clone())
    }
}

#[cfg(test)]
mod tests {
    use super::*;

    #[test]
    fn plan_builder_simple() -> Result<()> {
        let plan = LogicalPlanBuilder::scan(
            "default",
            "employee.csv",
            &employee_schema(),
            Some(vec![0, 3]),
        )?
        .filter(col("state").eq(&lit_str("CO")))?
        .project(vec![col("id")])?
        .build()?;

        let expected = "Projection: #id\
        \n  Selection: #state Eq Utf8(\"CO\")\
        \n    TableScan: employee.csv projection=Some([0, 3])";

        assert_eq!(expected, format!("{:?}", plan));

        Ok(())
    }

    #[test]
    fn plan_builder_csv() -> Result<()> {
        let plan = LogicalPlanBuilder::scan_csv(
            "employee.csv",
            true,
            &employee_schema(),
            Some(vec![0, 3]),
        )?
        .filter(col("state").eq(&lit_str("CO")))?
        .project(vec![col("id")])?
        .build()?;

        let expected = "Projection: #id\
<<<<<<< HEAD
                        \n  Selection: #state Eq Utf8(\"CO\")\
                        \n    TableScan: employee.csv projection=Some([0, 3])";
=======
        \n  Selection: #state Eq Utf8(\"CO\")\
        \n    CsvScan: employee.csv projection=Some([0, 3])";
>>>>>>> 1126b0c1

        assert_eq!(expected, format!("{:?}", plan));

        Ok(())
    }

    #[test]
    fn plan_builder_aggregate() -> Result<()> {
        let plan = LogicalPlanBuilder::scan(
            "default",
            "employee.csv",
            &employee_schema(),
            Some(vec![3, 4]),
        )?
        .aggregate(
            vec![col("state")],
            vec![aggregate_expr("SUM", col("salary"), DataType::Int32)
                .alias("total_salary")],
        )?
        .project(vec![col("state"), col("total_salary")])?
        .build()?;

        let expected = "Projection: #state, #total_salary\
             \n  Aggregate: groupBy=[[#state]], aggr=[[SUM(#salary) AS total_salary]]\
             \n    TableScan: employee.csv projection=Some([3, 4])";

        assert_eq!(expected, format!("{:?}", plan));

        Ok(())
    }

    fn employee_schema() -> Schema {
        Schema::new(vec![
            Field::new("id", DataType::Int32, false),
            Field::new("first_name", DataType::Utf8, false),
            Field::new("last_name", DataType::Utf8, false),
            Field::new("state", DataType::Utf8, false),
            Field::new("salary", DataType::Int32, false),
        ])
    }
}<|MERGE_RESOLUTION|>--- conflicted
+++ resolved
@@ -945,13 +945,8 @@
         .build()?;
 
         let expected = "Projection: #id\
-<<<<<<< HEAD
-                        \n  Selection: #state Eq Utf8(\"CO\")\
-                        \n    TableScan: employee.csv projection=Some([0, 3])";
-=======
         \n  Selection: #state Eq Utf8(\"CO\")\
         \n    CsvScan: employee.csv projection=Some([0, 3])";
->>>>>>> 1126b0c1
 
         assert_eq!(expected, format!("{:?}", plan));
 
