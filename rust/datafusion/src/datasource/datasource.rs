// Licensed to the Apache Software Foundation (ASF) under one
// or more contributor license agreements.  See the NOTICE file
// distributed with this work for additional information
// regarding copyright ownership.  The ASF licenses this file
// to you under the Apache License, Version 2.0 (the
// "License"); you may not use this file except in compliance
// with the License.  You may obtain a copy of the License at
//
//   http://www.apache.org/licenses/LICENSE-2.0
//
// Unless required by applicable law or agreed to in writing,
// software distributed under the License is distributed on an
// "AS IS" BASIS, WITHOUT WARRANTIES OR CONDITIONS OF ANY
// KIND, either express or implied.  See the License for the
// specific language governing permissions and limitations
// under the License.

//! Data source traits

use std::any::Any;
use std::sync::Arc;

use crate::arrow::datatypes::SchemaRef;
use crate::error::Result;
use crate::logical_plan::Expr;
use crate::physical_plan::ExecutionPlan;

/// This table statistics are estimates.
/// It can not be used directly in the precise compute
<<<<<<< HEAD
#[derive(Clone, Default, Debug)]
=======
#[derive(Debug, Clone, Default)]
>>>>>>> ca685a0c
pub struct Statistics {
    /// The number of table rows
    pub num_rows: Option<usize>,
    /// total byte of the table rows
    pub total_byte_size: Option<usize>,
    /// Statistics on a column level
    pub column_statistics: Option<Vec<ColumnStatistics>>,
}
/// This table statistics are estimates about column
#[derive(Clone, Debug, PartialEq)]
pub struct ColumnStatistics {
    /// Number of null values on column
    pub null_count: Option<usize>,
}

/// Indicates whether and how a filter expression can be handled by a
/// TableProvider for table scans.
#[derive(Debug, Clone)]
pub enum TableProviderFilterPushDown {
    /// The expression cannot be used by the provider.
    Unsupported,
    /// The expression can be used to help minimise the data retrieved,
    /// but the provider cannot guarantee that all returned tuples
    /// satisfy the filter. The Filter plan node containing this expression
    /// will be preserved.
    Inexact,
    /// The provider guarantees that all returned data satisfies this
    /// filter expression. The Filter plan node containing this expression
    /// will be removed.
    Exact,
}

/// Source table
pub trait TableProvider {
    /// Returns the table provider as [`Any`](std::any::Any) so that it can be
    /// downcast to a specific implementation.
    fn as_any(&self) -> &dyn Any;

    /// Get a reference to the schema for this table
    fn schema(&self) -> SchemaRef;

    /// Create an ExecutionPlan that will scan the table.
    fn scan(
        &self,
        projection: &Option<Vec<usize>>,
        batch_size: usize,
        filters: &[Expr],
    ) -> Result<Arc<dyn ExecutionPlan>>;

    /// Returns the table Statistics
    /// Statistics should be optional because not all data sources can provide statistics.
    fn statistics(&self) -> Statistics;

    /// Tests whether the table provider can make use of a filter expression
    /// to optimise data retrieval.
    fn supports_filter_pushdown(
        &self,
        _filter: &Expr,
    ) -> Result<TableProviderFilterPushDown> {
        Ok(TableProviderFilterPushDown::Unsupported)
    }
}<|MERGE_RESOLUTION|>--- conflicted
+++ resolved
@@ -27,11 +27,7 @@
 
 /// This table statistics are estimates.
 /// It can not be used directly in the precise compute
-<<<<<<< HEAD
-#[derive(Clone, Default, Debug)]
-=======
 #[derive(Debug, Clone, Default)]
->>>>>>> ca685a0c
 pub struct Statistics {
     /// The number of table rows
     pub num_rows: Option<usize>,
