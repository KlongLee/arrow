// Licensed to the Apache Software Foundation (ASF) under one
// or more contributor license agreements.  See the NOTICE file
// distributed with this work for additional information
// regarding copyright ownership.  The ASF licenses this file
// to you under the Apache License, Version 2.0 (the
// "License"); you may not use this file except in compliance
// with the License.  You may obtain a copy of the License at
//
//   http://www.apache.org/licenses/LICENSE-2.0
//
// Unless required by applicable law or agreed to in writing,
// software distributed under the License is distributed on an
// "AS IS" BASIS, WITHOUT WARRANTIES OR CONDITIONS OF ANY
// KIND, either express or implied.  See the License for the
// specific language governing permissions and limitations
// under the License.

//! In-memory data source for presenting a Vec<RecordBatch> as a data source that can be
//! queried by DataFusion. This allows data to be pre-loaded into memory and then
//! repeatedly queried without incurring additional file I/O overhead.

use std::any::Any;
use std::sync::Arc;

use arrow::datatypes::{Field, Schema, SchemaRef};
use arrow::record_batch::RecordBatch;

use crate::datasource::datasource::Statistics;
use crate::datasource::TableProvider;
use crate::error::{DataFusionError, Result};
use crate::physical_plan::common;
use crate::physical_plan::memory::MemoryExec;
use crate::physical_plan::ExecutionPlan;

/// In-memory table
pub struct MemTable {
    schema: SchemaRef,
    batches: Vec<Vec<RecordBatch>>,
    statistics: Statistics,
}

impl MemTable {
    /// Create a new in-memory table from the provided schema and record batches
<<<<<<< HEAD
    pub fn new(schema: SchemaRef, partitions: Vec<Vec<RecordBatch>>) -> Result<Self> {
        if partitions
            .iter()
            .flatten()
            .all(|batches| batches.schema() == schema)
        {
            let num_rows: usize = partitions
=======
    pub fn try_new(schema: SchemaRef, partitions: Vec<Vec<RecordBatch>>) -> Result<Self> {
        if partitions.iter().all(|partition| {
            partition
>>>>>>> f1a1dc33
                .iter()
                .flat_map(|batches| batches.iter().map(|batch| batch.num_rows()))
                .sum();
            Ok(Self {
                schema,
                batches: partitions,
                statistics: Statistics {
                    num_rows: Some(num_rows),
                    total_byte_size: None,
                },
            })
        } else {
            Err(DataFusionError::Plan(
                "Mismatch between schema and batches".to_string(),
            ))
        }
    }

    /// Create a mem table by reading from another data source
    pub async fn load(t: &dyn TableProvider, batch_size: usize) -> Result<Self> {
        let schema = t.schema();
        let exec = t.scan(&None, batch_size)?;
        let partition_count = exec.output_partitioning().partition_count();

        let tasks = (0..partition_count)
            .map(|part_i| {
                let exec = exec.clone();
                tokio::spawn(async move {
                    let stream = exec.execute(part_i).await?;
                    common::collect(stream).await
                })
            })
            // this collect *is needed* so that the join below can
            // switch between tasks
            .collect::<Vec<_>>();

        let mut data: Vec<Vec<RecordBatch>> =
            Vec::with_capacity(exec.output_partitioning().partition_count());
        for task in tasks {
            let result = task.await.expect("MemTable::load could not join task")?;
            data.push(result);
        }

        MemTable::try_new(schema.clone(), data)
    }
}

impl TableProvider for MemTable {
    fn as_any(&self) -> &dyn Any {
        self
    }

    fn schema(&self) -> SchemaRef {
        self.schema.clone()
    }

    fn scan(
        &self,
        projection: &Option<Vec<usize>>,
        _batch_size: usize,
    ) -> Result<Arc<dyn ExecutionPlan>> {
        let columns: Vec<usize> = match projection {
            Some(p) => p.clone(),
            None => {
                let l = self.schema.fields().len();
                let mut v = Vec::with_capacity(l);
                for i in 0..l {
                    v.push(i);
                }
                v
            }
        };

        let projected_columns: Result<Vec<Field>> = columns
            .iter()
            .map(|i| {
                if *i < self.schema.fields().len() {
                    Ok(self.schema.field(*i).clone())
                } else {
                    Err(DataFusionError::Internal(
                        "Projection index out of range".to_string(),
                    ))
                }
            })
            .collect();

        let projected_schema = Arc::new(Schema::new(projected_columns?));

        Ok(Arc::new(MemoryExec::try_new(
            &self.batches.clone(),
            projected_schema,
            projection.clone(),
        )?))
    }

    fn statistics(&self) -> Statistics {
        self.statistics.clone()
    }
}

#[cfg(test)]
mod tests {
    use super::*;
    use arrow::array::Int32Array;
    use arrow::datatypes::{DataType, Field, Schema};
    use futures::StreamExt;

    #[tokio::test]
    async fn test_with_projection() -> Result<()> {
        let schema = Arc::new(Schema::new(vec![
            Field::new("a", DataType::Int32, false),
            Field::new("b", DataType::Int32, false),
            Field::new("c", DataType::Int32, false),
        ]));

        let batch = RecordBatch::try_new(
            schema.clone(),
            vec![
                Arc::new(Int32Array::from(vec![1, 2, 3])),
                Arc::new(Int32Array::from(vec![4, 5, 6])),
                Arc::new(Int32Array::from(vec![7, 8, 9])),
            ],
        )?;

        let provider = MemTable::try_new(schema, vec![vec![batch]])?;

        assert_eq!(provider.statistics().num_rows, Some(3));

        // scan with projection
        let exec = provider.scan(&Some(vec![2, 1]), 1024)?;
        let mut it = exec.execute(0).await?;
        let batch2 = it.next().await.unwrap()?;
        assert_eq!(2, batch2.schema().fields().len());
        assert_eq!("c", batch2.schema().field(0).name());
        assert_eq!("b", batch2.schema().field(1).name());
        assert_eq!(2, batch2.num_columns());

        Ok(())
    }

    #[tokio::test]
    async fn test_without_projection() -> Result<()> {
        let schema = Arc::new(Schema::new(vec![
            Field::new("a", DataType::Int32, false),
            Field::new("b", DataType::Int32, false),
            Field::new("c", DataType::Int32, false),
        ]));

        let batch = RecordBatch::try_new(
            schema.clone(),
            vec![
                Arc::new(Int32Array::from(vec![1, 2, 3])),
                Arc::new(Int32Array::from(vec![4, 5, 6])),
                Arc::new(Int32Array::from(vec![7, 8, 9])),
            ],
        )?;

        let provider = MemTable::try_new(schema, vec![vec![batch]])?;

        let exec = provider.scan(&None, 1024)?;
        let mut it = exec.execute(0).await?;
        let batch1 = it.next().await.unwrap()?;
        assert_eq!(3, batch1.schema().fields().len());
        assert_eq!(3, batch1.num_columns());

        Ok(())
    }

    #[test]
    fn test_invalid_projection() -> Result<()> {
        let schema = Arc::new(Schema::new(vec![
            Field::new("a", DataType::Int32, false),
            Field::new("b", DataType::Int32, false),
            Field::new("c", DataType::Int32, false),
        ]));

        let batch = RecordBatch::try_new(
            schema.clone(),
            vec![
                Arc::new(Int32Array::from(vec![1, 2, 3])),
                Arc::new(Int32Array::from(vec![4, 5, 6])),
                Arc::new(Int32Array::from(vec![7, 8, 9])),
            ],
        )?;

        let provider = MemTable::try_new(schema, vec![vec![batch]])?;

        let projection: Vec<usize> = vec![0, 4];

        match provider.scan(&Some(projection), 1024) {
            Err(DataFusionError::Internal(e)) => {
                assert_eq!("\"Projection index out of range\"", format!("{:?}", e))
            }
            _ => assert!(false, "Scan should failed on invalid projection"),
        };

        Ok(())
    }

    #[test]
    fn test_schema_validation() -> Result<()> {
        let schema1 = Arc::new(Schema::new(vec![
            Field::new("a", DataType::Int32, false),
            Field::new("b", DataType::Int32, false),
            Field::new("c", DataType::Int32, false),
        ]));

        let schema2 = Arc::new(Schema::new(vec![
            Field::new("a", DataType::Int32, false),
            Field::new("b", DataType::Float64, false),
            Field::new("c", DataType::Int32, false),
        ]));

        let batch = RecordBatch::try_new(
            schema1,
            vec![
                Arc::new(Int32Array::from(vec![1, 2, 3])),
                Arc::new(Int32Array::from(vec![4, 5, 6])),
                Arc::new(Int32Array::from(vec![7, 8, 9])),
            ],
        )?;

        match MemTable::try_new(schema2, vec![vec![batch]]) {
            Err(DataFusionError::Plan(e)) => assert_eq!(
                "\"Mismatch between schema and batches\"",
                format!("{:?}", e)
            ),
            _ => assert!(
                false,
                "MemTable::new should have failed due to schema mismatch"
            ),
        }

        Ok(())
    }
}<|MERGE_RESOLUTION|>--- conflicted
+++ resolved
@@ -41,19 +41,13 @@
 
 impl MemTable {
     /// Create a new in-memory table from the provided schema and record batches
-<<<<<<< HEAD
-    pub fn new(schema: SchemaRef, partitions: Vec<Vec<RecordBatch>>) -> Result<Self> {
+    pub fn try_new(schema: SchemaRef, partitions: Vec<Vec<RecordBatch>>) -> Result<Self> {
         if partitions
             .iter()
             .flatten()
             .all(|batches| batches.schema() == schema)
         {
             let num_rows: usize = partitions
-=======
-    pub fn try_new(schema: SchemaRef, partitions: Vec<Vec<RecordBatch>>) -> Result<Self> {
-        if partitions.iter().all(|partition| {
-            partition
->>>>>>> f1a1dc33
                 .iter()
                 .flat_map(|batches| batches.iter().map(|batch| batch.num_rows()))
                 .sum();
