// Licensed to the Apache Software Foundation (ASF) under one
// or more contributor license agreements.  See the NOTICE file
// distributed with this work for additional information
// regarding copyright ownership.  The ASF licenses this file
// to you under the Apache License, Version 2.0 (the
// "License"); you may not use this file except in compliance
// with the License.  You may obtain a copy of the License at
//
//   http://www.apache.org/licenses/LICENSE-2.0
//
// Unless required by applicable law or agreed to in writing,
// software distributed under the License is distributed on an
// "AS IS" BASIS, WITHOUT WARRANTIES OR CONDITIONS OF ANY
// KIND, either express or implied.  See the License for the
// specific language governing permissions and limitations
// under the License.

//! In-memory data source for presenting a Vec<RecordBatch> as a data source that can be
//! queried by DataFusion. This allows data to be pre-loaded into memory and then
//! repeatedly queried without incurring additional file I/O overhead.

use std::any::Any;
use std::sync::Arc;

use arrow::datatypes::{Field, Schema, SchemaRef};
use arrow::record_batch::RecordBatch;

use crate::datasource::datasource::Statistics;
use crate::datasource::TableProvider;
use crate::error::{DataFusionError, Result};
use crate::physical_plan::common;
use crate::physical_plan::memory::MemoryExec;
use crate::physical_plan::ExecutionPlan;

/// In-memory table
pub struct MemTable {
    schema: SchemaRef,
    batches: Vec<Vec<RecordBatch>>,
    statistics: Statistics,
}

impl MemTable {
    /// Create a new in-memory table from the provided schema and record batches
    pub fn new(schema: SchemaRef, partitions: Vec<Vec<RecordBatch>>) -> Result<Self> {
        if partitions
            .iter()
            .flatten()
            .all(|batches| batches.schema().as_ref() == schema.as_ref())
        {
            let num_rows: usize = partitions
                .iter()
<<<<<<< HEAD
                .flat_map(|batches| batches.iter().map(|batch| batch.num_rows()))
=======
                .map(|batches| {
                    batches.iter().map(|batch| batch.num_rows()).sum::<usize>()
                })
>>>>>>> a163a103
                .sum();
            Ok(Self {
                schema,
                batches: partitions,
                statistics: Statistics {
                    num_rows: Some(num_rows),
                    total_byte_size: None,
                },
            })
        } else {
            Err(DataFusionError::Plan(
                "Mismatch between schema and batches".to_string(),
            ))
        }
    }

    /// Create a mem table by reading from another data source
    pub async fn load(t: &dyn TableProvider, batch_size: usize) -> Result<Self> {
        let schema = t.schema();
        let exec = t.scan(&None, batch_size)?;
        let partition_count = exec.output_partitioning().partition_count();

        let tasks = (0..partition_count)
            .map(|part_i| {
                let exec = exec.clone();
                tokio::spawn(async move {
                    let stream = exec.execute(part_i).await?;
                    common::collect(stream).await
                })
            })
            // this collect *is needed* so that the join below can
            // switch between tasks
            .collect::<Vec<_>>();

        let mut data: Vec<Vec<RecordBatch>> =
            Vec::with_capacity(exec.output_partitioning().partition_count());
        for task in tasks {
            let result = task.await.expect("MemTable::load could not join task")?;
            data.push(result);
        }

        MemTable::new(schema.clone(), data)
    }
}

impl TableProvider for MemTable {
    fn as_any(&self) -> &dyn Any {
        self
    }

    fn schema(&self) -> SchemaRef {
        self.schema.clone()
    }

    fn scan(
        &self,
        projection: &Option<Vec<usize>>,
        _batch_size: usize,
    ) -> Result<Arc<dyn ExecutionPlan>> {
        let columns: Vec<usize> = match projection {
            Some(p) => p.clone(),
            None => {
                let l = self.schema.fields().len();
                let mut v = Vec::with_capacity(l);
                for i in 0..l {
                    v.push(i);
                }
                v
            }
        };

        let projected_columns: Result<Vec<Field>> = columns
            .iter()
            .map(|i| {
                if *i < self.schema.fields().len() {
                    Ok(self.schema.field(*i).clone())
                } else {
                    Err(DataFusionError::Internal(
                        "Projection index out of range".to_string(),
                    ))
                }
            })
            .collect();

        let projected_schema = Arc::new(Schema::new(projected_columns?));

        Ok(Arc::new(MemoryExec::try_new(
            &self.batches.clone(),
            projected_schema,
            projection.clone(),
        )?))
    }

    fn statistics(&self) -> Statistics {
        self.statistics.clone()
    }
}

#[cfg(test)]
mod tests {
    use super::*;
    use arrow::array::Int32Array;
    use arrow::datatypes::{DataType, Field, Schema};
    use futures::StreamExt;

    #[tokio::test]
    async fn test_with_projection() -> Result<()> {
        let schema = Arc::new(Schema::new(vec![
            Field::new("a", DataType::Int32, false),
            Field::new("b", DataType::Int32, false),
            Field::new("c", DataType::Int32, false),
        ]));

        let batch = RecordBatch::try_new(
            schema.clone(),
            vec![
                Arc::new(Int32Array::from(vec![1, 2, 3])),
                Arc::new(Int32Array::from(vec![4, 5, 6])),
                Arc::new(Int32Array::from(vec![7, 8, 9])),
            ],
        )?;

        let provider = MemTable::new(schema, vec![vec![batch]])?;

        assert_eq!(provider.statistics().num_rows, Some(3));

        // scan with projection
        let exec = provider.scan(&Some(vec![2, 1]), 1024)?;
        let mut it = exec.execute(0).await?;
        let batch2 = it.next().await.unwrap()?;
        assert_eq!(2, batch2.schema().fields().len());
        assert_eq!("c", batch2.schema().field(0).name());
        assert_eq!("b", batch2.schema().field(1).name());
        assert_eq!(2, batch2.num_columns());

        Ok(())
    }

    #[tokio::test]
    async fn test_without_projection() -> Result<()> {
        let schema = Arc::new(Schema::new(vec![
            Field::new("a", DataType::Int32, false),
            Field::new("b", DataType::Int32, false),
            Field::new("c", DataType::Int32, false),
        ]));

        let batch = RecordBatch::try_new(
            schema.clone(),
            vec![
                Arc::new(Int32Array::from(vec![1, 2, 3])),
                Arc::new(Int32Array::from(vec![4, 5, 6])),
                Arc::new(Int32Array::from(vec![7, 8, 9])),
            ],
        )?;

        let provider = MemTable::new(schema, vec![vec![batch]])?;

        let exec = provider.scan(&None, 1024)?;
        let mut it = exec.execute(0).await?;
        let batch1 = it.next().await.unwrap()?;
        assert_eq!(3, batch1.schema().fields().len());
        assert_eq!(3, batch1.num_columns());

        Ok(())
    }

    #[test]
    fn test_invalid_projection() -> Result<()> {
        let schema = Arc::new(Schema::new(vec![
            Field::new("a", DataType::Int32, false),
            Field::new("b", DataType::Int32, false),
            Field::new("c", DataType::Int32, false),
        ]));

        let batch = RecordBatch::try_new(
            schema.clone(),
            vec![
                Arc::new(Int32Array::from(vec![1, 2, 3])),
                Arc::new(Int32Array::from(vec![4, 5, 6])),
                Arc::new(Int32Array::from(vec![7, 8, 9])),
            ],
        )?;

        let provider = MemTable::new(schema, vec![vec![batch]])?;

        let projection: Vec<usize> = vec![0, 4];

        match provider.scan(&Some(projection), 1024) {
            Err(DataFusionError::Internal(e)) => {
                assert_eq!("\"Projection index out of range\"", format!("{:?}", e))
            }
            _ => assert!(false, "Scan should failed on invalid projection"),
        };

        Ok(())
    }

    #[test]
    fn test_schema_validation() -> Result<()> {
        let schema1 = Arc::new(Schema::new(vec![
            Field::new("a", DataType::Int32, false),
            Field::new("b", DataType::Int32, false),
            Field::new("c", DataType::Int32, false),
        ]));

        let schema2 = Arc::new(Schema::new(vec![
            Field::new("a", DataType::Int32, false),
            Field::new("b", DataType::Float64, false),
            Field::new("c", DataType::Int32, false),
        ]));

        let batch = RecordBatch::try_new(
            schema1,
            vec![
                Arc::new(Int32Array::from(vec![1, 2, 3])),
                Arc::new(Int32Array::from(vec![4, 5, 6])),
                Arc::new(Int32Array::from(vec![7, 8, 9])),
            ],
        )?;

        match MemTable::new(schema2, vec![vec![batch]]) {
            Err(DataFusionError::Plan(e)) => assert_eq!(
                "\"Mismatch between schema and batches\"",
                format!("{:?}", e)
            ),
            _ => assert!(
                false,
                "MemTable::new should have failed due to schema mismatch"
            ),
        }

        Ok(())
    }
}<|MERGE_RESOLUTION|>--- conflicted
+++ resolved
@@ -45,17 +45,11 @@
         if partitions
             .iter()
             .flatten()
-            .all(|batches| batches.schema().as_ref() == schema.as_ref())
+            .all(|batches| batches.schema() == schema)
         {
             let num_rows: usize = partitions
                 .iter()
-<<<<<<< HEAD
                 .flat_map(|batches| batches.iter().map(|batch| batch.num_rows()))
-=======
-                .map(|batches| {
-                    batches.iter().map(|batch| batch.num_rows()).sum::<usize>()
-                })
->>>>>>> a163a103
                 .sum();
             Ok(Self {
                 schema,
