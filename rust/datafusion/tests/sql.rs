// Licensed to the Apache Software Foundation (ASF) under one
// or more contributor license agreements.  See the NOTICE file
// distributed with this work for additional information
// regarding copyright ownership.  The ASF licenses this file
// to you under the Apache License, Version 2.0 (the
// "License"); you may not use this file except in compliance
// with the License.  You may obtain a copy of the License at
//
//   http://www.apache.org/licenses/LICENSE-2.0
//
// Unless required by applicable law or agreed to in writing,
// software distributed under the License is distributed on an
// "AS IS" BASIS, WITHOUT WARRANTIES OR CONDITIONS OF ANY
// KIND, either express or implied.  See the License for the
// specific language governing permissions and limitations
// under the License.

use std::convert::TryFrom;
use std::sync::Arc;

extern crate arrow;
extern crate datafusion;

use arrow::{array::*, datatypes::TimeUnit};
use arrow::{datatypes::Int32Type, datatypes::Int64Type, record_batch::RecordBatch};
use arrow::{
    datatypes::{DataType, Field, Schema, SchemaRef},
    util::display::array_value_to_string,
};

use datafusion::execution::context::ExecutionContext;
use datafusion::logical_plan::{LogicalPlan, ToDFSchema};
use datafusion::prelude::create_udf;
use datafusion::{
    datasource::{csv::CsvReadOptions, MemTable},
    physical_plan::collect,
};
use datafusion::{
    error::{DataFusionError, Result},
    physical_plan::ColumnarValue,
};

#[tokio::test]
async fn nyc() -> Result<()> {
    // schema for nyxtaxi csv files
    let schema = Schema::new(vec![
        Field::new("VendorID", DataType::Utf8, true),
        Field::new("tpep_pickup_datetime", DataType::Utf8, true),
        Field::new("tpep_dropoff_datetime", DataType::Utf8, true),
        Field::new("passenger_count", DataType::Utf8, true),
        Field::new("trip_distance", DataType::Float64, true),
        Field::new("RatecodeID", DataType::Utf8, true),
        Field::new("store_and_fwd_flag", DataType::Utf8, true),
        Field::new("PULocationID", DataType::Utf8, true),
        Field::new("DOLocationID", DataType::Utf8, true),
        Field::new("payment_type", DataType::Utf8, true),
        Field::new("fare_amount", DataType::Float64, true),
        Field::new("extra", DataType::Float64, true),
        Field::new("mta_tax", DataType::Float64, true),
        Field::new("tip_amount", DataType::Float64, true),
        Field::new("tolls_amount", DataType::Float64, true),
        Field::new("improvement_surcharge", DataType::Float64, true),
        Field::new("total_amount", DataType::Float64, true),
    ]);

    let mut ctx = ExecutionContext::new();
    ctx.register_csv(
        "tripdata",
        "file.csv",
        CsvReadOptions::new().schema(&schema),
    )?;

    let logical_plan = ctx.create_logical_plan(
        "SELECT passenger_count, MIN(fare_amount), MAX(fare_amount) \
         FROM tripdata GROUP BY passenger_count",
    )?;

    let optimized_plan = ctx.optimize(&logical_plan)?;

    match &optimized_plan {
        LogicalPlan::Aggregate { input, .. } => match input.as_ref() {
            LogicalPlan::TableScan {
                ref projected_schema,
                ..
            } => {
                assert_eq!(2, projected_schema.fields().len());
                assert_eq!(projected_schema.field(0).name(), "passenger_count");
                assert_eq!(projected_schema.field(1).name(), "fare_amount");
            }
            _ => unreachable!(),
        },
        _ => unreachable!(false),
    }

    Ok(())
}

#[tokio::test]
async fn parquet_query() {
    let mut ctx = ExecutionContext::new();
    register_alltypes_parquet(&mut ctx);
    // NOTE that string_col is actually a binary column and does not have the UTF8 logical type
    // so we need an explicit cast
    let sql = "SELECT id, CAST(string_col AS varchar) FROM alltypes_plain";
    let actual = execute(&mut ctx, sql).await;
    let expected = vec![
        vec!["4", "0"],
        vec!["5", "1"],
        vec!["6", "0"],
        vec!["7", "1"],
        vec!["2", "0"],
        vec!["3", "1"],
        vec!["0", "0"],
        vec!["1", "1"],
    ];

    assert_eq!(expected, actual);
}

#[tokio::test]
async fn parquet_single_nan_schema() {
    let mut ctx = ExecutionContext::new();
    let testdata = arrow::util::test_util::parquet_test_data();
    ctx.register_parquet("single_nan", &format!("{}/single_nan.parquet", testdata))
        .unwrap();
    let sql = "SELECT mycol FROM single_nan";
    let plan = ctx.create_logical_plan(&sql).unwrap();
    let plan = ctx.optimize(&plan).unwrap();
    let plan = ctx.create_physical_plan(&plan).unwrap();
    let results = collect(plan).await.unwrap();
    for batch in results {
        assert_eq!(1, batch.num_rows());
        assert_eq!(1, batch.num_columns());
    }
}

#[tokio::test]
#[ignore = "Test ignored, will be enabled as part of the nested Parquet reader"]
async fn parquet_list_columns() {
    let mut ctx = ExecutionContext::new();
    let testdata = arrow::util::test_util::parquet_test_data();
    ctx.register_parquet(
        "list_columns",
        &format!("{}/list_columns.parquet", testdata),
    )
    .unwrap();

    let schema = Arc::new(Schema::new(vec![
        Field::new(
            "int64_list",
            DataType::List(Box::new(Field::new("item", DataType::Int64, true))),
            true,
        ),
        Field::new(
            "utf8_list",
            DataType::List(Box::new(Field::new("item", DataType::Utf8, true))),
            true,
        ),
    ]));

    let sql = "SELECT int64_list, utf8_list FROM list_columns";
    let plan = ctx.create_logical_plan(&sql).unwrap();
    let plan = ctx.optimize(&plan).unwrap();
    let plan = ctx.create_physical_plan(&plan).unwrap();
    let results = collect(plan).await.unwrap();

    //   int64_list              utf8_list
    // 0  [1, 2, 3]        [abc, efg, hij]
    // 1  [None, 1]                   None
    // 2        [4]  [efg, None, hij, xyz]

    assert_eq!(1, results.len());
    let batch = &results[0];
    assert_eq!(3, batch.num_rows());
    assert_eq!(2, batch.num_columns());
    assert_eq!(schema, batch.schema());

    let int_list_array = batch
        .column(0)
        .as_any()
        .downcast_ref::<ListArray>()
        .unwrap();
    let utf8_list_array = batch
        .column(1)
        .as_any()
        .downcast_ref::<ListArray>()
        .unwrap();

    assert_eq!(
        int_list_array
            .value(0)
            .as_any()
            .downcast_ref::<PrimitiveArray<Int64Type>>()
            .unwrap(),
        &PrimitiveArray::<Int64Type>::from(vec![Some(1), Some(2), Some(3),])
    );

    assert_eq!(
        utf8_list_array
            .value(0)
            .as_any()
            .downcast_ref::<StringArray>()
            .unwrap(),
        &StringArray::try_from(vec![Some("abc"), Some("efg"), Some("hij"),]).unwrap()
    );

    assert_eq!(
        int_list_array
            .value(1)
            .as_any()
            .downcast_ref::<PrimitiveArray<Int64Type>>()
            .unwrap(),
        &PrimitiveArray::<Int64Type>::from(vec![None, Some(1),])
    );

    assert!(utf8_list_array.is_null(1));

    assert_eq!(
        int_list_array
            .value(2)
            .as_any()
            .downcast_ref::<PrimitiveArray<Int64Type>>()
            .unwrap(),
        &PrimitiveArray::<Int64Type>::from(vec![Some(4),])
    );

    let result = utf8_list_array.value(2);
    let result = result.as_any().downcast_ref::<StringArray>().unwrap();

    assert_eq!(result.value(0), "efg");
    assert!(result.is_null(1));
    assert_eq!(result.value(2), "hij");
    assert_eq!(result.value(3), "xyz");
}

#[tokio::test]
async fn csv_select_nested() -> Result<()> {
    let mut ctx = ExecutionContext::new();
    register_aggregate_csv(&mut ctx)?;
    let sql = "SELECT o1, o2, c3
               FROM (
                 SELECT c1 AS o1, c2 + 1 AS o2, c3
                 FROM (
                   SELECT c1, c2, c3, c4
                   FROM aggregate_test_100
                   WHERE c1 = 'a' AND c2 >= 4
                   ORDER BY c2 ASC, c3 ASC
                 )
               )";
    let actual = execute(&mut ctx, sql).await;
    let expected = vec![
        vec!["a", "5", "-101"],
        vec!["a", "5", "-54"],
        vec!["a", "5", "-38"],
        vec!["a", "5", "65"],
        vec!["a", "6", "-101"],
        vec!["a", "6", "-31"],
        vec!["a", "6", "36"],
    ];
    assert_eq!(expected, actual);
    Ok(())
}

#[tokio::test]
async fn csv_count_star() -> Result<()> {
    let mut ctx = ExecutionContext::new();
    register_aggregate_csv(&mut ctx)?;
    let sql = "SELECT COUNT(*), COUNT(1) AS c, COUNT(c1) FROM aggregate_test_100";
    let actual = execute(&mut ctx, sql).await;
    let expected = vec![vec!["100", "100", "100"]];
    assert_eq!(expected, actual);
    Ok(())
}

#[tokio::test]
async fn csv_query_with_predicate() -> Result<()> {
    let mut ctx = ExecutionContext::new();
    register_aggregate_csv(&mut ctx)?;
    let sql = "SELECT c1, c12 FROM aggregate_test_100 WHERE c12 > 0.376 AND c12 < 0.4";
    let actual = execute(&mut ctx, sql).await;
    let expected = vec![
        vec!["e", "0.39144436569161134"],
        vec!["d", "0.38870280983958583"],
    ];
    assert_eq!(expected, actual);
    Ok(())
}

#[tokio::test]
async fn csv_query_with_negative_predicate() -> Result<()> {
    let mut ctx = ExecutionContext::new();
    register_aggregate_csv(&mut ctx)?;
    let sql = "SELECT c1, c4 FROM aggregate_test_100 WHERE c3 < -55 AND -c4 > 30000";
    let actual = execute(&mut ctx, sql).await;
    let expected = vec![vec!["e", "-31500"], vec!["c", "-30187"]];
    assert_eq!(expected, actual);
    Ok(())
}

#[tokio::test]
async fn csv_query_with_negated_predicate() -> Result<()> {
    let mut ctx = ExecutionContext::new();
    register_aggregate_csv(&mut ctx)?;
    let sql = "SELECT COUNT(1) FROM aggregate_test_100 WHERE NOT(c1 != 'a')";
    let actual = execute(&mut ctx, sql).await;
    let expected = vec![vec!["21"]];
    assert_eq!(expected, actual);
    Ok(())
}

#[tokio::test]
async fn csv_query_with_is_not_null_predicate() -> Result<()> {
    let mut ctx = ExecutionContext::new();
    register_aggregate_csv(&mut ctx)?;
    let sql = "SELECT COUNT(1) FROM aggregate_test_100 WHERE c1 IS NOT NULL";
    let actual = execute(&mut ctx, sql).await;
    let expected = vec![vec!["100"]];
    assert_eq!(expected, actual);
    Ok(())
}

#[tokio::test]
async fn csv_query_with_is_null_predicate() -> Result<()> {
    let mut ctx = ExecutionContext::new();
    register_aggregate_csv(&mut ctx)?;
    let sql = "SELECT COUNT(1) FROM aggregate_test_100 WHERE c1 IS NULL";
    let actual = execute(&mut ctx, sql).await;
    let expected = vec![vec!["0"]];
    assert_eq!(expected, actual);
    Ok(())
}

#[tokio::test]
async fn csv_query_group_by_int_min_max() -> Result<()> {
    let mut ctx = ExecutionContext::new();
    register_aggregate_csv(&mut ctx)?;
    let sql = "SELECT c2, MIN(c12), MAX(c12) FROM aggregate_test_100 GROUP BY c2";
    let mut actual = execute(&mut ctx, sql).await;
    actual.sort();
    let expected = vec![
        vec!["1", "0.05636955101974106", "0.9965400387585364"],
        vec!["2", "0.16301110515739792", "0.991517828651004"],
        vec!["3", "0.047343434291126085", "0.9293883502480845"],
        vec!["4", "0.02182578039211991", "0.9237877978193884"],
        vec!["5", "0.01479305307777301", "0.9723580396501548"],
    ];
    assert_eq!(expected, actual);
    Ok(())
}

#[tokio::test]
async fn csv_query_group_by_float32() -> Result<()> {
    let mut ctx = ExecutionContext::new();
    register_aggregate_simple_csv(&mut ctx)?;

    let sql =
        "SELECT COUNT(*) as cnt, c1 FROM aggregate_simple GROUP BY c1 ORDER BY cnt DESC";
    let actual = execute(&mut ctx, sql).await;

    let expected = vec![
        vec!["5", "0.00005"],
        vec!["4", "0.00004"],
        vec!["3", "0.00003"],
        vec!["2", "0.00002"],
        vec!["1", "0.00001"],
    ];
    assert_eq!(expected, actual);

    Ok(())
}

#[tokio::test]
async fn csv_query_group_by_float64() -> Result<()> {
    let mut ctx = ExecutionContext::new();
    register_aggregate_simple_csv(&mut ctx)?;

    let sql =
        "SELECT COUNT(*) as cnt, c2 FROM aggregate_simple GROUP BY c2 ORDER BY cnt DESC";
    let actual = execute(&mut ctx, sql).await;

    let expected = vec![
        vec!["5", "0.000000000005"],
        vec!["4", "0.000000000004"],
        vec!["3", "0.000000000003"],
        vec!["2", "0.000000000002"],
        vec!["1", "0.000000000001"],
    ];
    assert_eq!(expected, actual);

    Ok(())
}

#[tokio::test]
async fn csv_query_group_by_boolean() -> Result<()> {
    let mut ctx = ExecutionContext::new();
    register_aggregate_simple_csv(&mut ctx)?;

    let sql =
        "SELECT COUNT(*) as cnt, c3 FROM aggregate_simple GROUP BY c3 ORDER BY cnt DESC";
    let actual = execute(&mut ctx, sql).await;

    let expected = vec![vec!["9", "true"], vec!["6", "false"]];
    assert_eq!(expected, actual);

    Ok(())
}

#[tokio::test]
async fn csv_query_group_by_two_columns() -> Result<()> {
    let mut ctx = ExecutionContext::new();
    register_aggregate_csv(&mut ctx)?;
    let sql = "SELECT c1, c2, MIN(c3) FROM aggregate_test_100 GROUP BY c1, c2";
    let mut actual = execute(&mut ctx, sql).await;
    actual.sort();
    let expected = vec![
        vec!["a", "1", "-85"],
        vec!["a", "2", "-48"],
        vec!["a", "3", "-72"],
        vec!["a", "4", "-101"],
        vec!["a", "5", "-101"],
        vec!["b", "1", "12"],
        vec!["b", "2", "-60"],
        vec!["b", "3", "-101"],
        vec!["b", "4", "-117"],
        vec!["b", "5", "-82"],
        vec!["c", "1", "-24"],
        vec!["c", "2", "-117"],
        vec!["c", "3", "-2"],
        vec!["c", "4", "-90"],
        vec!["c", "5", "-94"],
        vec!["d", "1", "-99"],
        vec!["d", "2", "93"],
        vec!["d", "3", "-76"],
        vec!["d", "4", "5"],
        vec!["d", "5", "-59"],
        vec!["e", "1", "36"],
        vec!["e", "2", "-61"],
        vec!["e", "3", "-95"],
        vec!["e", "4", "-56"],
        vec!["e", "5", "-86"],
    ];
    assert_eq!(expected, actual);
    Ok(())
}

#[tokio::test]
async fn csv_query_group_by_and_having() -> Result<()> {
    let mut ctx = ExecutionContext::new();
    register_aggregate_csv(&mut ctx)?;
    let sql = "SELECT c1, MIN(c3) AS m FROM aggregate_test_100 GROUP BY c1 HAVING m < -100 AND MAX(c3) > 70";
    let mut actual = execute(&mut ctx, sql).await;
    actual.sort();
    let expected = vec![vec!["a", "-101"], vec!["c", "-117"]];
    assert_eq!(expected, actual);
    Ok(())
}

#[tokio::test]
async fn csv_query_group_by_and_having_and_where() -> Result<()> {
    let mut ctx = ExecutionContext::new();
    register_aggregate_csv(&mut ctx)?;
    let sql = "SELECT c1, MIN(c3) AS m
               FROM aggregate_test_100
               WHERE c1 IN ('a', 'b')
               GROUP BY c1
               HAVING m < -100 AND MAX(c3) > 70";
    let mut actual = execute(&mut ctx, sql).await;
    actual.sort();
    let expected = vec![vec!["a", "-101"]];
    assert_eq!(expected, actual);
    Ok(())
}

#[tokio::test]
async fn csv_query_having_without_group_by() -> Result<()> {
    let mut ctx = ExecutionContext::new();
    register_aggregate_csv(&mut ctx)?;
    let sql = "SELECT c1, c2, c3 FROM aggregate_test_100 HAVING c2 >= 4 AND c3 > 90";
    let mut actual = execute(&mut ctx, sql).await;
    actual.sort();
    let expected = vec![
        vec!["c", "4", "123"],
        vec!["c", "5", "118"],
        vec!["d", "4", "102"],
        vec!["e", "4", "96"],
        vec!["e", "4", "97"],
    ];
    assert_eq!(expected, actual);
    Ok(())
}

#[tokio::test]
async fn csv_query_avg_sqrt() -> Result<()> {
    let mut ctx = create_ctx()?;
    register_aggregate_csv(&mut ctx)?;
    let sql = "SELECT avg(custom_sqrt(c12)) FROM aggregate_test_100";
    let mut actual = execute(&mut ctx, sql).await;
    actual.sort();
    let expected = vec![vec!["0.6706002946036462"]];
    assert_float_eq(&expected, &actual);
    Ok(())
}

/// test that casting happens on udfs.
/// c11 is f32, but `custom_sqrt` requires f64. Casting happens but the logical plan and
/// physical plan have the same schema.
#[tokio::test]
async fn csv_query_custom_udf_with_cast() -> Result<()> {
    let mut ctx = create_ctx()?;
    register_aggregate_csv(&mut ctx)?;
    let sql = "SELECT avg(custom_sqrt(c11)) FROM aggregate_test_100";
    let actual = execute(&mut ctx, sql).await;
    let expected = vec![vec!["0.6584408483418833"]];
    assert_float_eq(&expected, &actual);
    Ok(())
}

/// sqrt(f32) is slightly different than sqrt(CAST(f32 AS double)))
#[tokio::test]
async fn sqrt_f32_vs_f64() -> Result<()> {
    let mut ctx = create_ctx()?;
    register_aggregate_csv(&mut ctx)?;
    // sqrt(f32)'s plan passes
    let sql = "SELECT avg(sqrt(c11)) FROM aggregate_test_100";
    let actual = execute(&mut ctx, sql).await;
    let expected = vec![vec!["0.6584408485889435"]];

    assert_eq!(actual, expected);
    let sql = "SELECT avg(sqrt(CAST(c11 AS double))) FROM aggregate_test_100";
    let actual = execute(&mut ctx, sql).await;
    let expected = vec![vec!["0.6584408483418833"]];
    assert_float_eq(&expected, &actual);
    Ok(())
}

#[tokio::test]
async fn csv_query_error() -> Result<()> {
    // sin(utf8) should error
    let mut ctx = create_ctx()?;
    register_aggregate_csv(&mut ctx)?;
    let sql = "SELECT sin(c1) FROM aggregate_test_100";
    let plan = ctx.create_logical_plan(&sql);
    assert!(plan.is_err());
    Ok(())
}

// this query used to deadlock due to the call udf(udf())
#[tokio::test]
async fn csv_query_sqrt_sqrt() -> Result<()> {
    let mut ctx = create_ctx()?;
    register_aggregate_csv(&mut ctx)?;
    let sql = "SELECT sqrt(sqrt(c12)) FROM aggregate_test_100 LIMIT 1";
    let actual = execute(&mut ctx, sql).await;
    // sqrt(sqrt(c12=0.9294097332465232)) = 0.9818650561397431
    let expected = vec![vec!["0.9818650561397431"]];
    assert_float_eq(&expected, &actual);
    Ok(())
}

#[allow(clippy::unnecessary_wraps)]
fn create_ctx() -> Result<ExecutionContext> {
    let mut ctx = ExecutionContext::new();

    // register a custom UDF
    ctx.register_udf(create_udf(
        "custom_sqrt",
        vec![DataType::Float64],
        Arc::new(DataType::Float64),
        Arc::new(custom_sqrt),
    ));

    Ok(ctx)
}

fn custom_sqrt(args: &[ColumnarValue]) -> Result<ColumnarValue> {
    let arg = &args[0];
    if let ColumnarValue::Array(v) = arg {
        let input = v
            .as_any()
            .downcast_ref::<Float64Array>()
            .expect("cast failed");

        let array: Float64Array = input.iter().map(|v| v.map(|x| x.sqrt())).collect();
        Ok(ColumnarValue::Array(Arc::new(array)))
    } else {
        unimplemented!()
    }
}

#[tokio::test]
async fn csv_query_avg() -> Result<()> {
    let mut ctx = ExecutionContext::new();
    register_aggregate_csv(&mut ctx)?;
    let sql = "SELECT avg(c12) FROM aggregate_test_100";
    let mut actual = execute(&mut ctx, sql).await;
    actual.sort();
    let expected = vec![vec!["0.5089725099127211"]];
    assert_float_eq(&expected, &actual);
    Ok(())
}

#[tokio::test]
async fn csv_query_group_by_avg() -> Result<()> {
    let mut ctx = ExecutionContext::new();
    register_aggregate_csv(&mut ctx)?;
    let sql = "SELECT c1, avg(c12) FROM aggregate_test_100 GROUP BY c1";
    let mut actual = execute(&mut ctx, sql).await;
    actual.sort();
    let expected = vec![
        vec!["a", "0.48754517466109415"],
        vec!["b", "0.41040709263815384"],
        vec!["c", "0.6600456536439784"],
        vec!["d", "0.48855379387549824"],
        vec!["e", "0.48600669271341534"],
    ];
    assert_eq!(expected, actual);
    Ok(())
}

#[tokio::test]
async fn csv_query_group_by_avg_with_projection() -> Result<()> {
    let mut ctx = ExecutionContext::new();
    register_aggregate_csv(&mut ctx)?;
    let sql = "SELECT avg(c12), c1 FROM aggregate_test_100 GROUP BY c1";
    let mut actual = execute(&mut ctx, sql).await;
    actual.sort();
    let expected = vec![
        vec!["0.41040709263815384", "b"],
        vec!["0.48600669271341534", "e"],
        vec!["0.48754517466109415", "a"],
        vec!["0.48855379387549824", "d"],
        vec!["0.6600456536439784", "c"],
    ];
    assert_eq!(expected, actual);
    Ok(())
}

#[tokio::test]
async fn csv_query_avg_multi_batch() -> Result<()> {
    let mut ctx = ExecutionContext::new();
    register_aggregate_csv(&mut ctx)?;
    let sql = "SELECT avg(c12) FROM aggregate_test_100";
    let plan = ctx.create_logical_plan(&sql).unwrap();
    let plan = ctx.optimize(&plan).unwrap();
    let plan = ctx.create_physical_plan(&plan).unwrap();
    let results = collect(plan).await.unwrap();
    let batch = &results[0];
    let column = batch.column(0);
    let array = column.as_any().downcast_ref::<Float64Array>().unwrap();
    let actual = array.value(0);
    let expected = 0.5089725;
    // Due to float number's accuracy, different batch size will lead to different
    // answers.
    assert!((expected - actual).abs() < 0.01);
    Ok(())
}

#[tokio::test]
async fn csv_query_nullif_divide_by_0() -> Result<()> {
    let mut ctx = ExecutionContext::new();
    register_aggregate_csv(&mut ctx)?;
    let sql = "SELECT c8/nullif(c7, 0) FROM aggregate_test_100";
    let actual = execute(&mut ctx, sql).await;
    let actual = &actual[80..90]; // We just want to compare rows 80-89
    let expected = vec![
        vec!["258"],
        vec!["664"],
        vec!["NULL"],
        vec!["22"],
        vec!["164"],
        vec!["448"],
        vec!["365"],
        vec!["1640"],
        vec!["671"],
        vec!["203"],
    ];
    assert_eq!(expected, actual);
    Ok(())
}

#[tokio::test]
async fn csv_query_count() -> Result<()> {
    let mut ctx = ExecutionContext::new();
    register_aggregate_csv(&mut ctx)?;
    let sql = "SELECT count(c12) FROM aggregate_test_100";
    let actual = execute(&mut ctx, sql).await;
    let expected = vec![vec!["100"]];
    assert_eq!(expected, actual);
    Ok(())
}

#[tokio::test]
async fn csv_query_group_by_int_count() -> Result<()> {
    let mut ctx = ExecutionContext::new();
    register_aggregate_csv(&mut ctx)?;
    let sql = "SELECT c1, count(c12) FROM aggregate_test_100 GROUP BY c1";
    let mut actual = execute(&mut ctx, sql).await;
    actual.sort();
    let expected = vec![
        vec!["a", "21"],
        vec!["b", "19"],
        vec!["c", "21"],
        vec!["d", "18"],
        vec!["e", "21"],
    ];
    assert_eq!(expected, actual);
    Ok(())
}

#[tokio::test]
async fn csv_query_group_with_aliased_aggregate() -> Result<()> {
    let mut ctx = ExecutionContext::new();
    register_aggregate_csv(&mut ctx)?;
    let sql = "SELECT c1, count(c12) AS count FROM aggregate_test_100 GROUP BY c1";
    let mut actual = execute(&mut ctx, sql).await;
    actual.sort();
    let expected = vec![
        vec!["a", "21"],
        vec!["b", "19"],
        vec!["c", "21"],
        vec!["d", "18"],
        vec!["e", "21"],
    ];
    assert_eq!(expected, actual);
    Ok(())
}

#[tokio::test]
async fn csv_query_group_by_string_min_max() -> Result<()> {
    let mut ctx = ExecutionContext::new();
    register_aggregate_csv(&mut ctx)?;
    let sql = "SELECT c1, MIN(c12), MAX(c12) FROM aggregate_test_100 GROUP BY c1";
    let mut actual = execute(&mut ctx, sql).await;
    actual.sort();
    let expected = vec![
        vec!["a", "0.02182578039211991", "0.9800193410444061"],
        vec!["b", "0.04893135681998029", "0.9185813970744787"],
        vec!["c", "0.0494924465469434", "0.991517828651004"],
        vec!["d", "0.061029375346466685", "0.9748360509016578"],
        vec!["e", "0.01479305307777301", "0.9965400387585364"],
    ];
    assert_eq!(expected, actual);
    Ok(())
}

#[tokio::test]
async fn csv_query_cast() -> Result<()> {
    let mut ctx = ExecutionContext::new();
    register_aggregate_csv(&mut ctx)?;
    let sql = "SELECT CAST(c12 AS float) FROM aggregate_test_100 WHERE c12 > 0.376 AND c12 < 0.4";
    let actual = execute(&mut ctx, sql).await;
    let expected = vec![vec!["0.39144436569161134"], vec!["0.38870280983958583"]];
    assert_eq!(expected, actual);
    Ok(())
}

#[tokio::test]
async fn csv_query_cast_literal() -> Result<()> {
    let mut ctx = ExecutionContext::new();
    register_aggregate_csv(&mut ctx)?;
    let sql =
        "SELECT c12, CAST(1 AS float) FROM aggregate_test_100 WHERE c12 > CAST(0 AS float) LIMIT 2";
    let actual = execute(&mut ctx, sql).await;
    let expected = vec![
        vec!["0.9294097332465232", "1"],
        vec!["0.3114712539863804", "1"],
    ];
    assert_eq!(expected, actual);
    Ok(())
}

#[tokio::test]
async fn union_all() -> Result<()> {
    let mut ctx = ExecutionContext::new();
    let sql = "SELECT 1 as x UNION ALL SELECT 2 as x";
    let actual = execute(&mut ctx, sql).await;
    let expected = vec![vec!["1"], vec!["2"]];
    assert_eq!(expected, actual);
    Ok(())
}

#[tokio::test]
async fn csv_union_all() -> Result<()> {
    let mut ctx = ExecutionContext::new();
    register_aggregate_csv(&mut ctx)?;
    let sql =
        "SELECT c1 FROM aggregate_test_100 UNION ALL SELECT c1 FROM aggregate_test_100";
    let actual = execute(&mut ctx, sql).await;
    assert_eq!(actual.len(), 200);
    Ok(())
}

#[tokio::test]
async fn csv_query_limit() -> Result<()> {
    let mut ctx = ExecutionContext::new();
    register_aggregate_csv(&mut ctx)?;
    let sql = "SELECT c1 FROM aggregate_test_100 LIMIT 2";
    let actual = execute(&mut ctx, sql).await;
    let expected = vec![vec!["c"], vec!["d"]];
    assert_eq!(expected, actual);
    Ok(())
}

#[tokio::test]
async fn csv_query_limit_bigger_than_nbr_of_rows() -> Result<()> {
    let mut ctx = ExecutionContext::new();
    register_aggregate_csv(&mut ctx)?;
    let sql = "SELECT c2 FROM aggregate_test_100 LIMIT 200";
    let actual = execute(&mut ctx, sql).await;
    let expected = vec![
        vec!["2"],
        vec!["5"],
        vec!["1"],
        vec!["1"],
        vec!["5"],
        vec!["4"],
        vec!["3"],
        vec!["3"],
        vec!["1"],
        vec!["4"],
        vec!["1"],
        vec!["4"],
        vec!["3"],
        vec!["2"],
        vec!["1"],
        vec!["1"],
        vec!["2"],
        vec!["1"],
        vec!["3"],
        vec!["2"],
        vec!["4"],
        vec!["1"],
        vec!["5"],
        vec!["4"],
        vec!["2"],
        vec!["1"],
        vec!["4"],
        vec!["5"],
        vec!["2"],
        vec!["3"],
        vec!["4"],
        vec!["2"],
        vec!["1"],
        vec!["5"],
        vec!["3"],
        vec!["1"],
        vec!["2"],
        vec!["3"],
        vec!["3"],
        vec!["3"],
        vec!["2"],
        vec!["4"],
        vec!["1"],
        vec!["3"],
        vec!["2"],
        vec!["5"],
        vec!["2"],
        vec!["1"],
        vec!["4"],
        vec!["1"],
        vec!["4"],
        vec!["2"],
        vec!["5"],
        vec!["4"],
        vec!["2"],
        vec!["3"],
        vec!["4"],
        vec!["4"],
        vec!["4"],
        vec!["5"],
        vec!["4"],
        vec!["2"],
        vec!["1"],
        vec!["2"],
        vec!["4"],
        vec!["2"],
        vec!["3"],
        vec!["5"],
        vec!["1"],
        vec!["1"],
        vec!["4"],
        vec!["2"],
        vec!["1"],
        vec!["2"],
        vec!["1"],
        vec!["1"],
        vec!["5"],
        vec!["4"],
        vec!["5"],
        vec!["2"],
        vec!["3"],
        vec!["2"],
        vec!["4"],
        vec!["1"],
        vec!["3"],
        vec!["4"],
        vec!["3"],
        vec!["2"],
        vec!["5"],
        vec!["3"],
        vec!["3"],
        vec!["2"],
        vec!["5"],
        vec!["5"],
        vec!["4"],
        vec!["1"],
        vec!["3"],
        vec!["3"],
        vec!["4"],
        vec!["4"],
    ];
    assert_eq!(expected, actual);
    Ok(())
}

#[tokio::test]
async fn csv_query_limit_with_same_nbr_of_rows() -> Result<()> {
    let mut ctx = ExecutionContext::new();
    register_aggregate_csv(&mut ctx)?;
    let sql = "SELECT c2 FROM aggregate_test_100 LIMIT 100";
    let actual = execute(&mut ctx, sql).await;
    let expected = vec![
        vec!["2"],
        vec!["5"],
        vec!["1"],
        vec!["1"],
        vec!["5"],
        vec!["4"],
        vec!["3"],
        vec!["3"],
        vec!["1"],
        vec!["4"],
        vec!["1"],
        vec!["4"],
        vec!["3"],
        vec!["2"],
        vec!["1"],
        vec!["1"],
        vec!["2"],
        vec!["1"],
        vec!["3"],
        vec!["2"],
        vec!["4"],
        vec!["1"],
        vec!["5"],
        vec!["4"],
        vec!["2"],
        vec!["1"],
        vec!["4"],
        vec!["5"],
        vec!["2"],
        vec!["3"],
        vec!["4"],
        vec!["2"],
        vec!["1"],
        vec!["5"],
        vec!["3"],
        vec!["1"],
        vec!["2"],
        vec!["3"],
        vec!["3"],
        vec!["3"],
        vec!["2"],
        vec!["4"],
        vec!["1"],
        vec!["3"],
        vec!["2"],
        vec!["5"],
        vec!["2"],
        vec!["1"],
        vec!["4"],
        vec!["1"],
        vec!["4"],
        vec!["2"],
        vec!["5"],
        vec!["4"],
        vec!["2"],
        vec!["3"],
        vec!["4"],
        vec!["4"],
        vec!["4"],
        vec!["5"],
        vec!["4"],
        vec!["2"],
        vec!["1"],
        vec!["2"],
        vec!["4"],
        vec!["2"],
        vec!["3"],
        vec!["5"],
        vec!["1"],
        vec!["1"],
        vec!["4"],
        vec!["2"],
        vec!["1"],
        vec!["2"],
        vec!["1"],
        vec!["1"],
        vec!["5"],
        vec!["4"],
        vec!["5"],
        vec!["2"],
        vec!["3"],
        vec!["2"],
        vec!["4"],
        vec!["1"],
        vec!["3"],
        vec!["4"],
        vec!["3"],
        vec!["2"],
        vec!["5"],
        vec!["3"],
        vec!["3"],
        vec!["2"],
        vec!["5"],
        vec!["5"],
        vec!["4"],
        vec!["1"],
        vec!["3"],
        vec!["3"],
        vec!["4"],
        vec!["4"],
    ];
    assert_eq!(expected, actual);
    Ok(())
}

#[tokio::test]
async fn csv_query_limit_zero() -> Result<()> {
    let mut ctx = ExecutionContext::new();
    register_aggregate_csv(&mut ctx)?;
    let sql = "SELECT c1 FROM aggregate_test_100 LIMIT 0";
    let actual = execute(&mut ctx, sql).await;
    let expected: Vec<Vec<String>> = vec![];
    assert_eq!(expected, actual);
    Ok(())
}

#[tokio::test]
async fn csv_query_create_external_table() {
    let mut ctx = ExecutionContext::new();
    register_aggregate_csv_by_sql(&mut ctx).await;
    let sql = "SELECT c1, c2, c3, c4, c5, c6, c7, c8, c9, 10, c11, c12, c13 FROM aggregate_test_100 LIMIT 1";
    let actual = execute(&mut ctx, sql).await;
    let expected = vec![vec![
        "c",
        "2",
        "1",
        "18109",
        "2033001162",
        "-6513304855495910254",
        "25",
        "43062",
        "1491205016",
        "10",
        "0.110830784",
        "0.9294097332465232",
        "6WfVFBVGJSQb7FhA7E0lBwdvjfZnSW",
    ]];
    assert_eq!(expected, actual);
}

#[tokio::test]
async fn csv_query_external_table_count() {
    let mut ctx = ExecutionContext::new();
    register_aggregate_csv_by_sql(&mut ctx).await;
    let sql = "SELECT COUNT(c12) FROM aggregate_test_100";
    let actual = execute(&mut ctx, sql).await;
    let expected = vec![vec!["100"]];
    assert_eq!(expected, actual);
}

#[tokio::test]
async fn csv_query_external_table_sum() {
    let mut ctx = ExecutionContext::new();
    // cast smallint and int to bigint to avoid overflow during calculation
    register_aggregate_csv_by_sql(&mut ctx).await;
    let sql =
        "SELECT SUM(CAST(c7 AS BIGINT)), SUM(CAST(c8 AS BIGINT)) FROM aggregate_test_100";
    let actual = execute(&mut ctx, sql).await;
    let expected = vec![vec!["13060", "3017641"]];
    assert_eq!(expected, actual);
}

#[tokio::test]
async fn csv_query_count_star() {
    let mut ctx = ExecutionContext::new();
    register_aggregate_csv_by_sql(&mut ctx).await;
    let sql = "SELECT COUNT(*) FROM aggregate_test_100";
    let actual = execute(&mut ctx, sql).await;
    let expected = vec![vec!["100"]];
    assert_eq!(expected, actual);
}

#[tokio::test]
async fn csv_query_count_one() {
    let mut ctx = ExecutionContext::new();
    register_aggregate_csv_by_sql(&mut ctx).await;
    let sql = "SELECT COUNT(1) FROM aggregate_test_100";
    let actual = execute(&mut ctx, sql).await;
    let expected = vec![vec!["100"]];
    assert_eq!(expected, actual);
}

#[tokio::test]
async fn case_when() -> Result<()> {
    let mut ctx = create_case_context()?;
    let sql = "SELECT \
        CASE WHEN c1 = 'a' THEN 1 \
             WHEN c1 = 'b' THEN 2 \
             END \
        FROM t1";
    let actual = execute(&mut ctx, sql).await;
    let expected = vec![vec!["1"], vec!["2"], vec!["NULL"], vec!["NULL"]];
    assert_eq!(expected, actual);
    Ok(())
}

#[tokio::test]
async fn case_when_else() -> Result<()> {
    let mut ctx = create_case_context()?;
    let sql = "SELECT \
        CASE WHEN c1 = 'a' THEN 1 \
             WHEN c1 = 'b' THEN 2 \
             ELSE 999 END \
        FROM t1";
    let actual = execute(&mut ctx, sql).await;
    let expected = vec![vec!["1"], vec!["2"], vec!["999"], vec!["999"]];
    assert_eq!(expected, actual);
    Ok(())
}

#[tokio::test]
async fn case_when_with_base_expr() -> Result<()> {
    let mut ctx = create_case_context()?;
    let sql = "SELECT \
        CASE c1 WHEN 'a' THEN 1 \
             WHEN 'b' THEN 2 \
             END \
        FROM t1";
    let actual = execute(&mut ctx, sql).await;
    let expected = vec![vec!["1"], vec!["2"], vec!["NULL"], vec!["NULL"]];
    assert_eq!(expected, actual);
    Ok(())
}

#[tokio::test]
async fn case_when_else_with_base_expr() -> Result<()> {
    let mut ctx = create_case_context()?;
    let sql = "SELECT \
        CASE c1 WHEN 'a' THEN 1 \
             WHEN 'b' THEN 2 \
             ELSE 999 END \
        FROM t1";
    let actual = execute(&mut ctx, sql).await;
    let expected = vec![vec!["1"], vec!["2"], vec!["999"], vec!["999"]];
    assert_eq!(expected, actual);
    Ok(())
}

fn create_case_context() -> Result<ExecutionContext> {
    let mut ctx = ExecutionContext::new();
    let schema = Arc::new(Schema::new(vec![Field::new("c1", DataType::Utf8, true)]));
    let data = RecordBatch::try_new(
        schema.clone(),
        vec![Arc::new(StringArray::from(vec![
            Some("a"),
            Some("b"),
            Some("c"),
            None,
        ]))],
    )?;
    let table = MemTable::try_new(schema, vec![vec![data]])?;
    ctx.register_table("t1", Arc::new(table))?;
    Ok(ctx)
}

#[tokio::test]
async fn equijoin() -> Result<()> {
    let mut ctx = create_join_context("t1_id", "t2_id")?;
    let sql =
        "SELECT t1_id, t1_name, t2_name FROM t1 JOIN t2 ON t1_id = t2_id ORDER BY t1_id";
    let actual = execute(&mut ctx, sql).await;
    let expected = vec![
        vec!["11", "a", "z"],
        vec!["22", "b", "y"],
        vec!["44", "d", "x"],
    ];
    assert_eq!(expected, actual);
    Ok(())
}

#[tokio::test]
async fn left_join() -> Result<()> {
    let mut ctx = create_join_context("t1_id", "t2_id")?;
    let sql = "SELECT t1_id, t1_name, t2_name FROM t1 LEFT JOIN t2 ON t1_id = t2_id ORDER BY t1_id";
    let actual = execute(&mut ctx, sql).await;
    let expected = vec![
        vec!["11", "a", "z"],
        vec!["22", "b", "y"],
        vec!["33", "c", "NULL"],
        vec!["44", "d", "x"],
    ];
    assert_eq!(expected, actual);
    Ok(())
}

#[tokio::test]
async fn right_join() -> Result<()> {
    let mut ctx = create_join_context("t1_id", "t2_id")?;
    let sql =
        "SELECT t1_id, t1_name, t2_name FROM t1 RIGHT JOIN t2 ON t1_id = t2_id ORDER BY t1_id";
    let actual = execute(&mut ctx, sql).await;
    let expected = vec![
        vec!["NULL", "NULL", "w"],
        vec!["11", "a", "z"],
        vec!["22", "b", "y"],
        vec!["44", "d", "x"],
    ];
    assert_eq!(expected, actual);
    Ok(())
}

#[tokio::test]
async fn left_join_using() -> Result<()> {
    let mut ctx = create_join_context("id", "id")?;
    let sql = "SELECT id, t1_name, t2_name FROM t1 LEFT JOIN t2 USING (id) ORDER BY id";
    let actual = execute(&mut ctx, sql).await;
    let expected = vec![
        vec!["11", "a", "z"],
        vec!["22", "b", "y"],
        vec!["33", "c", "NULL"],
        vec!["44", "d", "x"],
    ];
    assert_eq!(expected, actual);
    Ok(())
}

#[tokio::test]
async fn equijoin_implicit_syntax() -> Result<()> {
    let mut ctx = create_join_context("t1_id", "t2_id")?;
    let sql =
        "SELECT t1_id, t1_name, t2_name FROM t1, t2 WHERE t1_id = t2_id ORDER BY t1_id";
    let actual = execute(&mut ctx, sql).await;
    let expected = vec![
        vec!["11", "a", "z"],
        vec!["22", "b", "y"],
        vec!["44", "d", "x"],
    ];
    assert_eq!(expected, actual);
    Ok(())
}

#[tokio::test]
async fn equijoin_implicit_syntax_with_filter() -> Result<()> {
    let mut ctx = create_join_context("t1_id", "t2_id")?;
    let sql = "SELECT t1_id, t1_name, t2_name \
        FROM t1, t2 \
        WHERE t1_id > 0 \
        AND t1_id = t2_id \
        AND t2_id < 99 \
        ORDER BY t1_id";
    let actual = execute(&mut ctx, sql).await;
    let expected = vec![
        vec!["11", "a", "z"],
        vec!["22", "b", "y"],
        vec!["44", "d", "x"],
    ];
    assert_eq!(expected, actual);
    Ok(())
}

#[tokio::test]
async fn equijoin_implicit_syntax_reversed() -> Result<()> {
    let mut ctx = create_join_context("t1_id", "t2_id")?;
    let sql =
        "SELECT t1_id, t1_name, t2_name FROM t1, t2 WHERE t2_id = t1_id ORDER BY t1_id";
    let actual = execute(&mut ctx, sql).await;
    let expected = vec![
        vec!["11", "a", "z"],
        vec!["22", "b", "y"],
        vec!["44", "d", "x"],
    ];
    assert_eq!(expected, actual);
    Ok(())
}

#[tokio::test]
async fn cartesian_join() -> Result<()> {
    let ctx = create_join_context("t1_id", "t2_id")?;
    let sql = "SELECT t1_id, t1_name, t2_name FROM t1, t2 ORDER BY t1_id";
    let maybe_plan = ctx.create_logical_plan(&sql);
    assert_eq!(
        "This feature is not implemented: Cartesian joins are not supported",
        &format!("{}", maybe_plan.err().unwrap())
    );
    Ok(())
}

fn create_join_context(
    column_left: &str,
    column_right: &str,
) -> Result<ExecutionContext> {
    let mut ctx = ExecutionContext::new();

    let t1_schema = Arc::new(Schema::new(vec![
        Field::new(column_left, DataType::UInt32, true),
        Field::new("t1_name", DataType::Utf8, true),
    ]));
    let t1_data = RecordBatch::try_new(
        t1_schema.clone(),
        vec![
            Arc::new(UInt32Array::from(vec![11, 22, 33, 44])),
            Arc::new(StringArray::from(vec![
                Some("a"),
                Some("b"),
                Some("c"),
                Some("d"),
            ])),
        ],
    )?;
    let t1_table = MemTable::try_new(t1_schema, vec![vec![t1_data]])?;
    ctx.register_table("t1", Arc::new(t1_table))?;

    let t2_schema = Arc::new(Schema::new(vec![
        Field::new(column_right, DataType::UInt32, true),
        Field::new("t2_name", DataType::Utf8, true),
    ]));
    let t2_data = RecordBatch::try_new(
        t2_schema.clone(),
        vec![
            Arc::new(UInt32Array::from(vec![11, 22, 44, 55])),
            Arc::new(StringArray::from(vec![
                Some("z"),
                Some("y"),
                Some("x"),
                Some("w"),
            ])),
        ],
    )?;
    let t2_table = MemTable::try_new(t2_schema, vec![vec![t2_data]])?;
    ctx.register_table("t2", Arc::new(t2_table))?;

    Ok(ctx)
}

fn create_join_context_qualified() -> Result<ExecutionContext> {
    let mut ctx = ExecutionContext::new();

    let t1_schema = Arc::new(Schema::new(vec![
        Field::new("a", DataType::UInt32, true),
        Field::new("b", DataType::UInt32, true),
        Field::new("c", DataType::UInt32, true),
    ]));
    let t1_data = RecordBatch::try_new(
        t1_schema.clone(),
        vec![
            Arc::new(UInt32Array::from(vec![1, 2, 3, 4])),
            Arc::new(UInt32Array::from(vec![10, 20, 30, 40])),
            Arc::new(UInt32Array::from(vec![50, 60, 70, 80])),
        ],
    )?;
    let t1_table = MemTable::try_new(t1_schema, vec![vec![t1_data]])?;
    ctx.register_table("t1", Arc::new(t1_table))?;

    let t2_schema = Arc::new(Schema::new(vec![
        Field::new("a", DataType::UInt32, true),
        Field::new("b", DataType::UInt32, true),
        Field::new("c", DataType::UInt32, true),
    ]));
    let t2_data = RecordBatch::try_new(
        t2_schema.clone(),
        vec![
            Arc::new(UInt32Array::from(vec![1, 2, 9, 4])),
            Arc::new(UInt32Array::from(vec![100, 200, 300, 400])),
            Arc::new(UInt32Array::from(vec![500, 600, 700, 800])),
        ],
    )?;
    let t2_table = MemTable::try_new(t2_schema, vec![vec![t2_data]])?;
    ctx.register_table("t2", Arc::new(t2_table))?;

    Ok(ctx)
}

#[tokio::test]
async fn csv_explain() {
    let mut ctx = ExecutionContext::new();
    register_aggregate_csv_by_sql(&mut ctx).await;
    let sql = "EXPLAIN SELECT c1 FROM aggregate_test_100 where c2 > 10";
    let actual = execute(&mut ctx, sql).await;
    let expected = vec![
        vec![
            "logical_plan",
            "Projection: #c1\n  Filter: #c2 Gt Int64(10)\n    TableScan: aggregate_test_100 projection=None"
        ]
    ];
    assert_eq!(expected, actual);

    // Also, expect same result with lowercase explain
    let sql = "explain SELECT c1 FROM aggregate_test_100 where c2 > 10";
    let actual = execute(&mut ctx, sql).await;
    assert_eq!(expected, actual);
}

#[tokio::test]
async fn csv_explain_verbose() {
    let mut ctx = ExecutionContext::new();
    register_aggregate_csv_by_sql(&mut ctx).await;
    let sql = "EXPLAIN VERBOSE SELECT c1 FROM aggregate_test_100 where c2 > 10";
    let actual = execute(&mut ctx, sql).await;

    // flatten to a single string
    let actual = actual.into_iter().map(|r| r.join("\t")).collect::<String>();

    // Don't actually test the contents of the debuging output (as
    // that may change and keeping this test updated will be a
    // pain). Instead just check for a few key pieces.
    assert!(actual.contains("logical_plan"), "Actual: '{}'", actual);
    assert!(actual.contains("physical_plan"), "Actual: '{}'", actual);
    assert!(actual.contains("#c2 Gt Int64(10)"), "Actual: '{}'", actual);
}

fn aggr_test_schema() -> SchemaRef {
    Arc::new(Schema::new(vec![
        Field::new("c1", DataType::Utf8, false),
        Field::new("c2", DataType::UInt32, false),
        Field::new("c3", DataType::Int8, false),
        Field::new("c4", DataType::Int16, false),
        Field::new("c5", DataType::Int32, false),
        Field::new("c6", DataType::Int64, false),
        Field::new("c7", DataType::UInt8, false),
        Field::new("c8", DataType::UInt16, false),
        Field::new("c9", DataType::UInt32, false),
        Field::new("c10", DataType::UInt64, false),
        Field::new("c11", DataType::Float32, false),
        Field::new("c12", DataType::Float64, false),
        Field::new("c13", DataType::Utf8, false),
    ]))
}

async fn register_aggregate_csv_by_sql(ctx: &mut ExecutionContext) {
    let testdata = arrow::util::test_util::arrow_test_data();

    // TODO: The following c9 should be migrated to UInt32 and c10 should be UInt64 once
    // unsigned is supported.
    let df = ctx
        .sql(&format!(
            "
    CREATE EXTERNAL TABLE aggregate_test_100 (
        c1  VARCHAR NOT NULL,
        c2  INT NOT NULL,
        c3  SMALLINT NOT NULL,
        c4  SMALLINT NOT NULL,
        c5  INT NOT NULL,
        c6  BIGINT NOT NULL,
        c7  SMALLINT NOT NULL,
        c8  INT NOT NULL,
        c9  BIGINT NOT NULL,
        c10 VARCHAR NOT NULL,
        c11 FLOAT NOT NULL,
        c12 DOUBLE NOT NULL,
        c13 VARCHAR NOT NULL
    )
    STORED AS CSV
    WITH HEADER ROW
    LOCATION '{}/csv/aggregate_test_100.csv'
    ",
            testdata
        ))
        .expect("Creating dataframe for CREATE EXTERNAL TABLE");

    // Mimic the CLI and execute the resulting plan -- even though it
    // is effectively a no-op (returns zero rows)
    let results = df.collect().await.expect("Executing CREATE EXTERNAL TABLE");
    assert!(
        results.is_empty(),
        "Expected no rows from executing CREATE EXTERNAL TABLE"
    );
}

fn register_aggregate_csv(ctx: &mut ExecutionContext) -> Result<()> {
    let testdata = arrow::util::test_util::arrow_test_data();
    let schema = aggr_test_schema();
    ctx.register_csv(
        "aggregate_test_100",
        &format!("{}/csv/aggregate_test_100.csv", testdata),
        CsvReadOptions::new().schema(&schema),
    )?;
    Ok(())
}

fn register_aggregate_simple_csv(ctx: &mut ExecutionContext) -> Result<()> {
    // It's not possible to use aggregate_test_100, not enought similar values to test grouping on floats
    let schema = Arc::new(Schema::new(vec![
        Field::new("c1", DataType::Float32, false),
        Field::new("c2", DataType::Float64, false),
        Field::new("c3", DataType::Boolean, false),
    ]));

    ctx.register_csv(
        "aggregate_simple",
        "tests/aggregate_simple.csv",
        CsvReadOptions::new().schema(&schema),
    )?;
    Ok(())
}

fn register_alltypes_parquet(ctx: &mut ExecutionContext) {
    let testdata = arrow::util::test_util::parquet_test_data();
    ctx.register_parquet(
        "alltypes_plain",
        &format!("{}/alltypes_plain.parquet", testdata),
    )
    .unwrap();
}

/// Execute query and return result set as 2-d table of Vecs
/// `result[row][column]`
async fn execute(ctx: &mut ExecutionContext, sql: &str) -> Vec<Vec<String>> {
    let msg = format!("Creating logical plan for '{}'", sql);
    let plan = ctx.create_logical_plan(&sql).expect(&msg);
    let logical_schema = plan.schema();

    let msg = format!("Optimizing logical plan for '{}': {:?}", sql, plan);
    let plan = ctx.optimize(&plan).expect(&msg);
    let optimized_logical_schema = plan.schema();

    let msg = format!("Creating physical plan for '{}': {:?}", sql, plan);
    let plan = ctx.create_physical_plan(&plan).expect(&msg);
    let physical_schema = plan.schema();

    let msg = format!("Executing physical plan for '{}': {:?}", sql, plan);
    let results = collect(plan).await.expect(&msg);

    assert_eq!(logical_schema.as_ref(), optimized_logical_schema.as_ref());
    assert_eq!(
        logical_schema.as_ref(),
        &physical_schema.to_dfschema().unwrap()
    );

    result_vec(&results)
}

/// Specialised String representation
fn col_str(column: &ArrayRef, row_index: usize) -> String {
    if column.is_null(row_index) {
        return "NULL".to_string();
    }

    // Special case ListArray as there is no pretty print support for it yet
    if let DataType::FixedSizeList(_, n) = column.data_type() {
        let array = column
            .as_any()
            .downcast_ref::<FixedSizeListArray>()
            .unwrap()
            .value(row_index);

        let mut r = Vec::with_capacity(*n as usize);
        for i in 0..*n {
            r.push(col_str(&array, i as usize));
        }
        return format!("[{}]", r.join(","));
    }

    array_value_to_string(column, row_index)
        .ok()
        .unwrap_or_else(|| "???".to_string())
}

/// Converts the results into a 2d array of strings, `result[row][column]`
/// Special cases nulls to NULL for testing
fn result_vec(results: &[RecordBatch]) -> Vec<Vec<String>> {
    let mut result = vec![];
    for batch in results {
        for row_index in 0..batch.num_rows() {
            let row_vec = batch
                .columns()
                .iter()
                .map(|column| col_str(column, row_index))
                .collect();
            result.push(row_vec);
        }
    }
    result
}

async fn generic_query_length<T: 'static + Array + From<Vec<&'static str>>>(
    datatype: DataType,
) -> Result<()> {
    let schema = Arc::new(Schema::new(vec![Field::new("c1", datatype, false)]));

    let data = RecordBatch::try_new(
        schema.clone(),
        vec![Arc::new(T::from(vec!["", "a", "aa", "aaa"]))],
    )?;

    let table = MemTable::try_new(schema, vec![vec![data]])?;

    let mut ctx = ExecutionContext::new();
    ctx.register_table("test", Arc::new(table))?;
    let sql = "SELECT length(c1) FROM test";
    let actual = execute(&mut ctx, sql).await;
    let expected = vec![vec!["0"], vec!["1"], vec!["2"], vec!["3"]];
    assert_eq!(expected, actual);
    Ok(())
}

#[tokio::test]
#[cfg_attr(not(feature = "unicode_expressions"), ignore)]
async fn query_length() -> Result<()> {
    generic_query_length::<StringArray>(DataType::Utf8).await
}

#[tokio::test]
#[cfg_attr(not(feature = "unicode_expressions"), ignore)]
async fn query_large_length() -> Result<()> {
    generic_query_length::<LargeStringArray>(DataType::LargeUtf8).await
}

#[tokio::test]
async fn query_not() -> Result<()> {
    let schema = Arc::new(Schema::new(vec![Field::new("c1", DataType::Boolean, true)]));

    let data = RecordBatch::try_new(
        schema.clone(),
        vec![Arc::new(BooleanArray::from(vec![
            Some(false),
            None,
            Some(true),
        ]))],
    )?;

    let table = MemTable::try_new(schema, vec![vec![data]])?;

    let mut ctx = ExecutionContext::new();
    ctx.register_table("test", Arc::new(table))?;
    let sql = "SELECT NOT c1 FROM test";
    let actual = execute(&mut ctx, sql).await;
    let expected = vec![vec!["true"], vec!["NULL"], vec!["false"]];
    assert_eq!(expected, actual);
    Ok(())
}

#[tokio::test]
async fn query_concat() -> Result<()> {
    let schema = Arc::new(Schema::new(vec![
        Field::new("c1", DataType::Utf8, false),
        Field::new("c2", DataType::Int32, true),
    ]));

    let data = RecordBatch::try_new(
        schema.clone(),
        vec![
            Arc::new(StringArray::from(vec!["", "a", "aa", "aaa"])),
            Arc::new(Int32Array::from(vec![Some(0), Some(1), None, Some(3)])),
        ],
    )?;

    let table = MemTable::try_new(schema, vec![vec![data]])?;

    let mut ctx = ExecutionContext::new();
    ctx.register_table("test", Arc::new(table))?;
    let sql = "SELECT concat(c1, '-hi-', cast(c2 as varchar)) FROM test";
    let actual = execute(&mut ctx, sql).await;
    let expected = vec![
        vec!["-hi-0"],
        vec!["a-hi-1"],
        vec!["aa-hi-"],
        vec!["aaa-hi-3"],
    ];
    assert_eq!(expected, actual);
    Ok(())
}

#[tokio::test]
async fn query_array() -> Result<()> {
    let schema = Arc::new(Schema::new(vec![
        Field::new("c1", DataType::Utf8, false),
        Field::new("c2", DataType::Int32, true),
    ]));

    let data = RecordBatch::try_new(
        schema.clone(),
        vec![
            Arc::new(StringArray::from(vec!["", "a", "aa", "aaa"])),
            Arc::new(Int32Array::from(vec![Some(0), Some(1), None, Some(3)])),
        ],
    )?;

    let table = MemTable::try_new(schema, vec![vec![data]])?;

    let mut ctx = ExecutionContext::new();
    ctx.register_table("test", Arc::new(table))?;
    let sql = "SELECT array(c1, cast(c2 as varchar)) FROM test";
    let actual = execute(&mut ctx, sql).await;
    let expected = vec![
        vec!["[,0]"],
        vec!["[a,1]"],
        vec!["[aa,NULL]"],
        vec!["[aaa,3]"],
    ];
    assert_eq!(expected, actual);
    Ok(())
}

#[tokio::test]
async fn csv_query_sum_cast() {
    let mut ctx = ExecutionContext::new();
    register_aggregate_csv_by_sql(&mut ctx).await;
    // c8 = i32; c9 = i64
    let sql = "SELECT c8 + c9 FROM aggregate_test_100";
    // check that the physical and logical schemas are equal
    execute(&mut ctx, sql).await;
}

#[tokio::test]
async fn query_where_neg_num() -> Result<()> {
    let mut ctx = ExecutionContext::new();
    register_aggregate_csv_by_sql(&mut ctx).await;

    // Negative numbers do not parse correctly as of Arrow 2.0.0
    let sql = "select c7, c8 from aggregate_test_100 where c7 >= -2 and c7 < 10";
    let actual = execute(&mut ctx, sql).await;
    let expected = vec![
        vec!["7", "45465"],
        vec!["5", "40622"],
        vec!["0", "61069"],
        vec!["2", "20120"],
        vec!["4", "39363"],
    ];
    assert_eq!(expected, actual);

    // Also check floating point neg numbers
    let sql = "select c7, c8 from aggregate_test_100 where c7 >= -2.9 and c7 < 10";
    let actual = execute(&mut ctx, sql).await;
    let expected = vec![
        vec!["7", "45465"],
        vec!["5", "40622"],
        vec!["0", "61069"],
        vec!["2", "20120"],
        vec!["4", "39363"],
    ];
    assert_eq!(expected, actual);
    Ok(())
}

#[tokio::test]
async fn like() -> Result<()> {
    let mut ctx = ExecutionContext::new();
    register_aggregate_csv_by_sql(&mut ctx).await;
    let sql = "SELECT COUNT(c1) FROM aggregate_test_100 WHERE c13 LIKE '%FB%'";
    // check that the physical and logical schemas are equal
    let actual = execute(&mut ctx, sql).await;

    let expected = vec![vec!["1"]];
    assert_eq!(expected, actual);
    Ok(())
}

fn make_timestamp_nano_table() -> Result<Arc<MemTable>> {
    let schema = Arc::new(Schema::new(vec![
        Field::new("ts", DataType::Timestamp(TimeUnit::Nanosecond, None), false),
        Field::new("value", DataType::Int32, true),
    ]));

    let mut builder = TimestampNanosecondArray::builder(3);

    builder.append_value(1599572549190855000)?; // 2020-09-08T13:42:29.190855+00:00
    builder.append_value(1599568949190855000)?; // 2020-09-08T12:42:29.190855+00:00
    builder.append_value(1599565349190855000)?; // 2020-09-08T11:42:29.190855+00:00

    let data = RecordBatch::try_new(
        schema.clone(),
        vec![
            Arc::new(builder.finish()),
            Arc::new(Int32Array::from(vec![Some(1), Some(2), Some(3)])),
        ],
    )?;
    let table = MemTable::try_new(schema, vec![vec![data]])?;
    Ok(Arc::new(table))
}

#[tokio::test]
async fn to_timestamp() -> Result<()> {
    let mut ctx = ExecutionContext::new();
    ctx.register_table("ts_data", make_timestamp_nano_table()?)?;

    let sql = "SELECT COUNT(*) FROM ts_data where ts > to_timestamp('2020-09-08T12:00:00+00:00')";
    let actual = execute(&mut ctx, sql).await;

    let expected = vec![vec!["2"]];
    assert_eq!(expected, actual);
    Ok(())
}

#[tokio::test]
async fn query_is_null() -> Result<()> {
    let schema = Arc::new(Schema::new(vec![Field::new("c1", DataType::Float64, true)]));

    let data = RecordBatch::try_new(
        schema.clone(),
        vec![Arc::new(Float64Array::from(vec![
            Some(1.0),
            None,
            Some(f64::NAN),
        ]))],
    )?;

    let table = MemTable::try_new(schema, vec![vec![data]])?;

    let mut ctx = ExecutionContext::new();
    ctx.register_table("test", Arc::new(table))?;
    let sql = "SELECT c1 IS NULL FROM test";
    let actual = execute(&mut ctx, sql).await;
    let expected = vec![vec!["false"], vec!["true"], vec!["false"]];
    assert_eq!(expected, actual);
    Ok(())
}

#[tokio::test]
async fn query_is_not_null() -> Result<()> {
    let schema = Arc::new(Schema::new(vec![Field::new("c1", DataType::Float64, true)]));

    let data = RecordBatch::try_new(
        schema.clone(),
        vec![Arc::new(Float64Array::from(vec![
            Some(1.0),
            None,
            Some(f64::NAN),
        ]))],
    )?;

    let table = MemTable::try_new(schema, vec![vec![data]])?;

    let mut ctx = ExecutionContext::new();
    ctx.register_table("test", Arc::new(table))?;
    let sql = "SELECT c1 IS NOT NULL FROM test";
    let actual = execute(&mut ctx, sql).await;
    let expected = vec![vec!["true"], vec!["false"], vec!["true"]];

    assert_eq!(expected, actual);
    Ok(())
}

#[tokio::test]
async fn query_count_distinct() -> Result<()> {
    let schema = Arc::new(Schema::new(vec![Field::new("c1", DataType::Int32, true)]));

    let data = RecordBatch::try_new(
        schema.clone(),
        vec![Arc::new(Int32Array::from(vec![
            Some(0),
            Some(1),
            None,
            Some(3),
            Some(3),
        ]))],
    )?;

    let table = MemTable::try_new(schema, vec![vec![data]])?;

    let mut ctx = ExecutionContext::new();
    ctx.register_table("test", Arc::new(table))?;
    let sql = "SELECT COUNT(DISTINCT c1) FROM test";
    let actual = execute(&mut ctx, sql).await;
    let expected = vec![vec!["3".to_string()]];
    assert_eq!(expected, actual);
    Ok(())
}

#[tokio::test]
async fn query_on_string_dictionary() -> Result<()> {
    // Test to ensure DataFusion can operate on dictionary types
    // Use StringDictionary (32 bit indexes = keys)
    let field_type =
        DataType::Dictionary(Box::new(DataType::Int32), Box::new(DataType::Utf8));
    let schema = Arc::new(Schema::new(vec![Field::new("d1", field_type, true)]));

    let keys_builder = PrimitiveBuilder::<Int32Type>::new(10);
    let values_builder = StringBuilder::new(10);
    let mut builder = StringDictionaryBuilder::new(keys_builder, values_builder);

    builder.append("one")?;
    builder.append_null()?;
    builder.append("three")?;
    let array = Arc::new(builder.finish());

    let data = RecordBatch::try_new(schema.clone(), vec![array])?;

    let table = MemTable::try_new(schema, vec![vec![data]])?;
    let mut ctx = ExecutionContext::new();
    ctx.register_table("test", Arc::new(table))?;

    // Basic SELECT
    let sql = "SELECT * FROM test";
    let actual = execute(&mut ctx, sql).await;
    let expected = vec![vec!["one"], vec!["NULL"], vec!["three"]];
    assert_eq!(expected, actual);

    // basic filtering
    let sql = "SELECT * FROM test WHERE d1 IS NOT NULL";
    let actual = execute(&mut ctx, sql).await;
    let expected = vec![vec!["one"], vec!["three"]];
    assert_eq!(expected, actual);

    // filtering with constant
    let sql = "SELECT * FROM test WHERE d1 = 'three'";
    let actual = execute(&mut ctx, sql).await;
    let expected = vec![vec!["three"]];
    assert_eq!(expected, actual);

    // Expression evaluation
    let sql = "SELECT concat(d1, '-foo') FROM test";
    let actual = execute(&mut ctx, sql).await;
    let expected = vec![vec!["one-foo"], vec!["-foo"], vec!["three-foo"]];
    assert_eq!(expected, actual);

    // aggregation
    let sql = "SELECT COUNT(d1) FROM test";
    let actual = execute(&mut ctx, sql).await;
    let expected = vec![vec!["2"]];
    assert_eq!(expected, actual);

    Ok(())
}

#[tokio::test]
async fn query_without_from() -> Result<()> {
    // Test for SELECT <expression> without FROM.
    // Should evaluate expressions in project position.
    let mut ctx = ExecutionContext::new();

    let sql = "SELECT 1";
    let actual = execute(&mut ctx, sql).await;
    let expected = vec![vec!["1"]];
    assert_eq!(expected, actual);

    let sql = "SELECT 1+2, 3/4, cos(0)";
    let actual = execute(&mut ctx, sql).await;
    let expected = vec![vec!["3", "0", "1"]];
    assert_eq!(expected, actual);

    Ok(())
}

#[tokio::test]
async fn query_cte() -> Result<()> {
    // Test for SELECT <expression> without FROM.
    // Should evaluate expressions in project position.
    let mut ctx = ExecutionContext::new();

    // simple with
    let sql = "WITH t AS (SELECT 1) SELECT * FROM t";
    let actual = execute(&mut ctx, sql).await;
    let expected = vec![vec!["1"]];
    assert_eq!(expected, actual);

    // with + union
    let sql = "WITH t AS (SELECT 1 AS a), u AS (SELECT 2 AS a) SELECT * FROM t UNION ALL SELECT * FROM u";
    let actual = execute(&mut ctx, sql).await;
    let expected = vec![vec!["1"], vec!["2"]];
    assert_eq!(expected, actual);

    // with + join
    let sql = "WITH t AS (SELECT 1 AS id1), u AS (SELECT 1 AS id2, 5 as x) SELECT x FROM t JOIN u ON (id1 = id2)";
    let actual = execute(&mut ctx, sql).await;
    let expected = vec![vec!["5"]];
    assert_eq!(expected, actual);

    // backward reference
    let sql = "WITH t AS (SELECT 1 AS id1), u AS (SELECT * FROM t) SELECT * from u";
    let actual = execute(&mut ctx, sql).await;
    let expected = vec![vec!["1"]];
    assert_eq!(expected, actual);

    Ok(())
}

#[tokio::test]
async fn query_cte_incorrect() -> Result<()> {
    let ctx = ExecutionContext::new();

    // self reference
    let sql = "WITH t AS (SELECT * FROM t) SELECT * from u";
    let plan = ctx.create_logical_plan(&sql);
    assert!(plan.is_err());
    assert_eq!(
        format!("{}", plan.unwrap_err()),
        "Error during planning: Table or CTE with name \'t\' not found"
    );

    // forward referencing
    let sql = "WITH t AS (SELECT * FROM u), u AS (SELECT 1) SELECT * from u";
    let plan = ctx.create_logical_plan(&sql);
    assert!(plan.is_err());
    assert_eq!(
        format!("{}", plan.unwrap_err()),
        "Error during planning: Table or CTE with name \'u\' not found"
    );

    // wrapping should hide u
    let sql = "WITH t AS (WITH u as (SELECT 1) SELECT 1) SELECT * from u";
    let plan = ctx.create_logical_plan(&sql);
    assert!(plan.is_err());
    assert_eq!(
        format!("{}", plan.unwrap_err()),
        "Error during planning: Table or CTE with name \'u\' not found"
    );

    Ok(())
}

#[tokio::test]
async fn query_scalar_minus_array() -> Result<()> {
    let schema = Arc::new(Schema::new(vec![Field::new("c1", DataType::Int32, true)]));

    let data = RecordBatch::try_new(
        schema.clone(),
        vec![Arc::new(Int32Array::from(vec![
            Some(0),
            Some(1),
            None,
            Some(3),
        ]))],
    )?;

    let table = MemTable::try_new(schema, vec![vec![data]])?;

    let mut ctx = ExecutionContext::new();
    ctx.register_table("test", Arc::new(table))?;
    let sql = "SELECT 4 - c1 FROM test";
    let actual = execute(&mut ctx, sql).await;
    let expected = vec![vec!["4"], vec!["3"], vec!["NULL"], vec!["1"]];
    assert_eq!(expected, actual);
    Ok(())
}

fn assert_float_eq<T>(expected: &[Vec<T>], received: &[Vec<String>])
where
    T: AsRef<str>,
{
    expected
        .iter()
        .flatten()
        .zip(received.iter().flatten())
        .for_each(|(l, r)| {
            let (l, r) = (
                l.as_ref().parse::<f64>().unwrap(),
                r.as_str().parse::<f64>().unwrap(),
            );
            assert!((l - r).abs() <= 2.0 * f64::EPSILON);
        });
}

#[tokio::test]
async fn csv_between_expr() -> Result<()> {
    let mut ctx = ExecutionContext::new();
    register_aggregate_csv(&mut ctx)?;
    let sql = "SELECT c4 FROM aggregate_test_100 WHERE c12 BETWEEN 0.995 AND 1.0";
    let mut actual = execute(&mut ctx, sql).await;
    actual.sort();
    let expected = vec![vec!["10837"]];
    assert_eq!(expected, actual);
    Ok(())
}

#[tokio::test]
async fn csv_between_expr_negated() -> Result<()> {
    let mut ctx = ExecutionContext::new();
    register_aggregate_csv(&mut ctx)?;
    let sql = "SELECT c4 FROM aggregate_test_100 WHERE c12 NOT BETWEEN 0 AND 0.995";
    let mut actual = execute(&mut ctx, sql).await;
    actual.sort();
    let expected = vec![vec!["10837"]];
    assert_eq!(expected, actual);
    Ok(())
}

#[tokio::test]
async fn csv_group_by_date() -> Result<()> {
    let mut ctx = ExecutionContext::new();
    let schema = Arc::new(Schema::new(vec![
        Field::new("date", DataType::Date32, false),
        Field::new("cnt", DataType::Int32, false),
    ]));
    let data = RecordBatch::try_new(
        schema.clone(),
        vec![
            Arc::new(Date32Array::from(vec![
                Some(100),
                Some(100),
                Some(100),
                Some(101),
                Some(101),
                Some(101),
            ])),
            Arc::new(Int32Array::from(vec![
                Some(1),
                Some(2),
                Some(3),
                Some(3),
                Some(3),
                Some(3),
            ])),
        ],
    )?;
    let table = MemTable::try_new(schema, vec![vec![data]])?;

    ctx.register_table("dates", Arc::new(table))?;
    let sql = "SELECT SUM(cnt) FROM dates GROUP BY date";
    let actual = execute(&mut ctx, sql).await;
    let mut actual: Vec<String> = actual.iter().flatten().cloned().collect();
    actual.sort();
    let expected = vec!["6", "9"];
    assert_eq!(expected, actual);
    Ok(())
}

macro_rules! test_expression {
    ($SQL:expr, $EXPECTED:expr) => {
        let mut ctx = ExecutionContext::new();
        let sql = format!("SELECT {}", $SQL);
        let actual = execute(&mut ctx, sql.as_str()).await;
        assert_eq!($EXPECTED, actual[0][0]);
    };
}

#[tokio::test]
async fn test_boolean_expressions() -> Result<()> {
    test_expression!("true", "true");
    test_expression!("false", "false");
    Ok(())
}

#[tokio::test]
#[cfg_attr(not(feature = "crypto_expressions"), ignore)]
async fn test_crypto_expressions() -> Result<()> {
    test_expression!("md5('tom')", "34b7da764b21d298ef307d04d8152dc5");
    test_expression!("md5('')", "d41d8cd98f00b204e9800998ecf8427e");
    test_expression!("md5(NULL)", "NULL");
    test_expression!(
        "sha224('tom')",
        "0bf6cb62649c42a9ae3876ab6f6d92ad36cb5414e495f8873292be4d"
    );
    test_expression!(
        "sha224('')",
        "d14a028c2a3a2bc9476102bb288234c415a2b01f828ea62ac5b3e42f"
    );
    test_expression!("sha224(NULL)", "NULL");
    test_expression!(
        "sha256('tom')",
        "e1608f75c5d7813f3d4031cb30bfb786507d98137538ff8e128a6ff74e84e643"
    );
    test_expression!(
        "sha256('')",
        "e3b0c44298fc1c149afbf4c8996fb92427ae41e4649b934ca495991b7852b855"
    );
    test_expression!("sha256(NULL)", "NULL");
    test_expression!("sha384('tom')", "096f5b68aa77848e4fdf5c1c0b350de2dbfad60ffd7c25d9ea07c6c19b8a4d55a9187eb117c557883f58c16dfac3e343");
    test_expression!("sha384('')", "38b060a751ac96384cd9327eb1b1e36a21fdb71114be07434c0cc7bf63f6e1da274edebfe76f65fbd51ad2f14898b95b");
    test_expression!("sha384(NULL)", "NULL");
    test_expression!("sha512('tom')", "6e1b9b3fe840680e37051f7ad5e959d6f39ad0f8885d855166f55c659469d3c8b78118c44a2a49c72ddb481cd6d8731034e11cc030070ba843a90b3495cb8d3e");
    test_expression!("sha512('')", "cf83e1357eefb8bdf1542850d66d8007d620e4050b5715dc83f4a921d36ce9ce47d0d13c5d85f2b0ff8318d2877eec2f63b931bd47417a81a538327af927da3e");
    test_expression!("sha512(NULL)", "NULL");
    Ok(())
}

#[tokio::test]
async fn test_interval_expressions() -> Result<()> {
    test_expression!(
        "interval '1'",
        "0 years 0 mons 0 days 0 hours 0 mins 1.00 secs"
    );
    test_expression!(
        "interval '1 second'",
        "0 years 0 mons 0 days 0 hours 0 mins 1.00 secs"
    );
    test_expression!(
        "interval '500 milliseconds'",
        "0 years 0 mons 0 days 0 hours 0 mins 0.500 secs"
    );
    test_expression!(
        "interval '5 second'",
        "0 years 0 mons 0 days 0 hours 0 mins 5.00 secs"
    );
    test_expression!(
        "interval '0.5 minute'",
        "0 years 0 mons 0 days 0 hours 0 mins 30.00 secs"
    );
    test_expression!(
        "interval '.5 minute'",
        "0 years 0 mons 0 days 0 hours 0 mins 30.00 secs"
    );
    test_expression!(
        "interval '5 minute'",
        "0 years 0 mons 0 days 0 hours 5 mins 0.00 secs"
    );
    test_expression!(
        "interval '5 minute 1 second'",
        "0 years 0 mons 0 days 0 hours 5 mins 1.00 secs"
    );
    test_expression!(
        "interval '1 hour'",
        "0 years 0 mons 0 days 1 hours 0 mins 0.00 secs"
    );
    test_expression!(
        "interval '5 hour'",
        "0 years 0 mons 0 days 5 hours 0 mins 0.00 secs"
    );
    test_expression!(
        "interval '1 day'",
        "0 years 0 mons 1 days 0 hours 0 mins 0.00 secs"
    );
    test_expression!(
        "interval '1 day 1'",
        "0 years 0 mons 1 days 0 hours 0 mins 1.00 secs"
    );
    test_expression!(
        "interval '0.5'",
        "0 years 0 mons 0 days 0 hours 0 mins 0.500 secs"
    );
    test_expression!(
        "interval '0.5 day 1'",
        "0 years 0 mons 0 days 12 hours 0 mins 1.00 secs"
    );
    test_expression!(
        "interval '0.49 day'",
        "0 years 0 mons 0 days 11 hours 45 mins 36.00 secs"
    );
    test_expression!(
        "interval '0.499 day'",
        "0 years 0 mons 0 days 11 hours 58 mins 33.596 secs"
    );
    test_expression!(
        "interval '0.4999 day'",
        "0 years 0 mons 0 days 11 hours 59 mins 51.364 secs"
    );
    test_expression!(
        "interval '0.49999 day'",
        "0 years 0 mons 0 days 11 hours 59 mins 59.136 secs"
    );
    test_expression!(
        "interval '0.49999999999 day'",
        "0 years 0 mons 0 days 12 hours 0 mins 0.00 secs"
    );
    test_expression!(
        "interval '5 day'",
        "0 years 0 mons 5 days 0 hours 0 mins 0.00 secs"
    );
    test_expression!(
        "interval '5 day 4 hours 3 minutes 2 seconds 100 milliseconds'",
        "0 years 0 mons 5 days 4 hours 3 mins 2.100 secs"
    );
    test_expression!(
        "interval '0.5 month'",
        "0 years 0 mons 15 days 0 hours 0 mins 0.00 secs"
    );
    test_expression!(
        "interval '1 month'",
        "0 years 1 mons 0 days 0 hours 0 mins 0.00 secs"
    );
    test_expression!(
        "interval '5 month'",
        "0 years 5 mons 0 days 0 hours 0 mins 0.00 secs"
    );
    test_expression!(
        "interval '13 month'",
        "1 years 1 mons 0 days 0 hours 0 mins 0.00 secs"
    );
    test_expression!(
        "interval '0.5 year'",
        "0 years 6 mons 0 days 0 hours 0 mins 0.00 secs"
    );
    test_expression!(
        "interval '1 year'",
        "1 years 0 mons 0 days 0 hours 0 mins 0.00 secs"
    );
    test_expression!(
        "interval '2 year'",
        "2 years 0 mons 0 days 0 hours 0 mins 0.00 secs"
    );
    Ok(())
}

#[tokio::test]
async fn test_string_expressions() -> Result<()> {
    test_expression!("ascii('')", "0");
    test_expression!("ascii('x')", "120");
    test_expression!("ascii(NULL)", "NULL");
    test_expression!("bit_length('')", "0");
    test_expression!("bit_length('chars')", "40");
    test_expression!("bit_length('josé')", "40");
    test_expression!("bit_length(NULL)", "NULL");
    test_expression!("btrim(' xyxtrimyyx ', NULL)", "NULL");
    test_expression!("btrim(' xyxtrimyyx ')", "xyxtrimyyx");
    test_expression!("btrim('\n xyxtrimyyx \n')", "\n xyxtrimyyx \n");
    test_expression!("btrim('xyxtrimyyx', 'xyz')", "trim");
    test_expression!("btrim('\nxyxtrimyyx\n', 'xyz\n')", "trim");
    test_expression!("btrim(NULL, 'xyz')", "NULL");
    test_expression!("chr(CAST(120 AS int))", "x");
    test_expression!("chr(CAST(128175 AS int))", "💯");
    test_expression!("chr(CAST(NULL AS int))", "NULL");
    test_expression!("concat('a','b','c')", "abc");
    test_expression!("concat('abcde', 2, NULL, 22)", "abcde222");
    test_expression!("concat(NULL)", "");
    test_expression!("concat_ws(',', 'abcde', 2, NULL, 22)", "abcde,2,22");
    test_expression!("concat_ws('|','a','b','c')", "a|b|c");
    test_expression!("concat_ws('|',NULL)", "");
    test_expression!("concat_ws(NULL,'a',NULL,'b','c')", "NULL");
    test_expression!("initcap('')", "");
    test_expression!("initcap('hi THOMAS')", "Hi Thomas");
    test_expression!("initcap(NULL)", "NULL");
    test_expression!("lower('')", "");
    test_expression!("lower('TOM')", "tom");
    test_expression!("lower(NULL)", "NULL");
    test_expression!("ltrim(' zzzytest ', NULL)", "NULL");
    test_expression!("ltrim(' zzzytest ')", "zzzytest ");
    test_expression!("ltrim('zzzytest', 'xyz')", "test");
    test_expression!("ltrim(NULL, 'xyz')", "NULL");
    test_expression!("octet_length('')", "0");
    test_expression!("octet_length('chars')", "5");
    test_expression!("octet_length('josé')", "5");
    test_expression!("octet_length(NULL)", "NULL");
    test_expression!("repeat('Pg', 4)", "PgPgPgPg");
    test_expression!("repeat('Pg', CAST(NULL AS INT))", "NULL");
    test_expression!("repeat(NULL, 4)", "NULL");
    test_expression!("replace('abcdefabcdef', 'cd', 'XX')", "abXXefabXXef");
    test_expression!("replace('abcdefabcdef', 'cd', NULL)", "NULL");
    test_expression!("replace('abcdefabcdef', 'notmatch', 'XX')", "abcdefabcdef");
    test_expression!("replace('abcdefabcdef', NULL, 'XX')", "NULL");
    test_expression!("replace(NULL, 'cd', 'XX')", "NULL");
    test_expression!("rtrim(' testxxzx ')", " testxxzx");
    test_expression!("rtrim(' zzzytest ', NULL)", "NULL");
    test_expression!("rtrim('testxxzx', 'xyz')", "test");
    test_expression!("rtrim(NULL, 'xyz')", "NULL");
    test_expression!("split_part('abc~@~def~@~ghi', '~@~', 2)", "def");
    test_expression!("split_part('abc~@~def~@~ghi', '~@~', 20)", "");
    test_expression!("split_part(NULL, '~@~', 20)", "NULL");
    test_expression!("split_part('abc~@~def~@~ghi', NULL, 20)", "NULL");
    test_expression!(
        "split_part('abc~@~def~@~ghi', '~@~', CAST(NULL AS INT))",
        "NULL"
    );
    test_expression!("starts_with('alphabet', 'alph')", "true");
    test_expression!("starts_with('alphabet', 'blph')", "false");
    test_expression!("starts_with(NULL, 'blph')", "NULL");
    test_expression!("starts_with('alphabet', NULL)", "NULL");
    test_expression!("to_hex(2147483647)", "7fffffff");
    test_expression!("to_hex(9223372036854775807)", "7fffffffffffffff");
    test_expression!("to_hex(CAST(NULL AS int))", "NULL");
    test_expression!("trim(' tom ')", "tom");
    test_expression!("trim(' tom')", "tom");
    test_expression!("trim('')", "");
    test_expression!("trim('tom ')", "tom");
    test_expression!("upper('')", "");
    test_expression!("upper('tom')", "TOM");
    test_expression!("upper(NULL)", "NULL");
    Ok(())
}

#[tokio::test]
#[cfg_attr(not(feature = "unicode_expressions"), ignore)]
async fn test_unicode_expressions() -> Result<()> {
    test_expression!("char_length('')", "0");
    test_expression!("char_length('chars')", "5");
    test_expression!("char_length('josé')", "4");
    test_expression!("char_length(NULL)", "NULL");
    test_expression!("character_length('')", "0");
    test_expression!("character_length('chars')", "5");
    test_expression!("character_length('josé')", "4");
    test_expression!("character_length(NULL)", "NULL");
    test_expression!("left('abcde', -2)", "abc");
    test_expression!("left('abcde', -200)", "");
    test_expression!("left('abcde', 0)", "");
    test_expression!("left('abcde', 2)", "ab");
    test_expression!("left('abcde', 200)", "abcde");
    test_expression!("left('abcde', CAST(NULL AS INT))", "NULL");
    test_expression!("left(NULL, 2)", "NULL");
    test_expression!("left(NULL, CAST(NULL AS INT))", "NULL");
    test_expression!("length('')", "0");
    test_expression!("length('chars')", "5");
    test_expression!("length('josé')", "4");
    test_expression!("length(NULL)", "NULL");
    test_expression!("lpad('hi', 5, 'xy')", "xyxhi");
    test_expression!("lpad('hi', 0)", "");
    test_expression!("lpad('hi', 21, 'abcdef')", "abcdefabcdefabcdefahi");
    test_expression!("lpad('hi', 5, 'xy')", "xyxhi");
    test_expression!("lpad('hi', 5, NULL)", "NULL");
    test_expression!("lpad('hi', 5)", "   hi");
    test_expression!("lpad('hi', CAST(NULL AS INT), 'xy')", "NULL");
    test_expression!("lpad('hi', CAST(NULL AS INT))", "NULL");
    test_expression!("lpad('xyxhi', 3)", "xyx");
    test_expression!("lpad(NULL, 0)", "NULL");
    test_expression!("lpad(NULL, 5, 'xy')", "NULL");
    test_expression!("reverse('abcde')", "edcba");
    test_expression!("reverse('loẅks')", "skẅol");
    test_expression!("reverse(NULL)", "NULL");
    test_expression!("right('abcde', -2)", "cde");
    test_expression!("right('abcde', -200)", "");
    test_expression!("right('abcde', 0)", "");
    test_expression!("right('abcde', 2)", "de");
    test_expression!("right('abcde', 200)", "abcde");
    test_expression!("right('abcde', CAST(NULL AS INT))", "NULL");
    test_expression!("right(NULL, 2)", "NULL");
    test_expression!("right(NULL, CAST(NULL AS INT))", "NULL");
    test_expression!("rpad('hi', 5, 'xy')", "hixyx");
    test_expression!("rpad('hi', 0)", "");
    test_expression!("rpad('hi', 21, 'abcdef')", "hiabcdefabcdefabcdefa");
    test_expression!("rpad('hi', 5, 'xy')", "hixyx");
    test_expression!("rpad('hi', 5, NULL)", "NULL");
    test_expression!("rpad('hi', 5)", "hi   ");
    test_expression!("rpad('hi', CAST(NULL AS INT), 'xy')", "NULL");
    test_expression!("rpad('hi', CAST(NULL AS INT))", "NULL");
    test_expression!("rpad('xyxhi', 3)", "xyx");
    test_expression!("strpos('abc', 'c')", "3");
    test_expression!("strpos('josé', 'é')", "4");
    test_expression!("strpos('joséésoj', 'so')", "6");
    test_expression!("strpos('joséésoj', 'abc')", "0");
    test_expression!("strpos(NULL, 'abc')", "NULL");
    test_expression!("strpos('joséésoj', NULL)", "NULL");
    test_expression!("substr('alphabet', -3)", "alphabet");
    test_expression!("substr('alphabet', 0)", "alphabet");
    test_expression!("substr('alphabet', 1)", "alphabet");
    test_expression!("substr('alphabet', 2)", "lphabet");
    test_expression!("substr('alphabet', 3)", "phabet");
    test_expression!("substr('alphabet', 30)", "");
    test_expression!("substr('alphabet', CAST(NULL AS int))", "NULL");
    test_expression!("substr('alphabet', 3, 2)", "ph");
    test_expression!("substr('alphabet', 3, 20)", "phabet");
    test_expression!("substr('alphabet', CAST(NULL AS int), 20)", "NULL");
    test_expression!("substr('alphabet', 3, CAST(NULL AS int))", "NULL");
    test_expression!("translate('12345', '143', 'ax')", "a2x5");
    test_expression!("translate(NULL, '143', 'ax')", "NULL");
    test_expression!("translate('12345', NULL, 'ax')", "NULL");
    test_expression!("translate('12345', '143', NULL)", "NULL");
    Ok(())
}

#[tokio::test]
#[cfg_attr(not(feature = "regex_expressions"), ignore)]
async fn test_regex_expressions() -> Result<()> {
    test_expression!("regexp_replace('ABCabcABC', '(abc)', 'X', 'gi')", "XXX");
    test_expression!("regexp_replace('ABCabcABC', '(abc)', 'X', 'i')", "XabcABC");
    test_expression!("regexp_replace('foobarbaz', 'b..', 'X', 'g')", "fooXX");
    test_expression!("regexp_replace('foobarbaz', 'b..', 'X')", "fooXbaz");
    test_expression!(
        "regexp_replace('foobarbaz', 'b(..)', 'X\\1Y', 'g')",
        "fooXarYXazY"
    );
    test_expression!(
        "regexp_replace('foobarbaz', 'b(..)', 'X\\1Y', NULL)",
        "NULL"
    );
    test_expression!("regexp_replace('foobarbaz', 'b(..)', NULL, 'g')", "NULL");
    test_expression!("regexp_replace('foobarbaz', NULL, 'X\\1Y', 'g')", "NULL");
    test_expression!("regexp_replace('Thomas', '.[mN]a.', 'M')", "ThM");
    test_expression!("regexp_replace(NULL, 'b(..)', 'X\\1Y', 'g')", "NULL");
    Ok(())
}

#[tokio::test]
async fn test_extract_date_part() -> Result<()> {
    test_expression!("date_part('hour', CAST('2020-01-01' AS DATE))", "0");
    test_expression!("EXTRACT(HOUR FROM CAST('2020-01-01' AS DATE))", "0");
    test_expression!(
        "EXTRACT(HOUR FROM to_timestamp('2020-09-08T12:00:00+00:00'))",
        "12"
    );
    test_expression!("date_part('YEAR', CAST('2000-01-01' AS DATE))", "2000");
    test_expression!(
        "EXTRACT(year FROM to_timestamp('2020-09-08T12:00:00+00:00'))",
        "2020"
    );
    Ok(())
}

#[tokio::test]
async fn test_in_list_scalar() -> Result<()> {
    test_expression!("'a' IN ('a','b')", "true");
    test_expression!("'c' IN ('a','b')", "false");
    test_expression!("'c' NOT IN ('a','b')", "true");
    test_expression!("'a' NOT IN ('a','b')", "false");
    test_expression!("NULL IN ('a','b')", "NULL");
    test_expression!("NULL NOT IN ('a','b')", "NULL");
    test_expression!("'a' IN ('a','b',NULL)", "true");
    test_expression!("'c' IN ('a','b',NULL)", "NULL");
    test_expression!("'a' NOT IN ('a','b',NULL)", "false");
    test_expression!("'c' NOT IN ('a','b',NULL)", "NULL");
    test_expression!("0 IN (0,1,2)", "true");
    test_expression!("3 IN (0,1,2)", "false");
    test_expression!("3 NOT IN (0,1,2)", "true");
    test_expression!("0 NOT IN (0,1,2)", "false");
    test_expression!("NULL IN (0,1,2)", "NULL");
    test_expression!("NULL NOT IN (0,1,2)", "NULL");
    test_expression!("0 IN (0,1,2,NULL)", "true");
    test_expression!("3 IN (0,1,2,NULL)", "NULL");
    test_expression!("0 NOT IN (0,1,2,NULL)", "false");
    test_expression!("3 NOT IN (0,1,2,NULL)", "NULL");
    test_expression!("0.0 IN (0.0,0.1,0.2)", "true");
    test_expression!("0.3 IN (0.0,0.1,0.2)", "false");
    test_expression!("0.3 NOT IN (0.0,0.1,0.2)", "true");
    test_expression!("0.0 NOT IN (0.0,0.1,0.2)", "false");
    test_expression!("NULL IN (0.0,0.1,0.2)", "NULL");
    test_expression!("NULL NOT IN (0.0,0.1,0.2)", "NULL");
    test_expression!("0.0 IN (0.0,0.1,0.2,NULL)", "true");
    test_expression!("0.3 IN (0.0,0.1,0.2,NULL)", "NULL");
    test_expression!("0.0 NOT IN (0.0,0.1,0.2,NULL)", "false");
    test_expression!("0.3 NOT IN (0.0,0.1,0.2,NULL)", "NULL");
    test_expression!("'1' IN ('a','b',1)", "true");
    test_expression!("'2' IN ('a','b',1)", "false");
    test_expression!("'2' NOT IN ('a','b',1)", "true");
    test_expression!("'1' NOT IN ('a','b',1)", "false");
    test_expression!("NULL IN ('a','b',1)", "NULL");
    test_expression!("NULL NOT IN ('a','b',1)", "NULL");
    test_expression!("'1' IN ('a','b',NULL,1)", "true");
    test_expression!("'2' IN ('a','b',NULL,1)", "NULL");
    test_expression!("'1' NOT IN ('a','b',NULL,1)", "false");
    test_expression!("'2' NOT IN ('a','b',NULL,1)", "NULL");
    Ok(())
}

#[tokio::test]
async fn in_list_array() -> Result<()> {
    let mut ctx = ExecutionContext::new();
    register_aggregate_csv_by_sql(&mut ctx).await;
    let sql = "SELECT
            c1 IN ('a', 'c') AS utf8_in_true
            ,c1 IN ('x', 'y') AS utf8_in_false
            ,c1 NOT IN ('x', 'y') AS utf8_not_in_true
            ,c1 NOT IN ('a', 'c') AS utf8_not_in_false
            ,CAST(CAST(c1 AS int) AS varchar) IN ('a', 'c') AS utf8_in_null
        FROM aggregate_test_100 WHERE c12 < 0.05";
    let actual = execute(&mut ctx, sql).await;
    let expected = vec![
        vec!["true", "false", "true", "false", "NULL"],
        vec!["true", "false", "true", "false", "NULL"],
        vec!["true", "false", "true", "false", "NULL"],
        vec!["false", "false", "true", "true", "NULL"],
        vec!["false", "false", "true", "true", "NULL"],
        vec!["false", "false", "true", "true", "NULL"],
        vec!["false", "false", "true", "true", "NULL"],
    ];
    assert_eq!(expected, actual);
    Ok(())
}

// TODO Tests to prove correct implementation of INNER JOIN's with qualified names.
//  https://issues.apache.org/jira/projects/ARROW/issues/ARROW-11432.
#[tokio::test]
#[ignore]
async fn inner_join_qualified_names() -> Result<()> {
    // Setup the statements that test qualified names function correctly.
    let equivalent_sql = [
        "SELECT t1.a, t1.b, t1.c, t2.a, t2.b, t2.c
            FROM t1
            INNER JOIN t2 ON t1.a = t2.a
            ORDER BY t1.a",
        "SELECT t1.a, t1.b, t1.c, t2.a, t2.b, t2.c
            FROM t1
            INNER JOIN t2 ON t2.a = t1.a
            ORDER BY t1.a",
    ];

    let expected = vec![
        vec!["1", "10", "50", "1", "100", "500"],
        vec!["2", "20", "60", "2", "20", "600"],
        vec!["4", "40", "80", "4", "400", "800"],
    ];

    for sql in equivalent_sql.iter() {
        let mut ctx = create_join_context_qualified()?;
        let actual = execute(&mut ctx, sql).await;
        assert_eq!(expected, actual);
    }
    Ok(())
}

#[tokio::test]
<<<<<<< HEAD
#[cfg(feature = "regex_expressions")]
async fn query_regexp_match() -> Result<()> {
    let schema = Arc::new(Schema::new(vec![Field::new("c1", DataType::Utf8, false)]));

    let data = RecordBatch::try_new(
        schema.clone(),
        vec![Arc::new(StringArray::from(vec!["aaa-0", "bb-1", "aa"]))],
    )?;

    let table = MemTable::try_new(schema, vec![vec![data]])?;

    let mut ctx = ExecutionContext::new();
    ctx.register_table("test", Arc::new(table));
    let sql = r"SELECT regexp_match(c1, '.*-(\d)') FROM test";
    let actual = execute(&mut ctx, sql).await;
    let expected = vec![vec!["[0]"], vec!["[1]"], vec!["[]"]];
    assert_eq!(expected, actual);
=======
async fn qualified_table_references() -> Result<()> {
    let mut ctx = ExecutionContext::new();
    register_aggregate_csv(&mut ctx)?;

    for table_ref in &[
        "aggregate_test_100",
        "public.aggregate_test_100",
        "datafusion.public.aggregate_test_100",
    ] {
        let sql = format!("SELECT COUNT(*) FROM {}", table_ref);
        let results = execute(&mut ctx, &sql).await;
        assert_eq!(results, vec![vec!["100"]]);
    }
    Ok(())
}

#[tokio::test]
async fn invalid_qualified_table_references() -> Result<()> {
    let mut ctx = ExecutionContext::new();
    register_aggregate_csv(&mut ctx)?;

    for table_ref in &[
        "nonexistentschema.aggregate_test_100",
        "nonexistentcatalog.public.aggregate_test_100",
        "way.too.many.namespaces.as.ident.prefixes.aggregate_test_100",
    ] {
        let sql = format!("SELECT COUNT(*) FROM {}", table_ref);
        assert!(matches!(ctx.sql(&sql), Err(DataFusionError::Plan(_))));
    }
>>>>>>> a2a9f5d0
    Ok(())
}<|MERGE_RESOLUTION|>--- conflicted
+++ resolved
@@ -2576,25 +2576,6 @@
 }
 
 #[tokio::test]
-<<<<<<< HEAD
-#[cfg(feature = "regex_expressions")]
-async fn query_regexp_match() -> Result<()> {
-    let schema = Arc::new(Schema::new(vec![Field::new("c1", DataType::Utf8, false)]));
-
-    let data = RecordBatch::try_new(
-        schema.clone(),
-        vec![Arc::new(StringArray::from(vec!["aaa-0", "bb-1", "aa"]))],
-    )?;
-
-    let table = MemTable::try_new(schema, vec![vec![data]])?;
-
-    let mut ctx = ExecutionContext::new();
-    ctx.register_table("test", Arc::new(table));
-    let sql = r"SELECT regexp_match(c1, '.*-(\d)') FROM test";
-    let actual = execute(&mut ctx, sql).await;
-    let expected = vec![vec!["[0]"], vec!["[1]"], vec!["[]"]];
-    assert_eq!(expected, actual);
-=======
 async fn qualified_table_references() -> Result<()> {
     let mut ctx = ExecutionContext::new();
     register_aggregate_csv(&mut ctx)?;
@@ -2624,6 +2605,25 @@
         let sql = format!("SELECT COUNT(*) FROM {}", table_ref);
         assert!(matches!(ctx.sql(&sql), Err(DataFusionError::Plan(_))));
     }
->>>>>>> a2a9f5d0
+    Ok(())
+}
+
+#[cfg(feature = "regex_expressions")]
+async fn query_regexp_match() -> Result<()> {
+    let schema = Arc::new(Schema::new(vec![Field::new("c1", DataType::Utf8, false)]));
+
+    let data = RecordBatch::try_new(
+        schema.clone(),
+        vec![Arc::new(StringArray::from(vec!["aaa-0", "bb-1", "aa"]))],
+    )?;
+
+    let table = MemTable::try_new(schema, vec![vec![data]])?;
+
+    let mut ctx = ExecutionContext::new();
+    ctx.register_table("test", Arc::new(table));
+    let sql = r"SELECT regexp_match(c1, '.*-(\d)') FROM test";
+    let actual = execute(&mut ctx, sql).await;
+    let expected = vec![vec!["[0]"], vec!["[1]"], vec!["[]"]];
+    assert_eq!(expected, actual);
     Ok(())
 }