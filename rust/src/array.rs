// Licensed to the Apache Software Foundation (ASF) under one
// or more contributor license agreements.  See the NOTICE file
// distributed with this work for additional information
// regarding copyright ownership.  The ASF licenses this file
// to you under the Apache License, Version 2.0 (the
// "License"); you may not use this file except in compliance
// with the License.  You may obtain a copy of the License at
//
//   http://www.apache.org/licenses/LICENSE-2.0
//
// Unless required by applicable law or agreed to in writing,
// software distributed under the License is distributed on an
// "AS IS" BASIS, WITHOUT WARRANTIES OR CONDITIONS OF ANY
// KIND, either express or implied.  See the License for the
// specific language governing permissions and limitations
// under the License.

///! Array types
use std::any::Any;
use std::convert::From;
use std::io::Write;
use std::mem;
use std::sync::Arc;

use crate::array_data::{ArrayData, ArrayDataRef};
use crate::buffer::{Buffer, MutableBuffer};
use crate::builder::*;
use crate::datatypes::*;
use crate::memory;
use crate::util::bit_util;

/// Trait for dealing with different types of array at runtime when the type of the
/// array is not known in advance
pub trait Array: Send + Sync {
    /// Returns the array as `Any` so that it can be downcast to a specific implementation
    fn as_any(&self) -> &Any;

    /// Returns a reference-counted pointer to the data of this array
    fn data(&self) -> ArrayDataRef;

    /// Returns a borrowed & reference-counted pointer to the data of this array
    fn data_ref(&self) -> &ArrayDataRef;

    /// Returns a reference to the data type of this array
    fn data_type(&self) -> &DataType {
        self.data_ref().data_type()
    }

    /// Returns the length (i.e., number of elements) of this array
    fn len(&self) -> usize {
        self.data().len()
    }

    /// Returns the offset of this array
    fn offset(&self) -> usize {
        self.data().offset()
    }

    /// Returns whether the element at index `i` is null
    fn is_null(&self, i: usize) -> bool {
        self.data().is_null(i)
    }

    /// Returns whether the element at index `i` is not null
    fn is_valid(&self, i: usize) -> bool {
        self.data().is_valid(i)
    }

    /// Returns the total number of nulls in this array
    fn null_count(&self) -> usize {
        self.data().null_count()
    }
}

pub type ArrayRef = Arc<Array>;

/// Constructs an array using the input `data`. Returns a reference-counted `Array`
/// instance.
fn make_array(data: ArrayDataRef) -> ArrayRef {
    // TODO: here data_type() needs to clone the type - maybe add a type tag enum to
    // avoid the cloning.
    match data.data_type().clone() {
        DataType::Boolean => Arc::new(BooleanArray::from(data)) as ArrayRef,
        DataType::Int8 => Arc::new(Int8Array::from(data)) as ArrayRef,
        DataType::Int16 => Arc::new(Int16Array::from(data)) as ArrayRef,
        DataType::Int32 => Arc::new(Int32Array::from(data)) as ArrayRef,
        DataType::Int64 => Arc::new(Int64Array::from(data)) as ArrayRef,
        DataType::UInt8 => Arc::new(UInt8Array::from(data)) as ArrayRef,
        DataType::UInt16 => Arc::new(UInt16Array::from(data)) as ArrayRef,
        DataType::UInt32 => Arc::new(UInt32Array::from(data)) as ArrayRef,
        DataType::UInt64 => Arc::new(UInt64Array::from(data)) as ArrayRef,
        DataType::Float32 => Arc::new(Float32Array::from(data)) as ArrayRef,
        DataType::Float64 => Arc::new(Float64Array::from(data)) as ArrayRef,
        DataType::Utf8 => Arc::new(BinaryArray::from(data)) as ArrayRef,
        DataType::List(_) => Arc::new(ListArray::from(data)) as ArrayRef,
        DataType::Struct(_) => Arc::new(StructArray::from(data)) as ArrayRef,
        dt => panic!("Unexpected data type {:?}", dt),
    }
}

/// ----------------------------------------------------------------------------
/// Implementations of different array types

struct RawPtrBox<T> {
    inner: *const T,
}

impl<T> RawPtrBox<T> {
    fn new(inner: *const T) -> Self {
        Self { inner }
    }

    fn get(&self) -> *const T {
        self.inner
    }
}

unsafe impl<T> Send for RawPtrBox<T> {}
unsafe impl<T> Sync for RawPtrBox<T> {}

/// Array whose elements are of primitive types.
pub struct PrimitiveArray<T: ArrowPrimitiveType> {
    data: ArrayDataRef,
    /// Pointer to the value array. The lifetime of this must be <= to the value buffer
    /// stored in `data`, so it's safe to store.
    /// Also note that boolean arrays are bit-packed, so although the underlying pointer is of type
    /// bool it should be cast back to u8 before being used.
    /// i.e. `self.raw_values.get() as *const u8`
    raw_values: RawPtrBox<T::Native>,
}

pub type BooleanArray = PrimitiveArray<BooleanType>;
pub type Int8Array = PrimitiveArray<Int8Type>;
pub type Int16Array = PrimitiveArray<Int16Type>;
pub type Int32Array = PrimitiveArray<Int32Type>;
pub type Int64Array = PrimitiveArray<Int64Type>;
pub type UInt8Array = PrimitiveArray<UInt8Type>;
pub type UInt16Array = PrimitiveArray<UInt16Type>;
pub type UInt32Array = PrimitiveArray<UInt32Type>;
pub type UInt64Array = PrimitiveArray<UInt64Type>;
pub type Float32Array = PrimitiveArray<Float32Type>;
pub type Float64Array = PrimitiveArray<Float64Type>;

impl<T: ArrowPrimitiveType> Array for PrimitiveArray<T> {
    fn as_any(&self) -> &Any {
        self
    }

    fn data(&self) -> ArrayDataRef {
        self.data.clone()
    }

    fn data_ref(&self) -> &ArrayDataRef {
        &self.data
    }
}

/// Implementation for primitive arrays with numeric types.
/// Boolean arrays are bit-packed and so implemented separately.
impl<T: ArrowNumericType> PrimitiveArray<T> {
    pub fn new(length: usize, values: Buffer, null_count: usize, offset: usize) -> Self {
        let array_data = ArrayData::builder(T::get_data_type())
            .len(length)
            .add_buffer(values)
            .null_count(null_count)
            .offset(offset)
            .build();
        PrimitiveArray::from(array_data)
    }

    /// Returns a `Buffer` holds all the values of this array.
    ///
    /// Note this doesn't take account into the offset of this array.
    pub fn values(&self) -> Buffer {
        self.data.buffers()[0].clone()
    }

    /// Returns the length of this array
    pub fn len(&self) -> usize {
        self.data.len()
    }

    /// Returns a raw pointer to the values of this array.
    pub fn raw_values(&self) -> *const T::Native {
        unsafe { mem::transmute(self.raw_values.get().offset(self.data.offset() as isize)) }
    }

    /// Returns the primitive value at index `i`.
    ///
    /// Note this doesn't do any bound checking, for performance reason.
    pub fn value(&self, i: usize) -> T::Native {
        unsafe { *(self.raw_values().offset(i as isize)) }
    }

    /// Returns a slice for the given offset and length
    ///
    /// Note this doesn't do any bound checking, for performance reason.
    pub fn value_slice(&self, offset: usize, len: usize) -> &[T::Native] {
        let raw = unsafe { std::slice::from_raw_parts(self.raw_values(), self.len()) };
        &raw[offset..offset + len]
    }

<<<<<<< HEAD
=======
    /// Returns the minimum value in the array, according to the natural order.
    pub fn min(&self) -> Option<T::Native> {
        self.min_max_helper(|a, b| a < b)
    }

    /// Returns the maximum value in the array, according to the natural order.
    pub fn max(&self) -> Option<T::Native> {
        self.min_max_helper(|a, b| a > b)
    }

    fn min_max_helper<F>(&self, cmp: F) -> Option<T::Native>
    where
        F: Fn(T::Native, T::Native) -> bool,
    {
        let mut n: Option<T::Native> = None;
        let data = self.data();
        for i in 0..data.len() {
            if data.is_null(i) {
                continue;
            }
            let m = self.value(i);
            match n {
                None => n = Some(m),
                Some(nn) => {
                    if cmp(m, nn) {
                        n = Some(m)
                    }
                }
            }
        }
        n
    }

>>>>>>> 24d00c07
    // Returns a new primitive array builder
    pub fn builder(capacity: usize) -> PrimitiveArrayBuilder<T> {
        PrimitiveArrayBuilder::<T>::new(capacity)
    }
}

/// Specific implementation for Boolean arrays due to bit-packing
impl PrimitiveArray<BooleanType> {
    pub fn new(length: usize, values: Buffer, null_count: usize, offset: usize) -> Self {
        let array_data = ArrayData::builder(DataType::Boolean)
            .len(length)
            .add_buffer(values)
            .null_count(null_count)
            .offset(offset)
            .build();
        BooleanArray::from(array_data)
    }

    /// Returns a `Buffer` holds all the values of this array.
    ///
    /// Note this doesn't take account into the offset of this array.
    pub fn values(&self) -> Buffer {
        self.data.buffers()[0].clone()
    }

    /// Returns the boolean value at index `i`.
    pub fn value(&self, i: usize) -> bool {
        let offset = i + self.offset();
        assert!(offset < self.data.len());
        unsafe { bit_util::get_bit_raw(self.raw_values.get() as *const u8, offset) }
    }

    // Returns a new primitive array builder
    pub fn builder(capacity: usize) -> BooleanBuilder {
        BooleanBuilder::new(capacity)
    }
}

// TODO: the macro is needed here because we'd get "conflicting implementations" error
// otherwise with both `From<Vec<T::Native>>` and `From<Vec<Option<T::Native>>>`.
// We should revisit this in future.
macro_rules! def_numeric_from_vec {
    ( $ty:ident, $native_ty:ident, $ty_id:path ) => {
        impl From<Vec<$native_ty>> for PrimitiveArray<$ty> {
            fn from(data: Vec<$native_ty>) -> Self {
                let array_data = ArrayData::builder($ty_id)
                    .len(data.len())
                    .add_buffer(Buffer::from(data.to_byte_slice()))
                    .build();
                PrimitiveArray::from(array_data)
            }
        }

        // Constructs a primitive array from a vector. Should only be used for testing.
        impl From<Vec<Option<$native_ty>>> for PrimitiveArray<$ty> {
            fn from(data: Vec<Option<$native_ty>>) -> Self {
                let data_len = data.len();
                let num_bytes = bit_util::ceil(data_len, 8);
                let mut null_buf = MutableBuffer::new(num_bytes).with_bitset(num_bytes, false);
                let mut val_buf = MutableBuffer::new(data_len * mem::size_of::<$native_ty>());

                {
                    let null = vec![0; mem::size_of::<$native_ty>()];
                    let null_slice = null_buf.data_mut();
                    for (i, v) in data.iter().enumerate() {
                        if let Some(n) = v {
                            bit_util::set_bit(null_slice, i);
                            // unwrap() in the following should be safe here since we've
                            // made sure enough space is allocated for the values.
                            val_buf.write(&n.to_byte_slice()).unwrap();
                        } else {
                            val_buf.write(&null).unwrap();
                        }
                    }
                }

                let array_data = ArrayData::builder($ty_id)
                    .len(data_len)
                    .add_buffer(val_buf.freeze())
                    .null_bit_buffer(null_buf.freeze())
                    .build();
                PrimitiveArray::from(array_data)
            }
        }
    };
}

def_numeric_from_vec!(Int8Type, i8, DataType::Int8);
def_numeric_from_vec!(Int16Type, i16, DataType::Int16);
def_numeric_from_vec!(Int32Type, i32, DataType::Int32);
def_numeric_from_vec!(Int64Type, i64, DataType::Int64);
def_numeric_from_vec!(UInt8Type, u8, DataType::UInt8);
def_numeric_from_vec!(UInt16Type, u16, DataType::UInt16);
def_numeric_from_vec!(UInt32Type, u32, DataType::UInt32);
def_numeric_from_vec!(UInt64Type, u64, DataType::UInt64);
def_numeric_from_vec!(Float32Type, f32, DataType::Float32);
def_numeric_from_vec!(Float64Type, f64, DataType::Float64);

/// Constructs a boolean array from a vector. Should only be used for testing.
impl From<Vec<bool>> for BooleanArray {
    fn from(data: Vec<bool>) -> Self {
        let num_byte = bit_util::ceil(data.len(), 8);
        let mut mut_buf = MutableBuffer::new(num_byte).with_bitset(num_byte, false);
        {
            let mut_slice = mut_buf.data_mut();
            for (i, b) in data.iter().enumerate() {
                if *b {
                    bit_util::set_bit(mut_slice, i);
                }
            }
        }
        let array_data = ArrayData::builder(DataType::Boolean)
            .len(data.len())
            .add_buffer(mut_buf.freeze())
            .build();
        BooleanArray::from(array_data)
    }
}

impl From<Vec<Option<bool>>> for BooleanArray {
    fn from(data: Vec<Option<bool>>) -> Self {
        let data_len = data.len();
        let num_byte = bit_util::ceil(data_len, 8);
        let mut null_buf = MutableBuffer::new(num_byte).with_bitset(num_byte, false);
        let mut val_buf = MutableBuffer::new(num_byte).with_bitset(num_byte, false);

        {
            let null_slice = null_buf.data_mut();
            let val_slice = val_buf.data_mut();

            for (i, v) in data.iter().enumerate() {
                if let Some(b) = v {
                    bit_util::set_bit(null_slice, i);
                    if *b {
                        bit_util::set_bit(val_slice, i);
                    }
                }
            }
        }

        let array_data = ArrayData::builder(DataType::Boolean)
            .len(data_len)
            .add_buffer(val_buf.freeze())
            .null_bit_buffer(null_buf.freeze())
            .build();
        BooleanArray::from(array_data)
    }
}

/// Constructs a `PrimitiveArray` from an array data reference.
impl<T: ArrowPrimitiveType> From<ArrayDataRef> for PrimitiveArray<T> {
    default fn from(data: ArrayDataRef) -> Self {
        assert_eq!(
            data.buffers().len(),
            1,
            "PrimitiveArray data should contain a single buffer only (values buffer)"
        );
        let raw_values = data.buffers()[0].raw_data();
        assert!(
            memory::is_aligned::<u8>(raw_values, mem::align_of::<T::Native>()),
            "memory is not aligned"
        );
        Self {
            data,
            raw_values: RawPtrBox::new(raw_values as *const T::Native),
        }
    }
}

/// A list array where each element is a variable-sized sequence of values with the same
/// type.
pub struct ListArray {
    data: ArrayDataRef,
    values: ArrayRef,
    value_offsets: RawPtrBox<i32>,
}

impl ListArray {
    /// Returns an reference to the values of this list.
    pub fn values(&self) -> ArrayRef {
        self.values.clone()
    }

    /// Returns a clone of the value type of this list.
    pub fn value_type(&self) -> DataType {
        self.values.data().data_type().clone()
    }

    /// Returns the offset for value at index `i`.
    ///
    /// Note this doesn't do any bound checking, for performance reason.
    #[inline]
    pub fn value_offset(&self, i: usize) -> i32 {
        self.value_offset_at(self.data.offset() + i)
    }

    /// Returns the length for value at index `i`.
    ///
    /// Note this doesn't do any bound checking, for performance reason.
    #[inline]
    pub fn value_length(&self, mut i: usize) -> i32 {
        i += self.data.offset();
        self.value_offset_at(i + 1) - self.value_offset_at(i)
    }

    #[inline]
    fn value_offset_at(&self, i: usize) -> i32 {
        unsafe { *self.value_offsets.get().offset(i as isize) }
    }
}

/// Constructs a `ListArray` from an array data reference.
impl From<ArrayDataRef> for ListArray {
    fn from(data: ArrayDataRef) -> Self {
        assert_eq!(
            data.buffers().len(),
            1,
            "ListArray data should contain a single buffer only (value offsets)"
        );
        assert_eq!(
            data.child_data().len(),
            1,
            "ListArray should contain a single child array (values array)"
        );
        let values = make_array(data.child_data()[0].clone());
        let raw_value_offsets = data.buffers()[0].raw_data();
        assert!(
            memory::is_aligned(raw_value_offsets, mem::align_of::<i32>()),
            "memory is not aligned"
        );
        let value_offsets = raw_value_offsets as *const i32;
        unsafe {
            assert_eq!(*value_offsets.offset(0), 0, "offsets do not start at zero");
            assert_eq!(
                *value_offsets.offset(data.len() as isize),
                values.data().len() as i32,
                "inconsistent offsets buffer and values array"
            );
        }
        Self {
            data: data.clone(),
            values,
            value_offsets: RawPtrBox::new(value_offsets),
        }
    }
}

impl Array for ListArray {
    fn as_any(&self) -> &Any {
        self
    }

    fn data(&self) -> ArrayDataRef {
        self.data.clone()
    }

    fn data_ref(&self) -> &ArrayDataRef {
        &self.data
    }
}

/// A special type of `ListArray` whose elements are binaries.
pub struct BinaryArray {
    data: ArrayDataRef,
    value_offsets: RawPtrBox<i32>,
    value_data: RawPtrBox<u8>,
}

impl BinaryArray {
    /// Returns the element at index `i` as a byte slice.
    pub fn get_value(&self, i: usize) -> &[u8] {
        assert!(i < self.data.len(), "BinaryArray out of bounds access");
        let offset = i.checked_add(self.data.offset()).unwrap();
        unsafe {
            let pos = self.value_offset_at(offset);
            ::std::slice::from_raw_parts(
                self.value_data.get().offset(pos as isize),
                (self.value_offset_at(offset + 1) - pos) as usize,
            )
        }
    }

    /// Returns the element at index `i` as a string.
    ///
    /// Note this doesn't do any bound checking, for performance reason.
    pub fn get_string(&self, i: usize) -> String {
        let slice = self.get_value(i);
        unsafe { String::from_utf8_unchecked(Vec::from(slice)) }
    }

    /// Returns the offset for the element at index `i`.
    ///
    /// Note this doesn't do any bound checking, for performance reason.
    #[inline]
    pub fn value_offset(&self, i: usize) -> i32 {
        self.value_offset_at(self.data.offset() + i)
    }

    /// Returns the length for the element at index `i`.
    ///
    /// Note this doesn't do any bound checking, for performance reason.
    #[inline]
    pub fn value_length(&self, mut i: usize) -> i32 {
        i += self.data.offset();
        self.value_offset_at(i + 1) - self.value_offset_at(i)
    }

    #[inline]
    fn value_offset_at(&self, i: usize) -> i32 {
        unsafe { *self.value_offsets.get().offset(i as isize) }
    }
}

impl From<ArrayDataRef> for BinaryArray {
    fn from(data: ArrayDataRef) -> Self {
        assert_eq!(
            data.buffers().len(),
            2,
            "BinaryArray data should contain 2 buffers only (offsets and values)"
        );
        let raw_value_offsets = data.buffers()[0].raw_data();
        assert!(
            memory::is_aligned(raw_value_offsets, mem::align_of::<i32>()),
            "memory is not aligned"
        );
        let value_data = data.buffers()[1].raw_data();
        Self {
            data: data.clone(),
            value_offsets: RawPtrBox::new(raw_value_offsets as *const i32),
            value_data: RawPtrBox::new(value_data),
        }
    }
}

impl<'a> From<Vec<&'a str>> for BinaryArray {
    fn from(v: Vec<&'a str>) -> Self {
        let mut offsets = vec![];
        let mut values = vec![];
        let mut length_so_far = 0;
        offsets.push(length_so_far);
        for s in &v {
            length_so_far += s.len() as i32;
            offsets.push(length_so_far as i32);
            values.extend_from_slice(s.as_bytes());
        }
        let array_data = ArrayData::builder(DataType::Utf8)
            .len(v.len())
            .add_buffer(Buffer::from(offsets.to_byte_slice()))
            .add_buffer(Buffer::from(&values[..]))
            .build();
        BinaryArray::from(array_data)
    }
}

/// Creates a `BinaryArray` from `List<u8>` array
impl From<ListArray> for BinaryArray {
    fn from(v: ListArray) -> Self {
        assert_eq!(
            v.data().child_data()[0].child_data().len(),
            0,
            "BinaryArray can only be created from list array of u8 values (i.e. List<PrimitiveArray<u8>>)."
        );
        assert_eq!(
            v.data().child_data()[0].data_type(),
            &DataType::UInt8,
            "BinaryArray can only be created from List<u8> arrays, mismatched data types."
        );

        let data = ArrayData::builder(DataType::Utf8)
            .len(v.len())
            .add_buffer(v.data().buffers()[0].clone())
            .add_buffer(v.data().child_data()[0].buffers()[0].clone())
            .build();
        Self::from(data)
    }
}

impl Array for BinaryArray {
    fn as_any(&self) -> &Any {
        self
    }

    fn data(&self) -> ArrayDataRef {
        self.data.clone()
    }

    fn data_ref(&self) -> &ArrayDataRef {
        &self.data
    }
}

/// A nested array type where each child (called *field*) is represented by a separate array.
pub struct StructArray {
    data: ArrayDataRef,
    boxed_fields: Vec<ArrayRef>,
}

impl StructArray {
    /// Returns the field at `pos`.
    pub fn column(&self, pos: usize) -> &ArrayRef {
        &self.boxed_fields[pos]
    }
}

impl From<ArrayDataRef> for StructArray {
    fn from(data: ArrayDataRef) -> Self {
        let mut boxed_fields = vec![];
        for cd in data.child_data() {
            boxed_fields.push(make_array(cd.clone()));
        }
        Self { data, boxed_fields }
    }
}

impl Array for StructArray {
    fn as_any(&self) -> &Any {
        self
    }

    fn data(&self) -> ArrayDataRef {
        self.data.clone()
    }

    fn data_ref(&self) -> &ArrayDataRef {
        &self.data
    }

    /// Returns the length (i.e., number of elements) of this array
    fn len(&self) -> usize {
        self.boxed_fields[0].len()
    }
}

impl From<Vec<(Field, ArrayRef)>> for StructArray {
    fn from(v: Vec<(Field, ArrayRef)>) -> Self {
        let (field_types, field_values): (Vec<_>, Vec<_>) = v.into_iter().unzip();

        // Check the length of the child arrays
        let length = field_values[0].len();
        for i in 1..field_values.len() {
            assert_eq!(
                length,
                field_values[i].len(),
                "all child arrays of a StructArray must have the same length"
            );
        }

        let data = ArrayData::builder(DataType::Struct(field_types))
            .child_data(field_values.into_iter().map(|a| a.data()).collect())
            .build();
        Self::from(data)
    }
}

#[cfg(test)]
mod tests {
    use super::*;
    use crate::array_data::ArrayData;
    use crate::buffer::Buffer;
    use crate::datatypes::{DataType, Field, ToByteSlice};
    use crate::memory;
    use std::sync::Arc;
    use std::thread;

    #[test]
    fn test_primitive_array_from_vec() {
        let buf = Buffer::from(&[0, 1, 2, 3, 4].to_byte_slice());
        let buf2 = buf.clone();
        let arr = Int32Array::new(5, buf, 0, 0);
        let slice = unsafe { ::std::slice::from_raw_parts(arr.raw_values(), 5) };
        assert_eq!(buf2, arr.values());
        assert_eq!(&[0, 1, 2, 3, 4], slice);
        assert_eq!(5, arr.len());
        assert_eq!(0, arr.offset());
        assert_eq!(0, arr.null_count());
        for i in 0..5 {
            assert!(!arr.is_null(i));
            assert!(arr.is_valid(i));
            assert_eq!(i as i32, arr.value(i));
        }
    }

    #[test]
    fn test_primitive_array_from_vec_option() {
        // Test building a primitive array with null values
        let arr = Int32Array::from(vec![Some(0), None, Some(2), None, Some(4)]);
        assert_eq!(5, arr.len());
        assert_eq!(0, arr.offset());
        assert_eq!(2, arr.null_count());
        for i in 0..5 {
            if i % 2 == 0 {
                assert!(!arr.is_null(i));
                assert!(arr.is_valid(i));
                assert_eq!(i as i32, arr.value(i));
            } else {
                assert!(arr.is_null(i));
                assert!(!arr.is_valid(i));
            }
        }
    }

    #[test]
    fn test_primitive_array_builder() {
        // Test building an primitive array with ArrayData builder and offset
        let buf = Buffer::from(&[0, 1, 2, 3, 4].to_byte_slice());
        let buf2 = buf.clone();
        let data = ArrayData::builder(DataType::Int32)
            .len(5)
            .offset(2)
            .add_buffer(buf)
            .build();
        let arr = Int32Array::from(data);
        assert_eq!(buf2, arr.values());
        assert_eq!(5, arr.len());
        assert_eq!(0, arr.null_count());
        for i in 0..3 {
            assert_eq!((i + 2) as i32, arr.value(i));
        }
    }

    #[test]
    #[should_panic(
        expected = "PrimitiveArray data should contain a single buffer only (values buffer)"
    )]
    fn test_primitive_array_invalid_buffer_len() {
        let data = ArrayData::builder(DataType::Int32).len(5).build();
        Int32Array::from(data);
    }

    #[test]
    fn test_boolean_array_new() {
        // 00000010 01001000
        let buf = Buffer::from([72_u8, 2_u8]);
        let buf2 = buf.clone();
        let arr = BooleanArray::new(10, buf, 0, 0);
        assert_eq!(buf2, arr.values());
        assert_eq!(10, arr.len());
        assert_eq!(0, arr.offset());
        assert_eq!(0, arr.null_count());
        for i in 0..10 {
            assert!(!arr.is_null(i));
            assert!(arr.is_valid(i));
            assert_eq!(i == 3 || i == 6 || i == 9, arr.value(i), "failed at {}", i)
        }
    }

    #[test]
    fn test_boolean_array_from_vec() {
        let buf = Buffer::from([10_u8]);
        let arr = BooleanArray::from(vec![false, true, false, true]);
        assert_eq!(buf, arr.values());
        assert_eq!(4, arr.len());
        assert_eq!(0, arr.offset());
        assert_eq!(0, arr.null_count());
        for i in 0..4 {
            assert!(!arr.is_null(i));
            assert!(arr.is_valid(i));
            assert_eq!(i == 1 || i == 3, arr.value(i), "failed at {}", i)
        }
    }

    #[test]
    fn test_boolean_array_from_vec_option() {
        let buf = Buffer::from([10_u8]);
        let arr = BooleanArray::from(vec![Some(false), Some(true), None, Some(true)]);
        assert_eq!(buf, arr.values());
        assert_eq!(4, arr.len());
        assert_eq!(0, arr.offset());
        assert_eq!(1, arr.null_count());
        for i in 0..4 {
            if i == 2 {
                assert!(arr.is_null(i));
                assert!(!arr.is_valid(i));
            } else {
                assert!(!arr.is_null(i));
                assert!(arr.is_valid(i));
                assert_eq!(i == 1 || i == 3, arr.value(i), "failed at {}", i)
            }
        }
    }

    #[test]
    fn test_boolean_array_builder() {
        // Test building a boolean array with ArrayData builder and offset
        // 000011011
        let buf = Buffer::from([27_u8]);
        let buf2 = buf.clone();
        let data = ArrayData::builder(DataType::Boolean)
            .len(5)
            .offset(2)
            .add_buffer(buf)
            .build();
        let arr = BooleanArray::from(data);
        assert_eq!(buf2, arr.values());
        assert_eq!(5, arr.len());
        assert_eq!(2, arr.offset());
        assert_eq!(0, arr.null_count());
        for i in 0..3 {
            assert_eq!(i != 0, arr.value(i), "failed at {}", i);
        }
    }

    #[test]
    #[should_panic(
        expected = "PrimitiveArray data should contain a single buffer only (values buffer)"
    )]
    fn test_boolean_array_invalid_buffer_len() {
        let data = ArrayData::builder(DataType::Boolean).len(5).build();
        BooleanArray::from(data);
    }

    #[test]
    fn test_list_array() {
        // Construct a value array
        let value_data = ArrayData::builder(DataType::Int32)
            .len(8)
            .add_buffer(Buffer::from(&[0, 1, 2, 3, 4, 5, 6, 7].to_byte_slice()))
            .build();

        // Construct a buffer for value offsets, for the nested array:
        //  [[0, 1, 2], [3, 4, 5], [6, 7]]
        let value_offsets = Buffer::from(&[0, 3, 6, 8].to_byte_slice());

        // Construct a list array from the above two
        let list_data_type = DataType::List(Box::new(DataType::Int32));
        let list_data = ArrayData::builder(list_data_type.clone())
            .len(3)
            .add_buffer(value_offsets.clone())
            .add_child_data(value_data.clone())
            .build();
        let list_array = ListArray::from(list_data);

        let values = list_array.values();
        assert_eq!(value_data, values.data());
        assert_eq!(DataType::Int32, list_array.value_type());
        assert_eq!(3, list_array.len());
        assert_eq!(0, list_array.null_count());
        assert_eq!(6, list_array.value_offset(2));
        assert_eq!(2, list_array.value_length(2));
        for i in 0..3 {
            assert!(list_array.is_valid(i));
            assert!(!list_array.is_null(i));
        }

        // Now test with a non-zero offset
        let list_data = ArrayData::builder(list_data_type)
            .len(3)
            .offset(1)
            .add_buffer(value_offsets)
            .add_child_data(value_data.clone())
            .build();
        let list_array = ListArray::from(list_data);

        let values = list_array.values();
        assert_eq!(value_data, values.data());
        assert_eq!(DataType::Int32, list_array.value_type());
        assert_eq!(3, list_array.len());
        assert_eq!(0, list_array.null_count());
        assert_eq!(6, list_array.value_offset(1));
        assert_eq!(2, list_array.value_length(1));
    }

    #[test]
    #[should_panic(expected = "ListArray data should contain a single buffer only (value offsets)")]
    fn test_list_array_invalid_buffer_len() {
        let value_data = ArrayData::builder(DataType::Int32)
            .len(8)
            .add_buffer(Buffer::from(&[0, 1, 2, 3, 4, 5, 6, 7].to_byte_slice()))
            .build();
        let list_data_type = DataType::List(Box::new(DataType::Int32));
        let list_data = ArrayData::builder(list_data_type)
            .len(3)
            .add_child_data(value_data)
            .build();
        ListArray::from(list_data);
    }

    #[test]
    #[should_panic(expected = "ListArray should contain a single child array (values array)")]
    fn test_list_array_invalid_child_array_len() {
        let value_offsets = Buffer::from(&[0, 2, 5, 7].to_byte_slice());
        let list_data_type = DataType::List(Box::new(DataType::Int32));
        let list_data = ArrayData::builder(list_data_type)
            .len(3)
            .add_buffer(value_offsets)
            .build();
        ListArray::from(list_data);
    }

    #[test]
    #[should_panic(expected = "offsets do not start at zero")]
    fn test_list_array_invalid_value_offset_start() {
        let value_data = ArrayData::builder(DataType::Int32)
            .len(8)
            .add_buffer(Buffer::from(&[0, 1, 2, 3, 4, 5, 6, 7].to_byte_slice()))
            .build();

        let value_offsets = Buffer::from(&[2, 2, 5, 7].to_byte_slice());

        let list_data_type = DataType::List(Box::new(DataType::Int32));
        let list_data = ArrayData::builder(list_data_type.clone())
            .len(3)
            .add_buffer(value_offsets.clone())
            .add_child_data(value_data.clone())
            .build();
        ListArray::from(list_data);
    }

    #[test]
    #[should_panic(expected = "inconsistent offsets buffer and values array")]
    fn test_list_array_invalid_value_offset_end() {
        let value_data = ArrayData::builder(DataType::Int32)
            .len(8)
            .add_buffer(Buffer::from(&[0, 1, 2, 3, 4, 5, 6, 7].to_byte_slice()))
            .build();

        let value_offsets = Buffer::from(&[0, 2, 5, 7].to_byte_slice());

        let list_data_type = DataType::List(Box::new(DataType::Int32));
        let list_data = ArrayData::builder(list_data_type.clone())
            .len(3)
            .add_buffer(value_offsets.clone())
            .add_child_data(value_data.clone())
            .build();
        ListArray::from(list_data);
    }

    #[test]
    fn test_binary_array() {
        let values: [u8; 12] = [
            b'h', b'e', b'l', b'l', b'o', b'p', b'a', b'r', b'q', b'u', b'e', b't',
        ];
        let offsets: [i32; 4] = [0, 5, 5, 12];

        // Array data: ["hello", "", "parquet"]
        let array_data = ArrayData::builder(DataType::Utf8)
            .len(3)
            .add_buffer(Buffer::from(offsets.to_byte_slice()))
            .add_buffer(Buffer::from(&values[..]))
            .build();
        let binary_array = BinaryArray::from(array_data);
        assert_eq!(3, binary_array.len());
        assert_eq!(0, binary_array.null_count());
        assert_eq!([b'h', b'e', b'l', b'l', b'o'], binary_array.get_value(0));
        assert_eq!("hello", binary_array.get_string(0));
        assert_eq!([] as [u8; 0], binary_array.get_value(1));
        assert_eq!("", binary_array.get_string(1));
        assert_eq!(
            [b'p', b'a', b'r', b'q', b'u', b'e', b't'],
            binary_array.get_value(2)
        );
        assert_eq!("parquet", binary_array.get_string(2));
        assert_eq!(5, binary_array.value_offset(2));
        assert_eq!(7, binary_array.value_length(2));
        for i in 0..3 {
            assert!(binary_array.is_valid(i));
            assert!(!binary_array.is_null(i));
        }

        // Test binary array with offset
        let array_data = ArrayData::builder(DataType::Utf8)
            .len(4)
            .offset(1)
            .add_buffer(Buffer::from(offsets.to_byte_slice()))
            .add_buffer(Buffer::from(&values[..]))
            .build();
        let binary_array = BinaryArray::from(array_data);
        assert_eq!(
            [b'p', b'a', b'r', b'q', b'u', b'e', b't'],
            binary_array.get_value(1)
        );
        assert_eq!("parquet", binary_array.get_string(1));
        assert_eq!(5, binary_array.value_offset(0));
        assert_eq!(0, binary_array.value_length(0));
        assert_eq!(5, binary_array.value_offset(1));
        assert_eq!(7, binary_array.value_length(1));
    }

    #[test]
    fn test_binary_array_from_list_array() {
        let values: [u8; 12] = [
            b'h', b'e', b'l', b'l', b'o', b'p', b'a', b'r', b'q', b'u', b'e', b't',
        ];
        let values_data = ArrayData::builder(DataType::UInt8)
            .len(12)
            .add_buffer(Buffer::from(&values[..]))
            .build();
        let offsets: [i32; 4] = [0, 5, 5, 12];

        // Array data: ["hello", "", "parquet"]
        let array_data1 = ArrayData::builder(DataType::Utf8)
            .len(3)
            .add_buffer(Buffer::from(offsets.to_byte_slice()))
            .add_buffer(Buffer::from(&values[..]))
            .build();
        let binary_array1 = BinaryArray::from(array_data1);

        let array_data2 = ArrayData::builder(DataType::Utf8)
            .len(3)
            .add_buffer(Buffer::from(offsets.to_byte_slice()))
            .add_child_data(values_data)
            .build();
        let list_array = ListArray::from(array_data2);
        let binary_array2 = BinaryArray::from(list_array);

        assert_eq!(2, binary_array2.data().buffers().len());
        assert_eq!(0, binary_array2.data().child_data().len());

        assert_eq!(binary_array1.len(), binary_array2.len());
        assert_eq!(binary_array1.null_count(), binary_array2.null_count());
        for i in 0..binary_array1.len() {
            assert_eq!(binary_array1.get_value(i), binary_array2.get_value(i));
            assert_eq!(binary_array1.get_string(i), binary_array2.get_string(i));
            assert_eq!(binary_array1.value_offset(i), binary_array2.value_offset(i));
            assert_eq!(binary_array1.value_length(i), binary_array2.value_length(i));
        }
    }

    #[test]
    #[should_panic(
        expected = "BinaryArray can only be created from List<u8> arrays, mismatched data types."
    )]
    fn test_binary_array_from_incorrect_list_array_type() {
        let values: [u32; 12] = [0, 1, 2, 3, 4, 5, 6, 7, 8, 9, 10, 11];
        let values_data = ArrayData::builder(DataType::UInt32)
            .len(12)
            .add_buffer(Buffer::from(values[..].to_byte_slice()))
            .build();
        let offsets: [i32; 4] = [0, 5, 5, 12];

        let array_data = ArrayData::builder(DataType::Utf8)
            .len(3)
            .add_buffer(Buffer::from(offsets.to_byte_slice()))
            .add_child_data(values_data)
            .build();
        let list_array = ListArray::from(array_data);
        BinaryArray::from(list_array);
    }

    #[test]
    #[should_panic(
        expected = "BinaryArray can only be created from list array of u8 values (i.e. List<PrimitiveArray<u8>>)."
    )]
    fn test_binary_array_from_incorrect_list_array() {
        let values: [u32; 12] = [0, 1, 2, 3, 4, 5, 6, 7, 8, 9, 10, 11];
        let values_data = ArrayData::builder(DataType::UInt32)
            .len(12)
            .add_buffer(Buffer::from(values[..].to_byte_slice()))
            .add_child_data(ArrayData::builder(DataType::Boolean).build())
            .build();
        let offsets: [i32; 4] = [0, 5, 5, 12];

        let array_data = ArrayData::builder(DataType::Utf8)
            .len(3)
            .add_buffer(Buffer::from(offsets.to_byte_slice()))
            .add_child_data(values_data)
            .build();
        let list_array = ListArray::from(array_data);
        BinaryArray::from(list_array);
    }

    #[test]
    #[should_panic(expected = "BinaryArray out of bounds access")]
    fn test_binary_array_get_value_index_out_of_bound() {
        let values: [u8; 12] = [
            b'h', b'e', b'l', b'l', b'o', b'p', b'a', b'r', b'q', b'u', b'e', b't',
        ];
        let offsets: [i32; 4] = [0, 5, 5, 12];
        let array_data = ArrayData::builder(DataType::Utf8)
            .len(3)
            .add_buffer(Buffer::from(offsets.to_byte_slice()))
            .add_buffer(Buffer::from(&values[..]))
            .build();
        let binary_array = BinaryArray::from(array_data);
        binary_array.get_value(4);
    }

    #[test]
    fn test_struct_array_builder() {
        let boolean_data = ArrayData::builder(DataType::Boolean)
            .len(4)
            .add_buffer(Buffer::from([false, false, true, true].to_byte_slice()))
            .build();
        let int_data = ArrayData::builder(DataType::Int64)
            .len(4)
            .add_buffer(Buffer::from([42, 28, 19, 31].to_byte_slice()))
            .build();
        let mut field_types = vec![];
        field_types.push(Field::new("a", DataType::Boolean, false));
        field_types.push(Field::new("b", DataType::Int64, false));
        let struct_array_data = ArrayData::builder(DataType::Struct(field_types))
            .add_child_data(boolean_data.clone())
            .add_child_data(int_data.clone())
            .build();
        let struct_array = StructArray::from(struct_array_data);

        assert_eq!(boolean_data, struct_array.column(0).data());
        assert_eq!(int_data, struct_array.column(1).data());
    }

    #[test]
    fn test_struct_array_from() {
        let boolean_data = ArrayData::builder(DataType::Boolean)
            .len(4)
            .add_buffer(Buffer::from([12_u8]))
            .build();
        let int_data = ArrayData::builder(DataType::Int32)
            .len(4)
            .add_buffer(Buffer::from([42, 28, 19, 31].to_byte_slice()))
            .build();
        let struct_array = StructArray::from(vec![
            (
                Field::new("b", DataType::Boolean, false),
                Arc::new(BooleanArray::from(vec![false, false, true, true])) as Arc<Array>,
            ),
            (
                Field::new("c", DataType::Int32, false),
                Arc::new(Int32Array::from(vec![42, 28, 19, 31])),
            ),
        ]);
        assert_eq!(boolean_data, struct_array.column(0).data());
        assert_eq!(int_data, struct_array.column(1).data());
    }

    #[test]
    #[should_panic(expected = "all child arrays of a StructArray must have the same length")]
    fn test_invalid_struct_child_array_lengths() {
        StructArray::from(vec![
            (
                Field::new("b", DataType::Float32, false),
                Arc::new(Float32Array::from(vec![1.1])) as Arc<Array>,
            ),
            (
                Field::new("c", DataType::Float64, false),
                Arc::new(Float64Array::from(vec![2.2, 3.3])),
            ),
        ]);
    }

    #[test]
    #[should_panic(expected = "memory is not aligned")]
    fn test_primitive_array_alignment() {
        let ptr = memory::allocate_aligned(8).unwrap();
        let buf = Buffer::from_raw_parts(ptr, 8);
        let buf2 = buf.slice(1);
        let array_data = ArrayData::builder(DataType::Int32).add_buffer(buf2).build();
        Int32Array::from(array_data);
    }

    #[test]
    #[should_panic(expected = "memory is not aligned")]
    fn test_list_array_alignment() {
        let ptr = memory::allocate_aligned(8).unwrap();
        let buf = Buffer::from_raw_parts(ptr, 8);
        let buf2 = buf.slice(1);

        let values: [i32; 8] = [0; 8];
        let value_data = ArrayData::builder(DataType::Int32)
            .add_buffer(Buffer::from(values.to_byte_slice()))
            .build();

        let list_data_type = DataType::List(Box::new(DataType::Int32));
        let list_data = ArrayData::builder(list_data_type.clone())
            .add_buffer(buf2)
            .add_child_data(value_data.clone())
            .build();
        ListArray::from(list_data);
    }

    #[test]
    #[should_panic(expected = "memory is not aligned")]
    fn test_binary_array_alignment() {
        let ptr = memory::allocate_aligned(8).unwrap();
        let buf = Buffer::from_raw_parts(ptr, 8);
        let buf2 = buf.slice(1);

        let values: [u8; 12] = [0; 12];

        let array_data = ArrayData::builder(DataType::Utf8)
            .add_buffer(buf2)
            .add_buffer(Buffer::from(&values[..]))
            .build();
        BinaryArray::from(array_data);
    }

    #[test]
    fn test_access_array_concurrently() {
        let a = Int32Array::from(vec![5, 6, 7, 8, 9]);
        let ret = thread::spawn(move || a.value(3)).join();

        assert!(ret.is_ok());
        assert_eq!(8, ret.ok().unwrap());
    }
}<|MERGE_RESOLUTION|>--- conflicted
+++ resolved
@@ -200,42 +200,6 @@
         &raw[offset..offset + len]
     }
 
-<<<<<<< HEAD
-=======
-    /// Returns the minimum value in the array, according to the natural order.
-    pub fn min(&self) -> Option<T::Native> {
-        self.min_max_helper(|a, b| a < b)
-    }
-
-    /// Returns the maximum value in the array, according to the natural order.
-    pub fn max(&self) -> Option<T::Native> {
-        self.min_max_helper(|a, b| a > b)
-    }
-
-    fn min_max_helper<F>(&self, cmp: F) -> Option<T::Native>
-    where
-        F: Fn(T::Native, T::Native) -> bool,
-    {
-        let mut n: Option<T::Native> = None;
-        let data = self.data();
-        for i in 0..data.len() {
-            if data.is_null(i) {
-                continue;
-            }
-            let m = self.value(i);
-            match n {
-                None => n = Some(m),
-                Some(nn) => {
-                    if cmp(m, nn) {
-                        n = Some(m)
-                    }
-                }
-            }
-        }
-        n
-    }
-
->>>>>>> 24d00c07
     // Returns a new primitive array builder
     pub fn builder(capacity: usize) -> PrimitiveArrayBuilder<T> {
         PrimitiveArrayBuilder::<T>::new(capacity)
