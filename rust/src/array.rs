// Licensed to the Apache Software Foundation (ASF) under one
// or more contributor license agreements.  See the NOTICE file
// distributed with this work for additional information
// regarding copyright ownership.  The ASF licenses this file
// to you under the Apache License, Version 2.0 (the
// "License"); you may not use this file except in compliance
// with the License.  You may obtain a copy of the License at
//
//   http://www.apache.org/licenses/LICENSE-2.0
//
// Unless required by applicable law or agreed to in writing,
// software distributed under the License is distributed on an
// "AS IS" BASIS, WITHOUT WARRANTIES OR CONDITIONS OF ANY
// KIND, either express or implied.  See the License for the
// specific language governing permissions and limitations
// under the License.

///! Array types
use std::any::Any;
use std::convert::From;
use std::io::Write;
use std::mem;
use std::ops::{Add, Div, Mul, Sub};
use std::sync::Arc;

<<<<<<< HEAD
use num::Zero;

use array_data::{ArrayData, ArrayDataRef};
use buffer::{Buffer, MutableBuffer};
use builder::*;
use datatypes::*;
use error::{ArrowError, Result};
use memory;
use util::bit_util;
=======
use crate::array_data::{ArrayData, ArrayDataRef};
use crate::buffer::{Buffer, MutableBuffer};
use crate::builder::*;
use crate::datatypes::*;
use crate::memory;
use crate::util::bit_util;
>>>>>>> a4063edf

/// Trait for dealing with different types of array at runtime when the type of the
/// array is not known in advance
pub trait Array: Send + Sync {
    /// Returns the array as `Any` so that it can be downcast to a specific implementation
    fn as_any(&self) -> &Any;

    /// Returns a reference-counted pointer to the data of this array
    fn data(&self) -> ArrayDataRef;

    /// Returns a borrowed & reference-counted pointer to the data of this array
    fn data_ref(&self) -> &ArrayDataRef;

    /// Returns a reference to the data type of this array
    fn data_type(&self) -> &DataType {
        self.data_ref().data_type()
    }

    /// Returns the length (i.e., number of elements) of this array
    fn len(&self) -> i64 {
        self.data().len()
    }

    /// Returns the offset of this array
    fn offset(&self) -> i64 {
        self.data().offset()
    }

    /// Returns whether the element at index `i` is null
    fn is_null(&self, i: i64) -> bool {
        self.data().is_null(i)
    }

    /// Returns whether the element at index `i` is not null
    fn is_valid(&self, i: i64) -> bool {
        self.data().is_valid(i)
    }

    /// Returns the total number of nulls in this array
    fn null_count(&self) -> i64 {
        self.data().null_count()
    }
}

pub type ArrayRef = Arc<Array>;

/// Constructs an array using the input `data`. Returns a reference-counted `Array`
/// instance.
fn make_array(data: ArrayDataRef) -> ArrayRef {
    // TODO: here data_type() needs to clone the type - maybe add a type tag enum to
    // avoid the cloning.
    match data.data_type().clone() {
        DataType::Boolean => Arc::new(BooleanArray::from(data)) as ArrayRef,
        DataType::Int8 => Arc::new(Int8Array::from(data)) as ArrayRef,
        DataType::Int16 => Arc::new(Int16Array::from(data)) as ArrayRef,
        DataType::Int32 => Arc::new(Int32Array::from(data)) as ArrayRef,
        DataType::Int64 => Arc::new(Int64Array::from(data)) as ArrayRef,
        DataType::UInt8 => Arc::new(UInt8Array::from(data)) as ArrayRef,
        DataType::UInt16 => Arc::new(UInt16Array::from(data)) as ArrayRef,
        DataType::UInt32 => Arc::new(UInt32Array::from(data)) as ArrayRef,
        DataType::UInt64 => Arc::new(UInt64Array::from(data)) as ArrayRef,
        DataType::Float32 => Arc::new(Float32Array::from(data)) as ArrayRef,
        DataType::Float64 => Arc::new(Float64Array::from(data)) as ArrayRef,
        DataType::Utf8 => Arc::new(BinaryArray::from(data)) as ArrayRef,
        DataType::List(_) => Arc::new(ListArray::from(data)) as ArrayRef,
        DataType::Struct(_) => Arc::new(StructArray::from(data)) as ArrayRef,
        dt => panic!("Unexpected data type {:?}", dt),
    }
}

/// ----------------------------------------------------------------------------
/// Implementations of different array types

struct RawPtrBox<T> {
    inner: *const T,
}

impl<T> RawPtrBox<T> {
    fn new(inner: *const T) -> Self {
        Self { inner }
    }

    fn get(&self) -> *const T {
        self.inner
    }
}

unsafe impl<T> Send for RawPtrBox<T> {}
unsafe impl<T> Sync for RawPtrBox<T> {}

/// Array whose elements are of primitive types.
pub struct PrimitiveArray<T: ArrowPrimitiveType> {
    data: ArrayDataRef,
    /// Pointer to the value array. The lifetime of this must be <= to the value buffer
    /// stored in `data`, so it's safe to store.
    /// Also note that boolean arrays are bit-packed, so although the underlying pointer is of type
    /// bool it should be cast back to u8 before being used.
    /// i.e. `self.raw_values.get() as *const u8`
    raw_values: RawPtrBox<T::Native>,
}

pub type BooleanArray = PrimitiveArray<BooleanType>;
pub type Int8Array = PrimitiveArray<Int8Type>;
pub type Int16Array = PrimitiveArray<Int16Type>;
pub type Int32Array = PrimitiveArray<Int32Type>;
pub type Int64Array = PrimitiveArray<Int64Type>;
pub type UInt8Array = PrimitiveArray<UInt8Type>;
pub type UInt16Array = PrimitiveArray<UInt16Type>;
pub type UInt32Array = PrimitiveArray<UInt32Type>;
pub type UInt64Array = PrimitiveArray<UInt64Type>;
pub type Float32Array = PrimitiveArray<Float32Type>;
pub type Float64Array = PrimitiveArray<Float64Type>;

impl<T: ArrowPrimitiveType> Array for PrimitiveArray<T> {
    fn as_any(&self) -> &Any {
        self
    }

    fn data(&self) -> ArrayDataRef {
        self.data.clone()
    }

    fn data_ref(&self) -> &ArrayDataRef {
        &self.data
    }
}

/// Implementation for primitive arrays with numeric types.
/// Boolean arrays are bit-packed and so implemented separately.
impl<T: ArrowNumericType> PrimitiveArray<T> {
    pub fn new(length: i64, values: Buffer, null_count: i64, offset: i64) -> Self {
        let array_data = ArrayData::builder(T::get_data_type())
            .len(length)
            .add_buffer(values)
            .null_count(null_count)
            .offset(offset)
            .build();
        PrimitiveArray::from(array_data)
    }

    /// Returns a `Buffer` holds all the values of this array.
    ///
    /// Note this doesn't take account into the offset of this array.
    pub fn values(&self) -> Buffer {
        self.data.buffers()[0].clone()
    }

    /// Returns the length of this array
    pub fn len(&self) -> i64 {
        self.data.len()
    }

    /// Returns a raw pointer to the values of this array.
    pub fn raw_values(&self) -> *const T::Native {
        unsafe { mem::transmute(self.raw_values.get().offset(self.data.offset() as isize)) }
    }

    /// Returns the primitive value at index `i`.
    ///
    /// Note this doesn't do any bound checking, for performance reason.
    pub fn value(&self, i: i64) -> T::Native {
        unsafe { *(self.raw_values().offset(i as isize)) }
    }

    /// Returns a slice for the given offset and length
    ///
    /// Note this doesn't do any bound checking, for performance reason.
    pub fn value_slice(&self, offset: i64, len: i64) -> &[T::Native] {
        let raw = unsafe { std::slice::from_raw_parts(self.raw_values(), self.len() as usize) };
        &raw[offset as usize..offset as usize + len as usize]
    }

    /// Returns the minimum value in the array, according to the natural order.
    pub fn min(&self) -> Option<T::Native> {
        self.min_max_helper(|a, b| a < b)
    }

    /// Returns the maximum value in the array, according to the natural order.
    pub fn max(&self) -> Option<T::Native> {
        self.min_max_helper(|a, b| a > b)
    }

    fn min_max_helper<F>(&self, cmp: F) -> Option<T::Native>
    where
        F: Fn(T::Native, T::Native) -> bool,
    {
        let mut n: Option<T::Native> = None;
        let data = self.data();
        for i in 0..data.len() {
            if data.is_null(i) {
                continue;
            }
            let m = self.value(i as i64);
            match n {
                None => n = Some(m),
                Some(nn) => {
                    if cmp(m, nn) {
                        n = Some(m)
                    }
                }
            }
        }
        n
    }

    // Returns a new primitive array builder
    pub fn builder(capacity: i64) -> PrimitiveArrayBuilder<T> {
        PrimitiveArrayBuilder::<T>::new(capacity)
    }
}

impl<T: ArrowNumericType> PrimitiveArray<T>
where
    T::Native: Add<Output = T::Native>
        + Sub<Output = T::Native>
        + Mul<Output = T::Native>
        + Div<Output = T::Native>
        + Zero,
{
    pub fn add(self, other: &PrimitiveArray<T>) -> Result<PrimitiveArray<T>> {
        self.math_op(other, |a, b| Ok(a + b))
    }

    pub fn subtract(self, other: &PrimitiveArray<T>) -> Result<PrimitiveArray<T>> {
        self.math_op(other, |a, b| Ok(a - b))
    }

    pub fn multiply(self, other: &PrimitiveArray<T>) -> Result<PrimitiveArray<T>> {
        self.math_op(other, |a, b| Ok(a * b))
    }

    pub fn divide(self, other: &PrimitiveArray<T>) -> Result<PrimitiveArray<T>> {
        self.math_op(other, |a, b| {
            if b.is_zero() {
                Err(ArrowError::DivideByZero)
            } else {
                Ok(a / b)
            }
        })
    }

    fn math_op<F>(self, other: &PrimitiveArray<T>, op: F) -> Result<PrimitiveArray<T>>
    where
        F: Fn(T::Native, T::Native) -> Result<T::Native>,
    {
        if self.data.len() != other.data.len() {
            return Err(ArrowError::MathError(
                "Cannot perform math operation on two batches of different length".to_string(),
            ));
        }
        let mut b = PrimitiveArrayBuilder::<T>::new(self.len());
        for i in 0..self.data.len() {
            let index = i as i64;
            if self.is_null(i) || other.is_null(i) {
                b.push_null().unwrap();
            } else {
                b.push(op(self.value(index), other.value(index))?).unwrap();
            }
        }
        Ok(b.finish())
    }

    pub fn eq(self, other: &PrimitiveArray<T>) -> Result<PrimitiveArray<BooleanType>> {
        self.bool_op(other, |a, b| a == b)
    }

    pub fn neq(self, other: &PrimitiveArray<T>) -> Result<PrimitiveArray<BooleanType>> {
        self.bool_op(other, |a, b| a != b)
    }

    pub fn lt(self, other: &PrimitiveArray<T>) -> Result<PrimitiveArray<BooleanType>> {
        self.bool_op(other, |a, b| match (a, b) {
            (None, _) => true,
            (_, None) => false,
            (Some(aa), Some(bb)) => aa < bb,
        })
    }

    pub fn lt_eq(self, other: &PrimitiveArray<T>) -> Result<PrimitiveArray<BooleanType>> {
        self.bool_op(other, |a, b| match (a, b) {
            (None, _) => true,
            (_, None) => false,
            (Some(aa), Some(bb)) => aa <= bb,
        })
    }

    pub fn gt(self, other: &PrimitiveArray<T>) -> Result<PrimitiveArray<BooleanType>> {
        self.bool_op(other, |a, b| match (a, b) {
            (None, _) => false,
            (_, None) => true,
            (Some(aa), Some(bb)) => aa > bb,
        })
    }

    pub fn gt_eq(self, other: &PrimitiveArray<T>) -> Result<PrimitiveArray<BooleanType>> {
        self.bool_op(other, |a, b| match (a, b) {
            (None, _) => false,
            (_, None) => true,
            (Some(aa), Some(bb)) => aa >= bb,
        })
    }

    fn bool_op<F>(self, other: &PrimitiveArray<T>, op: F) -> Result<PrimitiveArray<BooleanType>>
    where
        F: Fn(Option<T::Native>, Option<T::Native>) -> bool,
    {
        if self.data.len() != other.data.len() {
            return Err(ArrowError::MathError(
                "Cannot perform math operation on two batches of different length".to_string(),
            ));
        }
        let mut b = PrimitiveArrayBuilder::<BooleanType>::new(self.len());
        for i in 0..self.data.len() {
            let index = i as i64;
            let l = if self.is_null(i) {
                None
            } else {
                Some(self.value(index))
            };
            let r = if other.is_null(i) {
                None
            } else {
                Some(other.value(index))
            };
            b.push(op(l, r)).unwrap();
        }
        Ok(b.finish())
    }
}

/// Specific implementation for Boolean arrays due to bit-packing
impl PrimitiveArray<BooleanType> {
    pub fn new(length: i64, values: Buffer, null_count: i64, offset: i64) -> Self {
        let array_data = ArrayData::builder(DataType::Boolean)
            .len(length)
            .add_buffer(values)
            .null_count(null_count)
            .offset(offset)
            .build();
        BooleanArray::from(array_data)
    }

    /// Returns a `Buffer` holds all the values of this array.
    ///
    /// Note this doesn't take account into the offset of this array.
    pub fn values(&self) -> Buffer {
        self.data.buffers()[0].clone()
    }

    /// Returns the boolean value at index `i`.
    pub fn value(&self, i: i64) -> bool {
        let offset = i + self.offset();
        assert!(offset < self.data.len());
        unsafe { bit_util::get_bit_raw(self.raw_values.get() as *const u8, offset as usize) }
    }

    // Returns a new primitive array builder
    pub fn builder(capacity: i64) -> BooleanBuilder {
        BooleanBuilder::new(capacity)
    }
}

// TODO: the macro is needed here because we'd get "conflicting implementations" error
// otherwise with both `From<Vec<T::Native>>` and `From<Vec<Option<T::Native>>>`.
// We should revisit this in future.
macro_rules! def_numeric_from_vec {
    ( $ty:ident, $native_ty:ident, $ty_id:path ) => {
        impl From<Vec<$native_ty>> for PrimitiveArray<$ty> {
            fn from(data: Vec<$native_ty>) -> Self {
                let array_data = ArrayData::builder($ty_id)
                    .len(data.len() as i64)
                    .add_buffer(Buffer::from(data.to_byte_slice()))
                    .build();
                PrimitiveArray::from(array_data)
            }
        }

        // Constructs a primitive array from a vector. Should only be used for testing.
        impl From<Vec<Option<$native_ty>>> for PrimitiveArray<$ty> {
            fn from(data: Vec<Option<$native_ty>>) -> Self {
                let data_len = data.len();
                let num_bytes = bit_util::ceil(data_len as i64, 8) as usize;
                let mut null_buf = MutableBuffer::new(num_bytes).with_bitset(num_bytes, false);
                let mut val_buf = MutableBuffer::new(data_len * mem::size_of::<$native_ty>());

                {
                    let null = vec![0; mem::size_of::<$native_ty>()];
                    let null_slice = null_buf.data_mut();
                    for (i, v) in data.iter().enumerate() {
                        if let Some(n) = v {
                            bit_util::set_bit(null_slice, i);
                            // unwrap() in the following should be safe here since we've
                            // made sure enough space is allocated for the values.
                            val_buf.write(&n.to_byte_slice()).unwrap();
                        } else {
                            val_buf.write(&null).unwrap();
                        }
                    }
                }

                let array_data = ArrayData::builder($ty_id)
                    .len(data_len as i64)
                    .add_buffer(val_buf.freeze())
                    .null_bit_buffer(null_buf.freeze())
                    .build();
                PrimitiveArray::from(array_data)
            }
        }
    };
}

def_numeric_from_vec!(Int8Type, i8, DataType::Int8);
def_numeric_from_vec!(Int16Type, i16, DataType::Int16);
def_numeric_from_vec!(Int32Type, i32, DataType::Int32);
def_numeric_from_vec!(Int64Type, i64, DataType::Int64);
def_numeric_from_vec!(UInt8Type, u8, DataType::UInt8);
def_numeric_from_vec!(UInt16Type, u16, DataType::UInt16);
def_numeric_from_vec!(UInt32Type, u32, DataType::UInt32);
def_numeric_from_vec!(UInt64Type, u64, DataType::UInt64);
def_numeric_from_vec!(Float32Type, f32, DataType::Float32);
def_numeric_from_vec!(Float64Type, f64, DataType::Float64);

/// Constructs a boolean array from a vector. Should only be used for testing.
impl From<Vec<bool>> for BooleanArray {
    fn from(data: Vec<bool>) -> Self {
        let num_byte = bit_util::ceil(data.len() as i64, 8) as usize;
        let mut mut_buf = MutableBuffer::new(num_byte).with_bitset(num_byte, false);
        {
            let mut_slice = mut_buf.data_mut();
            for (i, b) in data.iter().enumerate() {
                if *b {
                    bit_util::set_bit(mut_slice, i);
                }
            }
        }
        let array_data = ArrayData::builder(DataType::Boolean)
            .len(data.len() as i64)
            .add_buffer(mut_buf.freeze())
            .build();
        BooleanArray::from(array_data)
    }
}

impl From<Vec<Option<bool>>> for BooleanArray {
    fn from(data: Vec<Option<bool>>) -> Self {
        let data_len = data.len() as i64;
        let num_byte = bit_util::ceil(data_len, 8) as usize;
        let mut null_buf = MutableBuffer::new(num_byte).with_bitset(num_byte, false);
        let mut val_buf = MutableBuffer::new(num_byte).with_bitset(num_byte, false);

        {
            let null_slice = null_buf.data_mut();
            let val_slice = val_buf.data_mut();

            for (i, v) in data.iter().enumerate() {
                if let Some(b) = v {
                    bit_util::set_bit(null_slice, i);
                    if *b {
                        bit_util::set_bit(val_slice, i);
                    }
                }
            }
        }

        let array_data = ArrayData::builder(DataType::Boolean)
            .len(data_len)
            .add_buffer(val_buf.freeze())
            .null_bit_buffer(null_buf.freeze())
            .build();
        BooleanArray::from(array_data)
    }
}

/// Constructs a `PrimitiveArray` from an array data reference.
impl<T: ArrowPrimitiveType> From<ArrayDataRef> for PrimitiveArray<T> {
    default fn from(data: ArrayDataRef) -> Self {
        assert_eq!(
            data.buffers().len(),
            1,
            "PrimitiveArray data should contain a single buffer only (values buffer)"
        );
        let raw_values = data.buffers()[0].raw_data();
        assert!(
            memory::is_aligned::<u8>(raw_values, mem::align_of::<T::Native>()),
            "memory is not aligned"
        );
        Self {
            data,
            raw_values: RawPtrBox::new(raw_values as *const T::Native),
        }
    }
}

/// A list array where each element is a variable-sized sequence of values with the same
/// type.
pub struct ListArray {
    data: ArrayDataRef,
    values: ArrayRef,
    value_offsets: RawPtrBox<i32>,
}

impl ListArray {
    /// Returns an reference to the values of this list.
    pub fn values(&self) -> ArrayRef {
        self.values.clone()
    }

    /// Returns a clone of the value type of this list.
    pub fn value_type(&self) -> DataType {
        self.values.data().data_type().clone()
    }

    /// Returns the offset for value at index `i`.
    ///
    /// Note this doesn't do any bound checking, for performance reason.
    #[inline]
    pub fn value_offset(&self, i: i64) -> i32 {
        self.value_offset_at(self.data.offset() + i)
    }

    /// Returns the length for value at index `i`.
    ///
    /// Note this doesn't do any bound checking, for performance reason.
    #[inline]
    pub fn value_length(&self, mut i: i64) -> i32 {
        i += self.data.offset();
        self.value_offset_at(i + 1) - self.value_offset_at(i)
    }

    #[inline]
    fn value_offset_at(&self, i: i64) -> i32 {
        unsafe { *self.value_offsets.get().offset(i as isize) }
    }
}

/// Constructs a `ListArray` from an array data reference.
impl From<ArrayDataRef> for ListArray {
    fn from(data: ArrayDataRef) -> Self {
        assert_eq!(
            data.buffers().len(),
            1,
            "ListArray data should contain a single buffer only (value offsets)"
        );
        assert_eq!(
            data.child_data().len(),
            1,
            "ListArray should contain a single child array (values array)"
        );
        let values = make_array(data.child_data()[0].clone());
        let raw_value_offsets = data.buffers()[0].raw_data();
        assert!(
            memory::is_aligned(raw_value_offsets, mem::align_of::<i32>()),
            "memory is not aligned"
        );
        let value_offsets = raw_value_offsets as *const i32;
        unsafe {
            assert_eq!(*value_offsets.offset(0), 0, "offsets do not start at zero");
            assert_eq!(
                *value_offsets.offset(data.len() as isize),
                values.data().len() as i32,
                "inconsistent offsets buffer and values array"
            );
        }
        Self {
            data: data.clone(),
            values,
            value_offsets: RawPtrBox::new(value_offsets),
        }
    }
}

impl Array for ListArray {
    fn as_any(&self) -> &Any {
        self
    }

    fn data(&self) -> ArrayDataRef {
        self.data.clone()
    }

    fn data_ref(&self) -> &ArrayDataRef {
        &self.data
    }
}

/// A special type of `ListArray` whose elements are binaries.
pub struct BinaryArray {
    data: ArrayDataRef,
    value_offsets: RawPtrBox<i32>,
    value_data: RawPtrBox<u8>,
}

impl BinaryArray {
    /// Returns the element at index `i` as a byte slice.
    pub fn get_value(&self, i: i64) -> &[u8] {
        assert!(
            i >= 0 && i < self.data.len(),
            "BinaryArray out of bounds access"
        );
        let offset = i.checked_add(self.data.offset()).unwrap();
        unsafe {
            let pos = self.value_offset_at(offset);
            ::std::slice::from_raw_parts(
                self.value_data.get().offset(pos as isize),
                (self.value_offset_at(offset + 1) - pos) as usize,
            )
        }
    }

    /// Returns the element at index `i` as a string.
    ///
    /// Note this doesn't do any bound checking, for performance reason.
    pub fn get_string(&self, i: i64) -> String {
        let slice = self.get_value(i);
        unsafe { String::from_utf8_unchecked(Vec::from(slice)) }
    }

    /// Returns the offset for the element at index `i`.
    ///
    /// Note this doesn't do any bound checking, for performance reason.
    #[inline]
    pub fn value_offset(&self, i: i64) -> i32 {
        self.value_offset_at(self.data.offset() + i)
    }

    /// Returns the length for the element at index `i`.
    ///
    /// Note this doesn't do any bound checking, for performance reason.
    #[inline]
    pub fn value_length(&self, mut i: i64) -> i32 {
        i += self.data.offset();
        self.value_offset_at(i + 1) - self.value_offset_at(i)
    }

    #[inline]
    fn value_offset_at(&self, i: i64) -> i32 {
        unsafe { *self.value_offsets.get().offset(i as isize) }
    }
}

impl From<ArrayDataRef> for BinaryArray {
    fn from(data: ArrayDataRef) -> Self {
        assert_eq!(
            data.buffers().len(),
            2,
            "BinaryArray data should contain 2 buffers only (offsets and values)"
        );
        let raw_value_offsets = data.buffers()[0].raw_data();
        assert!(
            memory::is_aligned(raw_value_offsets, mem::align_of::<i32>()),
            "memory is not aligned"
        );
        let value_data = data.buffers()[1].raw_data();
        Self {
            data: data.clone(),
            value_offsets: RawPtrBox::new(raw_value_offsets as *const i32),
            value_data: RawPtrBox::new(value_data),
        }
    }
}

impl<'a> From<Vec<&'a str>> for BinaryArray {
    fn from(v: Vec<&'a str>) -> Self {
        let mut offsets = vec![];
        let mut values = vec![];
        let mut length_so_far = 0;
        offsets.push(length_so_far);
        for s in &v {
            length_so_far += s.len() as i32;
            offsets.push(length_so_far as i32);
            values.extend_from_slice(s.as_bytes());
        }
        let array_data = ArrayData::builder(DataType::Utf8)
            .len(v.len() as i64)
            .add_buffer(Buffer::from(offsets.to_byte_slice()))
            .add_buffer(Buffer::from(&values[..]))
            .build();
        BinaryArray::from(array_data)
    }
}

/// Creates a `BinaryArray` from `List<u8>` array
impl From<ListArray> for BinaryArray {
    fn from(v: ListArray) -> Self {
        assert_eq!(
            v.data().child_data()[0].child_data().len(),
            0,
            "BinaryArray can only be created from list array of u8 values (i.e. List<PrimitiveArray<u8>>)."
        );
        assert_eq!(
            v.data().child_data()[0].data_type(),
            &DataType::UInt8,
            "BinaryArray can only be created from List<u8> arrays, mismatched data types."
        );

        let data = ArrayData::builder(DataType::Utf8)
            .len(v.len())
            .add_buffer(v.data().buffers()[0].clone())
            .add_buffer(v.data().child_data()[0].buffers()[0].clone())
            .build();
        Self::from(data)
    }
}

impl Array for BinaryArray {
    fn as_any(&self) -> &Any {
        self
    }

    fn data(&self) -> ArrayDataRef {
        self.data.clone()
    }

    fn data_ref(&self) -> &ArrayDataRef {
        &self.data
    }
}

/// A nested array type where each child (called *field*) is represented by a separate array.
pub struct StructArray {
    data: ArrayDataRef,
    boxed_fields: Vec<ArrayRef>,
}

impl StructArray {
    /// Returns the field at `pos`.
    pub fn column(&self, pos: usize) -> &ArrayRef {
        &self.boxed_fields[pos]
    }
}

impl From<ArrayDataRef> for StructArray {
    fn from(data: ArrayDataRef) -> Self {
        let mut boxed_fields = vec![];
        for cd in data.child_data() {
            boxed_fields.push(make_array(cd.clone()));
        }
        Self { data, boxed_fields }
    }
}

impl Array for StructArray {
    fn as_any(&self) -> &Any {
        self
    }

    fn data(&self) -> ArrayDataRef {
        self.data.clone()
    }

    fn data_ref(&self) -> &ArrayDataRef {
        &self.data
    }

    /// Returns the length (i.e., number of elements) of this array
    fn len(&self) -> i64 {
        self.boxed_fields[0].len()
    }
}

impl From<Vec<(Field, ArrayRef)>> for StructArray {
    fn from(v: Vec<(Field, ArrayRef)>) -> Self {
        let (field_types, field_values): (Vec<_>, Vec<_>) = v.into_iter().unzip();

        // Check the length of the child arrays
        let length = field_values[0].len();
        for i in 1..field_values.len() {
            assert_eq!(
                length,
                field_values[i].len(),
                "all child arrays of a StructArray must have the same length"
            );
        }

        let data = ArrayData::builder(DataType::Struct(field_types))
            .child_data(field_values.into_iter().map(|a| a.data()).collect())
            .build();
        Self::from(data)
    }
}

#[cfg(test)]
mod tests {
    use super::*;
    use crate::array_data::ArrayData;
    use crate::buffer::Buffer;
    use crate::datatypes::{DataType, Field, ToByteSlice};
    use crate::memory;
    use std::sync::Arc;
    use std::thread;

    #[test]
    fn test_primitive_array_from_vec() {
        let buf = Buffer::from(&[0, 1, 2, 3, 4].to_byte_slice());
        let buf2 = buf.clone();
        let arr = Int32Array::new(5, buf, 0, 0);
        let slice = unsafe { ::std::slice::from_raw_parts(arr.raw_values(), 5) };
        assert_eq!(buf2, arr.values());
        assert_eq!(&[0, 1, 2, 3, 4], slice);
        assert_eq!(5, arr.len());
        assert_eq!(0, arr.offset());
        assert_eq!(0, arr.null_count());
        for i in 0..5 {
            assert!(!arr.is_null(i));
            assert!(arr.is_valid(i));
            assert_eq!(i as i32, arr.value(i));
        }
    }

    #[test]
    fn test_primitive_array_from_vec_option() {
        // Test building a primitive array with null values
        let arr = Int32Array::from(vec![Some(0), None, Some(2), None, Some(4)]);
        assert_eq!(5, arr.len());
        assert_eq!(0, arr.offset());
        assert_eq!(2, arr.null_count());
        for i in 0..5 {
            if i % 2 == 0 {
                assert!(!arr.is_null(i));
                assert!(arr.is_valid(i));
                assert_eq!(i as i32, arr.value(i));
            } else {
                assert!(arr.is_null(i));
                assert!(!arr.is_valid(i));
            }
        }
    }

    #[test]
    fn test_primitive_array_builder() {
        // Test building an primitive array with ArrayData builder and offset
        let buf = Buffer::from(&[0, 1, 2, 3, 4].to_byte_slice());
        let buf2 = buf.clone();
        let data = ArrayData::builder(DataType::Int32)
            .len(5)
            .offset(2)
            .add_buffer(buf)
            .build();
        let arr = Int32Array::from(data);
        assert_eq!(buf2, arr.values());
        assert_eq!(5, arr.len());
        assert_eq!(0, arr.null_count());
        for i in 0..3 {
            assert_eq!((i + 2) as i32, arr.value(i));
        }
    }

    #[test]
    #[should_panic(
        expected = "PrimitiveArray data should contain a single buffer only (values buffer)"
    )]
    fn test_primitive_array_invalid_buffer_len() {
        let data = ArrayData::builder(DataType::Int32).len(5).build();
        Int32Array::from(data);
    }

    #[test]
    fn test_boolean_array_new() {
        // 00000010 01001000
        let buf = Buffer::from([72_u8, 2_u8]);
        let buf2 = buf.clone();
        let arr = BooleanArray::new(10, buf, 0, 0);
        assert_eq!(buf2, arr.values());
        assert_eq!(10, arr.len());
        assert_eq!(0, arr.offset());
        assert_eq!(0, arr.null_count());
        for i in 0..10 {
            assert!(!arr.is_null(i));
            assert!(arr.is_valid(i));
            assert_eq!(i == 3 || i == 6 || i == 9, arr.value(i), "failed at {}", i)
        }
    }

    #[test]
    fn test_boolean_array_from_vec() {
        let buf = Buffer::from([10_u8]);
        let arr = BooleanArray::from(vec![false, true, false, true]);
        assert_eq!(buf, arr.values());
        assert_eq!(4, arr.len());
        assert_eq!(0, arr.offset());
        assert_eq!(0, arr.null_count());
        for i in 0..4 {
            assert!(!arr.is_null(i));
            assert!(arr.is_valid(i));
            assert_eq!(i == 1 || i == 3, arr.value(i), "failed at {}", i)
        }
    }

    #[test]
    fn test_boolean_array_from_vec_option() {
        let buf = Buffer::from([10_u8]);
        let arr = BooleanArray::from(vec![Some(false), Some(true), None, Some(true)]);
        assert_eq!(buf, arr.values());
        assert_eq!(4, arr.len());
        assert_eq!(0, arr.offset());
        assert_eq!(1, arr.null_count());
        for i in 0..4 {
            if i == 2 {
                assert!(arr.is_null(i));
                assert!(!arr.is_valid(i));
            } else {
                assert!(!arr.is_null(i));
                assert!(arr.is_valid(i));
                assert_eq!(i == 1 || i == 3, arr.value(i), "failed at {}", i)
            }
        }
    }

    #[test]
    fn test_boolean_array_builder() {
        // Test building a boolean array with ArrayData builder and offset
        // 000011011
        let buf = Buffer::from([27_u8]);
        let buf2 = buf.clone();
        let data = ArrayData::builder(DataType::Boolean)
            .len(5)
            .offset(2)
            .add_buffer(buf)
            .build();
        let arr = BooleanArray::from(data);
        assert_eq!(buf2, arr.values());
        assert_eq!(5, arr.len());
        assert_eq!(2, arr.offset());
        assert_eq!(0, arr.null_count());
        for i in 0..3 {
            assert_eq!(i != 0, arr.value(i), "failed at {}", i);
        }
    }

    #[test]
    #[should_panic(
        expected = "PrimitiveArray data should contain a single buffer only (values buffer)"
    )]
    fn test_boolean_array_invalid_buffer_len() {
        let data = ArrayData::builder(DataType::Boolean).len(5).build();
        BooleanArray::from(data);
    }

    #[test]
    fn test_list_array() {
        // Construct a value array
        let value_data = ArrayData::builder(DataType::Int32)
            .len(8)
            .add_buffer(Buffer::from(&[0, 1, 2, 3, 4, 5, 6, 7].to_byte_slice()))
            .build();

        // Construct a buffer for value offsets, for the nested array:
        //  [[0, 1, 2], [3, 4, 5], [6, 7]]
        let value_offsets = Buffer::from(&[0, 3, 6, 8].to_byte_slice());

        // Construct a list array from the above two
        let list_data_type = DataType::List(Box::new(DataType::Int32));
        let list_data = ArrayData::builder(list_data_type.clone())
            .len(3)
            .add_buffer(value_offsets.clone())
            .add_child_data(value_data.clone())
            .build();
        let list_array = ListArray::from(list_data);

        let values = list_array.values();
        assert_eq!(value_data, values.data());
        assert_eq!(DataType::Int32, list_array.value_type());
        assert_eq!(3, list_array.len());
        assert_eq!(0, list_array.null_count());
        assert_eq!(6, list_array.value_offset(2));
        assert_eq!(2, list_array.value_length(2));
        for i in 0..3 {
            assert!(list_array.is_valid(i as i64));
            assert!(!list_array.is_null(i as i64));
        }

        // Now test with a non-zero offset
        let list_data = ArrayData::builder(list_data_type)
            .len(3)
            .offset(1)
            .add_buffer(value_offsets)
            .add_child_data(value_data.clone())
            .build();
        let list_array = ListArray::from(list_data);

        let values = list_array.values();
        assert_eq!(value_data, values.data());
        assert_eq!(DataType::Int32, list_array.value_type());
        assert_eq!(3, list_array.len());
        assert_eq!(0, list_array.null_count());
        assert_eq!(6, list_array.value_offset(1));
        assert_eq!(2, list_array.value_length(1));
    }

    #[test]
    #[should_panic(expected = "ListArray data should contain a single buffer only (value offsets)")]
    fn test_list_array_invalid_buffer_len() {
        let value_data = ArrayData::builder(DataType::Int32)
            .len(8)
            .add_buffer(Buffer::from(&[0, 1, 2, 3, 4, 5, 6, 7].to_byte_slice()))
            .build();
        let list_data_type = DataType::List(Box::new(DataType::Int32));
        let list_data = ArrayData::builder(list_data_type)
            .len(3)
            .add_child_data(value_data)
            .build();
        ListArray::from(list_data);
    }

    #[test]
    #[should_panic(expected = "ListArray should contain a single child array (values array)")]
    fn test_list_array_invalid_child_array_len() {
        let value_offsets = Buffer::from(&[0, 2, 5, 7].to_byte_slice());
        let list_data_type = DataType::List(Box::new(DataType::Int32));
        let list_data = ArrayData::builder(list_data_type)
            .len(3)
            .add_buffer(value_offsets)
            .build();
        ListArray::from(list_data);
    }

    #[test]
    #[should_panic(expected = "offsets do not start at zero")]
    fn test_list_array_invalid_value_offset_start() {
        let value_data = ArrayData::builder(DataType::Int32)
            .len(8)
            .add_buffer(Buffer::from(&[0, 1, 2, 3, 4, 5, 6, 7].to_byte_slice()))
            .build();

        let value_offsets = Buffer::from(&[2, 2, 5, 7].to_byte_slice());

        let list_data_type = DataType::List(Box::new(DataType::Int32));
        let list_data = ArrayData::builder(list_data_type.clone())
            .len(3)
            .add_buffer(value_offsets.clone())
            .add_child_data(value_data.clone())
            .build();
        ListArray::from(list_data);
    }

    #[test]
    #[should_panic(expected = "inconsistent offsets buffer and values array")]
    fn test_list_array_invalid_value_offset_end() {
        let value_data = ArrayData::builder(DataType::Int32)
            .len(8)
            .add_buffer(Buffer::from(&[0, 1, 2, 3, 4, 5, 6, 7].to_byte_slice()))
            .build();

        let value_offsets = Buffer::from(&[0, 2, 5, 7].to_byte_slice());

        let list_data_type = DataType::List(Box::new(DataType::Int32));
        let list_data = ArrayData::builder(list_data_type.clone())
            .len(3)
            .add_buffer(value_offsets.clone())
            .add_child_data(value_data.clone())
            .build();
        ListArray::from(list_data);
    }

    #[test]
    fn test_binary_array() {
        let values: [u8; 12] = [
            b'h', b'e', b'l', b'l', b'o', b'p', b'a', b'r', b'q', b'u', b'e', b't',
        ];
        let offsets: [i32; 4] = [0, 5, 5, 12];

        // Array data: ["hello", "", "parquet"]
        let array_data = ArrayData::builder(DataType::Utf8)
            .len(3)
            .add_buffer(Buffer::from(offsets.to_byte_slice()))
            .add_buffer(Buffer::from(&values[..]))
            .build();
        let binary_array = BinaryArray::from(array_data);
        assert_eq!(3, binary_array.len());
        assert_eq!(0, binary_array.null_count());
        assert_eq!([b'h', b'e', b'l', b'l', b'o'], binary_array.get_value(0));
        assert_eq!("hello", binary_array.get_string(0));
        assert_eq!([] as [u8; 0], binary_array.get_value(1));
        assert_eq!("", binary_array.get_string(1));
        assert_eq!(
            [b'p', b'a', b'r', b'q', b'u', b'e', b't'],
            binary_array.get_value(2)
        );
        assert_eq!("parquet", binary_array.get_string(2));
        assert_eq!(5, binary_array.value_offset(2));
        assert_eq!(7, binary_array.value_length(2));
        for i in 0..3 {
            assert!(binary_array.is_valid(i as i64));
            assert!(!binary_array.is_null(i as i64));
        }

        // Test binary array with offset
        let array_data = ArrayData::builder(DataType::Utf8)
            .len(4)
            .offset(1)
            .add_buffer(Buffer::from(offsets.to_byte_slice()))
            .add_buffer(Buffer::from(&values[..]))
            .build();
        let binary_array = BinaryArray::from(array_data);
        assert_eq!(
            [b'p', b'a', b'r', b'q', b'u', b'e', b't'],
            binary_array.get_value(1)
        );
        assert_eq!("parquet", binary_array.get_string(1));
        assert_eq!(5, binary_array.value_offset(0));
        assert_eq!(0, binary_array.value_length(0));
        assert_eq!(5, binary_array.value_offset(1));
        assert_eq!(7, binary_array.value_length(1));
    }

    #[test]
    fn test_binary_array_from_list_array() {
        let values: [u8; 12] = [
            b'h', b'e', b'l', b'l', b'o', b'p', b'a', b'r', b'q', b'u', b'e', b't',
        ];
        let values_data = ArrayData::builder(DataType::UInt8)
            .len(12)
            .add_buffer(Buffer::from(&values[..]))
            .build();
        let offsets: [i32; 4] = [0, 5, 5, 12];

        // Array data: ["hello", "", "parquet"]
        let array_data1 = ArrayData::builder(DataType::Utf8)
            .len(3)
            .add_buffer(Buffer::from(offsets.to_byte_slice()))
            .add_buffer(Buffer::from(&values[..]))
            .build();
        let binary_array1 = BinaryArray::from(array_data1);

        let array_data2 = ArrayData::builder(DataType::Utf8)
            .len(3)
            .add_buffer(Buffer::from(offsets.to_byte_slice()))
            .add_child_data(values_data)
            .build();
        let list_array = ListArray::from(array_data2);
        let binary_array2 = BinaryArray::from(list_array);

        assert_eq!(2, binary_array2.data().buffers().len());
        assert_eq!(0, binary_array2.data().child_data().len());

        assert_eq!(binary_array1.len(), binary_array2.len());
        assert_eq!(binary_array1.null_count(), binary_array2.null_count());
        for i in 0..binary_array1.len() {
            assert_eq!(binary_array1.get_value(i), binary_array2.get_value(i));
            assert_eq!(binary_array1.get_string(i), binary_array2.get_string(i));
            assert_eq!(binary_array1.value_offset(i), binary_array2.value_offset(i));
            assert_eq!(binary_array1.value_length(i), binary_array2.value_length(i));
        }
    }

    #[test]
    #[should_panic(
        expected = "BinaryArray can only be created from List<u8> arrays, mismatched data types."
    )]
    fn test_binary_array_from_incorrect_list_array_type() {
        let values: [u32; 12] = [0, 1, 2, 3, 4, 5, 6, 7, 8, 9, 10, 11];
        let values_data = ArrayData::builder(DataType::UInt32)
            .len(12)
            .add_buffer(Buffer::from(values[..].to_byte_slice()))
            .build();
        let offsets: [i32; 4] = [0, 5, 5, 12];

        let array_data = ArrayData::builder(DataType::Utf8)
            .len(3)
            .add_buffer(Buffer::from(offsets.to_byte_slice()))
            .add_child_data(values_data)
            .build();
        let list_array = ListArray::from(array_data);
        BinaryArray::from(list_array);
    }

    #[test]
    #[should_panic(
        expected = "BinaryArray can only be created from list array of u8 values (i.e. List<PrimitiveArray<u8>>)."
    )]
    fn test_binary_array_from_incorrect_list_array() {
        let values: [u32; 12] = [0, 1, 2, 3, 4, 5, 6, 7, 8, 9, 10, 11];
        let values_data = ArrayData::builder(DataType::UInt32)
            .len(12)
            .add_buffer(Buffer::from(values[..].to_byte_slice()))
            .add_child_data(ArrayData::builder(DataType::Boolean).build())
            .build();
        let offsets: [i32; 4] = [0, 5, 5, 12];

        let array_data = ArrayData::builder(DataType::Utf8)
            .len(3)
            .add_buffer(Buffer::from(offsets.to_byte_slice()))
            .add_child_data(values_data)
            .build();
        let list_array = ListArray::from(array_data);
        BinaryArray::from(list_array);
    }

    #[test]
    #[should_panic(expected = "BinaryArray out of bounds access")]
    fn test_binary_array_get_value_index_out_of_bound() {
        let values: [u8; 12] = [
            b'h', b'e', b'l', b'l', b'o', b'p', b'a', b'r', b'q', b'u', b'e', b't',
        ];
        let offsets: [i32; 4] = [0, 5, 5, 12];
        let array_data = ArrayData::builder(DataType::Utf8)
            .len(3)
            .add_buffer(Buffer::from(offsets.to_byte_slice()))
            .add_buffer(Buffer::from(&values[..]))
            .build();
        let binary_array = BinaryArray::from(array_data);
        binary_array.get_value(4);
    }

    #[test]
    fn test_struct_array_builder() {
        let boolean_data = ArrayData::builder(DataType::Boolean)
            .len(4)
            .add_buffer(Buffer::from([false, false, true, true].to_byte_slice()))
            .build();
        let int_data = ArrayData::builder(DataType::Int64)
            .len(4)
            .add_buffer(Buffer::from([42, 28, 19, 31].to_byte_slice()))
            .build();
        let mut field_types = vec![];
        field_types.push(Field::new("a", DataType::Boolean, false));
        field_types.push(Field::new("b", DataType::Int64, false));
        let struct_array_data = ArrayData::builder(DataType::Struct(field_types))
            .add_child_data(boolean_data.clone())
            .add_child_data(int_data.clone())
            .build();
        let struct_array = StructArray::from(struct_array_data);

        assert_eq!(boolean_data, struct_array.column(0).data());
        assert_eq!(int_data, struct_array.column(1).data());
    }

    #[test]
    fn test_struct_array_from() {
        let boolean_data = ArrayData::builder(DataType::Boolean)
            .len(4)
            .add_buffer(Buffer::from([12_u8]))
            .build();
        let int_data = ArrayData::builder(DataType::Int32)
            .len(4)
            .add_buffer(Buffer::from([42, 28, 19, 31].to_byte_slice()))
            .build();
        let struct_array = StructArray::from(vec![
            (
                Field::new("b", DataType::Boolean, false),
                Arc::new(BooleanArray::from(vec![false, false, true, true])) as Arc<Array>,
            ),
            (
                Field::new("c", DataType::Int32, false),
                Arc::new(Int32Array::from(vec![42, 28, 19, 31])),
            ),
        ]);
        assert_eq!(boolean_data, struct_array.column(0).data());
        assert_eq!(int_data, struct_array.column(1).data());
    }

    #[test]
    #[should_panic(expected = "all child arrays of a StructArray must have the same length")]
    fn test_invalid_struct_child_array_lengths() {
        StructArray::from(vec![
            (
                Field::new("b", DataType::Float32, false),
                Arc::new(Float32Array::from(vec![1.1])) as Arc<Array>,
            ),
            (
                Field::new("c", DataType::Float64, false),
                Arc::new(Float64Array::from(vec![2.2, 3.3])),
            ),
        ]);
    }

    #[test]
    #[should_panic(expected = "memory is not aligned")]
    fn test_primitive_array_alignment() {
        let ptr = memory::allocate_aligned(8).unwrap();
        let buf = Buffer::from_raw_parts(ptr, 8);
        let buf2 = buf.slice(1);
        let array_data = ArrayData::builder(DataType::Int32).add_buffer(buf2).build();
        Int32Array::from(array_data);
    }

    #[test]
    #[should_panic(expected = "memory is not aligned")]
    fn test_list_array_alignment() {
        let ptr = memory::allocate_aligned(8).unwrap();
        let buf = Buffer::from_raw_parts(ptr, 8);
        let buf2 = buf.slice(1);

        let values: [i32; 8] = [0; 8];
        let value_data = ArrayData::builder(DataType::Int32)
            .add_buffer(Buffer::from(values.to_byte_slice()))
            .build();

        let list_data_type = DataType::List(Box::new(DataType::Int32));
        let list_data = ArrayData::builder(list_data_type.clone())
            .add_buffer(buf2)
            .add_child_data(value_data.clone())
            .build();
        ListArray::from(list_data);
    }

    #[test]
    #[should_panic(expected = "memory is not aligned")]
    fn test_binary_array_alignment() {
        let ptr = memory::allocate_aligned(8).unwrap();
        let buf = Buffer::from_raw_parts(ptr, 8);
        let buf2 = buf.slice(1);

        let values: [u8; 12] = [0; 12];

        let array_data = ArrayData::builder(DataType::Utf8)
            .add_buffer(buf2)
            .add_buffer(Buffer::from(&values[..]))
            .build();
        BinaryArray::from(array_data);
    }

    #[test]
    fn test_buffer_array_min_max() {
        let a = Int32Array::from(vec![5, 6, 7, 8, 9]);
        assert_eq!(5, a.min().unwrap());
        assert_eq!(9, a.max().unwrap());
    }

    #[test]
    fn test_buffer_array_min_max_with_nulls() {
        let a = Int32Array::from(vec![Some(5), None, None, Some(8), Some(9)]);
        assert_eq!(5, a.min().unwrap());
        assert_eq!(9, a.max().unwrap());
    }

    #[test]
    fn test_primitive_array_eq() {
        let a = Int32Array::from(vec![8, 8, 8, 8, 8]);
        let b = Int32Array::from(vec![6, 7, 8, 9, 10]);
        let c = a.eq(&b).unwrap();
        assert_eq!(false, c.value(0));
        assert_eq!(false, c.value(1));
        assert_eq!(true, c.value(2));
        assert_eq!(false, c.value(3));
        assert_eq!(false, c.value(4));
    }

    #[test]
    fn test_primitive_array_neq() {
        let a = Int32Array::from(vec![8, 8, 8, 8, 8]);
        let b = Int32Array::from(vec![6, 7, 8, 9, 10]);
        let c = a.neq(&b).unwrap();
        assert_eq!(true, c.value(0));
        assert_eq!(true, c.value(1));
        assert_eq!(false, c.value(2));
        assert_eq!(true, c.value(3));
        assert_eq!(true, c.value(4));
    }

    #[test]
    fn test_primitive_array_lt() {
        let a = Int32Array::from(vec![8, 8, 8, 8, 8]);
        let b = Int32Array::from(vec![6, 7, 8, 9, 10]);
        let c = a.lt(&b).unwrap();
        assert_eq!(false, c.value(0));
        assert_eq!(false, c.value(1));
        assert_eq!(false, c.value(2));
        assert_eq!(true, c.value(3));
        assert_eq!(true, c.value(4));
    }

    #[test]
    fn test_primitive_array_lt_eq() {
        let a = Int32Array::from(vec![8, 8, 8, 8, 8]);
        let b = Int32Array::from(vec![6, 7, 8, 9, 10]);
        let c = a.lt_eq(&b).unwrap();
        assert_eq!(false, c.value(0));
        assert_eq!(false, c.value(1));
        assert_eq!(true, c.value(2));
        assert_eq!(true, c.value(3));
        assert_eq!(true, c.value(4));
    }

    #[test]
    fn test_primitive_array_gt() {
        let a = Int32Array::from(vec![8, 8, 8, 8, 8]);
        let b = Int32Array::from(vec![6, 7, 8, 9, 10]);
        let c = a.gt(&b).unwrap();
        assert_eq!(true, c.value(0));
        assert_eq!(true, c.value(1));
        assert_eq!(false, c.value(2));
        assert_eq!(false, c.value(3));
        assert_eq!(false, c.value(4));
    }

    #[test]
    fn test_primitive_array_gt_eq() {
        let a = Int32Array::from(vec![8, 8, 8, 8, 8]);
        let b = Int32Array::from(vec![6, 7, 8, 9, 10]);
        let c = a.gt_eq(&b).unwrap();
        assert_eq!(true, c.value(0));
        assert_eq!(true, c.value(1));
        assert_eq!(true, c.value(2));
        assert_eq!(false, c.value(3));
        assert_eq!(false, c.value(4));
    }

    #[test]
    fn test_primitive_array_add() {
        let a = Int32Array::from(vec![5, 6, 7, 8, 9]);
        let b = Int32Array::from(vec![6, 7, 8, 9, 8]);
        let c = a.add(&b).unwrap();
        assert_eq!(11, c.value(0));
        assert_eq!(13, c.value(1));
        assert_eq!(15, c.value(2));
        assert_eq!(17, c.value(3));
        assert_eq!(17, c.value(4));
    }

    #[test]
    fn test_primitive_array_add_mismatched_length() {
        let a = Int32Array::from(vec![5, 6, 7, 8, 9]);
        let b = Int32Array::from(vec![6, 7, 8]);
        let e = a
            .add(&b)
            .err()
            .expect("should have failed due to different lengths");
        assert_eq!(
            "MathError(\"Cannot perform math operation on two batches of different length\")",
            format!("{:?}", e)
        );
    }

    #[test]
    fn test_primitive_array_subtract() {
        let a = Int32Array::from(vec![1, 2, 3, 4, 5]);
        let b = Int32Array::from(vec![5, 4, 3, 2, 1]);
        let c = a.subtract(&b).unwrap();
        assert_eq!(-4, c.value(0));
        assert_eq!(-2, c.value(1));
        assert_eq!(0, c.value(2));
        assert_eq!(2, c.value(3));
        assert_eq!(4, c.value(4));
    }

    #[test]
    fn test_primitive_array_multiply() {
        let a = Int32Array::from(vec![5, 6, 7, 8, 9]);
        let b = Int32Array::from(vec![6, 7, 8, 9, 8]);
        let c = a.multiply(&b).unwrap();
        assert_eq!(30, c.value(0));
        assert_eq!(42, c.value(1));
        assert_eq!(56, c.value(2));
        assert_eq!(72, c.value(3));
        assert_eq!(72, c.value(4));
    }

    #[test]
    fn test_primitive_array_divide() {
        let a = Int32Array::from(vec![15, 15, 8, 1, 9]);
        let b = Int32Array::from(vec![5, 6, 8, 9, 1]);
        let c = a.divide(&b).unwrap();
        assert_eq!(3, c.value(0));
        assert_eq!(2, c.value(1));
        assert_eq!(1, c.value(2));
        assert_eq!(0, c.value(3));
        assert_eq!(9, c.value(4));
    }

    #[test]
    fn test_primitive_array_divide_by_zero() {
        let a = Int32Array::from(vec![15]);
        let b = Int32Array::from(vec![0]);
        assert_eq!(
            ArrowError::DivideByZero,
            a.divide(&b).err().expect("divide by zero should fail")
        );
    }

    #[test]
    fn test_primitive_array_divide_f64() {
        let a = Float64Array::from(vec![15.0, 15.0, 8.0]);
        let b = Float64Array::from(vec![5.0, 6.0, 8.0]);
        let c = a.divide(&b).unwrap();
        assert_eq!(3.0, c.value(0));
        assert_eq!(2.5, c.value(1));
        assert_eq!(1.0, c.value(2));
    }

    #[test]
    fn test_primitive_array_add_with_nulls() {
        let a = Int32Array::from(vec![Some(5), None, Some(7), None]);
        let b = Int32Array::from(vec![None, None, Some(6), Some(7)]);
        let c = a.add(&b).unwrap();
        assert_eq!(true, c.is_null(0));
        assert_eq!(true, c.is_null(1));
        assert_eq!(false, c.is_null(2));
        assert_eq!(true, c.is_null(3));
        assert_eq!(13, c.value(2));
    }

    #[test]
    fn test_access_array_concurrently() {
        let a = Int32Array::from(vec![5, 6, 7, 8, 9]);
        let ret = thread::spawn(move || a.value(3)).join();

        assert!(ret.is_ok());
        assert_eq!(8, ret.ok().unwrap());
    }
}<|MERGE_RESOLUTION|>--- conflicted
+++ resolved
@@ -23,24 +23,15 @@
 use std::ops::{Add, Div, Mul, Sub};
 use std::sync::Arc;
 
-<<<<<<< HEAD
 use num::Zero;
 
-use array_data::{ArrayData, ArrayDataRef};
-use buffer::{Buffer, MutableBuffer};
-use builder::*;
-use datatypes::*;
-use error::{ArrowError, Result};
-use memory;
-use util::bit_util;
-=======
 use crate::array_data::{ArrayData, ArrayDataRef};
 use crate::buffer::{Buffer, MutableBuffer};
 use crate::builder::*;
 use crate::datatypes::*;
+use crate::error::{ArrowError, Result};
 use crate::memory;
 use crate::util::bit_util;
->>>>>>> a4063edf
 
 /// Trait for dealing with different types of array at runtime when the type of the
 /// array is not known in advance
