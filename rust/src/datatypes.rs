// Licensed to the Apache Software Foundation (ASF) under one
// or more contributor license agreements.  See the NOTICE file
// distributed with this work for additional information
// regarding copyright ownership.  The ASF licenses this file
// to you under the Apache License, Version 2.0 (the
// "License"); you may not use this file except in compliance
// with the License.  You may obtain a copy of the License at
//
//   http://www.apache.org/licenses/LICENSE-2.0
//
// Unless required by applicable law or agreed to in writing,
// software distributed under the License is distributed on an
// "AS IS" BASIS, WITHOUT WARRANTIES OR CONDITIONS OF ANY
// KIND, either express or implied.  See the License for the
// specific language governing permissions and limitations
// under the License.

<<<<<<< HEAD
use std::fmt;

#[derive(Debug, Clone)]
=======
use serde_json;
use serde_json::Value;

#[derive(Debug, Clone, PartialEq)]
pub enum ArrowError {
    ParseError(String),
}

#[derive(Debug, Clone, PartialEq)]
>>>>>>> 70817526
pub enum DataType {
    Boolean,
    Int8,
    Int16,
    Int32,
    Int64,
    UInt8,
    UInt16,
    UInt32,
    UInt64,
    Float16,
    Float32,
    Float64,
    Utf8,
    Struct(Vec<Field>),
}

impl DataType {
    fn from(json: &Value) -> Result<DataType, ArrowError> {
        //println!("DataType::from({:?})", json);
        match json {
            &Value::Object(ref map) => match map.get("name") {
                Some(s) if s == "bool" => Ok(DataType::Boolean),
                Some(s) if s == "utf8" => Ok(DataType::Utf8),
                Some(s) if s == "floatingpoint" => match map.get("precision") {
                    Some(p) if p == "HALF" => Ok(DataType::Float16),
                    Some(p) if p == "SINGLE" => Ok(DataType::Float32),
                    Some(p) if p == "DOUBLE" => Ok(DataType::Float64),
                    _ => Err(ArrowError::ParseError(format!(
                        "floatingpoint precision missing or invalid"
                    ))),
                },
                Some(s) if s == "int" => match map.get("isSigned") {
                    Some(&Value::Bool(true)) => match map.get("bitWidth") {
                        Some(&Value::Number(ref n)) => match n.as_u64() {
                            Some(8) => Ok(DataType::Int8),
                            Some(16) => Ok(DataType::Int16),
                            Some(32) => Ok(DataType::Int32),
                            Some(64) => Ok(DataType::Int32),
                            _ => Err(ArrowError::ParseError(format!(
                                "int bitWidth missing or invalid"
                            ))),
                        },
                        _ => Err(ArrowError::ParseError(format!(
                            "int bitWidth missing or invalid"
                        ))),
                    },
                    Some(&Value::Bool(false)) => match map.get("bitWidth") {
                        Some(&Value::Number(ref n)) => match n.as_u64() {
                            Some(8) => Ok(DataType::UInt8),
                            Some(16) => Ok(DataType::UInt16),
                            Some(32) => Ok(DataType::UInt32),
                            Some(64) => Ok(DataType::UInt64),
                            _ => Err(ArrowError::ParseError(format!(
                                "int bitWidth missing or invalid"
                            ))),
                        },
                        _ => Err(ArrowError::ParseError(format!(
                            "int bitWidth missing or invalid"
                        ))),
                    },
                    _ => Err(ArrowError::ParseError(format!(
                        "int signed missing or invalid"
                    ))),
                },
                Some(other) => Err(ArrowError::ParseError(format!(
                    "invalid type name: {}",
                    other
                ))),
                None => match map.get("fields") {
                    Some(&Value::Array(ref fields_array)) => {
                        let fields = fields_array
                            .iter()
                            .map(|f| Field::from(f))
                            .collect::<Result<Vec<Field>, ArrowError>>();
                        Ok(DataType::Struct(fields?))
                    }
                    _ => Err(ArrowError::ParseError(format!("empty type"))),
                },
            },
            _ => Err(ArrowError::ParseError(format!("invalid json value type"))),
        }
    }

    pub fn to_json(&self) -> Value {
        match self {
            &DataType::Boolean => json!({"name": "bool"}),
            &DataType::Int8 => json!({"name": "int", "bitWidth": 8, "isSigned": true}),
            &DataType::Int16 => json!({"name": "int", "bitWidth": 16, "isSigned": true}),
            &DataType::Int32 => json!({"name": "int", "bitWidth": 32, "isSigned": true}),
            &DataType::Int64 => json!({"name": "int", "bitWidth": 64, "isSigned": true}),
            &DataType::UInt8 => json!({"name": "int", "bitWidth": 8, "isSigned": false}),
            &DataType::UInt16 => json!({"name": "int", "bitWidth": 16, "isSigned": false}),
            &DataType::UInt32 => json!({"name": "int", "bitWidth": 32, "isSigned": false}),
            &DataType::UInt64 => json!({"name": "int", "bitWidth": 64, "isSigned": false}),
            &DataType::Float16 => json!({"name": "floatingpoint", "precision": "HALF"}),
            &DataType::Float32 => json!({"name": "floatingpoint", "precision": "SINGLE"}),
            &DataType::Float64 => json!({"name": "floatingpoint", "precision": "DOUBLE"}),
            &DataType::Utf8 => json!({"name": "utf8"}),
            &DataType::Struct(ref fields) => {
                let field_json_array =
                    Value::Array(fields.iter().map(|f| f.to_json()).collect::<Vec<Value>>());
                json!({ "fields": field_json_array })
            }
        }
    }
}

#[derive(Debug, Clone, PartialEq)]
pub struct Field {
    pub name: String,
    pub data_type: DataType,
    pub nullable: bool,
}

impl Field {
    pub fn new(name: &str, data_type: DataType, nullable: bool) -> Self {
        Field {
            name: name.to_string(),
            data_type: data_type,
            nullable: nullable,
        }
    }
}

<<<<<<< HEAD
impl fmt::Display for Field {
    fn fmt(&self, f: &mut fmt::Formatter) -> fmt::Result {
        write!(f, "{}: {:?}", self.name, self.data_type)
=======
    pub fn from(json: &Value) -> Result<Self, ArrowError> {
        //println!("Field::from({:?}", json);
        match json {
            &Value::Object(ref map) => {
                let name = match map.get("name") {
                    Some(&Value::String(ref name)) => name.to_string(),
                    _ => {
                        return Err(ArrowError::ParseError(format!(
                            "Field missing 'name' attribute"
                        )))
                    }
                };
                let nullable = match map.get("nullable") {
                    Some(&Value::Bool(b)) => b,
                    _ => {
                        return Err(ArrowError::ParseError(format!(
                            "Field missing 'nullable' attribute"
                        )))
                    }
                };
                let data_type = match map.get("type") {
                    Some(t) => DataType::from(t)?,
                    _ => {
                        return Err(ArrowError::ParseError(format!(
                            "Field missing 'type' attribute"
                        )))
                    }
                };
                Ok(Field {
                    name,
                    nullable,
                    data_type,
                })
            }
            _ => Err(ArrowError::ParseError(format!(
                "Invalid json value type for field"
            ))),
        }
    }

    pub fn to_json(&self) -> Value {
        json!({
            "name": self.name,
            "nullable": self.nullable,
            "type": self.data_type.to_json(),
        })
    }

    pub fn to_string(&self) -> String {
        format!("{}: {:?}", self.name, self.data_type)
>>>>>>> 70817526
    }
}

#[derive(Debug, Clone)]
pub struct Schema {
    pub columns: Vec<Field>,
}

impl Schema {
    /// create an empty schema
    pub fn empty() -> Self {
        Schema { columns: vec![] }
    }

    pub fn new(columns: Vec<Field>) -> Self {
        Schema { columns: columns }
    }

    /// look up a column by name and return a reference to the column along with it's index
    pub fn column(&self, name: &str) -> Option<(usize, &Field)> {
        self.columns
            .iter()
            .enumerate()
            .find(|&(_, c)| c.name == name)
    }
}

impl fmt::Display for Schema {
    fn fmt(&self, f: &mut fmt::Formatter) -> fmt::Result {
        f.write_str(&self.columns
            .iter()
            .map(|c| c.to_string())
            .collect::<Vec<String>>()
            .join(", "))
    }
}

#[cfg(test)]
mod tests {
    use super::*;

    #[test]
    fn create_struct_type() {
        let _person = DataType::Struct(vec![
            Field::new("first_name", DataType::Utf8, false),
            Field::new("last_name", DataType::Utf8, false),
            Field::new(
                "address",
                DataType::Struct(vec![
                    Field::new("street", DataType::Utf8, false),
                    Field::new("zip", DataType::UInt16, false),
                ]),
                false,
            ),
        ]);
        assert_eq!(_person.to_string(), "first_name: Utf8, last_name: Utf8, address: Struct([Field { name: \"street\", data_type: Utf8, nullable: false }, Field { name: \"zip\", data_type: UInt16, nullable: false }])")
    }

    #[test]
    fn struct_field_to_json() {
        let f = Field::new(
            "address",
            DataType::Struct(vec![
                Field::new("street", DataType::Utf8, false),
                Field::new("zip", DataType::UInt16, false),
            ]),
            false,
        );
        assert_eq!(
            "{\"name\":\"address\",\"nullable\":false,\"type\":{\"fields\":[\
            {\"name\":\"street\",\"nullable\":false,\"type\":{\"name\":\"utf8\"}},\
            {\"name\":\"zip\",\"nullable\":false,\"type\":{\"bitWidth\":16,\"isSigned\":false,\"name\":\"int\"}}]}}",
            f.to_json().to_string()
        );
    }

    #[test]
    fn primitive_field_to_json() {
        let f = Field::new("first_name", DataType::Utf8, false);
        assert_eq!(
            "{\"name\":\"first_name\",\"nullable\":false,\"type\":{\"name\":\"utf8\"}}",
            f.to_json().to_string()
        );
    }
    #[test]
    fn parse_struct_from_json() {
        let json = "{\"name\":\"address\",\"nullable\":false,\"type\":{\"fields\":[\
        {\"name\":\"street\",\"nullable\":false,\"type\":{\"name\":\"utf8\"}},\
        {\"name\":\"zip\",\"nullable\":false,\"type\":{\"bitWidth\":16,\"isSigned\":false,\"name\":\"int\"}}]}}";
        let value: Value = serde_json::from_str(json).unwrap();
        let dt = Field::from(&value).unwrap();

        let expected = Field::new(
            "address",
            DataType::Struct(vec![
                Field::new("street", DataType::Utf8, false),
                Field::new("zip", DataType::UInt16, false),
            ]),
            false,
        );

        assert_eq!(expected, dt);
    }

    #[test]
    fn parse_utf8_from_json() {
        let json = "{\"name\":\"utf8\"}";
        let value: Value = serde_json::from_str(json).unwrap();
        let dt = DataType::from(&value).unwrap();
        assert_eq!(DataType::Utf8, dt);
    }

    #[test]
    fn parse_int32_from_json() {
        let json = "{\"name\": \"int\", \"isSigned\": true, \"bitWidth\": 32}";
        let value: Value = serde_json::from_str(json).unwrap();
        let dt = DataType::from(&value).unwrap();
        assert_eq!(DataType::Int32, dt);
    }
}<|MERGE_RESOLUTION|>--- conflicted
+++ resolved
@@ -15,11 +15,7 @@
 // specific language governing permissions and limitations
 // under the License.
 
-<<<<<<< HEAD
 use std::fmt;
-
-#[derive(Debug, Clone)]
-=======
 use serde_json;
 use serde_json::Value;
 
@@ -29,7 +25,6 @@
 }
 
 #[derive(Debug, Clone, PartialEq)]
->>>>>>> 70817526
 pub enum DataType {
     Boolean,
     Int8,
@@ -153,13 +148,8 @@
             nullable: nullable,
         }
     }
-}
-
-<<<<<<< HEAD
-impl fmt::Display for Field {
-    fn fmt(&self, f: &mut fmt::Formatter) -> fmt::Result {
-        write!(f, "{}: {:?}", self.name, self.data_type)
-=======
+
+
     pub fn from(json: &Value) -> Result<Self, ArrowError> {
         //println!("Field::from({:?}", json);
         match json {
@@ -210,8 +200,15 @@
 
     pub fn to_string(&self) -> String {
         format!("{}: {:?}", self.name, self.data_type)
->>>>>>> 70817526
-    }
+    }
+}
+
+
+impl fmt::Display for Field {
+    fn fmt(&self, f: &mut fmt::Formatter) -> fmt::Result {
+        write!(f, "{}: {:?}", self.name, self.data_type)
+    }
+
 }
 
 #[derive(Debug, Clone)]
