// Licensed to the Apache Software Foundation (ASF) under one
// or more contributor license agreements.  See the NOTICE file
// distributed with this work for additional information
// regarding copyright ownership.  The ASF licenses this file
// to you under the Apache License, Version 2.0 (the
// "License"); you may not use this file except in compliance
// with the License.  You may obtain a copy of the License at
//
//   http://www.apache.org/licenses/LICENSE-2.0
//
// Unless required by applicable law or agreed to in writing,
// software distributed under the License is distributed on an
// "AS IS" BASIS, WITHOUT WARRANTIES OR CONDITIONS OF ANY
// KIND, either express or implied.  See the License for the
// specific language governing permissions and limitations
// under the License.

#![feature(specialization)]

extern crate csv as csv_crate;

#[macro_use]
extern crate serde_derive;

#[macro_use]
extern crate serde_json;

<<<<<<< HEAD
extern crate num;
extern crate serde;

extern crate rand;

=======
>>>>>>> a4063edf
pub mod array;
pub mod array_data;
pub mod bitmap;
pub mod buffer;
pub mod builder;
pub mod csv;
pub mod datatypes;
pub mod error;
pub mod memory;
pub mod record_batch;
pub mod tensor;
pub mod util;<|MERGE_RESOLUTION|>--- conflicted
+++ resolved
@@ -25,14 +25,6 @@
 #[macro_use]
 extern crate serde_json;
 
-<<<<<<< HEAD
-extern crate num;
-extern crate serde;
-
-extern crate rand;
-
-=======
->>>>>>> a4063edf
 pub mod array;
 pub mod array_data;
 pub mod bitmap;
