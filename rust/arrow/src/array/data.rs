--- conflicted
+++ resolved
@@ -23,10 +23,6 @@
 
 use crate::buffer::Buffer;
 use crate::datatypes::DataType;
-<<<<<<< HEAD
-
-=======
->>>>>>> 219b2cd7
 use crate::{bitmap::Bitmap, datatypes::ArrowNativeType};
 
 use super::equal::equal;
@@ -34,13 +30,8 @@
 #[inline]
 fn count_nulls(null_bit_buffer: Option<&Buffer>, offset: usize, len: usize) -> usize {
     if let Some(ref buf) = null_bit_buffer {
-<<<<<<< HEAD
         let ones = buf.bit_slice().view(offset, len).count_ones();
         len.checked_sub(ones).unwrap()
-=======
-        len.checked_sub(buf.count_set_bits_offset(offset, len))
-            .unwrap()
->>>>>>> 219b2cd7
     } else {
         0
     }
