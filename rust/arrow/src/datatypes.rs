--- conflicted
+++ resolved
@@ -1156,11 +1156,7 @@
 }
 
 impl NullableDataType {
-<<<<<<< HEAD
-    /// Creates a new nullable data type
-=======
     /// Creates a new `NullableDataType`
->>>>>>> 28829a2b
     pub fn new(data_type: DataType, nullable: bool) -> Self {
         NullableDataType {
             data_type,
