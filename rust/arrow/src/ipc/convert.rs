--- conflicted
+++ resolved
@@ -512,12 +512,8 @@
             )
         }
         List(ref list_type) => {
-<<<<<<< HEAD
-            let inner_types = get_fb_field_type(list_type, &mut fbb);
             let field_name = fbb.create_string("list"); // field schema requires name to be not None
-=======
             let inner_types = get_fb_field_type(list_type, fbb);
->>>>>>> efc7b816
             let child = ipc::Field::create(
                 fbb,
                 &ipc::FieldArgs {
