// Licensed to the Apache Software Foundation (ASF) under one
// or more contributor license agreements.  See the NOTICE file
// distributed with this work for additional information
// regarding copyright ownership.  The ASF licenses this file
// to you under the Apache License, Version 2.0 (the
// "License"); you may not use this file except in compliance
// with the License.  You may obtain a copy of the License at
//
//   http://www.apache.org/licenses/LICENSE-2.0
//
// Unless required by applicable law or agreed to in writing,
// software distributed under the License is distributed on an
// "AS IS" BASIS, WITHOUT WARRANTIES OR CONDITIONS OF ANY
// KIND, either express or implied.  See the License for the
// specific language governing permissions and limitations
// under the License.

//! Contains writer which writes arrow data into parquet data.

use std::sync::Arc;

use arrow::array as arrow_array;
use arrow::datatypes::{DataType as ArrowDataType, DateUnit, IntervalUnit, SchemaRef};
use arrow::record_batch::RecordBatch;
use arrow_array::Array;

use super::levels::LevelInfo;
use super::schema::add_encoded_arrow_schema_to_metadata;

use crate::column::writer::ColumnWriter;
use crate::errors::{ParquetError, Result};
use crate::file::properties::WriterProperties;
use crate::{
    data_type::*,
    file::writer::{FileWriter, ParquetWriter, RowGroupWriter, SerializedFileWriter},
};

/// Arrow writer
///
/// Writes Arrow `RecordBatch`es to a Parquet writer
pub struct ArrowWriter<W: ParquetWriter> {
    /// Underlying Parquet writer
    writer: SerializedFileWriter<W>,
    /// A copy of the Arrow schema.
    ///
    /// The schema is used to verify that each record batch written has the correct schema
    arrow_schema: SchemaRef,
}

impl<W: 'static + ParquetWriter> ArrowWriter<W> {
    /// Try to create a new Arrow writer
    ///
    /// The writer will fail if:
    ///  * a `SerializedFileWriter` cannot be created from the ParquetWriter
    ///  * the Arrow schema contains unsupported datatypes such as Unions
    pub fn try_new(
        writer: W,
        arrow_schema: SchemaRef,
        props: Option<WriterProperties>,
    ) -> Result<Self> {
        let schema = crate::arrow::arrow_to_parquet_schema(&arrow_schema)?;
        // add serialized arrow schema
        let mut props = props.unwrap_or_else(|| WriterProperties::builder().build());
        add_encoded_arrow_schema_to_metadata(&arrow_schema, &mut props);

        let file_writer = SerializedFileWriter::new(
            writer.try_clone()?,
            schema.root_schema_ptr(),
            Arc::new(props),
        )?;

        Ok(Self {
            writer: file_writer,
            arrow_schema,
        })
    }

    /// Write a RecordBatch to writer
    ///
    /// *NOTE:* The writer currently does not support all Arrow data types
    pub fn write(&mut self, batch: &RecordBatch) -> Result<()> {
        // validate batch schema against writer's supplied schema
        if self.arrow_schema != batch.schema() {
            return Err(ParquetError::ArrowError(
                "Record batch schema does not match writer schema".to_string(),
            ));
        }
        // compute the definition and repetition levels of the batch
        let mut levels = vec![];
        let batch_level = LevelInfo::new_from_batch(batch);
        batch
            .columns()
            .iter()
            .zip(batch.schema().fields())
            .for_each(|(array, field)| {
                let mut array_levels =
                    batch_level.calculate_array_levels(array, field, 1);
                levels.append(&mut array_levels);
            });
        // reverse levels so we can use Vec::pop(&mut self)
        levels.reverse();

        dbg!(&levels);

        let mut row_group_writer = self.writer.next_row_group()?;

        // write leaves
        for column in batch.columns() {
            write_leaves(&mut row_group_writer, column, &mut levels)?;
        }

        self.writer.close_row_group(row_group_writer)
    }

    /// Close and finalize the underlying Parquet writer
    pub fn close(&mut self) -> Result<()> {
        self.writer.close()
    }
}

/// Convenience method to get the next ColumnWriter from the RowGroupWriter
#[inline]
#[allow(clippy::borrowed_box)]
fn get_col_writer(
    row_group_writer: &mut Box<dyn RowGroupWriter>,
) -> Result<ColumnWriter> {
    let col_writer = row_group_writer
        .next_column()?
        .expect("Unable to get column writer");
    Ok(col_writer)
}

#[allow(clippy::borrowed_box)]
fn write_leaves(
    mut row_group_writer: &mut Box<dyn RowGroupWriter>,
    array: &arrow_array::ArrayRef,
    mut levels: &mut Vec<LevelInfo>,
) -> Result<()> {
    match array.data_type() {
        ArrowDataType::Null
        | ArrowDataType::Boolean
        | ArrowDataType::Int8
        | ArrowDataType::Int16
        | ArrowDataType::Int32
        | ArrowDataType::Int64
        | ArrowDataType::UInt8
        | ArrowDataType::UInt16
        | ArrowDataType::UInt32
        | ArrowDataType::UInt64
        | ArrowDataType::Float32
        | ArrowDataType::Float64
        | ArrowDataType::Timestamp(_, _)
        | ArrowDataType::Date32(_)
        | ArrowDataType::Date64(_)
        | ArrowDataType::Time32(_)
        | ArrowDataType::Time64(_)
        | ArrowDataType::Duration(_)
        | ArrowDataType::Interval(_)
        | ArrowDataType::LargeBinary
        | ArrowDataType::Binary
        | ArrowDataType::Utf8
        | ArrowDataType::LargeUtf8 => {
            let mut col_writer = get_col_writer(&mut row_group_writer)?;
            write_leaf(
                &mut col_writer,
                array,
                levels.pop().expect("Levels exhausted"),
            )?;
            row_group_writer.close_column(col_writer)?;
            Ok(())
        }
        ArrowDataType::List(_) | ArrowDataType::LargeList(_) => {
            // write the child list
            let data = array.data();
            let child_array = arrow_array::make_array(data.child_data()[0].clone());
            write_leaves(&mut row_group_writer, &child_array, &mut levels)?;
            Ok(())
        }
        ArrowDataType::Struct(_) => {
            let struct_array: &arrow_array::StructArray = array
                .as_any()
                .downcast_ref::<arrow_array::StructArray>()
                .expect("Unable to get struct array");
            for field in struct_array.columns() {
                write_leaves(&mut row_group_writer, field, &mut levels)?;
            }
            Ok(())
        }
        ArrowDataType::Dictionary(_, value_type) => {
            // cast dictionary to a primitive
            let array = arrow::compute::cast(array, value_type)?;

            let mut col_writer = get_col_writer(&mut row_group_writer)?;
            write_leaf(
                &mut col_writer,
                &array,
                levels.pop().expect("Levels exhausted"),
            )?;
            row_group_writer.close_column(col_writer)?;
            Ok(())
        }
        ArrowDataType::Float16 => Err(ParquetError::ArrowError(
            "Float16 arrays not supported".to_string(),
        )),
        ArrowDataType::FixedSizeList(_, _)
        | ArrowDataType::FixedSizeBinary(_)
        | ArrowDataType::Decimal(_, _)
        | ArrowDataType::Union(_) => Err(ParquetError::NYI(
            "Attempting to write an Arrow type that is not yet implemented".to_string(),
        )),
    }
}

fn write_leaf(
    writer: &mut ColumnWriter,
    column: &arrow_array::ArrayRef,
    levels: LevelInfo,
) -> Result<i64> {
    let indices = filter_array_indices(&levels);
    let written = match writer {
        ColumnWriter::Int32ColumnWriter(ref mut typed) => {
            // If the column is a Date64, we cast it to a Date32, and then interpret that as Int32
            let array = if let ArrowDataType::Date64(_) = column.data_type() {
                let array =
                    arrow::compute::cast(column, &ArrowDataType::Date32(DateUnit::Day))?;
                Arc::new(arrow_array::Int32Array::from(array.data()))
            } else {
                arrow::compute::cast(column, &ArrowDataType::Int32)?
            };
            let array = array
                .as_any()
                .downcast_ref::<arrow_array::Int32Array>()
                .expect("Unable to get int32 array");
            typed.write_batch(
                get_numeric_array_slice::<Int32Type, _>(&array, &indices).as_slice(),
                Some(levels.definition.as_slice()),
                levels.repetition.as_deref(),
            )?
        }
        ColumnWriter::BoolColumnWriter(ref mut typed) => {
            let array = arrow_array::BooleanArray::from(column.data());
            typed.write_batch(
                get_bool_array_slice(&array, &indices).as_slice(),
                Some(levels.definition.as_slice()),
                levels.repetition.as_deref(),
            )?
        }
        ColumnWriter::Int64ColumnWriter(ref mut typed) => {
            let array = arrow_array::Int64Array::from(column.data());
            typed.write_batch(
                get_numeric_array_slice::<Int64Type, _>(&array, &indices).as_slice(),
                Some(levels.definition.as_slice()),
                levels.repetition.as_deref(),
            )?
        }
        ColumnWriter::Int96ColumnWriter(ref mut _typed) => {
            unreachable!("Currently unreachable because data type not supported")
        }
        ColumnWriter::FloatColumnWriter(ref mut typed) => {
            let array = arrow_array::Float32Array::from(column.data());
            typed.write_batch(
                get_numeric_array_slice::<FloatType, _>(&array, &indices).as_slice(),
                Some(levels.definition.as_slice()),
                levels.repetition.as_deref(),
            )?
        }
        ColumnWriter::DoubleColumnWriter(ref mut typed) => {
            let array = arrow_array::Float64Array::from(column.data());
            typed.write_batch(
                get_numeric_array_slice::<DoubleType, _>(&array, &indices).as_slice(),
                Some(levels.definition.as_slice()),
                levels.repetition.as_deref(),
            )?
        }
        ColumnWriter::ByteArrayColumnWriter(ref mut typed) => match column.data_type() {
            ArrowDataType::Binary => {
                let array = arrow_array::BinaryArray::from(column.data());
                typed.write_batch(
                    get_binary_array(&array).as_slice(),
                    Some(levels.definition.as_slice()),
                    levels.repetition.as_deref(),
                )?
            }
            ArrowDataType::Utf8 => {
                let array = arrow_array::StringArray::from(column.data());
                typed.write_batch(
                    get_string_array(&array).as_slice(),
                    Some(levels.definition.as_slice()),
                    levels.repetition.as_deref(),
                )?
            }
            ArrowDataType::LargeBinary => {
                let array = arrow_array::LargeBinaryArray::from(column.data());
                typed.write_batch(
                    get_large_binary_array(&array).as_slice(),
                    Some(levels.definition.as_slice()),
                    levels.repetition.as_deref(),
                )?
            }
            ArrowDataType::LargeUtf8 => {
                let array = arrow_array::LargeStringArray::from(column.data());
                typed.write_batch(
                    get_large_string_array(&array).as_slice(),
                    Some(levels.definition.as_slice()),
                    levels.repetition.as_deref(),
                )?
            }
            _ => unreachable!("Currently unreachable because data type not supported"),
        },
        ColumnWriter::FixedLenByteArrayColumnWriter(ref mut typed) => {
            let bytes = match column.data_type() {
                ArrowDataType::Interval(interval_unit) => match interval_unit {
                    IntervalUnit::YearMonth => {
                        let array = column
                            .as_any()
                            .downcast_ref::<arrow_array::IntervalYearMonthArray>()
                            .unwrap();
                        get_interval_ym_array_slice(&array, &indices)
                    }
                    IntervalUnit::DayTime => {
                        let array = column
                            .as_any()
                            .downcast_ref::<arrow_array::IntervalDayTimeArray>()
                            .unwrap();
                        get_interval_dt_array_slice(&array, &indices)
                    }
                },
                ArrowDataType::FixedSizeBinary(_) => {
                    let array = column
                        .as_any()
                        .downcast_ref::<arrow_array::FixedSizeBinaryArray>()
                        .unwrap();
                    get_fsb_array_slice(&array, &indices)
                }
                _ => {
                    return Err(ParquetError::NYI(
                        "Attempting to write an Arrow type that is not yet implemented"
                            .to_string(),
                    ));
                }
            };
            typed.write_batch(
                bytes.as_slice(),
                Some(levels.definition.as_slice()),
                levels.repetition.as_deref(),
            )?
        }
    };
    Ok(written as i64)
}

macro_rules! def_get_binary_array_fn {
    ($name:ident, $ty:ty) => {
        fn $name(array: &$ty) -> Vec<ByteArray> {
            let mut values = Vec::with_capacity(array.len() - array.null_count());
            for i in 0..array.len() {
                if array.is_valid(i) {
                    let bytes: Vec<u8> = array.value(i).into();
                    let bytes = ByteArray::from(bytes);
                    values.push(bytes);
                }
            }
            values
        }
    };
}

def_get_binary_array_fn!(get_binary_array, arrow_array::BinaryArray);
def_get_binary_array_fn!(get_string_array, arrow_array::StringArray);
def_get_binary_array_fn!(get_large_binary_array, arrow_array::LargeBinaryArray);
def_get_binary_array_fn!(get_large_string_array, arrow_array::LargeStringArray);

/// Get the underlying numeric array slice, skipping any null values.
/// If there are no null values, it might be quicker to get the slice directly instead of
/// calling this function.
fn get_numeric_array_slice<T, A>(
    array: &arrow_array::PrimitiveArray<A>,
    indices: &[usize],
) -> Vec<T::T>
where
    T: DataType,
    A: arrow::datatypes::ArrowNumericType,
    T::T: From<A::Native>,
{
    let mut values = Vec::with_capacity(indices.len());
    for i in indices {
        values.push(array.value(*i).into())
    }
    values
}

fn get_bool_array_slice(
    array: &arrow_array::BooleanArray,
    indices: &[usize],
) -> Vec<bool> {
    let mut values = Vec::with_capacity(indices.len());
    for i in indices {
        values.push(array.value(*i))
    }
    values
}

<<<<<<< HEAD
=======
/// Returns 12-byte values representing 3 values of months, days and milliseconds (4-bytes each).
/// An Arrow YearMonth interval only stores months, thus only the first 4 bytes are populated.
fn get_interval_ym_array_slice(
    array: &arrow_array::IntervalYearMonthArray,
    indices: &[usize],
) -> Vec<FixedLenByteArray> {
    let mut values = Vec::with_capacity(indices.len());
    for i in indices {
        let mut value = array.value(*i).to_le_bytes().to_vec();
        let mut suffix = vec![0; 8];
        value.append(&mut suffix);
        values.push(FixedLenByteArray::from(ByteArray::from(value)))
    }
    values
}

/// Returns 12-byte values representing 3 values of months, days and milliseconds (4-bytes each).
/// An Arrow DayTime interval only stores days and millis, thus the first 4 bytes are not populated.
fn get_interval_dt_array_slice(
    array: &arrow_array::IntervalDayTimeArray,
    indices: &[usize],
) -> Vec<FixedLenByteArray> {
    let mut values = Vec::with_capacity(indices.len());
    for i in indices {
        let mut prefix = vec![0; 4];
        let mut value = array.value(*i).to_le_bytes().to_vec();
        prefix.append(&mut value);
        debug_assert_eq!(prefix.len(), 12);
        values.push(FixedLenByteArray::from(ByteArray::from(prefix)));
    }
    values
}

fn get_fsb_array_slice(
    array: &arrow_array::FixedSizeBinaryArray,
    indices: &[usize],
) -> Vec<FixedLenByteArray> {
    let mut values = Vec::with_capacity(indices.len());
    for i in indices {
        let value = array.value(*i).to_vec();
        values.push(FixedLenByteArray::from(ByteArray::from(value)))
    }
    values
}

>>>>>>> 20a010e7
/// Given a level's information, calculate the offsets required to index an array correctly.
fn filter_array_indices(level: &LevelInfo) -> Vec<usize> {
    // happy path if not dealing with lists
    if !level.is_list {
        return level
            .definition
            .iter()
            .enumerate()
            .filter_map(|(i, def)| {
                if *def == level.max_definition {
                    Some(i)
                } else {
                    None
                }
            })
            .collect();
    }
    let mut filtered = vec![];
    // remove slots that are false from definition_mask
    let mut index = 0;
    level
        .definition
        .iter()
        .zip(&level.definition_mask)
        .for_each(|(def, (mask, _))| {
            if *mask {
                if *def == level.max_definition {
                    filtered.push(index);
                }
                index += 1;
            }
        });
    filtered
}

#[cfg(test)]
mod tests {
    use super::*;

    use std::io::Seek;
    use std::sync::Arc;

    use arrow::datatypes::ToByteSlice;
    use arrow::datatypes::{DataType, Field, Schema, UInt32Type, UInt8Type};
    use arrow::record_batch::RecordBatch;
    use arrow::{array::*, buffer::Buffer};

    use crate::arrow::{ArrowReader, ParquetFileArrowReader};
    use crate::file::{reader::SerializedFileReader, writer::InMemoryWriteableCursor};
    use crate::util::test_common::get_temp_file;

    #[test]
    fn arrow_writer() {
        // define schema
        let schema = Schema::new(vec![
            Field::new("a", DataType::Int32, false),
            Field::new("b", DataType::Int32, true),
        ]);

        // create some data
        let a = Int32Array::from(vec![1, 2, 3, 4, 5]);
        let b = Int32Array::from(vec![Some(1), None, None, Some(4), Some(5)]);

        // build a record batch
        let batch = RecordBatch::try_new(
            Arc::new(schema.clone()),
            vec![Arc::new(a), Arc::new(b)],
        )
        .unwrap();

        let file = get_temp_file("test_arrow_writer.parquet", &[]);
        let mut writer = ArrowWriter::try_new(file, Arc::new(schema), None).unwrap();
        writer.write(&batch).unwrap();
        writer.close().unwrap();
    }

    #[test]
    fn roundtrip_bytes() {
        // define schema
        let schema = Arc::new(Schema::new(vec![
            Field::new("a", DataType::Int32, false),
            Field::new("b", DataType::Int32, true),
        ]));

        // create some data
        let a = Int32Array::from(vec![1, 2, 3, 4, 5]);
        let b = Int32Array::from(vec![Some(1), None, None, Some(4), Some(5)]);

        // build a record batch
        let expected_batch =
            RecordBatch::try_new(schema.clone(), vec![Arc::new(a), Arc::new(b)]).unwrap();

        let cursor = InMemoryWriteableCursor::default();

        {
            let mut writer = ArrowWriter::try_new(cursor.clone(), schema, None).unwrap();
            writer.write(&expected_batch).unwrap();
            writer.close().unwrap();
        }

        let buffer = cursor.into_inner().unwrap();

        let cursor = crate::file::serialized_reader::SliceableCursor::new(buffer);
        let reader = SerializedFileReader::new(cursor).unwrap();
        let mut arrow_reader = ParquetFileArrowReader::new(Arc::new(reader));
        let mut record_batch_reader = arrow_reader.get_record_reader(1024).unwrap();

        let actual_batch = record_batch_reader
            .next()
            .expect("No batch found")
            .expect("Unable to get batch");

        assert_eq!(expected_batch.schema(), actual_batch.schema());
        assert_eq!(expected_batch.num_columns(), actual_batch.num_columns());
        assert_eq!(expected_batch.num_rows(), actual_batch.num_rows());
        for i in 0..expected_batch.num_columns() {
            let expected_data = expected_batch.column(i).data();
            let actual_data = actual_batch.column(i).data();

            assert_eq!(expected_data, actual_data);
        }
    }

    #[test]
    fn arrow_writer_non_null() {
        // define schema
        let schema = Schema::new(vec![Field::new("a", DataType::Int32, false)]);

        // create some data
        let a = Int32Array::from(vec![1, 2, 3, 4, 5]);

        // build a record batch
        let batch =
            RecordBatch::try_new(Arc::new(schema.clone()), vec![Arc::new(a)]).unwrap();

        let file = get_temp_file("test_arrow_writer_non_null.parquet", &[]);
        let mut writer = ArrowWriter::try_new(file, Arc::new(schema), None).unwrap();
        writer.write(&batch).unwrap();
        writer.close().unwrap();
    }

    #[test]
    fn arrow_writer_list() {
        // define schema
        let schema = Schema::new(vec![Field::new(
            "a",
            DataType::List(Box::new(Field::new("item", DataType::Int32, true))),
            false,
        )]);

        // create some data
        let a_values = Int32Array::from(vec![1, 2, 3, 4, 5, 6, 7, 8, 9, 10]);

        // Construct a buffer for value offsets, for the nested array:
        //  [[1], [2, 3], null, [4, 5, 6], [7, 8, 9, 10]]
        let a_value_offsets =
            arrow::buffer::Buffer::from(&[0, 1, 3, 3, 6, 10].to_byte_slice());

        // Construct a list array from the above two
        let a_list_data = ArrayData::builder(DataType::List(Box::new(Field::new(
            "item",
            DataType::Int32,
            true,
        ))))
        .len(5)
        .add_buffer(a_value_offsets)
        .add_child_data(a_values.data())
        .null_bit_buffer(Buffer::from(vec![0b00011011]))
        .build();
        let a = ListArray::from(a_list_data);

        // build a record batch
        let batch =
            RecordBatch::try_new(Arc::new(schema.clone()), vec![Arc::new(a)]).unwrap();

        // I think this setup is incorrect because this should pass
        assert_eq!(batch.column(0).data().null_count(), 1);

        let file = get_temp_file("test_arrow_writer_list.parquet", &[]);
        let mut writer = ArrowWriter::try_new(file, Arc::new(schema), None).unwrap();
        writer.write(&batch).unwrap();
        writer.close().unwrap();
    }

    #[test]
    fn arrow_writer_binary() {
        let string_field = Field::new("a", DataType::Utf8, false);
        let binary_field = Field::new("b", DataType::Binary, false);
        let schema = Schema::new(vec![string_field, binary_field]);

        let raw_string_values = vec!["foo", "bar", "baz", "quux"];
        let raw_binary_values = vec![
            b"foo".to_vec(),
            b"bar".to_vec(),
            b"baz".to_vec(),
            b"quux".to_vec(),
        ];
        let raw_binary_value_refs = raw_binary_values
            .iter()
            .map(|x| x.as_slice())
            .collect::<Vec<_>>();

        let string_values = StringArray::from(raw_string_values.clone());
        let binary_values = BinaryArray::from(raw_binary_value_refs);
        let batch = RecordBatch::try_new(
            Arc::new(schema.clone()),
            vec![Arc::new(string_values), Arc::new(binary_values)],
        )
        .unwrap();

        let mut file = get_temp_file("test_arrow_writer_binary.parquet", &[]);
        let mut writer =
            ArrowWriter::try_new(file.try_clone().unwrap(), Arc::new(schema), None)
                .unwrap();
        writer.write(&batch).unwrap();
        writer.close().unwrap();

        file.seek(std::io::SeekFrom::Start(0)).unwrap();
        let file_reader = SerializedFileReader::new(file).unwrap();
        let mut arrow_reader = ParquetFileArrowReader::new(Arc::new(file_reader));
        let mut record_batch_reader = arrow_reader.get_record_reader(1024).unwrap();

        let batch = record_batch_reader.next().unwrap().unwrap();
        let string_col = batch
            .column(0)
            .as_any()
            .downcast_ref::<StringArray>()
            .unwrap();
        let binary_col = batch
            .column(1)
            .as_any()
            .downcast_ref::<BinaryArray>()
            .unwrap();

        for i in 0..batch.num_rows() {
            assert_eq!(string_col.value(i), raw_string_values[i]);
            assert_eq!(binary_col.value(i), raw_binary_values[i].as_slice());
        }
    }

    #[test]
    fn arrow_writer_complex() {
        // define schema
        let struct_field_d = Field::new("d", DataType::Float64, true);
        let struct_field_f = Field::new("f", DataType::Float32, true);
        let struct_field_g = Field::new(
            "g",
            DataType::List(Box::new(Field::new("items", DataType::Int16, false))),
            false,
        );
        let struct_field_e = Field::new(
            "e",
            DataType::Struct(vec![struct_field_f.clone(), struct_field_g.clone()]),
            true,
        );
        let schema = Schema::new(vec![
            Field::new("a", DataType::Int32, false),
            Field::new("b", DataType::Int32, true),
            Field::new(
                "c",
                DataType::Struct(vec![struct_field_d.clone(), struct_field_e.clone()]),
                false,
            ),
        ]);

        // create some data
        let a = Int32Array::from(vec![1, 2, 3, 4, 5]);
        let b = Int32Array::from(vec![Some(1), None, None, Some(4), Some(5)]);
        let d = Float64Array::from(vec![None, None, None, Some(1.0), None]);
        let f = Float32Array::from(vec![Some(0.0), None, Some(333.3), None, Some(5.25)]);

        let g_value = Int16Array::from(vec![1, 2, 3, 4, 5, 6, 7, 8, 9, 10]);

        // Construct a buffer for value offsets, for the nested array:
        //  [[1], [2, 3], null, [4, 5, 6], [7, 8, 9, 10]]
        let g_value_offsets =
            arrow::buffer::Buffer::from(&[0, 1, 3, 3, 6, 10].to_byte_slice());

        // Construct a list array from the above two
        let g_list_data = ArrayData::builder(struct_field_g.data_type().clone())
            .len(5)
            .add_buffer(g_value_offsets)
            .add_child_data(g_value.data())
            .build();
        let g = ListArray::from(g_list_data);

        let e = StructArray::from(vec![
            (struct_field_f, Arc::new(f) as ArrayRef),
            (struct_field_g, Arc::new(g) as ArrayRef),
        ]);

        let c = StructArray::from(vec![
            (struct_field_d, Arc::new(d) as ArrayRef),
            (struct_field_e, Arc::new(e) as ArrayRef),
        ]);

        // build a record batch
        let batch = RecordBatch::try_new(
            Arc::new(schema),
            vec![Arc::new(a), Arc::new(b), Arc::new(c)],
        )
        .unwrap();

        roundtrip("test_arrow_writer_complex.parquet", batch);
    }

    #[test]
    fn arrow_writer_2_level_struct() {
        // tests writing <struct<struct<primitive>>
        let field_c = Field::new("c", DataType::Int32, true);
        let field_b = Field::new("b", DataType::Struct(vec![field_c]), true);
        let field_a = Field::new("a", DataType::Struct(vec![field_b.clone()]), true);
        let schema = Schema::new(vec![field_a.clone()]);

        // create data
        let c = Int32Array::from(vec![Some(1), None, Some(3), None, None, Some(6)]);
        let b_data = ArrayDataBuilder::new(field_b.data_type().clone())
            .len(6)
            .null_bit_buffer(Buffer::from(vec![0b00100111]))
            .add_child_data(c.data())
            .build();
        let b = StructArray::from(b_data);
        let a_data = ArrayDataBuilder::new(field_a.data_type().clone())
            .len(6)
            .null_bit_buffer(Buffer::from(vec![0b00101111]))
            .add_child_data(b.data())
            .build();
        let a = StructArray::from(a_data);

        assert_eq!(a.null_count(), 1);
        assert_eq!(a.column(0).null_count(), 2);

        // build a racord batch
        let batch = RecordBatch::try_new(Arc::new(schema), vec![Arc::new(a)]).unwrap();

        roundtrip("test_arrow_writer_2_level_struct.parquet", batch);
    }

    #[test]
    fn arrow_writer_2_level_struct_non_null() {
        // tests writing <struct<struct<primitive>>
        let field_c = Field::new("c", DataType::Int32, false);
        let field_b = Field::new("b", DataType::Struct(vec![field_c]), false);
        let field_a = Field::new("a", DataType::Struct(vec![field_b.clone()]), false);
        let schema = Schema::new(vec![field_a.clone()]);

        // create data
        let c = Int32Array::from(vec![1, 2, 3, 4, 5, 6]);
        let b_data = ArrayDataBuilder::new(field_b.data_type().clone())
            .len(6)
            .add_child_data(c.data())
            .build();
        let b = StructArray::from(b_data);
        let a_data = ArrayDataBuilder::new(field_a.data_type().clone())
            .len(6)
            .add_child_data(b.data())
            .build();
        let a = StructArray::from(a_data);

        assert_eq!(a.null_count(), 0);
        assert_eq!(a.column(0).null_count(), 0);

        // build a racord batch
        let batch = RecordBatch::try_new(Arc::new(schema), vec![Arc::new(a)]).unwrap();

        roundtrip("test_arrow_writer_2_level_struct_non_null.parquet", batch);
    }

    #[test]
    fn arrow_writer_2_level_struct_mixed_null() {
        // TODO: 21-12-2020 - we are calculating 1 extra max_def_level when we shouldn't.
        // This is now making this test to fail
        //
        // tests writing <struct<struct<primitive>>
        let field_c = Field::new("c", DataType::Int32, false);
        let field_b = Field::new("b", DataType::Struct(vec![field_c]), true);
        let field_a = Field::new("a", DataType::Struct(vec![field_b.clone()]), false);
        let schema = Schema::new(vec![field_a.clone()]);

        // create data
        let c = Int32Array::from(vec![1, 2, 3, 4, 5, 6]);
        let b_data = ArrayDataBuilder::new(field_b.data_type().clone())
            .len(6)
            .null_bit_buffer(Buffer::from(vec![0b00100111]))
            .add_child_data(c.data())
            .build();
        let b = StructArray::from(b_data);
        // a intentionally has no null buffer, to test that this is handled correctly
        let a_data = ArrayDataBuilder::new(field_a.data_type().clone())
            .len(6)
            .add_child_data(b.data())
            .build();
        let a = StructArray::from(a_data);

        assert_eq!(a.null_count(), 0);
        assert_eq!(a.column(0).null_count(), 2);

        // build a racord batch
        let batch = RecordBatch::try_new(Arc::new(schema), vec![Arc::new(a)]).unwrap();

        roundtrip("test_arrow_writer_2_level_struct_mixed_null.parquet", batch);
    }

    const SMALL_SIZE: usize = 4;

    fn roundtrip(filename: &str, expected_batch: RecordBatch) {
        let file = get_temp_file(filename, &[]);

        let mut writer = ArrowWriter::try_new(
            file.try_clone().unwrap(),
            expected_batch.schema(),
            None,
        )
        .expect("Unable to write file");
        writer.write(&expected_batch).unwrap();
        writer.close().unwrap();

        let reader = SerializedFileReader::new(file).unwrap();
        let mut arrow_reader = ParquetFileArrowReader::new(Arc::new(reader));
        let mut record_batch_reader = arrow_reader.get_record_reader(1024).unwrap();

        let actual_batch = record_batch_reader
            .next()
            .expect("No batch found")
            .expect("Unable to get batch");

        assert_eq!(expected_batch.schema(), actual_batch.schema());
        assert_eq!(expected_batch.num_columns(), actual_batch.num_columns());
        assert_eq!(expected_batch.num_rows(), actual_batch.num_rows());
        for i in 0..expected_batch.num_columns() {
            let expected_data = expected_batch.column(i).data();
            let actual_data = actual_batch.column(i).data();

            assert_eq!(expected_data, actual_data);
        }
    }

    fn one_column_roundtrip(filename: &str, values: ArrayRef, nullable: bool) {
        let schema = Schema::new(vec![Field::new(
            "col",
            values.data_type().clone(),
            nullable,
        )]);
        let expected_batch =
            RecordBatch::try_new(Arc::new(schema), vec![values]).unwrap();

        roundtrip(filename, expected_batch);
    }

    fn values_required<A, I>(iter: I, filename: &str)
    where
        A: From<Vec<I::Item>> + Array + 'static,
        I: IntoIterator,
    {
        let raw_values: Vec<_> = iter.into_iter().collect();
        let values = Arc::new(A::from(raw_values));
        one_column_roundtrip(filename, values, false);
    }

    fn values_optional<A, I>(iter: I, filename: &str)
    where
        A: From<Vec<Option<I::Item>>> + Array + 'static,
        I: IntoIterator,
    {
        let optional_raw_values: Vec<_> = iter
            .into_iter()
            .enumerate()
            .map(|(i, v)| if i % 2 == 0 { None } else { Some(v) })
            .collect();
        let optional_values = Arc::new(A::from(optional_raw_values));
        one_column_roundtrip(filename, optional_values, true);
    }

    fn required_and_optional<A, I>(iter: I, filename: &str)
    where
        A: From<Vec<I::Item>> + From<Vec<Option<I::Item>>> + Array + 'static,
        I: IntoIterator + Clone,
    {
        values_required::<A, I>(iter.clone(), filename);
        values_optional::<A, I>(iter, filename);
    }

    #[test]
    fn all_null_primitive_single_column() {
        let values = Arc::new(Int32Array::from(vec![None; SMALL_SIZE]));
        one_column_roundtrip("all_null_primitive_single_column", values, true);
    }
    #[test]
    fn null_single_column() {
        let values = Arc::new(NullArray::new(SMALL_SIZE));
        one_column_roundtrip("null_single_column", values, true);
        // null arrays are always nullable, a test with non-nullable nulls fails
    }

    #[test]
    fn bool_single_column() {
        required_and_optional::<BooleanArray, _>(
            [true, false].iter().cycle().copied().take(SMALL_SIZE),
            "bool_single_column",
        );
    }

    #[test]
    fn i8_single_column() {
        required_and_optional::<Int8Array, _>(0..SMALL_SIZE as i8, "i8_single_column");
    }

    #[test]
    fn i16_single_column() {
        required_and_optional::<Int16Array, _>(0..SMALL_SIZE as i16, "i16_single_column");
    }

    #[test]
    fn i32_single_column() {
        required_and_optional::<Int32Array, _>(0..SMALL_SIZE as i32, "i32_single_column");
    }

    #[test]
    fn i64_single_column() {
        required_and_optional::<Int64Array, _>(0..SMALL_SIZE as i64, "i64_single_column");
    }

    #[test]
    fn u8_single_column() {
        required_and_optional::<UInt8Array, _>(0..SMALL_SIZE as u8, "u8_single_column");
    }

    #[test]
    fn u16_single_column() {
        required_and_optional::<UInt16Array, _>(
            0..SMALL_SIZE as u16,
            "u16_single_column",
        );
    }

    #[test]
    fn u32_single_column() {
        required_and_optional::<UInt32Array, _>(
            0..SMALL_SIZE as u32,
            "u32_single_column",
        );
    }

    #[test]
    fn u64_single_column() {
        required_and_optional::<UInt64Array, _>(
            0..SMALL_SIZE as u64,
            "u64_single_column",
        );
    }

    #[test]
    fn f32_single_column() {
        required_and_optional::<Float32Array, _>(
            (0..SMALL_SIZE).map(|i| i as f32),
            "f32_single_column",
        );
    }

    #[test]
    fn f64_single_column() {
        required_and_optional::<Float64Array, _>(
            (0..SMALL_SIZE).map(|i| i as f64),
            "f64_single_column",
        );
    }

    // The timestamp array types don't implement From<Vec<T>> because they need the timezone
    // argument, and they also doesn't support building from a Vec<Option<T>>, so call
    // one_column_roundtrip manually instead of calling required_and_optional for these tests.

    #[test]
    fn timestamp_second_single_column() {
        let raw_values: Vec<_> = (0..SMALL_SIZE as i64).collect();
        let values = Arc::new(TimestampSecondArray::from_vec(raw_values, None));

        one_column_roundtrip("timestamp_second_single_column", values, false);
    }

    #[test]
    fn timestamp_millisecond_single_column() {
        let raw_values: Vec<_> = (0..SMALL_SIZE as i64).collect();
        let values = Arc::new(TimestampMillisecondArray::from_vec(raw_values, None));

        one_column_roundtrip("timestamp_millisecond_single_column", values, false);
    }

    #[test]
    fn timestamp_microsecond_single_column() {
        let raw_values: Vec<_> = (0..SMALL_SIZE as i64).collect();
        let values = Arc::new(TimestampMicrosecondArray::from_vec(raw_values, None));

        one_column_roundtrip("timestamp_microsecond_single_column", values, false);
    }

    #[test]
    fn timestamp_nanosecond_single_column() {
        let raw_values: Vec<_> = (0..SMALL_SIZE as i64).collect();
        let values = Arc::new(TimestampNanosecondArray::from_vec(raw_values, None));

        one_column_roundtrip("timestamp_nanosecond_single_column", values, false);
    }

    #[test]
    fn date32_single_column() {
        required_and_optional::<Date32Array, _>(
            0..SMALL_SIZE as i32,
            "date32_single_column",
        );
    }

    #[test]
    fn date64_single_column() {
        // Date64 must be a multiple of 86400000, see ARROW-10925
        required_and_optional::<Date64Array, _>(
            (0..(SMALL_SIZE as i64 * 86400000)).step_by(86400000),
            "date64_single_column",
        );
    }

    #[test]
    fn time32_second_single_column() {
        required_and_optional::<Time32SecondArray, _>(
            0..SMALL_SIZE as i32,
            "time32_second_single_column",
        );
    }

    #[test]
    fn time32_millisecond_single_column() {
        required_and_optional::<Time32MillisecondArray, _>(
            0..SMALL_SIZE as i32,
            "time32_millisecond_single_column",
        );
    }

    #[test]
    fn time64_microsecond_single_column() {
        required_and_optional::<Time64MicrosecondArray, _>(
            0..SMALL_SIZE as i64,
            "time64_microsecond_single_column",
        );
    }

    #[test]
    fn time64_nanosecond_single_column() {
        required_and_optional::<Time64NanosecondArray, _>(
            0..SMALL_SIZE as i64,
            "time64_nanosecond_single_column",
        );
    }

    #[test]
    #[should_panic(expected = "Converting Duration to parquet not supported")]
    fn duration_second_single_column() {
        required_and_optional::<DurationSecondArray, _>(
            0..SMALL_SIZE as i64,
            "duration_second_single_column",
        );
    }

    #[test]
    #[should_panic(expected = "Converting Duration to parquet not supported")]
    fn duration_millisecond_single_column() {
        required_and_optional::<DurationMillisecondArray, _>(
            0..SMALL_SIZE as i64,
            "duration_millisecond_single_column",
        );
    }

    #[test]
    #[should_panic(expected = "Converting Duration to parquet not supported")]
    fn duration_microsecond_single_column() {
        required_and_optional::<DurationMicrosecondArray, _>(
            0..SMALL_SIZE as i64,
            "duration_microsecond_single_column",
        );
    }

    #[test]
    #[should_panic(expected = "Converting Duration to parquet not supported")]
    fn duration_nanosecond_single_column() {
        required_and_optional::<DurationNanosecondArray, _>(
            0..SMALL_SIZE as i64,
            "duration_nanosecond_single_column",
        );
    }

    #[test]
    fn interval_year_month_single_column() {
        required_and_optional::<IntervalYearMonthArray, _>(
            0..SMALL_SIZE as i32,
            "interval_year_month_single_column",
        );
    }

    #[test]
    fn interval_day_time_single_column() {
        required_and_optional::<IntervalDayTimeArray, _>(
            0..SMALL_SIZE as i64,
            "interval_day_time_single_column",
        );
    }

    #[test]
    fn binary_single_column() {
        let one_vec: Vec<u8> = (0..SMALL_SIZE as u8).collect();
        let many_vecs: Vec<_> = std::iter::repeat(one_vec).take(SMALL_SIZE).collect();
        let many_vecs_iter = many_vecs.iter().map(|v| v.as_slice());

        // BinaryArrays can't be built from Vec<Option<&str>>, so only call `values_required`
        values_required::<BinaryArray, _>(many_vecs_iter, "binary_single_column");
    }

    #[test]
    fn large_binary_single_column() {
        let one_vec: Vec<u8> = (0..SMALL_SIZE as u8).collect();
        let many_vecs: Vec<_> = std::iter::repeat(one_vec).take(SMALL_SIZE).collect();
        let many_vecs_iter = many_vecs.iter().map(|v| v.as_slice());

        // LargeBinaryArrays can't be built from Vec<Option<&str>>, so only call `values_required`
        values_required::<LargeBinaryArray, _>(
            many_vecs_iter,
            "large_binary_single_column",
        );
    }

    #[test]
    fn string_single_column() {
        let raw_values: Vec<_> = (0..SMALL_SIZE).map(|i| i.to_string()).collect();
        let raw_strs = raw_values.iter().map(|s| s.as_str());

        required_and_optional::<StringArray, _>(raw_strs, "string_single_column");
    }

    #[test]
    fn large_string_single_column() {
        let raw_values: Vec<_> = (0..SMALL_SIZE).map(|i| i.to_string()).collect();
        let raw_strs = raw_values.iter().map(|s| s.as_str());

        required_and_optional::<LargeStringArray, _>(
            raw_strs,
            "large_string_single_column",
        );
    }

    #[test]
    fn list_single_column() {
        let a_values = Int32Array::from(vec![1, 2, 3, 4, 5, 6, 7, 8, 9, 10]);
        let a_value_offsets =
            arrow::buffer::Buffer::from(&[0, 1, 3, 3, 6, 10].to_byte_slice());
        let a_list_data = ArrayData::builder(DataType::List(Box::new(Field::new(
            "item",
            DataType::Int32,
            true,
        ))))
        .len(5)
        .add_buffer(a_value_offsets)
        .null_bit_buffer(Buffer::from(vec![0b00011011]))
        .add_child_data(a_values.data())
        .build();

        // I think this setup is incorrect because this should pass
        assert_eq!(a_list_data.null_count(), 1);

        let a = ListArray::from(a_list_data);
        let values = Arc::new(a);

        one_column_roundtrip("list_single_column", values, false);
    }

    #[test]
    fn large_list_single_column() {
        let a_values = Int32Array::from(vec![1, 2, 3, 4, 5, 6, 7, 8, 9, 10]);
        let a_value_offsets =
            arrow::buffer::Buffer::from(&[0i64, 1, 3, 3, 6, 10].to_byte_slice());
        let a_list_data = ArrayData::builder(DataType::LargeList(Box::new(Field::new(
            "large_item",
            DataType::Int32,
            true,
        ))))
        .len(5)
        .add_buffer(a_value_offsets)
        .add_child_data(a_values.data())
        .null_bit_buffer(Buffer::from(vec![0b00011011]))
        .build();

        // I think this setup is incorrect because this should pass
        assert_eq!(a_list_data.null_count(), 1);

        let a = LargeListArray::from(a_list_data);
        let values = Arc::new(a);

        one_column_roundtrip("large_list_single_column", values, false);
    }

    #[test]
    fn struct_single_column() {
        let a_values = Int32Array::from(vec![1, 2, 3, 4, 5, 6, 7, 8, 9, 10]);
        let struct_field_a = Field::new("f", DataType::Int32, false);
        let s = StructArray::from(vec![(struct_field_a, Arc::new(a_values) as ArrayRef)]);

        let values = Arc::new(s);
        one_column_roundtrip("struct_single_column", values, false);
    }

    #[test]
    fn arrow_writer_string_dictionary() {
        // define schema
        let schema = Arc::new(Schema::new(vec![Field::new_dict(
            "dictionary",
            DataType::Dictionary(Box::new(DataType::Int32), Box::new(DataType::Utf8)),
            true,
            42,
            true,
        )]));

        // create some data
        let d: Int32DictionaryArray = [Some("alpha"), None, Some("beta"), Some("alpha")]
            .iter()
            .copied()
            .collect();

        // build a record batch
        let expected_batch = RecordBatch::try_new(schema, vec![Arc::new(d)]).unwrap();

        roundtrip(
            "test_arrow_writer_string_dictionary.parquet",
            expected_batch,
        );
    }

    #[test]
    fn arrow_writer_primitive_dictionary() {
        // define schema
        let schema = Arc::new(Schema::new(vec![Field::new_dict(
            "dictionary",
            DataType::Dictionary(Box::new(DataType::UInt8), Box::new(DataType::UInt32)),
            true,
            42,
            true,
        )]));

        // create some data
        let key_builder = PrimitiveBuilder::<UInt8Type>::new(3);
        let value_builder = PrimitiveBuilder::<UInt32Type>::new(2);
        let mut builder = PrimitiveDictionaryBuilder::new(key_builder, value_builder);
        builder.append(12345678).unwrap();
        builder.append_null().unwrap();
        builder.append(22345678).unwrap();
        builder.append(12345678).unwrap();
        let d = builder.finish();

        // build a record batch
        let expected_batch = RecordBatch::try_new(schema, vec![Arc::new(d)]).unwrap();

        roundtrip(
            "test_arrow_writer_primitive_dictionary.parquet",
            expected_batch,
        );
    }

    #[test]
    fn arrow_writer_string_dictionary_unsigned_index() {
        // define schema
        let schema = Arc::new(Schema::new(vec![Field::new_dict(
            "dictionary",
            DataType::Dictionary(Box::new(DataType::UInt8), Box::new(DataType::Utf8)),
            true,
            42,
            true,
        )]));

        // create some data
        let d: UInt8DictionaryArray = [Some("alpha"), None, Some("beta"), Some("alpha")]
            .iter()
            .copied()
            .collect();

        // build a record batch
        let expected_batch = RecordBatch::try_new(schema, vec![Arc::new(d)]).unwrap();

        roundtrip(
            "test_arrow_writer_string_dictionary_unsigned_index.parquet",
            expected_batch,
        );
    }
}<|MERGE_RESOLUTION|>--- conflicted
+++ resolved
@@ -400,8 +400,6 @@
     values
 }
 
-<<<<<<< HEAD
-=======
 /// Returns 12-byte values representing 3 values of months, days and milliseconds (4-bytes each).
 /// An Arrow YearMonth interval only stores months, thus only the first 4 bytes are populated.
 fn get_interval_ym_array_slice(
@@ -447,7 +445,6 @@
     values
 }
 
->>>>>>> 20a010e7
 /// Given a level's information, calculate the offsets required to index an array correctly.
 fn filter_array_indices(level: &LevelInfo) -> Vec<usize> {
     // happy path if not dealing with lists
