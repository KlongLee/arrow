<?xml version="1.0" encoding="UTF-8"?>
<!-- Licensed to the Apache Software Foundation (ASF) under one or more contributor
  license agreements. See the NOTICE file distributed with this work for additional
  information regarding copyright ownership. The ASF licenses this file to
  You under the Apache License, Version 2.0 (the "License"); you may not use
  this file except in compliance with the License. You may obtain a copy of
  the License at http://www.apache.org/licenses/LICENSE-2.0 Unless required
  by applicable law or agreed to in writing, software distributed under the
  License is distributed on an "AS IS" BASIS, WITHOUT WARRANTIES OR CONDITIONS
  OF ANY KIND, either express or implied. See the License for the specific
  language governing permissions and limitations under the License. -->
<project xmlns="http://maven.apache.org/POM/4.0.0" xmlns:xsi="http://www.w3.org/2001/XMLSchema-instance" xsi:schemaLocation="http://maven.apache.org/POM/4.0.0 http://maven.apache.org/xsd/maven-4.0.0.xsd">
  <modelVersion>4.0.0</modelVersion>

  <parent>
    <groupId>org.apache</groupId>
    <artifactId>apache</artifactId>
    <version>18</version>
  </parent>

  <groupId>org.apache.arrow</groupId>
  <artifactId>arrow-java-root</artifactId>
  <version>0.6.0-SNAPSHOT</version>
  <packaging>pom</packaging>

  <name>Apache Arrow Java Root POM</name>
  <description>Apache Arrow is open source, in-memory columnar data structures and low-overhead messaging</description>
  <url>http://arrow.apache.org/</url>

  <properties>
    <target.gen.source.path>${project.basedir}/target/generated-sources</target.gen.source.path>
    <dep.junit.version>4.11</dep.junit.version>
    <dep.slf4j.version>1.7.25</dep.slf4j.version>
    <dep.guava.version>18.0</dep.guava.version>
    <forkCount>2</forkCount>
<<<<<<< HEAD
    <jackson.version>2.7.1</jackson.version>
    <!--<hadoop.version>2.7.1</hadoop.version>-->
=======
    <jackson.version>2.7.9</jackson.version>
    <hadoop.version>2.7.1</hadoop.version>
>>>>>>> 284a4ce3
    <checkstyle.failOnViolation>false</checkstyle.failOnViolation>
  </properties>

  <scm>
    <connection>scm:git:https://git-wip-us.apache.org/repos/asf/arrow.git</connection>
    <developerConnection>scm:git:https://git-wip-us.apache.org/repos/asf/arrow.git</developerConnection>
    <url>https://github.com/apache/arrow</url>
    <tag>HEAD</tag>
  </scm>

  <mailingLists>
    <mailingList>
      <name>Developer List</name>
      <subscribe>dev-subscribe@arrow.apache.org</subscribe>
      <unsubscribe>dev-unsubscribe@arrow.apache.org</unsubscribe>
      <post>dev@arrow.apache.org</post>
      <archive>http://mail-archives.apache.org/mod_mbox/arrow-dev/</archive>
    </mailingList>
    <mailingList>
      <name>Commits List</name>
      <subscribe>commits-subscribe@arrow.apache.org</subscribe>
      <unsubscribe>commits-unsubscribe@arrow.apache.org</unsubscribe>
      <post>commits@arrow.apache.org</post>
      <archive>http://mail-archives.apache.org/mod_mbox/arrow-commits/</archive>
    </mailingList>
    <mailingList>
      <name>Issues List</name>
      <subscribe>issues-subscribe@arrow.apache.org</subscribe>
      <unsubscribe>issues-unsubscribe@arrow.apache.org</unsubscribe>
      <archive>http://mail-archives.apache.org/mod_mbox/arrow-issues/</archive>
    </mailingList>
  </mailingLists>

  <repositories>

  </repositories>

  <issueManagement>
    <system>Jira</system>
    <url>https://issues.apache.org/jira/browse/arrow</url>
  </issueManagement>

  <build>

    <plugins>
      <plugin>
        <groupId>org.apache.rat</groupId>
        <artifactId>apache-rat-plugin</artifactId>
        <executions>
          <execution>
            <id>rat-checks</id>
            <phase>validate</phase>
            <goals>
              <goal>check</goal>
            </goals>
          </execution>
        </executions>
        <configuration>
          <excludeSubProjects>false</excludeSubProjects>
          <excludes>
            <exclude>**/*.log</exclude>
            <exclude>**/*.css</exclude>
            <exclude>**/*.js</exclude>
            <exclude>**/*.md</exclude>
            <exclude>**/*.eps</exclude>
            <exclude>**/*.json</exclude>
            <exclude>**/*.seq</exclude>
            <exclude>**/*.parquet</exclude>
            <exclude>**/*.sql</exclude>
            <exclude>**/git.properties</exclude>
            <exclude>**/*.csv</exclude>
            <exclude>**/*.csvh</exclude>
            <exclude>**/*.csvh-test</exclude>
            <exclude>**/*.tsv</exclude>
            <exclude>**/*.txt</exclude>
            <exclude>**/*.ssv</exclude>
            <exclude>**/arrow-*.conf</exclude>
            <exclude>**/.buildpath</exclude>
            <exclude>**/*.proto</exclude>
            <exclude>**/*.fmpp</exclude>
            <exclude>**/target/**</exclude>
            <exclude>**/*.iml</exclude>
            <exclude>**/*.tdd</exclude>
            <exclude>**/*.project</exclude>
            <exclude>**/TAGS</exclude>
            <exclude>**/*.checkstyle</exclude>
            <exclude>**/.classpath</exclude>
            <exclude>**/.settings/**</exclude>
            <exclude>.*/**</exclude>
            <exclude>**/*.patch</exclude>
            <exclude>**/*.pb.cc</exclude>
            <exclude>**/*.pb.h</exclude>
            <exclude>**/*.linux</exclude>
            <exclude>**/client/build/**</exclude>
            <exclude>**/*.tbl</exclude>
          </excludes>
        </configuration>
      </plugin>

      <plugin>
        <groupId>org.apache.maven.plugins</groupId>
        <artifactId>maven-jar-plugin</artifactId>
        <configuration>
          <excludes>
            <exclude>**/logging.properties</exclude>
            <exclude>**/logback-test.xml</exclude>
            <exclude>**/logback.out.xml</exclude>
            <exclude>**/logback.xml</exclude>
          </excludes>
          <archive>
            <index>true</index>
            <manifest>
              <addDefaultImplementationEntries>true</addDefaultImplementationEntries>
              <addDefaultSpecificationEntries>true</addDefaultSpecificationEntries>
            </manifest>
            <manifestEntries>
              <Extension-Name>org.apache.arrow</Extension-Name>
              <Built-By>${username}</Built-By>
              <url>http://arrow.apache.org/</url>
            </manifestEntries>
          </archive>
        </configuration>
        <executions>
          <execution>
            <goals>
              <goal>test-jar</goal>
            </goals>
            <configuration>
              <skipIfEmpty>true</skipIfEmpty>
            </configuration>
          </execution>
        </executions>
      </plugin>


      <plugin>
        <groupId>org.apache.maven.plugins</groupId>
        <artifactId>maven-resources-plugin</artifactId>
        <configuration>
          <encoding>UTF-8</encoding>
        </configuration>
      </plugin>
      <plugin>
        <groupId>org.apache.maven.plugins</groupId>
        <artifactId>maven-compiler-plugin</artifactId>
        <configuration>
          <source>1.7</source>
          <target>1.7</target>
          <maxmem>2048m</maxmem>
          <useIncrementalCompilation>false</useIncrementalCompilation>
          <fork>true</fork>
        </configuration>
      </plugin>
      <plugin>
        <artifactId>maven-enforcer-plugin</artifactId>
        <executions>
          <execution>
            <id>validate_java_and_maven_version</id>
            <phase>verify</phase>
            <goals>
              <goal>enforce</goal>
            </goals>
            <inherited>false</inherited>
            <configuration>
              <rules>
                <requireMavenVersion>
                  <version>[3.0.4,4)</version>
                </requireMavenVersion>
              </rules>
            </configuration>
          </execution>
          <execution>
            <id>avoid_bad_dependencies</id>
            <phase>verify</phase>
            <goals>
              <goal>enforce</goal>
            </goals>
            <configuration>
              <rules>
                <bannedDependencies>
                  <excludes>
                    <exclude>commons-logging</exclude>
                    <exclude>javax.servlet:servlet-api</exclude>
                    <exclude>org.mortbay.jetty:servlet-api</exclude>
                    <exclude>org.mortbay.jetty:servlet-api-2.5</exclude>
                    <exclude>log4j:log4j</exclude>
                  </excludes>
                </bannedDependencies>
              </rules>
            </configuration>
          </execution>
        </executions>
      </plugin>
      <plugin>
        <groupId>pl.project13.maven</groupId>
        <artifactId>git-commit-id-plugin</artifactId>
        <version>2.2.2</version>
        <executions>
          <execution>
            <id>for-jars</id>
            <inherited>true</inherited>
            <goals>
              <goal>revision</goal>
            </goals>
            <configuration>
              <generateGitPropertiesFilename>target/classes/git.properties</generateGitPropertiesFilename>
            </configuration>
          </execution>
          <execution>
            <id>for-source-tarball</id>
            <goals>
              <goal>revision</goal>
            </goals>
            <inherited>false</inherited>
            <configuration>
              <generateGitPropertiesFilename>./git.properties</generateGitPropertiesFilename>
            </configuration>
          </execution>
        </executions>

        <configuration>
          <dateFormat>dd.MM.yyyy '@' HH:mm:ss z</dateFormat>
          <verbose>true</verbose>
          <skipPoms>false</skipPoms>
          <generateGitPropertiesFile>true</generateGitPropertiesFile>
          <failOnNoGitDirectory>false</failOnNoGitDirectory>
          <gitDescribe>
            <skip>false</skip>
            <always>false</always>
            <abbrev>7</abbrev>
            <dirty>-dirty</dirty>
            <forceLongFormat>true</forceLongFormat>
          </gitDescribe>
        </configuration>
      </plugin>

        <plugin>
          <groupId>org.apache.maven.plugins</groupId>
          <artifactId>maven-checkstyle-plugin</artifactId>
          <version>2.17</version>
          <dependencies>
            <dependency>
              <groupId>com.puppycrawl.tools</groupId>
              <artifactId>checkstyle</artifactId>
              <version>6.15</version>
            </dependency>
            <dependency>
              <groupId>com.google.guava</groupId>
              <artifactId>guava</artifactId>
              <version>${dep.guava.version}</version>
            </dependency>
            <dependency>
                <groupId>org.slf4j</groupId>
                <artifactId>jcl-over-slf4j</artifactId>
                <version>1.7.5</version>
            </dependency>
          </dependencies>
          <executions>
            <execution>
              <id>validate</id>
              <phase>validate</phase>
              <goals>
                <goal>check</goal>
              </goals>
            </execution>
          </executions>
          <configuration>
            <configLocation>google_checks.xml</configLocation>
            <encoding>UTF-8</encoding>
            <consoleOutput>true</consoleOutput>
            <failsOnError>${checkstyle.failOnViolation}</failsOnError>
            <failOnViolation>${checkstyle.failOnViolation}</failOnViolation>
            <violationSeverity>warning</violationSeverity>
            <format>xml</format>
            <format>html</format>
            <outputFile>${project.build.directory}/test/checkstyle-errors.xml</outputFile>
            <linkXRef>false</linkXRef>
          </configuration>
        </plugin>


    </plugins>
    <pluginManagement>

      <plugins>
        <plugin>
          <groupId>org.apache.rat</groupId>
          <artifactId>apache-rat-plugin</artifactId>
          <version>0.11</version>
        </plugin>
        <plugin>
          <groupId>org.apache.maven.plugins</groupId>
          <artifactId>maven-resources-plugin</artifactId>
          <version>2.6</version>
        </plugin>
        <plugin>
          <groupId>org.apache.maven.plugins</groupId>
          <artifactId>maven-compiler-plugin</artifactId>
          <version>3.2</version>
        </plugin>
        <plugin>
          <artifactId>maven-enforcer-plugin</artifactId>
          <version>1.3.1</version>
        </plugin>
        <plugin>
          <artifactId>maven-surefire-plugin</artifactId>
          <version>2.17</version>
          <configuration>
            <enableAssertions>true</enableAssertions>
            <forkCount>${forkCount}</forkCount>
            <reuseForks>true</reuseForks>
            <systemPropertyVariables>
              <java.io.tmpdir>${project.build.directory}</java.io.tmpdir>
            </systemPropertyVariables>
            <!-- Note: changing the below configuration might increase the max allocation size for a vector
            which in turn can cause OOM. -->
            <argLine>-Darrow.vector.max_allocation_bytes=1048576</argLine>
          </configuration>
        </plugin>
        <plugin>
          <groupId>org.apache.maven.plugins</groupId>
          <artifactId>maven-release-plugin</artifactId>
          <version>2.5.2</version>
          <configuration>
            <useReleaseProfile>false</useReleaseProfile>
            <pushChanges>false</pushChanges>
            <goals>deploy</goals>
            <arguments>-Papache-release ${arguments}</arguments>
          </configuration>
        </plugin>

        <!--This plugin's configuration is used to store Eclipse m2e settings
          only. It has no influence on the Maven build itself. -->
        <plugin>
          <groupId>org.eclipse.m2e</groupId>
          <artifactId>lifecycle-mapping</artifactId>
          <version>1.0.0</version>
          <configuration>
            <lifecycleMappingMetadata>
              <pluginExecutions>
                <pluginExecution>
                  <pluginExecutionFilter>
                    <groupId>org.apache.maven.plugins</groupId>
                    <artifactId>maven-antrun-plugin</artifactId>
                    <versionRange>[1.6,)</versionRange>
                    <goals>
                      <goal>run</goal>
                    </goals>
                  </pluginExecutionFilter>
                  <action>
                    <ignore />
                  </action>
                </pluginExecution>
                <pluginExecution>
                  <pluginExecutionFilter>
                    <groupId>org.apache.maven.plugins</groupId>
                    <artifactId>maven-enforcer-plugin</artifactId>
                    <versionRange>[1.2,)</versionRange>
                    <goals>
                      <goal>enforce</goal>
                    </goals>
                  </pluginExecutionFilter>
                  <action>
                    <ignore />
                  </action>
                </pluginExecution>
                <pluginExecution>
                  <pluginExecutionFilter>
                    <groupId>org.apache.maven.plugins</groupId>
                    <artifactId>
                      maven-remote-resources-plugin
                    </artifactId>
                    <versionRange>[1.1,)</versionRange>
                    <goals>
                      <goal>process</goal>
                    </goals>
                  </pluginExecutionFilter>
                  <action>
                    <ignore />
                  </action>
                </pluginExecution>
                <pluginExecution>
                  <pluginExecutionFilter>
                    <groupId>org.apache.rat</groupId>
                    <artifactId>apache-rat-plugin</artifactId>
                    <versionRange>[0.10,)</versionRange>
                    <goals>
                      <goal>check</goal>
                    </goals>
                  </pluginExecutionFilter>
                  <action>
                    <ignore />
                  </action>
                </pluginExecution>
                <pluginExecution>
                  <pluginExecutionFilter>
                    <groupId>org.apache.maven.plugins</groupId>
                    <artifactId>maven-checkstyle-plugin</artifactId>
                    <versionRange>[0,)</versionRange>
                    <goals>
                      <goal>check</goal>
                    </goals>
                  </pluginExecutionFilter>
                  <action>
                    <ignore />
                  </action>
                </pluginExecution>
              </pluginExecutions>
            </lifecycleMappingMetadata>
          </configuration>
        </plugin>
      </plugins>
    </pluginManagement>
  </build>
  <dependencies>

    <dependency>
      <groupId>io.netty</groupId>
      <artifactId>netty-handler</artifactId>
      <version>4.0.49.Final</version>
    </dependency>

    <dependency>
      <groupId>com.google.guava</groupId>
      <artifactId>guava</artifactId>
      <version>${dep.guava.version}</version>
    </dependency>

    <dependency>
      <groupId>org.slf4j</groupId>
      <artifactId>slf4j-api</artifactId>
      <version>${dep.slf4j.version}</version>
    </dependency>

    <!-- Test Dependencies -->
    <dependency>
      <groupId>org.slf4j</groupId>
      <artifactId>jul-to-slf4j</artifactId>
      <version>${dep.slf4j.version}</version>
      <scope>test</scope>
    </dependency>

    <dependency>
      <groupId>org.slf4j</groupId>
      <artifactId>jcl-over-slf4j</artifactId>
      <version>${dep.slf4j.version}</version>
      <scope>test</scope>
    </dependency>

    <dependency>
      <groupId>org.slf4j</groupId>
      <artifactId>log4j-over-slf4j</artifactId>
      <version>${dep.slf4j.version}</version>
      <scope>test</scope>
    </dependency>

    <dependency>
      <!-- JMockit needs to be on class path before JUnit. -->
      <groupId>com.googlecode.jmockit</groupId>
      <artifactId>jmockit</artifactId>
      <version>1.7</version>
      <scope>test</scope>
    </dependency>
    <dependency>
      <groupId>junit</groupId>
      <artifactId>junit</artifactId>
      <version>${dep.junit.version}</version>
      <scope>test</scope>
    </dependency>
    <dependency>
      <groupId>org.mockito</groupId>
      <artifactId>mockito-core</artifactId>
      <version>2.7.22</version>
      <scope>test</scope>
      <!-- Mockito  contains old Hamcrest classes, causes issues with JUNIT -->
      <exclusions>
        <exclusion>
         <groupId>org.hamcrest</groupId>
          <artifactId>hamcrest-core</artifactId>
	</exclusion>
      </exclusions>
    </dependency>
    <dependency>
      <groupId>ch.qos.logback</groupId>
      <artifactId>logback-classic</artifactId>
      <version>1.2.3</version>
      <scope>test</scope>
    </dependency>
    <dependency>
      <groupId>de.huxhorn.lilith</groupId>
      <artifactId>de.huxhorn.lilith.logback.appender.multiplex-classic</artifactId>
      <version>0.9.44</version>
      <scope>test</scope>
    </dependency>

  </dependencies>

  <reporting>
    <plugins>
      <plugin>
        <groupId>org.apache.maven.plugins</groupId>
        <artifactId>maven-javadoc-plugin</artifactId>
        <version>2.9</version>
        <reportSets>
          <reportSet><!-- by default, id = "default" -->
            <reports><!-- select non-aggregate reports -->
              <report>javadoc</report>
              <report>test-javadoc</report>
            </reports>
          </reportSet>
          <reportSet><!-- aggregate reportSet, to define in poms having modules -->
            <id>aggregate</id>
            <inherited>false</inherited><!-- don't run aggregate in child modules -->
            <reports>
              <report>aggregate</report>
            </reports>
          </reportSet>
        </reportSets>
      </plugin>
    </plugins>
  </reporting>

  <modules>
    <module>format</module>
    <module>memory</module>
    <module>vector</module>
    <module>tools</module>
  </modules>
</project><|MERGE_RESOLUTION|>--- conflicted
+++ resolved
@@ -33,13 +33,8 @@
     <dep.slf4j.version>1.7.25</dep.slf4j.version>
     <dep.guava.version>18.0</dep.guava.version>
     <forkCount>2</forkCount>
-<<<<<<< HEAD
-    <jackson.version>2.7.1</jackson.version>
-    <!--<hadoop.version>2.7.1</hadoop.version>-->
-=======
     <jackson.version>2.7.9</jackson.version>
     <hadoop.version>2.7.1</hadoop.version>
->>>>>>> 284a4ce3
     <checkstyle.failOnViolation>false</checkstyle.failOnViolation>
   </properties>
 
