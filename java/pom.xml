--- conflicted
+++ resolved
@@ -527,31 +527,6 @@
         <version>${dep.guava.version}</version>
       </dependency>
       <dependency>
-<<<<<<< HEAD
-        <groupId>io.netty</groupId>
-        <artifactId>netty-handler</artifactId>
-        <version>${dep.netty.version}</version>
-      </dependency>
-      <dependency>
-        <groupId>io.netty</groupId>
-        <artifactId>netty-buffer</artifactId>
-        <version>${dep.netty.version}</version>
-      </dependency>
-      <dependency>
-        <groupId>io.netty</groupId>
-        <artifactId>netty-common</artifactId>
-        <version>${dep.netty.version}</version>
-      </dependency>
-      <dependency>
-        <groupId>com.fasterxml.jackson</groupId>
-        <artifactId>jackson-bom</artifactId>
-        <version>${dep.jackson.version}</version>
-        <type>pom</type>
-        <scope>import</scope>
-      </dependency>
-      <dependency>
-=======
->>>>>>> 7fe71f5c
         <groupId>com.google.code.findbugs</groupId>
         <artifactId>jsr305</artifactId>
         <version>3.0.2</version>
