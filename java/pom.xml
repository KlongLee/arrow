--- conflicted
+++ resolved
@@ -886,7 +886,26 @@
     </profile>
 
     <profile>
-<<<<<<< HEAD
+      <id>windows</id>
+      <activation>
+        <jdk>[17,]</jdk>
+        <os>
+          <family>windows</family>
+        </os>
+      </activation>
+      <build>
+        <plugins>
+          <plugin>
+            <artifactId>maven-surefire-plugin</artifactId>
+            <configuration>
+              <reuseForks>false</reuseForks>
+            </configuration>
+          </plugin>
+        </plugins>
+      </build>
+    </profile>
+
+    <profile>
       <id>generate-cdata-dylib_so</id>
       <properties>
         <arrow.c.jni.dist.dir>../java-dist/lib</arrow.c.jni.dist.dir>
@@ -941,22 +960,6 @@
                 </configuration>
               </execution>
             </executions>
-=======
-      <id>windows</id>
-      <activation>
-        <jdk>[17,]</jdk>
-        <os>
-          <family>windows</family>
-        </os>
-      </activation>
-      <build>
-        <plugins>
-          <plugin>
-            <artifactId>maven-surefire-plugin</artifactId>
-            <configuration>
-              <reuseForks>false</reuseForks>
-            </configuration>
->>>>>>> 13a7b605
           </plugin>
         </plugins>
       </build>
