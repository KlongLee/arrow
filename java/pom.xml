<?xml version="1.0" encoding="UTF-8"?>
<!-- Licensed to the Apache Software Foundation (ASF) under one or more contributor
  license agreements. See the NOTICE file distributed with this work for additional
  information regarding copyright ownership. The ASF licenses this file to
  You under the Apache License, Version 2.0 (the "License"); you may not use
  this file except in compliance with the License. You may obtain a copy of
  the License at http://www.apache.org/licenses/LICENSE-2.0 Unless required
  by applicable law or agreed to in writing, software distributed under the
  License is distributed on an "AS IS" BASIS, WITHOUT WARRANTIES OR CONDITIONS
  OF ANY KIND, either express or implied. See the License for the specific
  language governing permissions and limitations under the License. -->
<project xmlns="http://maven.apache.org/POM/4.0.0" xmlns:xsi="http://www.w3.org/2001/XMLSchema-instance" xsi:schemaLocation="http://maven.apache.org/POM/4.0.0 http://maven.apache.org/xsd/maven-4.0.0.xsd">
  <modelVersion>4.0.0</modelVersion>

  <parent>
    <groupId>org.apache</groupId>
    <artifactId>apache</artifactId>
    <version>18</version>
  </parent>

  <groupId>org.apache.arrow</groupId>
  <artifactId>arrow-java-root</artifactId>
  <version>0.10.0-SNAPSHOT</version>
  <packaging>pom</packaging>

  <name>Apache Arrow Java Root POM</name>
  <description>Apache Arrow is open source, in-memory columnar data structures and low-overhead messaging</description>
  <url>http://arrow.apache.org/</url>

  <properties>
    <target.gen.source.path>${project.basedir}/target/generated-sources</target.gen.source.path>
    <dep.junit.version>4.11</dep.junit.version>
    <dep.slf4j.version>1.7.25</dep.slf4j.version>
    <dep.guava.version>18.0</dep.guava.version>
    <dep.netty.version>4.1.17.Final</dep.netty.version>
    <dep.jackson.version>2.7.9</dep.jackson.version>
    <dep.hadoop.version>2.7.1</dep.hadoop.version>
    <fbs.version>1.2.0-3f79e055</fbs.version>
    <forkCount>2</forkCount>
    <checkstyle.failOnViolation>false</checkstyle.failOnViolation>
  </properties>

  <scm>
    <connection>scm:git:https://github.com/apache/arrow.git</connection>
    <developerConnection>scm:git:https://github.com/apache/arrow.git</developerConnection>
    <url>https://github.com/apache/arrow</url>
    <tag>apache-arrow-0.7.1</tag>
  </scm>

  <mailingLists>
    <mailingList>
      <name>Developer List</name>
      <subscribe>dev-subscribe@arrow.apache.org</subscribe>
      <unsubscribe>dev-unsubscribe@arrow.apache.org</unsubscribe>
      <post>dev@arrow.apache.org</post>
      <archive>http://mail-archives.apache.org/mod_mbox/arrow-dev/</archive>
    </mailingList>
    <mailingList>
      <name>Commits List</name>
      <subscribe>commits-subscribe@arrow.apache.org</subscribe>
      <unsubscribe>commits-unsubscribe@arrow.apache.org</unsubscribe>
      <post>commits@arrow.apache.org</post>
      <archive>http://mail-archives.apache.org/mod_mbox/arrow-commits/</archive>
    </mailingList>
    <mailingList>
      <name>Issues List</name>
      <subscribe>issues-subscribe@arrow.apache.org</subscribe>
      <unsubscribe>issues-unsubscribe@arrow.apache.org</unsubscribe>
      <archive>http://mail-archives.apache.org/mod_mbox/arrow-issues/</archive>
    </mailingList>
  </mailingLists>

  <repositories>

  </repositories>

  <issueManagement>
    <system>Jira</system>
    <url>https://issues.apache.org/jira/browse/arrow</url>
  </issueManagement>

  <build>

    <plugins>
      <plugin>
        <groupId>org.apache.rat</groupId>
        <artifactId>apache-rat-plugin</artifactId>
        <executions>
          <execution>
            <id>rat-checks</id>
            <phase>validate</phase>
            <goals>
              <goal>check</goal>
            </goals>
          </execution>
        </executions>
        <configuration>
          <excludeSubProjects>false</excludeSubProjects>
          <excludes>
            <exclude>**/*.log</exclude>
            <exclude>**/*.css</exclude>
            <exclude>**/*.js</exclude>
            <exclude>**/*.md</exclude>
            <exclude>**/*.eps</exclude>
            <exclude>**/*.json</exclude>
            <exclude>**/*.seq</exclude>
            <exclude>**/*.parquet</exclude>
            <exclude>**/*.sql</exclude>
            <exclude>**/git.properties</exclude>
            <exclude>**/*.csv</exclude>
            <exclude>**/*.csvh</exclude>
            <exclude>**/*.csvh-test</exclude>
            <exclude>**/*.tsv</exclude>
            <exclude>**/*.txt</exclude>
            <exclude>**/*.ssv</exclude>
            <exclude>**/arrow-*.conf</exclude>
            <exclude>**/.buildpath</exclude>
            <exclude>**/*.proto</exclude>
            <exclude>**/*.fmpp</exclude>
            <exclude>**/target/**</exclude>
            <exclude>**/*.tdd</exclude>
            <exclude>**/*.project</exclude>
            <exclude>**/TAGS</exclude>
            <exclude>**/*.checkstyle</exclude>
            <exclude>**/.classpath</exclude>
            <exclude>**/.settings/**</exclude>
            <exclude>.*/**</exclude>
            <exclude>**/*.patch</exclude>
            <exclude>**/*.pb.cc</exclude>
            <exclude>**/*.pb.h</exclude>
            <exclude>**/*.linux</exclude>
            <exclude>**/client/build/**</exclude>
            <exclude>**/*.tbl</exclude>
            <exclude>**/*.iml</exclude>
          </excludes>
        </configuration>
      </plugin>

      <plugin>
        <groupId>org.apache.maven.plugins</groupId>
        <artifactId>maven-jar-plugin</artifactId>
        <configuration>
          <excludes>
            <exclude>**/logging.properties</exclude>
            <exclude>**/logback-test.xml</exclude>
            <exclude>**/logback.out.xml</exclude>
            <exclude>**/logback.xml</exclude>
          </excludes>
          <archive>
            <index>true</index>
            <manifest>
              <addDefaultImplementationEntries>true</addDefaultImplementationEntries>
              <addDefaultSpecificationEntries>true</addDefaultSpecificationEntries>
            </manifest>
            <manifestEntries>
              <Extension-Name>org.apache.arrow</Extension-Name>
              <Built-By>${username}</Built-By>
              <url>http://arrow.apache.org/</url>
            </manifestEntries>
          </archive>
        </configuration>
        <executions>
          <execution>
            <goals>
              <goal>test-jar</goal>
            </goals>
            <configuration>
              <skipIfEmpty>true</skipIfEmpty>
            </configuration>
          </execution>
        </executions>
      </plugin>


      <plugin>
        <groupId>org.apache.maven.plugins</groupId>
        <artifactId>maven-resources-plugin</artifactId>
        <configuration>
          <encoding>UTF-8</encoding>
        </configuration>
      </plugin>
      <plugin>
        <groupId>org.apache.maven.plugins</groupId>
        <artifactId>maven-compiler-plugin</artifactId>
        <configuration>
          <source>1.8</source>
          <target>1.8</target>
          <maxmem>2048m</maxmem>
          <useIncrementalCompilation>false</useIncrementalCompilation>
          <fork>true</fork>
        </configuration>
      </plugin>
      <plugin>
        <artifactId>maven-enforcer-plugin</artifactId>
        <executions>
          <execution>
            <id>validate_java_and_maven_version</id>
            <phase>verify</phase>
            <goals>
              <goal>enforce</goal>
            </goals>
            <inherited>false</inherited>
            <configuration>
              <rules>
                <requireMavenVersion>
                  <version>[3.0.4,4)</version>
                </requireMavenVersion>
              </rules>
            </configuration>
          </execution>
          <execution>
            <id>avoid_bad_dependencies</id>
            <phase>verify</phase>
            <goals>
              <goal>enforce</goal>
            </goals>
            <configuration>
              <rules>
                <bannedDependencies>
                  <excludes>
                    <exclude>commons-logging</exclude>
                    <exclude>javax.servlet:servlet-api</exclude>
                    <exclude>org.mortbay.jetty:servlet-api</exclude>
                    <exclude>org.mortbay.jetty:servlet-api-2.5</exclude>
                    <exclude>log4j:log4j</exclude>
                  </excludes>
                </bannedDependencies>
              </rules>
            </configuration>
          </execution>
        </executions>
      </plugin>
      <plugin>
        <groupId>pl.project13.maven</groupId>
        <artifactId>git-commit-id-plugin</artifactId>
        <version>2.2.2</version>
        <executions>
          <execution>
            <id>for-jars</id>
            <inherited>true</inherited>
            <goals>
              <goal>revision</goal>
            </goals>
            <configuration>
              <generateGitPropertiesFilename>target/classes/git.properties</generateGitPropertiesFilename>
            </configuration>
          </execution>
          <execution>
            <id>for-source-tarball</id>
            <goals>
              <goal>revision</goal>
            </goals>
            <inherited>false</inherited>
            <configuration>
              <generateGitPropertiesFilename>./git.properties</generateGitPropertiesFilename>
            </configuration>
          </execution>
        </executions>

        <configuration>
          <dateFormat>dd.MM.yyyy '@' HH:mm:ss z</dateFormat>
          <verbose>true</verbose>
          <skipPoms>false</skipPoms>
          <generateGitPropertiesFile>true</generateGitPropertiesFile>
          <failOnNoGitDirectory>false</failOnNoGitDirectory>
          <gitDescribe>
            <skip>false</skip>
            <always>false</always>
            <abbrev>7</abbrev>
            <dirty>-dirty</dirty>
            <forceLongFormat>true</forceLongFormat>
          </gitDescribe>
        </configuration>
      </plugin>

      <plugin>
        <groupId>org.apache.maven.plugins</groupId>
        <artifactId>maven-checkstyle-plugin</artifactId>
        <version>2.17</version>
        <dependencies>
          <dependency>
            <groupId>com.puppycrawl.tools</groupId>
            <artifactId>checkstyle</artifactId>
            <version>6.19</version>
          </dependency>
          <dependency>
            <groupId>com.google.guava</groupId>
            <artifactId>guava</artifactId>
            <version>${dep.guava.version}</version>
          </dependency>
          <dependency>
              <groupId>org.slf4j</groupId>
              <artifactId>jcl-over-slf4j</artifactId>
              <version>1.7.5</version>
          </dependency>
        </dependencies>
        <executions>
          <execution>
            <id>validate</id>
            <phase>validate</phase>
            <goals>
              <goal>check</goal>
            </goals>
          </execution>
        </executions>
        <configuration>
          <configLocation>dev/checkstyle/checkstyle.xml</configLocation>
          <headerLocation>dev/checkstyle/checkstyle.license</headerLocation>
          <suppressionsLocation>dev/checkstyle/suppressions.xml</suppressionsLocation>
          <encoding>UTF-8</encoding>
          <consoleOutput>true</consoleOutput>
          <failsOnError>${checkstyle.failOnViolation}</failsOnError>
          <failOnViolation>${checkstyle.failOnViolation}</failOnViolation>
          <violationSeverity>warning</violationSeverity>
          <format>xml</format>
          <format>html</format>
          <outputFile>${project.build.directory}/test/checkstyle-errors.xml</outputFile>
          <linkXRef>false</linkXRef>
        </configuration>
      </plugin>
      <plugin>
        <groupId>org.apache.maven.plugins</groupId>
        <artifactId>maven-dependency-plugin</artifactId>
        <executions>
          <execution>
            <id>analyze</id>
            <phase>verify</phase>
            <goals>
              <goal>analyze-only</goal>
            </goals>
            <configuration>
              <ignoreNonCompile>true</ignoreNonCompile>
              <failOnWarning>true</failOnWarning>
            </configuration>
          </execution>
        </executions>
      </plugin>
    </plugins>

    <pluginManagement>
      <plugins>
        <plugin>
          <groupId>org.apache.maven.plugins</groupId>
          <artifactId>maven-dependency-plugin</artifactId>
          <version>3.0.1</version>
        </plugin>
        <plugin>
          <groupId>org.apache.rat</groupId>
          <artifactId>apache-rat-plugin</artifactId>
          <version>0.11</version>
        </plugin>
        <plugin>
          <groupId>org.apache.maven.plugins</groupId>
          <artifactId>maven-resources-plugin</artifactId>
          <version>2.6</version>
        </plugin>
        <plugin>
          <groupId>org.apache.maven.plugins</groupId>
          <artifactId>maven-compiler-plugin</artifactId>
          <version>3.6.2</version>
        </plugin>
        <plugin>
          <artifactId>maven-enforcer-plugin</artifactId>
          <version>3.0.0-M1</version>
        </plugin>
        <plugin>
          <artifactId>maven-surefire-plugin</artifactId>
          <version>2.20</version>
          <configuration>
            <enableAssertions>true</enableAssertions>
            <forkCount>${forkCount}</forkCount>
            <reuseForks>true</reuseForks>
            <systemPropertyVariables>
              <java.io.tmpdir>${project.build.directory}</java.io.tmpdir>
            </systemPropertyVariables>
            <!-- Note: changing the below configuration might increase the max allocation size for a vector
            which in turn can cause OOM. -->
            <argLine>-Darrow.vector.max_allocation_bytes=1048576</argLine>
          </configuration>
        </plugin>
        <plugin>
          <groupId>org.apache.maven.plugins</groupId>
          <artifactId>maven-release-plugin</artifactId>
          <version>2.5.2</version>
          <configuration>
            <useReleaseProfile>false</useReleaseProfile>
            <pushChanges>false</pushChanges>
            <goals>deploy</goals>
            <arguments>-Papache-release ${arguments}</arguments>
          </configuration>
        </plugin>

        <!--This plugin's configuration is used to store Eclipse m2e settings
          only. It has no influence on the Maven build itself. -->
        <plugin>
          <groupId>org.eclipse.m2e</groupId>
          <artifactId>lifecycle-mapping</artifactId>
          <version>1.0.0</version>
          <configuration>
            <lifecycleMappingMetadata>
              <pluginExecutions>
                <pluginExecution>
                  <pluginExecutionFilter>
                    <groupId>org.apache.maven.plugins</groupId>
                    <artifactId>maven-antrun-plugin</artifactId>
                    <versionRange>[1.6,)</versionRange>
                    <goals>
                      <goal>run</goal>
                    </goals>
                  </pluginExecutionFilter>
                  <action>
                    <ignore />
                  </action>
                </pluginExecution>
                <pluginExecution>
                  <pluginExecutionFilter>
                    <groupId>org.apache.maven.plugins</groupId>
                    <artifactId>maven-enforcer-plugin</artifactId>
                    <versionRange>[1.2,)</versionRange>
                    <goals>
                      <goal>enforce</goal>
                    </goals>
                  </pluginExecutionFilter>
                  <action>
                    <ignore />
                  </action>
                </pluginExecution>
                <pluginExecution>
                  <pluginExecutionFilter>
                    <groupId>org.apache.maven.plugins</groupId>
                    <artifactId>
                      maven-remote-resources-plugin
                    </artifactId>
                    <versionRange>[1.1,)</versionRange>
                    <goals>
                      <goal>process</goal>
                    </goals>
                  </pluginExecutionFilter>
                  <action>
                    <ignore />
                  </action>
                </pluginExecution>
                <pluginExecution>
                  <pluginExecutionFilter>
                    <groupId>org.apache.rat</groupId>
                    <artifactId>apache-rat-plugin</artifactId>
                    <versionRange>[0.10,)</versionRange>
                    <goals>
                      <goal>check</goal>
                    </goals>
                  </pluginExecutionFilter>
                  <action>
                    <ignore />
                  </action>
                </pluginExecution>
                <pluginExecution>
                  <pluginExecutionFilter>
                    <groupId>org.apache.maven.plugins</groupId>
                    <artifactId>maven-checkstyle-plugin</artifactId>
                    <versionRange>[0,)</versionRange>
                    <goals>
                      <goal>check</goal>
                    </goals>
                  </pluginExecutionFilter>
                  <action>
                    <ignore />
                  </action>
                </pluginExecution>
              </pluginExecutions>
            </lifecycleMappingMetadata>
          </configuration>
        </plugin>
      </plugins>
    </pluginManagement>
  </build>

  <dependencyManagement>
    <dependencies>
      <dependency>
        <groupId>com.vlkan</groupId>
        <artifactId>flatbuffers</artifactId>
        <version>${fbs.version}</version>
      </dependency>
      <dependency>
        <groupId>com.google.guava</groupId>
        <artifactId>guava</artifactId>
        <version>${dep.guava.version}</version>
      </dependency>
      <dependency>
        <groupId>io.netty</groupId>
        <artifactId>netty-handler</artifactId>
        <version>${dep.netty.version}</version>
      </dependency>
      <dependency>
        <groupId>io.netty</groupId>
        <artifactId>netty-buffer</artifactId>
        <version>${dep.netty.version}</version>
      </dependency>
      <dependency>
        <groupId>io.netty</groupId>
        <artifactId>netty-common</artifactId>
        <version>${dep.netty.version}</version>
      </dependency>
      <dependency>
        <groupId>com.fasterxml.jackson.core</groupId>
        <artifactId>jackson-core</artifactId>
        <version>${dep.jackson.version}</version>
      </dependency>
      <dependency>
        <groupId>com.fasterxml.jackson.core</groupId>
        <artifactId>jackson-annotations</artifactId>
        <version>${dep.jackson.version}</version>
      </dependency>
      <dependency>
        <groupId>com.fasterxml.jackson.core</groupId>
        <artifactId>jackson-databind</artifactId>
        <version>${dep.jackson.version}</version>
      </dependency>
      <dependency>
        <groupId>com.google.code.findbugs</groupId>
        <artifactId>jsr305</artifactId>
        <version>3.0.2</version>
      </dependency>
      <dependency>
        <groupId>org.slf4j</groupId>
        <artifactId>slf4j-api</artifactId>
        <version>${dep.slf4j.version}</version>
      </dependency>
    </dependencies>
  </dependencyManagement>

  <dependencies>
    <!-- Test Dependencies -->
    <dependency>
      <groupId>org.slf4j</groupId>
      <artifactId>jul-to-slf4j</artifactId>
      <version>${dep.slf4j.version}</version>
      <scope>test</scope>
    </dependency>

    <dependency>
      <groupId>org.slf4j</groupId>
      <artifactId>jcl-over-slf4j</artifactId>
      <version>${dep.slf4j.version}</version>
      <scope>test</scope>
    </dependency>

    <dependency>
      <groupId>org.slf4j</groupId>
      <artifactId>log4j-over-slf4j</artifactId>
      <version>${dep.slf4j.version}</version>
      <scope>test</scope>
    </dependency>

    <dependency>
      <!-- JMockit needs to be on class path before JUnit. -->
      <groupId>org.jmockit</groupId>
      <artifactId>jmockit</artifactId>
      <version>1.33</version>
      <scope>test</scope>
    </dependency>
    <dependency>
      <groupId>junit</groupId>
      <artifactId>junit</artifactId>
      <version>${dep.junit.version}</version>
      <scope>test</scope>
    </dependency>
    <dependency>
      <groupId>org.mockito</groupId>
      <artifactId>mockito-core</artifactId>
      <version>2.7.22</version>
      <scope>test</scope>
      <!-- Mockito  contains old Hamcrest classes, causes issues with JUNIT -->
      <exclusions>
        <exclusion>
         <groupId>org.hamcrest</groupId>
          <artifactId>hamcrest-core</artifactId>
	</exclusion>
      </exclusions>
    </dependency>
    <dependency>
      <groupId>ch.qos.logback</groupId>
      <artifactId>logback-classic</artifactId>
      <version>1.2.3</version>
      <scope>test</scope>
    </dependency>
    <dependency>
      <groupId>de.huxhorn.lilith</groupId>
      <artifactId>de.huxhorn.lilith.logback.appender.multiplex-classic</artifactId>
      <version>0.9.44</version>
      <scope>test</scope>
    </dependency>

  </dependencies>

  <reporting>
    <plugins>
      <plugin>
        <groupId>org.apache.maven.plugins</groupId>
        <artifactId>maven-javadoc-plugin</artifactId>
        <version>3.0.0-M1</version>
        <reportSets>
          <reportSet><!-- by default, id = "default" -->
            <reports><!-- select non-aggregate reports -->
              <report>javadoc</report>
              <report>test-javadoc</report>
            </reports>
          </reportSet>
          <reportSet><!-- aggregate reportSet, to define in poms having modules -->
            <id>aggregate</id>
            <inherited>false</inherited><!-- don't run aggregate in child modules -->
            <reports>
              <report>aggregate</report>
            </reports>
          </reportSet>
        </reportSets>
      </plugin>
    </plugins>
  </reporting>

  <modules>
    <module>format</module>
    <module>memory</module>
    <module>vector</module>
    <module>tools</module>
<<<<<<< HEAD
    <module>adapter/jdbc</module>
=======
    <module>plasma</module>
>>>>>>> 66468641
  </modules>

  <profiles>
    <profile>
      <id>java-8</id>
      <activation>
	<jdk>[1.8,)</jdk>
      </activation>
      <properties>
	<doclint>none</doclint>
      </properties>
    </profile>
  </profiles>

</project><|MERGE_RESOLUTION|>--- conflicted
+++ resolved
@@ -623,11 +623,8 @@
     <module>memory</module>
     <module>vector</module>
     <module>tools</module>
-<<<<<<< HEAD
     <module>adapter/jdbc</module>
-=======
     <module>plasma</module>
->>>>>>> 66468641
   </modules>
 
   <profiles>
