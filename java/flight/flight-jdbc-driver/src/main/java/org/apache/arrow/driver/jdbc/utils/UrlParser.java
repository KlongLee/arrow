--- conflicted
+++ resolved
@@ -42,29 +42,22 @@
     if (url != null) {
       String[] keyValues = url.split(separator);
 
-<<<<<<< HEAD
-    for (String keyValue : keyValues) {
-      try {
-        int separatorKey = keyValue.indexOf("="); // Find the first equal sign to split key and value.
-        String key = keyValue.substring(0, separatorKey);
-        key = URLDecoder.decode(key, "UTF-8");
-        String value = "";
-        if (!keyValue.endsWith("=")) { // Avoid crashes for empty values.
-          value = keyValue.substring(separatorKey + 1);
+      for (String keyValue : keyValues) {
+        try {
+          int separatorKey = keyValue.indexOf("="); // Find the first equal sign to split key and value.
+          if (separatorKey != -1) { // Avoid crashes when not finding an equal sign in the property value.
+            String key = keyValue.substring(0, separatorKey);
+            key = URLDecoder.decode(key, "UTF-8");
+            String value = "";
+            if (!keyValue.endsWith("=")) { // Avoid crashes for empty values.
+              value = keyValue.substring(separatorKey + 1);
+            }
+            value = URLDecoder.decode(value, "UTF-8");
+            resultMap.put(key, value);
+          }
+        } catch (UnsupportedEncodingException e) {
+          throw new RuntimeException(e);
         }
-        value = URLDecoder.decode(value, "UTF-8");
-        resultMap.put(key, value);
-      } catch (UnsupportedEncodingException e) {
-        throw new RuntimeException(e);
-=======
-      for (String keyValue : keyValues) {
-        int separatorKey = keyValue.indexOf("="); // Find the first equal sign to split key and value.
-        if (separatorKey != -1) { // Avoid crashes when not finding an equal sign in the property value.
-          String key = keyValue.substring(0, separatorKey);
-          String value = keyValue.substring(separatorKey + 1);
-          resultMap.put(key, value);
-        }
->>>>>>> 6f2639c3
       }
     }
     return resultMap;
