/*
 * Licensed to the Apache Software Foundation (ASF) under one or more
 * contributor license agreements.  See the NOTICE file distributed with
 * this work for additional information regarding copyright ownership.
 * The ASF licenses this file to You under the Apache License, Version 2.0
 * (the "License"); you may not use this file except in compliance with
 * the License.  You may obtain a copy of the License at
 *
 *    http://www.apache.org/licenses/LICENSE-2.0
 *
 * Unless required by applicable law or agreed to in writing, software
 * distributed under the License is distributed on an "AS IS" BASIS,
 * WITHOUT WARRANTIES OR CONDITIONS OF ANY KIND, either express or implied.
 * See the License for the specific language governing permissions and
 * limitations under the License.
 */

package org.apache.arrow.flight;

import static org.apache.arrow.flight.FlightTestUtil.LOCALHOST;
import static org.apache.arrow.flight.Location.forGrpcInsecure;
import static org.junit.jupiter.api.Assertions.fail;

<<<<<<< HEAD
import io.grpc.stub.ServerCallStreamObserver;
=======
import java.nio.charset.StandardCharsets;
>>>>>>> 2fa095c8
import java.util.Collections;
import java.util.Optional;
import org.apache.arrow.flight.impl.Flight;
import org.apache.arrow.memory.BufferAllocator;
import org.apache.arrow.memory.RootAllocator;
import org.apache.arrow.util.AutoCloseables;
import org.apache.arrow.vector.ipc.message.IpcOption;
import org.apache.arrow.vector.types.pojo.Schema;
import org.junit.jupiter.api.AfterEach;
import org.junit.jupiter.api.Assertions;
import org.junit.jupiter.api.BeforeEach;
import org.junit.jupiter.api.Test;

public class TestFlightService {

  private BufferAllocator allocator;

  @BeforeEach
  public void setup() {
    allocator = new RootAllocator(Long.MAX_VALUE);
  }

  @AfterEach
  public void cleanup() throws Exception {
    AutoCloseables.close(allocator);
  }

  @Test
  public void testFlightServiceWithNoAuthHandlerOrInterceptors() {
    // This test is for ARROW-10491. There was a bug where FlightService would try to access the
    // RequestContext,
    // but the RequestContext was getting set to null because no interceptors were active to
    // initialize it
    // when using FlightService directly rather than starting up a FlightServer.

    // Arrange
    final FlightProducer producer =
        new NoOpFlightProducer() {
          @Override
          public void getStream(CallContext context, Ticket ticket, ServerStreamListener listener) {
            listener.completed();
          }
        };

    // This response observer notifies that the test failed if onError() is called.
    final ServerCallStreamObserver<ArrowMessage> observer =
        new ServerCallStreamObserver<ArrowMessage>() {
          @Override
          public boolean isCancelled() {
            return false;
          }

          @Override
          public void setOnCancelHandler(Runnable runnable) {}

          @Override
          public void setCompression(String s) {}

          @Override
          public boolean isReady() {
            return false;
          }

          @Override
          public void setOnReadyHandler(Runnable runnable) {}

          @Override
          public void disableAutoInboundFlowControl() {}

          @Override
          public void request(int i) {}

          @Override
          public void setMessageCompression(boolean b) {}

          @Override
          public void onNext(ArrowMessage arrowMessage) {}

          @Override
          public void onError(Throwable throwable) {
            fail(throwable);
          }

          @Override
          public void onCompleted() {}
        };
    final FlightService flightService = new FlightService(allocator, producer, null, null);

    // Act
    flightService.doGetCustom(Flight.Ticket.newBuilder().build(), observer);

    // fail() would have been called if an error happened during doGetCustom(), so this test passed.
  }

  @Test
<<<<<<< HEAD
  public void supportsNullSchemas() throws Exception {
    final FlightProducer producer =
        new NoOpFlightProducer() {
          @Override
          public FlightInfo getFlightInfo(CallContext context, FlightDescriptor descriptor) {
            return new FlightInfo(
                null,
                descriptor,
                Collections.emptyList(),
                0,
                0,
                false,
                IpcOption.DEFAULT,
                "foo".getBytes());
          }
        };
=======
  public void supportsNullSchemas() throws Exception
  {
    final FlightProducer producer = new NoOpFlightProducer() {
      @Override
      public FlightInfo getFlightInfo(CallContext context,
              FlightDescriptor descriptor) {
        return new FlightInfo(null, descriptor, Collections.emptyList(),
                0, 0, false, IpcOption.DEFAULT, "foo".getBytes(StandardCharsets.UTF_8));
      }
    };
>>>>>>> 2fa095c8

    try (final FlightServer s =
            FlightServer.builder(allocator, forGrpcInsecure(LOCALHOST, 0), producer)
                .build()
                .start();
        final FlightClient client = FlightClient.builder(allocator, s.getLocation()).build()) {
      FlightInfo flightInfo = client.getInfo(FlightDescriptor.path("test"));
      Assertions.assertEquals(Optional.empty(), flightInfo.getSchemaOptional());
      Assertions.assertEquals(new Schema(Collections.emptyList()), flightInfo.getSchema());
      Assertions.assertArrayEquals(flightInfo.getAppMetadata(), "foo".getBytes(StandardCharsets.UTF_8));

      Exception e =
          Assertions.assertThrows(
              FlightRuntimeException.class, () -> client.getSchema(FlightDescriptor.path("test")));
      Assertions.assertEquals("No schema is present in FlightInfo", e.getMessage());
    }
  }
}<|MERGE_RESOLUTION|>--- conflicted
+++ resolved
@@ -21,11 +21,7 @@
 import static org.apache.arrow.flight.Location.forGrpcInsecure;
 import static org.junit.jupiter.api.Assertions.fail;
 
-<<<<<<< HEAD
-import io.grpc.stub.ServerCallStreamObserver;
-=======
 import java.nio.charset.StandardCharsets;
->>>>>>> 2fa095c8
 import java.util.Collections;
 import java.util.Optional;
 import org.apache.arrow.flight.impl.Flight;
@@ -121,24 +117,6 @@
   }
 
   @Test
-<<<<<<< HEAD
-  public void supportsNullSchemas() throws Exception {
-    final FlightProducer producer =
-        new NoOpFlightProducer() {
-          @Override
-          public FlightInfo getFlightInfo(CallContext context, FlightDescriptor descriptor) {
-            return new FlightInfo(
-                null,
-                descriptor,
-                Collections.emptyList(),
-                0,
-                0,
-                false,
-                IpcOption.DEFAULT,
-                "foo".getBytes());
-          }
-        };
-=======
   public void supportsNullSchemas() throws Exception
   {
     final FlightProducer producer = new NoOpFlightProducer() {
@@ -149,7 +127,6 @@
                 0, 0, false, IpcOption.DEFAULT, "foo".getBytes(StandardCharsets.UTF_8));
       }
     };
->>>>>>> 2fa095c8
 
     try (final FlightServer s =
             FlightServer.builder(allocator, forGrpcInsecure(LOCALHOST, 0), producer)
