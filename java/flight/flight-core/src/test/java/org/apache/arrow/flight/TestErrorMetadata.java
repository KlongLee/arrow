/*
 * Licensed to the Apache Software Foundation (ASF) under one or more
 * contributor license agreements.  See the NOTICE file distributed with
 * this work for additional information regarding copyright ownership.
 * The ASF licenses this file to You under the Apache License, Version 2.0
 * (the "License"); you may not use this file except in compliance with
 * the License.  You may obtain a copy of the License at
 *
 *    http://www.apache.org/licenses/LICENSE-2.0
 *
 * Unless required by applicable law or agreed to in writing, software
 * distributed under the License is distributed on an "AS IS" BASIS,
 * WITHOUT WARRANTIES OR CONDITIONS OF ANY KIND, either express or implied.
 * See the License for the specific language governing permissions and
 * limitations under the License.
 */

package org.apache.arrow.flight;

import static org.apache.arrow.flight.FlightTestUtil.LOCALHOST;
import static org.apache.arrow.flight.Location.forGrpcInsecure;

<<<<<<< HEAD
=======
import java.nio.charset.StandardCharsets;

import org.apache.arrow.flight.perf.impl.PerfOuterClass;
import org.apache.arrow.memory.BufferAllocator;
import org.apache.arrow.memory.RootAllocator;
import org.junit.jupiter.api.Assertions;
import org.junit.jupiter.api.Test;

>>>>>>> 2fa095c8
import com.google.protobuf.Any;
import com.google.protobuf.InvalidProtocolBufferException;
import com.google.rpc.Status;
import io.grpc.Metadata;
import io.grpc.StatusRuntimeException;
import io.grpc.protobuf.ProtoUtils;
import io.grpc.protobuf.StatusProto;
import org.apache.arrow.flight.perf.impl.PerfOuterClass;
import org.apache.arrow.memory.BufferAllocator;
import org.apache.arrow.memory.RootAllocator;
import org.junit.jupiter.api.Assertions;
import org.junit.jupiter.api.Test;

public class TestErrorMetadata {
  private static final Metadata.BinaryMarshaller<Status> marshaller =
      ProtoUtils.metadataMarshaller(Status.getDefaultInstance());

  /** Ensure metadata attached to a gRPC error is propagated. */
  @Test
  public void testGrpcMetadata() throws Exception {
    PerfOuterClass.Perf perf =
        PerfOuterClass.Perf.newBuilder()
            .setStreamCount(12)
            .setRecordsPerBatch(1000)
            .setRecordsPerStream(1000000L)
            .build();
    StatusRuntimeExceptionProducer producer = new StatusRuntimeExceptionProducer(perf);
    try (final BufferAllocator allocator = new RootAllocator(Long.MAX_VALUE);
<<<<<<< HEAD
        final FlightServer s =
            FlightServer.builder(allocator, forGrpcInsecure(LOCALHOST, 0), producer)
                .build()
                .start();
        final FlightClient client = FlightClient.builder(allocator, s.getLocation()).build()) {
      final CallStatus flightStatus =
          FlightTestUtil.assertCode(
              FlightStatusCode.CANCELLED,
              () -> {
                FlightStream stream = client.getStream(new Ticket("abs".getBytes()));
                stream.next();
              });
=======
         final FlightServer s = FlightServer.builder(allocator, forGrpcInsecure(LOCALHOST, 0), producer).build()
             .start();
         final FlightClient client = FlightClient.builder(allocator, s.getLocation()).build()) {
      final CallStatus flightStatus = FlightTestUtil.assertCode(FlightStatusCode.CANCELLED, () -> {
        FlightStream stream = client.getStream(new Ticket("abs".getBytes(StandardCharsets.UTF_8)));
        stream.next();
      });
>>>>>>> 2fa095c8
      PerfOuterClass.Perf newPerf = null;
      ErrorFlightMetadata metadata = flightStatus.metadata();
      Assertions.assertNotNull(metadata);
      Assertions.assertEquals(2, metadata.keys().size());
      Assertions.assertTrue(metadata.containsKey("grpc-status-details-bin"));
      Status status = marshaller.parseBytes(metadata.getByte("grpc-status-details-bin"));
      for (Any details : status.getDetailsList()) {
        if (details.is(PerfOuterClass.Perf.class)) {
          try {
            newPerf = details.unpack(PerfOuterClass.Perf.class);
          } catch (InvalidProtocolBufferException e) {
            Assertions.fail();
          }
        }
      }
      Assertions.assertNotNull(newPerf);
      Assertions.assertEquals(perf, newPerf);
    }
  }

  /** Ensure metadata attached to a Flight error is propagated. */
  @Test
  public void testFlightMetadata() throws Exception {
    try (final BufferAllocator allocator = new RootAllocator(Long.MAX_VALUE);
        final FlightServer s =
            FlightServer.builder(allocator, forGrpcInsecure(LOCALHOST, 0), new CallStatusProducer())
                .build()
                .start();
        final FlightClient client = FlightClient.builder(allocator, s.getLocation()).build()) {
      CallStatus flightStatus =
          FlightTestUtil.assertCode(
              FlightStatusCode.INVALID_ARGUMENT,
              () -> {
                FlightStream stream = client.getStream(new Ticket(new byte[0]));
                stream.next();
              });
      ErrorFlightMetadata metadata = flightStatus.metadata();
      Assertions.assertNotNull(metadata);
      Assertions.assertEquals("foo", metadata.get("x-foo"));
      Assertions.assertArrayEquals(new byte[] {1}, metadata.getByte("x-bar-bin"));

      flightStatus =
          FlightTestUtil.assertCode(
              FlightStatusCode.INVALID_ARGUMENT,
              () -> {
                client.getInfo(FlightDescriptor.command(new byte[0]));
              });
      metadata = flightStatus.metadata();
      Assertions.assertNotNull(metadata);
      Assertions.assertEquals("foo", metadata.get("x-foo"));
      Assertions.assertArrayEquals(new byte[] {1}, metadata.getByte("x-bar-bin"));
    }
  }

  private static class StatusRuntimeExceptionProducer extends NoOpFlightProducer {
    private final PerfOuterClass.Perf perf;

    private StatusRuntimeExceptionProducer(PerfOuterClass.Perf perf) {
      this.perf = perf;
    }

    @Override
    public void getStream(CallContext context, Ticket ticket, ServerStreamListener listener) {
      StatusRuntimeException sre =
          StatusProto.toStatusRuntimeException(
              Status.newBuilder()
                  .setCode(1)
                  .setMessage("Testing 1 2 3")
                  .addDetails(Any.pack(perf, "arrow/meta/types"))
                  .build());
      listener.error(sre);
    }
  }

  private static class CallStatusProducer extends NoOpFlightProducer {
    ErrorFlightMetadata metadata;

    CallStatusProducer() {
      this.metadata = new ErrorFlightMetadata();
      metadata.insert("x-foo", "foo");
      metadata.insert("x-bar-bin", new byte[] {1});
    }

    @Override
    public void getStream(CallContext context, Ticket ticket, ServerStreamListener listener) {
      listener.error(
          CallStatus.INVALID_ARGUMENT
              .withDescription("Failed")
              .withMetadata(metadata)
              .toRuntimeException());
    }

    @Override
    public FlightInfo getFlightInfo(CallContext context, FlightDescriptor descriptor) {
      throw CallStatus.INVALID_ARGUMENT
          .withDescription("Failed")
          .withMetadata(metadata)
          .toRuntimeException();
    }
  }
}<|MERGE_RESOLUTION|>--- conflicted
+++ resolved
@@ -20,8 +20,6 @@
 import static org.apache.arrow.flight.FlightTestUtil.LOCALHOST;
 import static org.apache.arrow.flight.Location.forGrpcInsecure;
 
-<<<<<<< HEAD
-=======
 import java.nio.charset.StandardCharsets;
 
 import org.apache.arrow.flight.perf.impl.PerfOuterClass;
@@ -30,7 +28,6 @@
 import org.junit.jupiter.api.Assertions;
 import org.junit.jupiter.api.Test;
 
->>>>>>> 2fa095c8
 import com.google.protobuf.Any;
 import com.google.protobuf.InvalidProtocolBufferException;
 import com.google.rpc.Status;
@@ -59,20 +56,6 @@
             .build();
     StatusRuntimeExceptionProducer producer = new StatusRuntimeExceptionProducer(perf);
     try (final BufferAllocator allocator = new RootAllocator(Long.MAX_VALUE);
-<<<<<<< HEAD
-        final FlightServer s =
-            FlightServer.builder(allocator, forGrpcInsecure(LOCALHOST, 0), producer)
-                .build()
-                .start();
-        final FlightClient client = FlightClient.builder(allocator, s.getLocation()).build()) {
-      final CallStatus flightStatus =
-          FlightTestUtil.assertCode(
-              FlightStatusCode.CANCELLED,
-              () -> {
-                FlightStream stream = client.getStream(new Ticket("abs".getBytes()));
-                stream.next();
-              });
-=======
          final FlightServer s = FlightServer.builder(allocator, forGrpcInsecure(LOCALHOST, 0), producer).build()
              .start();
          final FlightClient client = FlightClient.builder(allocator, s.getLocation()).build()) {
@@ -80,7 +63,6 @@
         FlightStream stream = client.getStream(new Ticket("abs".getBytes(StandardCharsets.UTF_8)));
         stream.next();
       });
->>>>>>> 2fa095c8
       PerfOuterClass.Perf newPerf = null;
       ErrorFlightMetadata metadata = flightStatus.metadata();
       Assertions.assertNotNull(metadata);
