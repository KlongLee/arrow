/*
 * Licensed to the Apache Software Foundation (ASF) under one or more
 * contributor license agreements.  See the NOTICE file distributed with
 * this work for additional information regarding copyright ownership.
 * The ASF licenses this file to You under the Apache License, Version 2.0
 * (the "License"); you may not use this file except in compliance with
 * the License.  You may obtain a copy of the License at
 *
 *    http://www.apache.org/licenses/LICENSE-2.0
 *
 * Unless required by applicable law or agreed to in writing, software
 * distributed under the License is distributed on an "AS IS" BASIS,
 * WITHOUT WARRANTIES OR CONDITIONS OF ANY KIND, either express or implied.
 * See the License for the specific language governing permissions and
 * limitations under the License.
 */

package org.apache.arrow.flight;

import static org.apache.arrow.flight.FlightTestUtil.LOCALHOST;
import static org.apache.arrow.flight.Location.forGrpcInsecure;

import java.io.FileInputStream;
import java.io.IOException;
import java.io.InputStream;
import java.nio.charset.StandardCharsets;
import java.util.Iterator;
import java.util.function.Consumer;
<<<<<<< HEAD
import org.apache.arrow.flight.FlightClient.Builder;
=======

>>>>>>> 2fa095c8
import org.apache.arrow.memory.BufferAllocator;
import org.apache.arrow.memory.RootAllocator;
import org.junit.jupiter.api.Assertions;
import org.junit.jupiter.api.Test;

/** Tests for TLS in Flight. */
public class TestTls {

  /** Test a basic request over TLS. */
  @Test
  public void connectTls() {
    test(
        (builder) -> {
          try (final InputStream roots =
                  new FileInputStream(FlightTestUtil.exampleTlsRootCert().toFile());
              final FlightClient client = builder.trustedCertificates(roots).build()) {
            final Iterator<Result> responses = client.doAction(new Action("hello-world"));
            final byte[] response = responses.next().getBody();
            Assertions.assertEquals("Hello, world!", new String(response, StandardCharsets.UTF_8));
            Assertions.assertFalse(responses.hasNext());
          } catch (InterruptedException | IOException e) {
            throw new RuntimeException(e);
          }
        });
  }

  /** Make sure that connections are rejected when the root certificate isn't trusted. */
  @Test
  public void rejectInvalidCert() {
    test(
        (builder) -> {
          try (final FlightClient client = builder.build()) {
            final Iterator<Result> responses = client.doAction(new Action("hello-world"));
            FlightTestUtil.assertCode(
                FlightStatusCode.UNAVAILABLE, () -> responses.next().getBody());
          } catch (InterruptedException e) {
            throw new RuntimeException(e);
          }
        });
  }

  /** Make sure that connections are rejected when the hostname doesn't match. */
  @Test
  public void rejectHostname() {
    test(
        (builder) -> {
          try (final InputStream roots =
                  new FileInputStream(FlightTestUtil.exampleTlsRootCert().toFile());
              final FlightClient client =
                  builder.trustedCertificates(roots).overrideHostname("fakehostname").build()) {
            final Iterator<Result> responses = client.doAction(new Action("hello-world"));
            FlightTestUtil.assertCode(
                FlightStatusCode.UNAVAILABLE, () -> responses.next().getBody());
          } catch (InterruptedException | IOException e) {
            throw new RuntimeException(e);
          }
        });
  }

  /** Test a basic request over TLS. */
  @Test
  public void connectTlsDisableServerVerification() {
    test(
        (builder) -> {
          try (final FlightClient client = builder.verifyServer(false).build()) {
            final Iterator<Result> responses = client.doAction(new Action("hello-world"));
            final byte[] response = responses.next().getBody();
            Assertions.assertEquals("Hello, world!", new String(response, StandardCharsets.UTF_8));
            Assertions.assertFalse(responses.hasNext());
          } catch (InterruptedException e) {
            throw new RuntimeException(e);
          }
        });
  }

  void test(Consumer<FlightClient.Builder> testFn) {
    final FlightTestUtil.CertKeyPair certKey = FlightTestUtil.exampleTlsCerts().get(0);
    try (BufferAllocator a = new RootAllocator(Long.MAX_VALUE);
        Producer producer = new Producer();
<<<<<<< HEAD
        FlightServer s =
            FlightServer.builder(a, forGrpcInsecure(LOCALHOST, 0), producer)
                .useTls(certKey.cert, certKey.key)
                .build()
                .start()) {
      final Builder builder =
          FlightClient.builder(a, Location.forGrpcTls(FlightTestUtil.LOCALHOST, s.getPort()));
=======
        FlightServer s = FlightServer.builder(a, forGrpcInsecure(LOCALHOST, 0), producer)
            .useTls(certKey.cert, certKey.key)
            .build().start()) {
      final FlightClient.Builder builder = FlightClient.builder(a, Location.forGrpcTls(FlightTestUtil.LOCALHOST,
              s.getPort()));
>>>>>>> 2fa095c8
      testFn.accept(builder);
    } catch (InterruptedException | IOException e) {
      throw new RuntimeException(e);
    }
  }

  static class Producer extends NoOpFlightProducer implements AutoCloseable {

    @Override
    public void doAction(CallContext context, Action action, StreamListener<Result> listener) {
      if (action.getType().equals("hello-world")) {
        listener.onNext(new Result("Hello, world!".getBytes(StandardCharsets.UTF_8)));
        listener.onCompleted();
        return;
      }
      listener.onError(
          CallStatus.UNIMPLEMENTED
              .withDescription("Invalid action " + action.getType())
              .toRuntimeException());
    }

    @Override
    public void close() {}
  }
}<|MERGE_RESOLUTION|>--- conflicted
+++ resolved
@@ -26,11 +26,7 @@
 import java.nio.charset.StandardCharsets;
 import java.util.Iterator;
 import java.util.function.Consumer;
-<<<<<<< HEAD
-import org.apache.arrow.flight.FlightClient.Builder;
-=======
 
->>>>>>> 2fa095c8
 import org.apache.arrow.memory.BufferAllocator;
 import org.apache.arrow.memory.RootAllocator;
 import org.junit.jupiter.api.Assertions;
@@ -110,21 +106,11 @@
     final FlightTestUtil.CertKeyPair certKey = FlightTestUtil.exampleTlsCerts().get(0);
     try (BufferAllocator a = new RootAllocator(Long.MAX_VALUE);
         Producer producer = new Producer();
-<<<<<<< HEAD
-        FlightServer s =
-            FlightServer.builder(a, forGrpcInsecure(LOCALHOST, 0), producer)
-                .useTls(certKey.cert, certKey.key)
-                .build()
-                .start()) {
-      final Builder builder =
-          FlightClient.builder(a, Location.forGrpcTls(FlightTestUtil.LOCALHOST, s.getPort()));
-=======
         FlightServer s = FlightServer.builder(a, forGrpcInsecure(LOCALHOST, 0), producer)
             .useTls(certKey.cert, certKey.key)
             .build().start()) {
       final FlightClient.Builder builder = FlightClient.builder(a, Location.forGrpcTls(FlightTestUtil.LOCALHOST,
               s.getPort()));
->>>>>>> 2fa095c8
       testFn.accept(builder);
     } catch (InterruptedException | IOException e) {
       throw new RuntimeException(e);
