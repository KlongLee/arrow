--- conflicted
+++ resolved
@@ -224,32 +224,6 @@
             // The implementation is platform-specific, so we have to find the classes at runtime
             builder = NettyServerBuilder.forAddress(location.toSocketAddress());
             try {
-<<<<<<< HEAD
-              try {
-                // Linux
-                builder.channelType(
-                    (Class<? extends ServerChannel>)
-                        Class.forName("io.netty.channel.epoll.EpollServerDomainSocketChannel"));
-                final EventLoopGroup elg =
-                    (EventLoopGroup)
-                        Class.forName("io.netty.channel.epoll.EpollEventLoopGroup").newInstance();
-                builder.bossEventLoopGroup(elg).workerEventLoopGroup(elg);
-              } catch (ClassNotFoundException e) {
-                // BSD
-                builder.channelType(
-                    (Class<? extends ServerChannel>)
-                        Class.forName("io.netty.channel.kqueue.KQueueServerDomainSocketChannel"));
-                final EventLoopGroup elg =
-                    (EventLoopGroup)
-                        Class.forName("io.netty.channel.kqueue.KQueueEventLoopGroup").newInstance();
-                builder.bossEventLoopGroup(elg).workerEventLoopGroup(elg);
-              }
-            } catch (ClassNotFoundException | InstantiationException | IllegalAccessException e) {
-              throw new UnsupportedOperationException(
-                  "Could not find suitable Netty native transport implementation for domain socket address.");
-            }
-            break;
-=======
               // Linux
               builder.channelType(Class
                       .forName("io.netty.channel.epoll.EpollServerDomainSocketChannel")
@@ -270,7 +244,6 @@
                    InvocationTargetException e) {
             throw new UnsupportedOperationException(
                 "Could not find suitable Netty native transport implementation for domain socket address.");
->>>>>>> 2fa095c8
           }
         case LocationSchemes.GRPC:
         case LocationSchemes.GRPC_INSECURE:
