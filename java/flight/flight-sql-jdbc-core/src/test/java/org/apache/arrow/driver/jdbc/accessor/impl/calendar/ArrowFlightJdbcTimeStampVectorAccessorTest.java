/*
 * Licensed to the Apache Software Foundation (ASF) under one or more
 * contributor license agreements.  See the NOTICE file distributed with
 * this work for additional information regarding copyright ownership.
 * The ASF licenses this file to You under the Apache License, Version 2.0
 * (the "License"); you may not use this file except in compliance with
 * the License.  You may obtain a copy of the License at
 *
 *    http://www.apache.org/licenses/LICENSE-2.0
 *
 * Unless required by applicable law or agreed to in writing, software
 * distributed under the License is distributed on an "AS IS" BASIS,
 * WITHOUT WARRANTIES OR CONDITIONS OF ANY KIND, either express or implied.
 * See the License for the specific language governing permissions and
 * limitations under the License.
 */

package org.apache.arrow.driver.jdbc.accessor.impl.calendar;

import static org.apache.arrow.driver.jdbc.accessor.impl.calendar.ArrowFlightJdbcTimeStampVectorAccessor.getTimeUnitForVector;
import static org.apache.arrow.driver.jdbc.accessor.impl.calendar.ArrowFlightJdbcTimeStampVectorAccessor.getTimeZoneForVector;
import static org.hamcrest.CoreMatchers.equalTo;
import static org.hamcrest.CoreMatchers.is;

import java.sql.Date;
import java.sql.Time;
import java.sql.Timestamp;
import java.time.LocalDateTime;
import java.util.Arrays;
import java.util.Calendar;
import java.util.Collection;
import java.util.TimeZone;
import java.util.concurrent.TimeUnit;
import java.util.function.Supplier;
import org.apache.arrow.driver.jdbc.accessor.impl.text.ArrowFlightJdbcVarCharVectorAccessor;
import org.apache.arrow.driver.jdbc.utils.AccessorTestUtils;
import org.apache.arrow.driver.jdbc.utils.RootAllocatorTestRule;
import org.apache.arrow.vector.TimeStampMicroVector;
import org.apache.arrow.vector.TimeStampMilliVector;
import org.apache.arrow.vector.TimeStampNanoVector;
import org.apache.arrow.vector.TimeStampSecVector;
import org.apache.arrow.vector.TimeStampVector;
import org.apache.arrow.vector.VarCharVector;
import org.apache.arrow.vector.util.Text;
import org.hamcrest.CoreMatchers;
import org.junit.After;
import org.junit.Assume;
import org.junit.Before;
import org.junit.ClassRule;
import org.junit.Rule;
import org.junit.Test;
import org.junit.rules.ErrorCollector;
import org.junit.runner.RunWith;
import org.junit.runners.Parameterized;

@RunWith(Parameterized.class)
public class ArrowFlightJdbcTimeStampVectorAccessorTest {

  public static final String AMERICA_VANCOUVER = "America/Vancouver";
  public static final String ASIA_BANGKOK = "Asia/Bangkok";
  public static final String AMERICA_SAO_PAULO = "America/Sao_Paulo";

  @ClassRule
  public static RootAllocatorTestRule rootAllocatorTestRule = new RootAllocatorTestRule();

  @Rule public final ErrorCollector collector = new ErrorCollector();
  private final String timeZone;

  private TimeStampVector vector;
  private final Supplier<TimeStampVector> vectorSupplier;

  private final AccessorTestUtils.AccessorSupplier<ArrowFlightJdbcTimeStampVectorAccessor>
      accessorSupplier =
          (vector, getCurrentRow) ->
              new ArrowFlightJdbcTimeStampVectorAccessor(
                  (TimeStampVector) vector, getCurrentRow, (boolean wasNull) -> {});

  private final AccessorTestUtils.AccessorIterator<ArrowFlightJdbcTimeStampVectorAccessor>
      accessorIterator = new AccessorTestUtils.AccessorIterator<>(collector, accessorSupplier);

  @Parameterized.Parameters(name = "{1} - TimeZone: {2}")
  public static Collection<Object[]> data() {
    return Arrays.asList(
        new Object[][] {
          {
            (Supplier<TimeStampVector>) () -> rootAllocatorTestRule.createTimeStampNanoVector(),
            "TimeStampNanoVector",
            null
          },
          {
            (Supplier<TimeStampVector>)
                () -> rootAllocatorTestRule.createTimeStampNanoTZVector("UTC"),
            "TimeStampNanoTZVector",
            "UTC"
          },
          {
            (Supplier<TimeStampVector>)
                () -> rootAllocatorTestRule.createTimeStampNanoTZVector(AMERICA_VANCOUVER),
            "TimeStampNanoTZVector",
            AMERICA_VANCOUVER
          },
          {
            (Supplier<TimeStampVector>)
                () -> rootAllocatorTestRule.createTimeStampNanoTZVector(ASIA_BANGKOK),
            "TimeStampNanoTZVector",
            ASIA_BANGKOK
          },
          {
            (Supplier<TimeStampVector>) () -> rootAllocatorTestRule.createTimeStampMicroVector(),
            "TimeStampMicroVector",
            null
          },
          {
            (Supplier<TimeStampVector>)
                () -> rootAllocatorTestRule.createTimeStampMicroTZVector("UTC"),
            "TimeStampMicroTZVector",
            "UTC"
          },
          {
            (Supplier<TimeStampVector>)
                () -> rootAllocatorTestRule.createTimeStampMicroTZVector(AMERICA_VANCOUVER),
            "TimeStampMicroTZVector",
            AMERICA_VANCOUVER
          },
          {
            (Supplier<TimeStampVector>)
                () -> rootAllocatorTestRule.createTimeStampMicroTZVector(ASIA_BANGKOK),
            "TimeStampMicroTZVector",
            ASIA_BANGKOK
          },
          {
            (Supplier<TimeStampVector>) () -> rootAllocatorTestRule.createTimeStampMilliVector(),
            "TimeStampMilliVector",
            null
          },
          {
            (Supplier<TimeStampVector>)
                () -> rootAllocatorTestRule.createTimeStampMilliTZVector("UTC"),
            "TimeStampMilliTZVector",
            "UTC"
          },
          {
            (Supplier<TimeStampVector>)
                () -> rootAllocatorTestRule.createTimeStampMilliTZVector(AMERICA_VANCOUVER),
            "TimeStampMilliTZVector",
            AMERICA_VANCOUVER
          },
          {
            (Supplier<TimeStampVector>)
                () -> rootAllocatorTestRule.createTimeStampMilliTZVector(ASIA_BANGKOK),
            "TimeStampMilliTZVector",
            ASIA_BANGKOK
          },
          {
            (Supplier<TimeStampVector>) () -> rootAllocatorTestRule.createTimeStampSecVector(),
            "TimeStampSecVector",
            null
          },
          {
            (Supplier<TimeStampVector>)
                () -> rootAllocatorTestRule.createTimeStampSecTZVector("UTC"),
            "TimeStampSecTZVector",
            "UTC"
          },
          {
            (Supplier<TimeStampVector>)
                () -> rootAllocatorTestRule.createTimeStampSecTZVector(AMERICA_VANCOUVER),
            "TimeStampSecTZVector",
            AMERICA_VANCOUVER
          },
          {
            (Supplier<TimeStampVector>)
                () -> rootAllocatorTestRule.createTimeStampSecTZVector(ASIA_BANGKOK),
            "TimeStampSecTZVector",
            ASIA_BANGKOK
          }
        });
  }

  public ArrowFlightJdbcTimeStampVectorAccessorTest(
      Supplier<TimeStampVector> vectorSupplier, String vectorType, String timeZone) {
    this.vectorSupplier = vectorSupplier;
    this.timeZone = timeZone;
  }

  @Before
  public void setup() {
    this.vector = vectorSupplier.get();
  }

  @After
  public void tearDown() {
    this.vector.close();
  }

  @Test
  public void testShouldGetTimestampReturnValidTimestampWithoutCalendar() throws Exception {
    accessorIterator.assertAccessorGetter(
        vector,
        accessor -> accessor.getTimestamp(null),
        (accessor, currentRow) -> is(getTimestampForVector(currentRow)));
  }

  @Test
  public void testShouldGetTimestampReturnValidTimestampWithCalendar() throws Exception {
    TimeZone timeZone = TimeZone.getTimeZone(AMERICA_SAO_PAULO);
    Calendar calendar = Calendar.getInstance(timeZone);

    TimeZone timeZoneForVector = getTimeZoneForVector(vector);

    accessorIterator.iterate(
        vector,
        (accessor, currentRow) -> {
          final Timestamp resultWithoutCalendar = accessor.getTimestamp(null);
          final Timestamp result = accessor.getTimestamp(calendar);

<<<<<<< HEAD
          long offset =
              timeZone.getOffset(resultWithoutCalendar.getTime())
                  - timeZoneForVector.getOffset(resultWithoutCalendar.getTime());
=======
      long offset = (long) timeZone.getOffset(resultWithoutCalendar.getTime()) -
          timeZoneForVector.getOffset(resultWithoutCalendar.getTime());
>>>>>>> 2fa095c8

          collector.checkThat(resultWithoutCalendar.getTime() - result.getTime(), is(offset));
          collector.checkThat(accessor.wasNull(), is(false));
        });
  }

  @Test
  public void testShouldGetTimestampReturnNull() {
    vector.setNull(0);
    ArrowFlightJdbcTimeStampVectorAccessor accessor = accessorSupplier.supply(vector, () -> 0);
    collector.checkThat(accessor.getTimestamp(null), CoreMatchers.equalTo(null));
    collector.checkThat(accessor.wasNull(), is(true));
  }

  @Test
  public void testShouldGetDateReturnValidDateWithoutCalendar() throws Exception {
    accessorIterator.assertAccessorGetter(
        vector,
        accessor -> accessor.getDate(null),
        (accessor, currentRow) -> is(new Date(getTimestampForVector(currentRow).getTime())));
  }

  @Test
  public void testShouldGetDateReturnValidDateWithCalendar() throws Exception {
    TimeZone timeZone = TimeZone.getTimeZone(AMERICA_SAO_PAULO);
    Calendar calendar = Calendar.getInstance(timeZone);

    TimeZone timeZoneForVector = getTimeZoneForVector(vector);

    accessorIterator.iterate(
        vector,
        (accessor, currentRow) -> {
          final Date resultWithoutCalendar = accessor.getDate(null);
          final Date result = accessor.getDate(calendar);

<<<<<<< HEAD
          long offset =
              timeZone.getOffset(resultWithoutCalendar.getTime())
                  - timeZoneForVector.getOffset(resultWithoutCalendar.getTime());
=======
      long offset = (long) timeZone.getOffset(resultWithoutCalendar.getTime()) -
          timeZoneForVector.getOffset(resultWithoutCalendar.getTime());
>>>>>>> 2fa095c8

          collector.checkThat(resultWithoutCalendar.getTime() - result.getTime(), is(offset));
          collector.checkThat(accessor.wasNull(), is(false));
        });
  }

  @Test
  public void testShouldGetDateReturnNull() {
    vector.setNull(0);
    ArrowFlightJdbcTimeStampVectorAccessor accessor = accessorSupplier.supply(vector, () -> 0);
    collector.checkThat(accessor.getDate(null), CoreMatchers.equalTo(null));
    collector.checkThat(accessor.wasNull(), is(true));
  }

  @Test
  public void testShouldGetTimeReturnValidTimeWithoutCalendar() throws Exception {
    accessorIterator.assertAccessorGetter(
        vector,
        accessor -> accessor.getTime(null),
        (accessor, currentRow) -> is(new Time(getTimestampForVector(currentRow).getTime())));
  }

  @Test
  public void testShouldGetTimeReturnValidTimeWithCalendar() throws Exception {
    TimeZone timeZone = TimeZone.getTimeZone(AMERICA_SAO_PAULO);
    Calendar calendar = Calendar.getInstance(timeZone);

    TimeZone timeZoneForVector = getTimeZoneForVector(vector);

    accessorIterator.iterate(
        vector,
        (accessor, currentRow) -> {
          final Time resultWithoutCalendar = accessor.getTime(null);
          final Time result = accessor.getTime(calendar);

<<<<<<< HEAD
          long offset =
              timeZone.getOffset(resultWithoutCalendar.getTime())
                  - timeZoneForVector.getOffset(resultWithoutCalendar.getTime());
=======
      long offset = (long) timeZone.getOffset(resultWithoutCalendar.getTime()) -
          timeZoneForVector.getOffset(resultWithoutCalendar.getTime());
>>>>>>> 2fa095c8

          collector.checkThat(resultWithoutCalendar.getTime() - result.getTime(), is(offset));
          collector.checkThat(accessor.wasNull(), is(false));
        });
  }

  @Test
  public void testShouldGetTimeReturnNull() {
    vector.setNull(0);
    ArrowFlightJdbcTimeStampVectorAccessor accessor = accessorSupplier.supply(vector, () -> 0);
    collector.checkThat(accessor.getTime(null), CoreMatchers.equalTo(null));
    collector.checkThat(accessor.wasNull(), is(true));
  }

  private Timestamp getTimestampForVector(int currentRow) {
    Object object = vector.getObject(currentRow);

    Timestamp expectedTimestamp = null;
    if (object instanceof LocalDateTime) {
      expectedTimestamp = Timestamp.valueOf((LocalDateTime) object);
    } else if (object instanceof Long) {
      TimeUnit timeUnit = getTimeUnitForVector(vector);
      long millis = timeUnit.toMillis((Long) object);
      long offset = TimeZone.getTimeZone(timeZone).getOffset(millis);
      expectedTimestamp = new Timestamp(millis + offset);
    }
    return expectedTimestamp;
  }

  @Test
  public void testShouldGetObjectClass() throws Exception {
    accessorIterator.assertAccessorGetter(
        vector, ArrowFlightJdbcTimeStampVectorAccessor::getObjectClass, equalTo(Timestamp.class));
  }

  @Test
  public void testShouldGetStringBeConsistentWithVarCharAccessorWithoutCalendar() throws Exception {
    assertGetStringIsConsistentWithVarCharAccessor(null);
  }

  @Test
  public void testShouldGetStringBeConsistentWithVarCharAccessorWithCalendar() throws Exception {
    // Ignore for TimeStamp vectors with TZ, as VarChar accessor won't consider their TZ
    Assume.assumeTrue(
        vector instanceof TimeStampNanoVector
            || vector instanceof TimeStampMicroVector
            || vector instanceof TimeStampMilliVector
            || vector instanceof TimeStampSecVector);
    Calendar calendar = Calendar.getInstance(TimeZone.getTimeZone(AMERICA_VANCOUVER));
    assertGetStringIsConsistentWithVarCharAccessor(calendar);
  }

  private void assertGetStringIsConsistentWithVarCharAccessor(Calendar calendar) throws Exception {
    try (VarCharVector varCharVector =
        new VarCharVector("", rootAllocatorTestRule.getRootAllocator())) {
      varCharVector.allocateNew(1);
      ArrowFlightJdbcVarCharVectorAccessor varCharVectorAccessor =
          new ArrowFlightJdbcVarCharVectorAccessor(varCharVector, () -> 0, (boolean wasNull) -> {});

      accessorIterator.iterate(
          vector,
          (accessor, currentRow) -> {
            final String string = accessor.getString();
            varCharVector.set(0, new Text(string));
            varCharVector.setValueCount(1);

            Timestamp timestampFromVarChar = varCharVectorAccessor.getTimestamp(calendar);
            Timestamp timestamp = accessor.getTimestamp(calendar);

            collector.checkThat(timestamp, is(timestampFromVarChar));
            collector.checkThat(accessor.wasNull(), is(false));
          });
    }
  }
}<|MERGE_RESOLUTION|>--- conflicted
+++ resolved
@@ -214,14 +214,8 @@
           final Timestamp resultWithoutCalendar = accessor.getTimestamp(null);
           final Timestamp result = accessor.getTimestamp(calendar);
 
-<<<<<<< HEAD
-          long offset =
-              timeZone.getOffset(resultWithoutCalendar.getTime())
-                  - timeZoneForVector.getOffset(resultWithoutCalendar.getTime());
-=======
       long offset = (long) timeZone.getOffset(resultWithoutCalendar.getTime()) -
           timeZoneForVector.getOffset(resultWithoutCalendar.getTime());
->>>>>>> 2fa095c8
 
           collector.checkThat(resultWithoutCalendar.getTime() - result.getTime(), is(offset));
           collector.checkThat(accessor.wasNull(), is(false));
@@ -257,14 +251,8 @@
           final Date resultWithoutCalendar = accessor.getDate(null);
           final Date result = accessor.getDate(calendar);
 
-<<<<<<< HEAD
-          long offset =
-              timeZone.getOffset(resultWithoutCalendar.getTime())
-                  - timeZoneForVector.getOffset(resultWithoutCalendar.getTime());
-=======
       long offset = (long) timeZone.getOffset(resultWithoutCalendar.getTime()) -
           timeZoneForVector.getOffset(resultWithoutCalendar.getTime());
->>>>>>> 2fa095c8
 
           collector.checkThat(resultWithoutCalendar.getTime() - result.getTime(), is(offset));
           collector.checkThat(accessor.wasNull(), is(false));
@@ -300,14 +288,8 @@
           final Time resultWithoutCalendar = accessor.getTime(null);
           final Time result = accessor.getTime(calendar);
 
-<<<<<<< HEAD
-          long offset =
-              timeZone.getOffset(resultWithoutCalendar.getTime())
-                  - timeZoneForVector.getOffset(resultWithoutCalendar.getTime());
-=======
       long offset = (long) timeZone.getOffset(resultWithoutCalendar.getTime()) -
           timeZoneForVector.getOffset(resultWithoutCalendar.getTime());
->>>>>>> 2fa095c8
 
           collector.checkThat(resultWithoutCalendar.getTime() - result.getTime(), is(offset));
           collector.checkThat(accessor.wasNull(), is(false));
