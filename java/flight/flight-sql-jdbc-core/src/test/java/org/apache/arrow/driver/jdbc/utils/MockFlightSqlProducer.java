--- conflicted
+++ resolved
@@ -157,23 +157,6 @@
    * @param updatedRows the number of rows affected.
    */
   public void addUpdateQuery(final String sqlCommand, final long updatedRows) {
-<<<<<<< HEAD
-    addUpdateQuery(
-        sqlCommand,
-        ((flightStream, putResultStreamListener) -> {
-          final DoPutUpdateResult result =
-              DoPutUpdateResult.newBuilder().setRecordCount(updatedRows).build();
-          try (final BufferAllocator allocator = new RootAllocator(Long.MAX_VALUE);
-              final ArrowBuf buffer = allocator.buffer(result.getSerializedSize())) {
-            buffer.writeBytes(result.toByteArray());
-            putResultStreamListener.onNext(PutResult.metadata(buffer));
-          } catch (final Throwable throwable) {
-            putResultStreamListener.onError(throwable);
-          } finally {
-            putResultStreamListener.onCompleted();
-          }
-        }));
-=======
     addUpdateQuery(sqlCommand, (flightStream, putResultStreamListener) -> {
       final DoPutUpdateResult result =
           DoPutUpdateResult.newBuilder().setRecordCount(updatedRows).build();
@@ -187,7 +170,6 @@
         putResultStreamListener.onCompleted();
       }
     });
->>>>>>> 2fa095c8
   }
 
   /**
