/*
 * Licensed to the Apache Software Foundation (ASF) under one or more
 * contributor license agreements.  See the NOTICE file distributed with
 * this work for additional information regarding copyright ownership.
 * The ASF licenses this file to You under the Apache License, Version 2.0
 * (the "License"); you may not use this file except in compliance with
 * the License.  You may obtain a copy of the License at
 *
 *    http://www.apache.org/licenses/LICENSE-2.0
 *
 * Unless required by applicable law or agreed to in writing, software
 * distributed under the License is distributed on an "AS IS" BASIS,
 * WITHOUT WARRANTIES OR CONDITIONS OF ANY KIND, either express or implied.
 * See the License for the specific language governing permissions and
 * limitations under the License.
 */

package org.apache.arrow.driver.jdbc.accessor.impl.numeric;

import static org.apache.arrow.driver.jdbc.accessor.impl.numeric.ArrowFlightJdbcNumericGetter.Getter;
import static org.apache.arrow.driver.jdbc.accessor.impl.numeric.ArrowFlightJdbcNumericGetter.createGetter;

import java.math.BigDecimal;
import java.math.RoundingMode;
import java.util.function.IntSupplier;
import org.apache.arrow.driver.jdbc.accessor.ArrowFlightJdbcAccessor;
import org.apache.arrow.driver.jdbc.accessor.ArrowFlightJdbcAccessorFactory;
import org.apache.arrow.driver.jdbc.accessor.impl.numeric.ArrowFlightJdbcNumericGetter.NumericHolder;
import org.apache.arrow.vector.BaseIntVector;
import org.apache.arrow.vector.BigIntVector;
import org.apache.arrow.vector.IntVector;
import org.apache.arrow.vector.SmallIntVector;
import org.apache.arrow.vector.TinyIntVector;
import org.apache.arrow.vector.UInt1Vector;
import org.apache.arrow.vector.UInt2Vector;
import org.apache.arrow.vector.UInt4Vector;
import org.apache.arrow.vector.UInt8Vector;
import org.apache.arrow.vector.types.Types.MinorType;

/**
 * Accessor for the arrow types: TinyIntVector, SmallIntVector, IntVector, BigIntVector,
 * UInt1Vector, UInt2Vector, UInt4Vector and UInt8Vector.
 */
public class ArrowFlightJdbcBaseIntVectorAccessor extends ArrowFlightJdbcAccessor {

  private final MinorType type;
  private final boolean isUnsigned;
  private final Getter getter;
  private final NumericHolder holder;

<<<<<<< HEAD
  public ArrowFlightJdbcBaseIntVectorAccessor(
      UInt1Vector vector,
      IntSupplier currentRowSupplier,
      ArrowFlightJdbcAccessorFactory.WasNullConsumer setCursorWasNull) {
    this(vector, currentRowSupplier, true, UInt1Vector.TYPE_WIDTH, setCursorWasNull);
  }

  public ArrowFlightJdbcBaseIntVectorAccessor(
      UInt2Vector vector,
      IntSupplier currentRowSupplier,
      ArrowFlightJdbcAccessorFactory.WasNullConsumer setCursorWasNull) {
    this(vector, currentRowSupplier, true, UInt2Vector.TYPE_WIDTH, setCursorWasNull);
  }

  public ArrowFlightJdbcBaseIntVectorAccessor(
      UInt4Vector vector,
      IntSupplier currentRowSupplier,
      ArrowFlightJdbcAccessorFactory.WasNullConsumer setCursorWasNull) {
    this(vector, currentRowSupplier, true, UInt4Vector.TYPE_WIDTH, setCursorWasNull);
  }

  public ArrowFlightJdbcBaseIntVectorAccessor(
      UInt8Vector vector,
      IntSupplier currentRowSupplier,
      ArrowFlightJdbcAccessorFactory.WasNullConsumer setCursorWasNull) {
    this(vector, currentRowSupplier, true, UInt8Vector.TYPE_WIDTH, setCursorWasNull);
  }

  public ArrowFlightJdbcBaseIntVectorAccessor(
      TinyIntVector vector,
      IntSupplier currentRowSupplier,
      ArrowFlightJdbcAccessorFactory.WasNullConsumer setCursorWasNull) {
    this(vector, currentRowSupplier, false, TinyIntVector.TYPE_WIDTH, setCursorWasNull);
  }

  public ArrowFlightJdbcBaseIntVectorAccessor(
      SmallIntVector vector,
      IntSupplier currentRowSupplier,
      ArrowFlightJdbcAccessorFactory.WasNullConsumer setCursorWasNull) {
    this(vector, currentRowSupplier, false, SmallIntVector.TYPE_WIDTH, setCursorWasNull);
  }

  public ArrowFlightJdbcBaseIntVectorAccessor(
      IntVector vector,
      IntSupplier currentRowSupplier,
      ArrowFlightJdbcAccessorFactory.WasNullConsumer setCursorWasNull) {
    this(vector, currentRowSupplier, false, IntVector.TYPE_WIDTH, setCursorWasNull);
  }

  public ArrowFlightJdbcBaseIntVectorAccessor(
      BigIntVector vector,
      IntSupplier currentRowSupplier,
      ArrowFlightJdbcAccessorFactory.WasNullConsumer setCursorWasNull) {
    this(vector, currentRowSupplier, false, BigIntVector.TYPE_WIDTH, setCursorWasNull);
  }

  private ArrowFlightJdbcBaseIntVectorAccessor(
      BaseIntVector vector,
      IntSupplier currentRowSupplier,
      boolean isUnsigned,
      int bytesToAllocate,
=======
  public ArrowFlightJdbcBaseIntVectorAccessor(UInt1Vector vector, IntSupplier currentRowSupplier,
                                              ArrowFlightJdbcAccessorFactory.WasNullConsumer setCursorWasNull) {
    this(vector, currentRowSupplier, true, setCursorWasNull);
  }

  public ArrowFlightJdbcBaseIntVectorAccessor(UInt2Vector vector, IntSupplier currentRowSupplier,
                                              ArrowFlightJdbcAccessorFactory.WasNullConsumer setCursorWasNull) {
    this(vector, currentRowSupplier, true, setCursorWasNull);
  }

  public ArrowFlightJdbcBaseIntVectorAccessor(UInt4Vector vector, IntSupplier currentRowSupplier,
                                              ArrowFlightJdbcAccessorFactory.WasNullConsumer setCursorWasNull) {
    this(vector, currentRowSupplier, true, setCursorWasNull);
  }

  public ArrowFlightJdbcBaseIntVectorAccessor(UInt8Vector vector, IntSupplier currentRowSupplier,
                                              ArrowFlightJdbcAccessorFactory.WasNullConsumer setCursorWasNull) {
    this(vector, currentRowSupplier, true, setCursorWasNull);
  }

  public ArrowFlightJdbcBaseIntVectorAccessor(TinyIntVector vector, IntSupplier currentRowSupplier,
                                              ArrowFlightJdbcAccessorFactory.WasNullConsumer setCursorWasNull) {
    this(vector, currentRowSupplier, false, setCursorWasNull);
  }

  public ArrowFlightJdbcBaseIntVectorAccessor(SmallIntVector vector, IntSupplier currentRowSupplier,
                                              ArrowFlightJdbcAccessorFactory.WasNullConsumer setCursorWasNull) {
    this(vector, currentRowSupplier, false, setCursorWasNull);
  }

  public ArrowFlightJdbcBaseIntVectorAccessor(IntVector vector, IntSupplier currentRowSupplier,
                                              ArrowFlightJdbcAccessorFactory.WasNullConsumer setCursorWasNull) {
    this(vector, currentRowSupplier, false, setCursorWasNull);
  }

  public ArrowFlightJdbcBaseIntVectorAccessor(BigIntVector vector, IntSupplier currentRowSupplier,
                                              ArrowFlightJdbcAccessorFactory.WasNullConsumer setCursorWasNull) {
    this(vector, currentRowSupplier, false, setCursorWasNull);
  }

  private ArrowFlightJdbcBaseIntVectorAccessor(BaseIntVector vector, IntSupplier currentRowSupplier,
                                               boolean isUnsigned,
>>>>>>> 2fa095c8
      ArrowFlightJdbcAccessorFactory.WasNullConsumer setCursorWasNull) {
    super(currentRowSupplier, setCursorWasNull);
    this.type = vector.getMinorType();
    this.holder = new NumericHolder();
    this.getter = createGetter(vector);
    this.isUnsigned = isUnsigned;
  }

  @Override
  public long getLong() {
    getter.get(getCurrentRow(), holder);

    this.wasNull = holder.isSet == 0;
    this.wasNullConsumer.setWasNull(this.wasNull);
    if (this.wasNull) {
      return 0;
    }

    return holder.value;
  }

  @Override
  public Class<?> getObjectClass() {
    return Long.class;
  }

  @Override
  public String getString() {
    final long number = getLong();

    if (this.wasNull) {
      return null;
    } else {
      return isUnsigned ? Long.toUnsignedString(number) : Long.toString(number);
    }
  }

  @Override
  public byte getByte() {
    return (byte) getLong();
  }

  @Override
  public short getShort() {
    return (short) getLong();
  }

  @Override
  public int getInt() {
    return (int) getLong();
  }

  @Override
  public float getFloat() {
    return (float) getLong();
  }

  @Override
  public double getDouble() {
    return (double) getLong();
  }

  @Override
  public BigDecimal getBigDecimal() {
    final BigDecimal value = BigDecimal.valueOf(getLong());
    return this.wasNull ? null : value;
  }

  @Override
  public BigDecimal getBigDecimal(int scale) {
    final BigDecimal value =
        BigDecimal.valueOf(this.getDouble()).setScale(scale, RoundingMode.HALF_UP);
    return this.wasNull ? null : value;
  }

  @Override
  public Number getObject() {
    final Number number;
    switch (type) {
      case TINYINT:
      case UINT1:
        number = getByte();
        break;
      case SMALLINT:
      case UINT2:
        number = getShort();
        break;
      case INT:
      case UINT4:
        number = getInt();
        break;
      case BIGINT:
      case UINT8:
        number = getLong();
        break;
      default:
        throw new IllegalStateException("No valid MinorType was provided.");
    }
    return wasNull ? null : number;
  }

  @Override
  public boolean getBoolean() {
    final long value = getLong();

    return value != 0;
  }
}<|MERGE_RESOLUTION|>--- conflicted
+++ resolved
@@ -48,69 +48,6 @@
   private final Getter getter;
   private final NumericHolder holder;
 
-<<<<<<< HEAD
-  public ArrowFlightJdbcBaseIntVectorAccessor(
-      UInt1Vector vector,
-      IntSupplier currentRowSupplier,
-      ArrowFlightJdbcAccessorFactory.WasNullConsumer setCursorWasNull) {
-    this(vector, currentRowSupplier, true, UInt1Vector.TYPE_WIDTH, setCursorWasNull);
-  }
-
-  public ArrowFlightJdbcBaseIntVectorAccessor(
-      UInt2Vector vector,
-      IntSupplier currentRowSupplier,
-      ArrowFlightJdbcAccessorFactory.WasNullConsumer setCursorWasNull) {
-    this(vector, currentRowSupplier, true, UInt2Vector.TYPE_WIDTH, setCursorWasNull);
-  }
-
-  public ArrowFlightJdbcBaseIntVectorAccessor(
-      UInt4Vector vector,
-      IntSupplier currentRowSupplier,
-      ArrowFlightJdbcAccessorFactory.WasNullConsumer setCursorWasNull) {
-    this(vector, currentRowSupplier, true, UInt4Vector.TYPE_WIDTH, setCursorWasNull);
-  }
-
-  public ArrowFlightJdbcBaseIntVectorAccessor(
-      UInt8Vector vector,
-      IntSupplier currentRowSupplier,
-      ArrowFlightJdbcAccessorFactory.WasNullConsumer setCursorWasNull) {
-    this(vector, currentRowSupplier, true, UInt8Vector.TYPE_WIDTH, setCursorWasNull);
-  }
-
-  public ArrowFlightJdbcBaseIntVectorAccessor(
-      TinyIntVector vector,
-      IntSupplier currentRowSupplier,
-      ArrowFlightJdbcAccessorFactory.WasNullConsumer setCursorWasNull) {
-    this(vector, currentRowSupplier, false, TinyIntVector.TYPE_WIDTH, setCursorWasNull);
-  }
-
-  public ArrowFlightJdbcBaseIntVectorAccessor(
-      SmallIntVector vector,
-      IntSupplier currentRowSupplier,
-      ArrowFlightJdbcAccessorFactory.WasNullConsumer setCursorWasNull) {
-    this(vector, currentRowSupplier, false, SmallIntVector.TYPE_WIDTH, setCursorWasNull);
-  }
-
-  public ArrowFlightJdbcBaseIntVectorAccessor(
-      IntVector vector,
-      IntSupplier currentRowSupplier,
-      ArrowFlightJdbcAccessorFactory.WasNullConsumer setCursorWasNull) {
-    this(vector, currentRowSupplier, false, IntVector.TYPE_WIDTH, setCursorWasNull);
-  }
-
-  public ArrowFlightJdbcBaseIntVectorAccessor(
-      BigIntVector vector,
-      IntSupplier currentRowSupplier,
-      ArrowFlightJdbcAccessorFactory.WasNullConsumer setCursorWasNull) {
-    this(vector, currentRowSupplier, false, BigIntVector.TYPE_WIDTH, setCursorWasNull);
-  }
-
-  private ArrowFlightJdbcBaseIntVectorAccessor(
-      BaseIntVector vector,
-      IntSupplier currentRowSupplier,
-      boolean isUnsigned,
-      int bytesToAllocate,
-=======
   public ArrowFlightJdbcBaseIntVectorAccessor(UInt1Vector vector, IntSupplier currentRowSupplier,
                                               ArrowFlightJdbcAccessorFactory.WasNullConsumer setCursorWasNull) {
     this(vector, currentRowSupplier, true, setCursorWasNull);
@@ -153,7 +90,6 @@
 
   private ArrowFlightJdbcBaseIntVectorAccessor(BaseIntVector vector, IntSupplier currentRowSupplier,
                                                boolean isUnsigned,
->>>>>>> 2fa095c8
       ArrowFlightJdbcAccessorFactory.WasNullConsumer setCursorWasNull) {
     super(currentRowSupplier, setCursorWasNull);
     this.type = vector.getMinorType();
