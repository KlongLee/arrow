/*
 * Licensed to the Apache Software Foundation (ASF) under one or more
 * contributor license agreements.  See the NOTICE file distributed with
 * this work for additional information regarding copyright ownership.
 * The ASF licenses this file to You under the Apache License, Version 2.0
 * (the "License"); you may not use this file except in compliance with
 * the License.  You may obtain a copy of the License at
 *
 *    http://www.apache.org/licenses/LICENSE-2.0
 *
 * Unless required by applicable law or agreed to in writing, software
 * distributed under the License is distributed on an "AS IS" BASIS,
 * WITHOUT WARRANTIES OR CONDITIONS OF ANY KIND, either express or implied.
 * See the License for the specific language governing permissions and
 * limitations under the License.
 */

package org.apache.arrow.driver.jdbc.utils;

import java.util.Arrays;
import java.util.HashMap;
import java.util.Map;
import java.util.Objects;
import java.util.Properties;
import org.apache.arrow.driver.jdbc.ArrowFlightConnection;
import org.apache.arrow.flight.CallHeaders;
import org.apache.arrow.flight.CallOption;
import org.apache.arrow.flight.FlightCallHeaders;
import org.apache.arrow.flight.HeaderCallOption;
import org.apache.arrow.util.Preconditions;
import org.apache.calcite.avatica.ConnectionConfig;
import org.apache.calcite.avatica.ConnectionConfigImpl;
import org.apache.calcite.avatica.ConnectionProperty;

<<<<<<< HEAD
/** A {@link ConnectionConfig} for the {@link ArrowFlightConnection}. */
=======

/**
 * A {@link ConnectionConfig} for the {@link ArrowFlightConnection}.
 */
>>>>>>> 2fa095c8
public final class ArrowFlightConnectionConfigImpl extends ConnectionConfigImpl {
  public ArrowFlightConnectionConfigImpl(final Properties properties) {
    super(properties);
  }

  /**
   * Gets the host.
   *
   * @return the host.
   */
  public String getHost() {
    return ArrowFlightConnectionProperty.HOST.getString(properties);
  }

  /**
   * Gets the port.
   *
   * @return the port.
   */
  public int getPort() {
    return ArrowFlightConnectionProperty.PORT.getInteger(properties);
  }

  /**
   * Gets the host.
   *
   * @return the host.
   */
  public String getUser() {
    return ArrowFlightConnectionProperty.USER.getString(properties);
  }

  /**
   * Gets the host.
   *
   * @return the host.
   */
  public String getPassword() {
    return ArrowFlightConnectionProperty.PASSWORD.getString(properties);
  }

  public String getToken() {
    return ArrowFlightConnectionProperty.TOKEN.getString(properties);
  }

  /**
   * Gets the KeyStore path.
   *
   * @return the path.
   */
  public String getTrustStorePath() {
    return ArrowFlightConnectionProperty.TRUST_STORE.getString(properties);
  }

  /**
   * Gets the KeyStore password.
   *
   * @return the password.
   */
  public String getTrustStorePassword() {
    return ArrowFlightConnectionProperty.TRUST_STORE_PASSWORD.getString(properties);
  }

  /**
   * Check if the JDBC should use the trusted store files from the operating system.
   *
   * @return whether to use system trusted store certificates.
   */
  public boolean useSystemTrustStore() {
    return ArrowFlightConnectionProperty.USE_SYSTEM_TRUST_STORE.getBoolean(properties);
  }

  public String getTlsRootCertificatesPath() {
    return ArrowFlightConnectionProperty.TLS_ROOT_CERTS.getString(properties);
  }

  public String getClientCertificatePath() {
    return ArrowFlightConnectionProperty.CLIENT_CERTIFICATE.getString(properties);
  }

  public String getClientKeyPath() {
    return ArrowFlightConnectionProperty.CLIENT_KEY.getString(properties);
  }

  /**
   * Whether to use TLS encryption.
   *
   * @return whether to use TLS encryption.
   */
  public boolean useEncryption() {
    return ArrowFlightConnectionProperty.USE_ENCRYPTION.getBoolean(properties);
  }

  public boolean getDisableCertificateVerification() {
    return ArrowFlightConnectionProperty.CERTIFICATE_VERIFICATION.getBoolean(properties);
  }

  /**
   * Gets the thread pool size.
   *
   * @return the thread pool size.
   */
  public int threadPoolSize() {
    return ArrowFlightConnectionProperty.THREAD_POOL_SIZE.getInteger(properties);
  }

  /**
   * Indicates if sub-connections created for stream retrieval should reuse cookies from the main
   * connection.
   */
  public boolean retainCookies() {
    return ArrowFlightConnectionProperty.RETAIN_COOKIES.getBoolean(properties);
  }

  /**
   * Indicates if sub-connections created for stream retrieval should reuse bearer tokens created
   * from the main connection.
   */
  public boolean retainAuth() {
    return ArrowFlightConnectionProperty.RETAIN_AUTH.getBoolean(properties);
  }

  /**
   * Gets the {@link CallOption}s from this {@link ConnectionConfig}.
   *
   * @return the call options.
   */
  public CallOption toCallOption() {
    final CallHeaders headers = new FlightCallHeaders();
    Map<String, String> headerAttributes = getHeaderAttributes();
    headerAttributes.forEach(headers::insert);
    return new HeaderCallOption(headers);
  }

  /**
   * Gets which properties should be added as headers.
   *
   * @return {@link Map}
   */
  public Map<String, String> getHeaderAttributes() {
    Map<String, String> headers = new HashMap<>();
    ArrowFlightConnectionProperty[] builtInProperties = ArrowFlightConnectionProperty.values();
    properties.forEach(
        (key, val) -> {
          // For built-in properties before adding new headers
          if (Arrays.stream(builtInProperties)
              .noneMatch(
                  builtInProperty -> builtInProperty.camelName.equalsIgnoreCase(key.toString()))) {
            headers.put(key.toString(), val.toString());
          }
        });
    return headers;
  }

  /** Custom {@link ConnectionProperty} for the {@link ArrowFlightConnectionConfigImpl}. */
  public enum ArrowFlightConnectionProperty implements ConnectionProperty {
    HOST("host", null, Type.STRING, true),
    PORT("port", null, Type.NUMBER, true),
    USER("user", null, Type.STRING, false),
    PASSWORD("password", null, Type.STRING, false),
    USE_ENCRYPTION("useEncryption", true, Type.BOOLEAN, false),
    CERTIFICATE_VERIFICATION("disableCertificateVerification", false, Type.BOOLEAN, false),
    TRUST_STORE("trustStore", null, Type.STRING, false),
    TRUST_STORE_PASSWORD("trustStorePassword", null, Type.STRING, false),
    USE_SYSTEM_TRUST_STORE("useSystemTrustStore", true, Type.BOOLEAN, false),
    TLS_ROOT_CERTS("tlsRootCerts", null, Type.STRING, false),
    CLIENT_CERTIFICATE("clientCertificate", null, Type.STRING, false),
    CLIENT_KEY("clientKey", null, Type.STRING, false),
    THREAD_POOL_SIZE("threadPoolSize", 1, Type.NUMBER, false),
    TOKEN("token", null, Type.STRING, false),
    RETAIN_COOKIES("retainCookies", true, Type.BOOLEAN, false),
    RETAIN_AUTH("retainAuth", true, Type.BOOLEAN, false);

    private final String camelName;
    private final Object defaultValue;
    private final Type type;
    private final boolean required;

    ArrowFlightConnectionProperty(
        final String camelName,
        final Object defaultValue,
        final Type type,
        final boolean required) {
      this.camelName = Preconditions.checkNotNull(camelName);
      this.defaultValue = defaultValue;
      this.type = Preconditions.checkNotNull(type);
      this.required = required;
    }

    /**
     * Gets the property.
     *
     * @param properties the properties from which to fetch this property.
     * @return the property.
     */
    public Object get(final Properties properties) {
      Preconditions.checkNotNull(properties, "Properties cannot be null.");
      Object value = properties.get(camelName);
      if (value == null) {
        value = properties.get(camelName.toLowerCase());
      }
      if (required) {
        if (value == null) {
          throw new IllegalStateException(
              String.format("Required property not provided: <%s>.", this));
        }
        return value;
      } else {
        return value != null ? value : defaultValue;
      }
    }

    /**
     * Gets the property as Boolean.
     *
     * @param properties the properties from which to fetch this property.
     * @return the property.
     */
    public Boolean getBoolean(final Properties properties) {
      final String valueFromProperties = String.valueOf(get(properties));
      return valueFromProperties.equals("1") || valueFromProperties.equals("true");
    }

    /**
     * Gets the property as Integer.
     *
     * @param properties the properties from which to fetch this property.
     * @return the property.
     */
    public Integer getInteger(final Properties properties) {
      final String valueFromProperties = String.valueOf(get(properties));
      return valueFromProperties.equals("null") ? null : Integer.parseInt(valueFromProperties);
    }

    /**
     * Gets the property as String.
     *
     * @param properties the properties from which to fetch this property.
     * @return the property.
     */
    public String getString(final Properties properties) {
      return Objects.toString(get(properties), null);
    }

    @Override
    public String camelName() {
      return camelName;
    }

    @Override
    public Object defaultValue() {
      return defaultValue;
    }

    @Override
    public Type type() {
      return type;
    }

    @Override
    public PropEnv wrap(final Properties properties) {
      throw new UnsupportedOperationException("Operation unsupported.");
    }

    @Override
    public boolean required() {
      return required;
    }

    @Override
    public Class<?> valueClass() {
      return type.defaultValueClass();
    }

    /**
     * Replaces the semicolons in the URL to the proper format.
     *
     * @param url the current connection string
     * @return the formatted url
     */
    public static String replaceSemiColons(String url) {
      if (url != null) {
        url = url.replaceFirst(";", "?");
        url = url.replaceAll(";", "&");
      }
      return url;
    }
  }
}<|MERGE_RESOLUTION|>--- conflicted
+++ resolved
@@ -32,14 +32,10 @@
 import org.apache.calcite.avatica.ConnectionConfigImpl;
 import org.apache.calcite.avatica.ConnectionProperty;
 
-<<<<<<< HEAD
-/** A {@link ConnectionConfig} for the {@link ArrowFlightConnection}. */
-=======
 
 /**
  * A {@link ConnectionConfig} for the {@link ArrowFlightConnection}.
  */
->>>>>>> 2fa095c8
 public final class ArrowFlightConnectionConfigImpl extends ConnectionConfigImpl {
   public ArrowFlightConnectionConfigImpl(final Properties properties) {
     super(properties);
