--- conflicted
+++ resolved
@@ -41,13 +41,10 @@
 
 import org.apache.arrow.adapter.jdbc.AbstractJdbcToArrowTest;
 import org.apache.arrow.adapter.jdbc.JdbcToArrow;
-<<<<<<< HEAD
 import org.apache.arrow.adapter.jdbc.JdbcToArrowConfig;
+import org.apache.arrow.adapter.jdbc.JdbcToArrowConfigBuilder;
 import org.apache.arrow.adapter.jdbc.JdbcToArrowTestHelper;
 import org.apache.arrow.adapter.jdbc.JdbcToArrowUtils;
-=======
-import org.apache.arrow.adapter.jdbc.JdbcToArrowConfigBuilder;
->>>>>>> 509a1cc5
 import org.apache.arrow.adapter.jdbc.Table;
 import org.apache.arrow.memory.RootAllocator;
 import org.apache.arrow.vector.BigIntVector;
@@ -153,27 +150,20 @@
     testDataSets(JdbcToArrow.sqlToArrow(conn.createStatement().executeQuery(table.getQuery()), Calendar.getInstance()));
     testDataSets(JdbcToArrow.sqlToArrow(
         conn.createStatement().executeQuery(table.getQuery()),
-<<<<<<< HEAD
-        new JdbcToArrowConfig(new RootAllocator(Integer.MAX_VALUE), Calendar.getInstance())));
-    testDataSets(JdbcToArrow.sqlToArrow(
-        conn,
-        table.getQuery(),
-        new JdbcToArrowConfig(new RootAllocator(Integer.MAX_VALUE), Calendar.getInstance())));
-  }
-
-  @Test
-  public void testJdbcSchemaMetadata() throws SQLException {
-    JdbcToArrowConfig config = new JdbcToArrowConfig(new RootAllocator(0), Calendar.getInstance(), true);
-    ResultSetMetaData rsmd = conn.createStatement().executeQuery(table.getQuery()).getMetaData();
-    Schema schema = JdbcToArrowUtils.jdbcToArrowSchema(rsmd, config);
-    JdbcToArrowTestHelper.assertFieldMetadataMatchesResultSetMetadata(rsmd, schema);
-=======
         new JdbcToArrowConfigBuilder(new RootAllocator(Integer.MAX_VALUE), Calendar.getInstance()).build()));
     testDataSets(JdbcToArrow.sqlToArrow(
         conn,
         table.getQuery(),
         new JdbcToArrowConfigBuilder(new RootAllocator(Integer.MAX_VALUE), Calendar.getInstance()).build()));
->>>>>>> 509a1cc5
+  }
+
+  @Test
+  public void testJdbcSchemaMetadata() throws SQLException {
+    JdbcToArrowConfig config = new JdbcToArrowConfigBuilder(new RootAllocator(0), Calendar.getInstance()).build();
+    config.setIncludeMetadata(true);
+    ResultSetMetaData rsmd = conn.createStatement().executeQuery(table.getQuery()).getMetaData();
+    Schema schema = JdbcToArrowUtils.jdbcToArrowSchema(rsmd, config);
+    JdbcToArrowTestHelper.assertFieldMetadataMatchesResultSetMetadata(rsmd, schema);
   }
 
   /**
