/*
 * Licensed to the Apache Software Foundation (ASF) under one or more
 * contributor license agreements.  See the NOTICE file distributed with
 * this work for additional information regarding copyright ownership.
 * The ASF licenses this file to You under the Apache License, Version 2.0
 * (the "License"); you may not use this file except in compliance with
 * the License.  You may obtain a copy of the License at
 *
 *    http://www.apache.org/licenses/LICENSE-2.0
 *
 * Unless required by applicable law or agreed to in writing, software
 * distributed under the License is distributed on an "AS IS" BASIS,
 * WITHOUT WARRANTIES OR CONDITIONS OF ANY KIND, either express or implied.
 * See the License for the specific language governing permissions and
 * limitations under the License.
 */

package org.apache.arrow.adapter.jdbc;

import java.io.IOException;
import java.sql.Connection;
import java.sql.ResultSet;
import java.sql.SQLException;
import java.sql.Statement;
import java.util.Calendar;
import java.util.Locale;
import java.util.TimeZone;

import org.apache.arrow.memory.BaseAllocator;
import org.apache.arrow.memory.RootAllocator;
import org.apache.arrow.vector.VectorSchemaRoot;

import com.google.common.base.Preconditions;

/**
 * Utility class to convert JDBC objects to columnar Arrow format objects.
 *
 * <p>This utility uses following data mapping to map JDBC/SQL datatype to Arrow data types.
 *
 * <p>CHAR --> ArrowType.Utf8
 * NCHAR --> ArrowType.Utf8
 * VARCHAR --> ArrowType.Utf8
 * NVARCHAR --> ArrowType.Utf8
 * LONGVARCHAR --> ArrowType.Utf8
 * LONGNVARCHAR --> ArrowType.Utf8
 * NUMERIC --> ArrowType.Decimal(precision, scale)
 * DECIMAL --> ArrowType.Decimal(precision, scale)
 * BIT --> ArrowType.Bool
 * TINYINT --> ArrowType.Int(8, signed)
 * SMALLINT --> ArrowType.Int(16, signed)
 * INTEGER --> ArrowType.Int(32, signed)
 * BIGINT --> ArrowType.Int(64, signed)
 * REAL --> ArrowType.FloatingPoint(FloatingPointPrecision.SINGLE)
 * FLOAT --> ArrowType.FloatingPoint(FloatingPointPrecision.SINGLE)
 * DOUBLE --> ArrowType.FloatingPoint(FloatingPointPrecision.DOUBLE)
 * BINARY --> ArrowType.Binary
 * VARBINARY --> ArrowType.Binary
 * LONGVARBINARY --> ArrowType.Binary
 * DATE --> ArrowType.Date(DateUnit.MILLISECOND)
 * TIME --> ArrowType.Time(TimeUnit.MILLISECOND, 32)
 * TIMESTAMP --> ArrowType.Timestamp(TimeUnit.MILLISECOND, timezone=null)
 * CLOB --> ArrowType.Utf8
 * BLOB --> ArrowType.Binary
 *
 * <p>TODO: At this time, SQL Data type java.sql.Types.ARRAY is still not supported.
 *
 * @since 0.10.0
 */
public class JdbcToArrow {

  /**
   * For the given SQL query, execute and fetch the data from Relational DB and convert it to Arrow objects.
   * This method uses the default Calendar instance with default TimeZone and Locale as returned by the JVM.
   * If you wish to use specific TimeZone or Locale for any Date, Time and Timestamp datasets, you may want use
   * overloaded API that taken Calendar object instance.
   *
   * @param connection Database connection to be used. This method will not close the passed connection object. Since
   *                   the caller has passed the connection object it's the responsibility of the caller to close or
   *                   return the connection to the pool.
   * @param query      The DB Query to fetch the data.
   * @param allocator  Memory allocator
   * @return Arrow Data Objects {@link VectorSchemaRoot}
   * @throws SQLException Propagate any SQL Exceptions to the caller after closing any resources opened such as
   *                      ResultSet and Statement objects.
   */
  public static VectorSchemaRoot sqlToArrow(Connection connection, String query, BaseAllocator allocator)
      throws SQLException, IOException {
    Preconditions.checkNotNull(connection, "JDBC connection object can not be null");
    Preconditions.checkArgument(query != null && query.length() > 0, "SQL query can not be null or empty");
    Preconditions.checkNotNull(allocator, "Memory allocator object can not be null");

    JdbcToArrowConfig config =
            new JdbcToArrowConfig(allocator, Calendar.getInstance(TimeZone.getTimeZone("UTC"), Locale.ROOT));
    return sqlToArrow(connection, query, config);
  }

  /**
   * For the given SQL query, execute and fetch the data from Relational DB and convert it to Arrow objects.
   *
   * @param connection Database connection to be used. This method will not close the passed connection object. Since
   *                   the caller has passed the connection object it's the responsibility of the caller to close or
   *                   return the connection to the pool.
   * @param query      The DB Query to fetch the data.
   * @param allocator  Memory allocator
   * @param calendar   Calendar object to use to handle Date, Time and Timestamp datasets.
   * @return Arrow Data Objects {@link VectorSchemaRoot}
   * @throws SQLException Propagate any SQL Exceptions to the caller after closing any resources opened such as
   *                      ResultSet and Statement objects.
   */
  public static VectorSchemaRoot sqlToArrow(
      Connection connection,
      String query,
      BaseAllocator allocator,
      Calendar calendar) throws SQLException, IOException {
    Preconditions.checkNotNull(connection, "JDBC connection object can not be null");
    Preconditions.checkArgument(query != null && query.length() > 0, "SQL query can not be null or empty");
    Preconditions.checkNotNull(allocator, "Memory allocator object can not be null");
    Preconditions.checkNotNull(calendar, "Calendar object can not be null");

    return sqlToArrow(connection, query, new JdbcToArrowConfig(allocator, calendar));
  }

  /**
   * For the given SQL query, execute and fetch the data from Relational DB and convert it to Arrow objects.
   *
   * @param connection Database connection to be used. This method will not close the passed connection object.
   *                   Since the caller has passed the connection object it's the responsibility of the caller
   *                   to close or return the connection to the pool.
   * @param query      The DB Query to fetch the data.
   * @param config     Configuration
   * @return Arrow Data Objects {@link VectorSchemaRoot}
   * @throws SQLException Propagate any SQL Exceptions to the caller after closing any resources opened such as
   *                      ResultSet and Statement objects.
   */
  public static VectorSchemaRoot sqlToArrow(Connection connection, String query, JdbcToArrowConfig config)
      throws SQLException, IOException {
    Preconditions.checkNotNull(connection, "JDBC connection object can not be null");
    Preconditions.checkArgument(query != null && query.length() > 0, "SQL query can not be null or empty");
    Preconditions.checkNotNull(config, "The configuration cannot be null");

    try (Statement stmt = connection.createStatement()) {
      return sqlToArrow(stmt.executeQuery(query), config);
    }
  }

  /**
   * For the given JDBC {@link ResultSet}, fetch the data from Relational DB and convert it to Arrow objects. This
   * method uses the default RootAllocator and Calendar object.
   *
   * @param resultSet ResultSet to use to fetch the data from underlying database
   * @return Arrow Data Objects {@link VectorSchemaRoot}
   * @throws SQLException on error
   */
  public static VectorSchemaRoot sqlToArrow(ResultSet resultSet) throws SQLException, IOException {
    Preconditions.checkNotNull(resultSet, "JDBC ResultSet object can not be null");

    return sqlToArrow(resultSet, (Calendar) null);
  }

  /**
   * For the given JDBC {@link ResultSet}, fetch the data from Relational DB and convert it to Arrow objects.
   *
   * @param resultSet ResultSet to use to fetch the data from underlying database
   * @param allocator Memory allocator
   * @return Arrow Data Objects {@link VectorSchemaRoot}
   * @throws SQLException on error
   */
  public static VectorSchemaRoot sqlToArrow(ResultSet resultSet, BaseAllocator allocator)
      throws SQLException, IOException {
    Preconditions.checkNotNull(resultSet, "JDBC ResultSet object can not be null");
    Preconditions.checkNotNull(allocator, "Memory Allocator object can not be null");

<<<<<<< HEAD
    return sqlToArrow(resultSet, allocator, null);
=======
    JdbcToArrowConfig config = 
            new JdbcToArrowConfig(allocator, Calendar.getInstance(TimeZone.getTimeZone("UTC"), Locale.ROOT));
    return sqlToArrow(resultSet, config);
>>>>>>> 509a1cc5
  }

  /**
   * For the given JDBC {@link ResultSet}, fetch the data from Relational DB and convert it to Arrow objects.
   *
   * @param resultSet ResultSet to use to fetch the data from underlying database
   * @param calendar  Calendar instance to use for Date, Time and Timestamp datasets, or <code>null</code> if none.
   * @return Arrow Data Objects {@link VectorSchemaRoot}
   * @throws SQLException on error
   */
  public static VectorSchemaRoot sqlToArrow(ResultSet resultSet, Calendar calendar) throws SQLException, IOException {
    Preconditions.checkNotNull(resultSet, "JDBC ResultSet object can not be null");

    return sqlToArrow(resultSet, new JdbcToArrowConfig(new RootAllocator(Integer.MAX_VALUE), calendar));
  }

  /**
   * For the given JDBC {@link ResultSet}, fetch the data from Relational DB and convert it to Arrow objects.
   *
   * @param resultSet ResultSet to use to fetch the data from underlying database
   * @param allocator Memory allocator to use.
   * @param calendar  Calendar instance to use for Date, Time and Timestamp datasets, or <code>null</code> if none.
   * @return Arrow Data Objects {@link VectorSchemaRoot}
   * @throws SQLException on error
   */
  public static VectorSchemaRoot sqlToArrow(ResultSet resultSet, BaseAllocator allocator, Calendar calendar)
      throws SQLException, IOException {
    Preconditions.checkNotNull(resultSet, "JDBC ResultSet object can not be null");
    Preconditions.checkNotNull(allocator, "Memory Allocator object can not be null");

    return sqlToArrow(resultSet, new JdbcToArrowConfig(allocator, calendar));
  }

  /**
   * For the given JDBC {@link ResultSet}, fetch the data from Relational DB and convert it to Arrow objects.
   *
   * @param resultSet ResultSet to use to fetch the data from underlying database
   * @param config    Configuration of the conversion from JDBC to Arrow.
   * @return Arrow Data Objects {@link VectorSchemaRoot}
   * @throws SQLException on error
   */
  public static VectorSchemaRoot sqlToArrow(ResultSet resultSet, JdbcToArrowConfig config)
      throws SQLException, IOException {
    Preconditions.checkNotNull(resultSet, "JDBC ResultSet object can not be null");
    Preconditions.checkNotNull(config, "The configuration cannot be null");

    VectorSchemaRoot root = VectorSchemaRoot.create(
            JdbcToArrowUtils.jdbcToArrowSchema(resultSet.getMetaData(), config), config.getAllocator());
    JdbcToArrowUtils.jdbcToArrowVectors(resultSet, root, config);
    return root;
  }
}<|MERGE_RESOLUTION|>--- conflicted
+++ resolved
@@ -170,13 +170,9 @@
     Preconditions.checkNotNull(resultSet, "JDBC ResultSet object can not be null");
     Preconditions.checkNotNull(allocator, "Memory Allocator object can not be null");
 
-<<<<<<< HEAD
-    return sqlToArrow(resultSet, allocator, null);
-=======
     JdbcToArrowConfig config = 
             new JdbcToArrowConfig(allocator, Calendar.getInstance(TimeZone.getTimeZone("UTC"), Locale.ROOT));
     return sqlToArrow(resultSet, config);
->>>>>>> 509a1cc5
   }
 
   /**
