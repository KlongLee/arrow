/*
 * Licensed to the Apache Software Foundation (ASF) under one or more
 * contributor license agreements.  See the NOTICE file distributed with
 * this work for additional information regarding copyright ownership.
 * The ASF licenses this file to You under the Apache License, Version 2.0
 * (the "License"); you may not use this file except in compliance with
 * the License.  You may obtain a copy of the License at
 *
 *    http://www.apache.org/licenses/LICENSE-2.0
 *
 * Unless required by applicable law or agreed to in writing, software
 * distributed under the License is distributed on an "AS IS" BASIS,
 * WITHOUT WARRANTIES OR CONDITIONS OF ANY KIND, either express or implied.
 * See the License for the specific language governing permissions and
 * limitations under the License.
 */

package org.apache.arrow.adapter.jdbc;

import java.io.IOException;
import java.sql.Connection;
import java.sql.ResultSet;
import java.sql.SQLException;
import java.sql.Statement;
import java.util.Calendar;
import java.util.Locale;
import java.util.TimeZone;

import org.apache.arrow.memory.BaseAllocator;
import org.apache.arrow.memory.RootAllocator;
import org.apache.arrow.vector.VectorSchemaRoot;

import com.google.common.base.Preconditions;

/**
 * Utility class to convert JDBC objects to columnar Arrow format objects.
 *
 * <p>This utility uses following data mapping to map JDBC/SQL datatype to Arrow data types.
 *
 * <p>CHAR --> ArrowType.Utf8
 * NCHAR --> ArrowType.Utf8
 * VARCHAR --> ArrowType.Utf8
 * NVARCHAR --> ArrowType.Utf8
 * LONGVARCHAR --> ArrowType.Utf8
 * LONGNVARCHAR --> ArrowType.Utf8
 * NUMERIC --> ArrowType.Decimal(precision, scale)
 * DECIMAL --> ArrowType.Decimal(precision, scale)
 * BIT --> ArrowType.Bool
 * TINYINT --> ArrowType.Int(8, signed)
 * SMALLINT --> ArrowType.Int(16, signed)
 * INTEGER --> ArrowType.Int(32, signed)
 * BIGINT --> ArrowType.Int(64, signed)
 * REAL --> ArrowType.FloatingPoint(FloatingPointPrecision.SINGLE)
 * FLOAT --> ArrowType.FloatingPoint(FloatingPointPrecision.SINGLE)
 * DOUBLE --> ArrowType.FloatingPoint(FloatingPointPrecision.DOUBLE)
 * BINARY --> ArrowType.Binary
 * VARBINARY --> ArrowType.Binary
 * LONGVARBINARY --> ArrowType.Binary
 * DATE --> ArrowType.Date(DateUnit.MILLISECOND)
 * TIME --> ArrowType.Time(TimeUnit.MILLISECOND, 32)
 * TIMESTAMP --> ArrowType.Timestamp(TimeUnit.MILLISECOND, timezone=null)
 * CLOB --> ArrowType.Utf8
 * BLOB --> ArrowType.Binary
 *
 * <p>TODO: At this time, SQL Data type java.sql.Types.ARRAY is still not supported.
 *
 * @since 0.10.0
 */
public class JdbcToArrow {

  /**
   * For the given SQL query, execute and fetch the data from Relational DB and convert it to Arrow objects.
   * This method uses the default Calendar instance with default TimeZone and Locale as returned by the JVM.
   * If you wish to use specific TimeZone or Locale for any Date, Time and Timestamp datasets, you may want use
   * overloaded API that taken Calendar object instance.
   *
   * @param connection Database connection to be used. This method will not close the passed connection object. Since
   *                   the caller has passed the connection object it's the responsibility of the caller to close or
   *                   return the connection to the pool.
   * @param query      The DB Query to fetch the data.
   * @param allocator  Memory allocator
   * @return Arrow Data Objects {@link VectorSchemaRoot}
   * @throws SQLException Propagate any SQL Exceptions to the caller after closing any resources opened such as
   *                      ResultSet and Statement objects.
   */
  public static VectorSchemaRoot sqlToArrow(Connection connection, String query, BaseAllocator allocator)
      throws SQLException, IOException {
    Preconditions.checkNotNull(connection, "JDBC connection object can not be null");
    Preconditions.checkArgument(query != null && query.length() > 0, "SQL query can not be null or empty");
    Preconditions.checkNotNull(allocator, "Memory allocator object can not be null");

    JdbcToArrowConfig config =
<<<<<<< HEAD
            new JdbcToArrowConfig(allocator, Calendar.getInstance(TimeZone.getTimeZone("UTC"), Locale.ROOT), false);
=======
            new JdbcToArrowConfig(allocator, Calendar.getInstance(TimeZone.getTimeZone("UTC"), Locale.ROOT));
>>>>>>> 509a1cc5
    return sqlToArrow(connection, query, config);
  }

  /**
   * For the given SQL query, execute and fetch the data from Relational DB and convert it to Arrow objects.
   *
   * @param connection Database connection to be used. This method will not close the passed connection object. Since
   *                   the caller has passed the connection object it's the responsibility of the caller to close or
   *                   return the connection to the pool.
   * @param query      The DB Query to fetch the data.
   * @param allocator  Memory allocator
   * @param calendar   Calendar object to use to handle Date, Time and Timestamp datasets.
   * @return Arrow Data Objects {@link VectorSchemaRoot}
   * @throws SQLException Propagate any SQL Exceptions to the caller after closing any resources opened such as
   *                      ResultSet and Statement objects.
   */
  public static VectorSchemaRoot sqlToArrow(
      Connection connection,
      String query,
      BaseAllocator allocator,
      Calendar calendar) throws SQLException, IOException {

    Preconditions.checkNotNull(connection, "JDBC connection object can not be null");
    Preconditions.checkArgument(query != null && query.length() > 0, "SQL query can not be null or empty");
    Preconditions.checkNotNull(allocator, "Memory allocator object can not be null");
    Preconditions.checkNotNull(calendar, "Calendar object can not be null");

    return sqlToArrow(connection, query, new JdbcToArrowConfig(allocator, calendar));
  }

  /**
   * For the given SQL query, execute and fetch the data from Relational DB and convert it to Arrow objects.
   *
   * @param connection Database connection to be used. This method will not close the passed connection object.
   *                   Since the caller has passed the connection object it's the responsibility of the caller
   *                   to close or return the connection to the pool.
   * @param query      The DB Query to fetch the data.
   * @param config     Configuration
   * @return Arrow Data Objects {@link VectorSchemaRoot}
   * @throws SQLException Propagate any SQL Exceptions to the caller after closing any resources opened such as
   *                      ResultSet and Statement objects.
   */
  public static VectorSchemaRoot sqlToArrow(Connection connection, String query, JdbcToArrowConfig config)
      throws SQLException, IOException {
    Preconditions.checkNotNull(connection, "JDBC connection object can not be null");
    Preconditions.checkArgument(query != null && query.length() > 0, "SQL query can not be null or empty");
    Preconditions.checkNotNull(config, "The configuration cannot be null");
<<<<<<< HEAD
    Preconditions.checkArgument(config.isValid(), "The configuration must be valid");
=======
>>>>>>> 509a1cc5

    try (Statement stmt = connection.createStatement()) {
      return sqlToArrow(stmt.executeQuery(query), config);
    }
  }

  /**
   * For the given JDBC {@link ResultSet}, fetch the data from Relational DB and convert it to Arrow objects. This
   * method uses the default RootAllocator and Calendar object.
   *
   * @param resultSet ResultSet to use to fetch the data from underlying database
   * @return Arrow Data Objects {@link VectorSchemaRoot}
   * @throws SQLException on error
   */
  public static VectorSchemaRoot sqlToArrow(ResultSet resultSet) throws SQLException, IOException {
    Preconditions.checkNotNull(resultSet, "JDBC ResultSet object can not be null");

    return sqlToArrow(resultSet, Calendar.getInstance(TimeZone.getTimeZone("UTC"), Locale.ROOT));
  }

  /**
   * For the given JDBC {@link ResultSet}, fetch the data from Relational DB and convert it to Arrow objects.
   *
   * @param resultSet ResultSet to use to fetch the data from underlying database
   * @param allocator Memory allocator
   * @return Arrow Data Objects {@link VectorSchemaRoot}
   * @throws SQLException on error
   */
  public static VectorSchemaRoot sqlToArrow(ResultSet resultSet, BaseAllocator allocator)
      throws SQLException, IOException {
    Preconditions.checkNotNull(resultSet, "JDBC ResultSet object can not be null");
    Preconditions.checkNotNull(allocator, "Memory Allocator object can not be null");

    JdbcToArrowConfig config = 
            new JdbcToArrowConfig(allocator, Calendar.getInstance(TimeZone.getTimeZone("UTC"), Locale.ROOT));
    return sqlToArrow(resultSet, config);
  }

  /**
   * For the given JDBC {@link ResultSet}, fetch the data from Relational DB and convert it to Arrow objects.
   *
   * @param resultSet ResultSet to use to fetch the data from underlying database
   * @param calendar  Calendar instance to use for Date, Time and Timestamp datasets.
   * @return Arrow Data Objects {@link VectorSchemaRoot}
   * @throws SQLException on error
   */
  public static VectorSchemaRoot sqlToArrow(ResultSet resultSet, Calendar calendar) throws SQLException, IOException {
    Preconditions.checkNotNull(resultSet, "JDBC ResultSet object can not be null");
    Preconditions.checkNotNull(calendar, "Calendar object can not be null");

    return sqlToArrow(resultSet, new JdbcToArrowConfig(new RootAllocator(Integer.MAX_VALUE), calendar));
  }

  /**
   * For the given JDBC {@link ResultSet}, fetch the data from Relational DB and convert it to Arrow objects.
   *
   * @param resultSet ResultSet to use to fetch the data from underlying database
   * @param allocator Memory allocator to use.
   * @param calendar  Calendar instance to use for Date, Time and Timestamp datasets.
   * @return Arrow Data Objects {@link VectorSchemaRoot}
   * @throws SQLException on error
   */
  public static VectorSchemaRoot sqlToArrow(
          ResultSet resultSet,
          BaseAllocator allocator,
          Calendar calendar)
      throws SQLException, IOException {
    Preconditions.checkNotNull(resultSet, "JDBC ResultSet object can not be null");
    Preconditions.checkNotNull(allocator, "Memory Allocator object can not be null");
    Preconditions.checkNotNull(calendar, "Calendar object can not be null");

    return sqlToArrow(resultSet, new JdbcToArrowConfig(allocator, calendar));
  }

  /**
   * For the given JDBC {@link ResultSet}, fetch the data from Relational DB and convert it to Arrow objects.
   *
   * @param resultSet ResultSet to use to fetch the data from underlying database
   * @param config    Configuration of the conversion from JDBC to Arrow.
   * @return Arrow Data Objects {@link VectorSchemaRoot}
   * @throws SQLException on error
   */
  public static VectorSchemaRoot sqlToArrow(ResultSet resultSet, JdbcToArrowConfig config)
      throws SQLException, IOException {
    Preconditions.checkNotNull(resultSet, "JDBC ResultSet object can not be null");
    Preconditions.checkNotNull(config, "The configuration cannot be null");
<<<<<<< HEAD
    Preconditions.checkArgument(config.isValid(), "The configuration must be valid");
=======
>>>>>>> 509a1cc5

    VectorSchemaRoot root = VectorSchemaRoot.create(
            JdbcToArrowUtils.jdbcToArrowSchema(resultSet.getMetaData(), config), config.getAllocator());
    JdbcToArrowUtils.jdbcToArrowVectors(resultSet, root, config);
    return root;
  }
}<|MERGE_RESOLUTION|>--- conflicted
+++ resolved
@@ -90,11 +90,7 @@
     Preconditions.checkNotNull(allocator, "Memory allocator object can not be null");
 
     JdbcToArrowConfig config =
-<<<<<<< HEAD
             new JdbcToArrowConfig(allocator, Calendar.getInstance(TimeZone.getTimeZone("UTC"), Locale.ROOT), false);
-=======
-            new JdbcToArrowConfig(allocator, Calendar.getInstance(TimeZone.getTimeZone("UTC"), Locale.ROOT));
->>>>>>> 509a1cc5
     return sqlToArrow(connection, query, config);
   }
 
@@ -142,10 +138,6 @@
     Preconditions.checkNotNull(connection, "JDBC connection object can not be null");
     Preconditions.checkArgument(query != null && query.length() > 0, "SQL query can not be null or empty");
     Preconditions.checkNotNull(config, "The configuration cannot be null");
-<<<<<<< HEAD
-    Preconditions.checkArgument(config.isValid(), "The configuration must be valid");
-=======
->>>>>>> 509a1cc5
 
     try (Statement stmt = connection.createStatement()) {
       return sqlToArrow(stmt.executeQuery(query), config);
@@ -232,10 +224,6 @@
       throws SQLException, IOException {
     Preconditions.checkNotNull(resultSet, "JDBC ResultSet object can not be null");
     Preconditions.checkNotNull(config, "The configuration cannot be null");
-<<<<<<< HEAD
-    Preconditions.checkArgument(config.isValid(), "The configuration must be valid");
-=======
->>>>>>> 509a1cc5
 
     VectorSchemaRoot root = VectorSchemaRoot.create(
             JdbcToArrowUtils.jdbcToArrowSchema(resultSet.getMetaData(), config), config.getAllocator());
