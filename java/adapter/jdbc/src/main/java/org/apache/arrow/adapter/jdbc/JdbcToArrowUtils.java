--- conflicted
+++ resolved
@@ -136,28 +136,14 @@
    * CLOB --> ArrowType.Utf8
    * BLOB --> ArrowType.Binary
    *
-<<<<<<< HEAD
-   * <p>If a {@link java.util.Calendar} is set, {@link java.sql.Timestamp} fields in the {@link java.sql.ResultSet} will
-   * be converted to an Arrow {@link org.apache.arrow.vector.TimeStampVector} using the <code>Calendar</code>'s time
-   * zone.  If the <code>Calendar</code> is <code>null</code>, no time zone will be set on the
-   * <code>TimeStampVector</code>.
-   *
-   * @param rsmd ResultSetMetaData
-=======
    * @param rsmd The ResultSetMetaData containing the results, to read the JDBC metadata from.
    * @param config The configuration to use when constructing the schema.
->>>>>>> 509a1cc5
    * @return {@link Schema}
    * @throws SQLException on error
    */
   public static Schema jdbcToArrowSchema(ResultSetMetaData rsmd, JdbcToArrowConfig config) throws SQLException {
     Preconditions.checkNotNull(rsmd, "JDBC ResultSetMetaData object can't be null");
-<<<<<<< HEAD
-
-    final String tz = (calendar != null) ? calendar.getTimeZone().getID() : null;
-=======
     Preconditions.checkNotNull(config, "The configuration object must not be null");
->>>>>>> 509a1cc5
 
     List<Field> fields = new ArrayList<>();
     int columnCount = rsmd.getColumnCount();
@@ -208,13 +194,8 @@
           fields.add(new Field(columnName, FieldType.nullable(new ArrowType.Time(TimeUnit.MILLISECOND, 32)), null));
           break;
         case Types.TIMESTAMP:
-<<<<<<< HEAD
-          fields.add(new Field(columnName, FieldType.nullable(new ArrowType.Timestamp(TimeUnit.MILLISECOND, tz)),
-              null));
-=======
           fields.add(new Field(columnName, FieldType.nullable(new ArrowType.Timestamp(TimeUnit.MILLISECOND,
               config.getCalendar().getTimeZone().getID())), null));
->>>>>>> 509a1cc5
           break;
         case Types.BINARY:
         case Types.VARBINARY:
@@ -257,28 +238,17 @@
    * Iterate the given JDBC {@link ResultSet} object to fetch the data and transpose it to populate
    * the given Arrow Vector objects.
    *
-<<<<<<< HEAD
-   * @param rs   ResultSet to use to fetch the data from underlying database
-   * @param root Arrow {@link VectorSchemaRoot} object to populate
+   * @param rs       ResultSet to use to fetch the data from underlying database
+   * @param root     Arrow {@link VectorSchemaRoot} object to populate
    * @param calendar The calendar to use when reading {@link Date}, {@link Time}, or {@link Timestamp}
    *                 data types from the {@link ResultSet}, or <code>null</code> if not converting.
-=======
-   * @param rs       ResultSet to use to fetch the data from underlying database
-   * @param root     Arrow {@link VectorSchemaRoot} object to populate
-   * @param calendar The calendar to use when reading time-based data.
->>>>>>> 509a1cc5
    * @throws SQLException on error
    */
   public static void jdbcToArrowVectors(ResultSet rs, VectorSchemaRoot root, Calendar calendar)
       throws SQLException, IOException {
 
     Preconditions.checkNotNull(rs, "JDBC ResultSet object can't be null");
-<<<<<<< HEAD
     Preconditions.checkNotNull(root, "JDBC ResultSet object can't be null");
-=======
-    Preconditions.checkNotNull(root, "Vector Schema cannot be null");
-    Preconditions.checkNotNull(calendar, "Calendar object can't be null");
->>>>>>> 509a1cc5
 
     jdbcToArrowVectors(rs, root, new JdbcToArrowConfig(new RootAllocator(0), calendar));
   }
@@ -304,6 +274,8 @@
 
     allocateVectors(root, DEFAULT_BUFFER_SIZE);
 
+    final Calendar calendar = config.getCalendar();
+
     int rowCount = 0;
     while (rs.next()) {
       for (int i = 1; i <= columnCount; i++) {
@@ -354,7 +326,6 @@
                     rs.getString(i), !rs.wasNull(), rowCount);
             break;
           case Types.DATE:
-<<<<<<< HEAD
             final Date date;
             if (calendar != null) {
               date = rs.getDate(i, calendar);
@@ -373,14 +344,6 @@
             }
 
             updateVector((TimeMilliVector) root.getVector(columnName), time, !rs.wasNull(), rowCount);
-=======
-            updateVector((DateMilliVector) root.getVector(columnName),
-                    rs.getDate(i, config.getCalendar()), !rs.wasNull(), rowCount);
-            break;
-          case Types.TIME:
-            updateVector((TimeMilliVector) root.getVector(columnName),
-                    rs.getTime(i, config.getCalendar()), !rs.wasNull(), rowCount);
->>>>>>> 509a1cc5
             break;
           case Types.TIMESTAMP:
             final Timestamp ts;
@@ -391,12 +354,7 @@
             }
 
             // TODO: Need to handle precision such as milli, micro, nano
-<<<<<<< HEAD
             updateVector((TimeStampVector) root.getVector(columnName), ts, !rs.wasNull(), rowCount);
-=======
-            updateVector((TimeStampVector) root.getVector(columnName),
-                    rs.getTimestamp(i, config.getCalendar()), !rs.wasNull(), rowCount);
->>>>>>> 509a1cc5
             break;
           case Types.BINARY:
           case Types.VARBINARY:
