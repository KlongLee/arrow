/**
 * Licensed to the Apache Software Foundation (ASF) under one
 * or more contributor license agreements.  See the NOTICE file
 * distributed with this work for additional information
 * regarding copyright ownership.  The ASF licenses this file
 * to you under the Apache License, Version 2.0 (the
 * "License"); you may not use this file except in compliance
 * with the License.  You may obtain a copy of the License at
 *
 * http://www.apache.org/licenses/LICENSE-2.0
 *
 * Unless required by applicable law or agreed to in writing, software
 * distributed under the License is distributed on an "AS IS" BASIS,
 * WITHOUT WARRANTIES OR CONDITIONS OF ANY KIND, either express or implied.
 * See the License for the specific language governing permissions and
 * limitations under the License.
 */
package org.apache.arrow.memory;

import static org.apache.arrow.memory.BaseAllocator.indent;
import io.netty.buffer.ArrowBuf;
import io.netty.buffer.PooledByteBufAllocatorL;
import io.netty.buffer.UnsafeDirectLittleEndian;

import java.util.IdentityHashMap;
import java.util.concurrent.atomic.AtomicInteger;
import java.util.concurrent.atomic.AtomicLong;
import java.util.concurrent.locks.ReadWriteLock;
import java.util.concurrent.locks.ReentrantReadWriteLock;

import org.apache.arrow.memory.BaseAllocator.Verbosity;
import org.apache.arrow.memory.util.AutoCloseableLock;
import org.apache.arrow.memory.util.HistoricalLog;
import org.apache.arrow.memory.util.Metrics;

import com.google.common.base.Preconditions;

/**
 * Manages the relationship between one or more allocators and a particular UDLE. Ensures that one allocator owns the
 * memory that multiple allocators may be referencing. Manages a BufferLedger between each of its associated allocators.
 * This class is also responsible for managing when memory is allocated and returned to the Netty-based
 * PooledByteBufAllocatorL.
 *
 * The only reason that this isn't package private is we're forced to put ArrowBuf in Netty's package which need access
 * to these objects or methods.
 *
 * Threading: AllocationManager manages thread-safety internally. Operations within the context of a single BufferLedger
 * are lockless in nature and can be leveraged by multiple threads. Operations that cross the context of two ledgers
 * will acquire a lock on the AllocationManager instance. Important note, there is one AllocationManager per
 * UnsafeDirectLittleEndian buffer allocation. As such, there will be thousands of these in a typical query. The
 * contention of acquiring a lock on AllocationManager should be very low.
 *
 */
public class AllocationManager {
  // private static final org.slf4j.Logger logger = org.slf4j.LoggerFactory.getLogger(AllocationManager.class);

  private static final AtomicLong MANAGER_ID_GENERATOR = new AtomicLong(0);
  private static final AtomicLong LEDGER_ID_GENERATOR = new AtomicLong(0);
  static final PooledByteBufAllocatorL INNER_ALLOCATOR = new PooledByteBufAllocatorL(Metrics.getInstance());

  private final RootAllocator root;
  private final long allocatorManagerId = MANAGER_ID_GENERATOR.incrementAndGet();
  private final int size;
  private final UnsafeDirectLittleEndian underlying;
  private final IdentityHashMap<BufferAllocator, BufferLedger> map = new IdentityHashMap<>();
  private final ReadWriteLock lock = new ReentrantReadWriteLock();
  private final AutoCloseableLock readLock = new AutoCloseableLock(lock.readLock());
  private final AutoCloseableLock writeLock = new AutoCloseableLock(lock.writeLock());
  private final long amCreationTime = System.nanoTime();

  private volatile BufferLedger owningLedger;
  private volatile long amDestructionTime = 0;

  AllocationManager(BaseAllocator accountingAllocator, int size) {
    Preconditions.checkNotNull(accountingAllocator);
    accountingAllocator.assertOpen();

    this.root = accountingAllocator.root;
    this.underlying = INNER_ALLOCATOR.allocate(size);

    // we do a no retain association since our creator will want to retrieve the newly created ledger and will create a
    // reference count at that point
    this.owningLedger = associate(accountingAllocator, false);
    this.size = underlying.capacity();
  }

  /**
   * Associate the existing underlying buffer with a new allocator. This will increase the reference count to the
   * provided ledger by 1.
   * @param allocator
   *          The target allocator to associate this buffer with.
   * @return The Ledger (new or existing) that associates the underlying buffer to this new ledger.
   */
  BufferLedger associate(final BaseAllocator allocator) {
    return associate(allocator, true);
  }

  private BufferLedger associate(final BaseAllocator allocator, final boolean retain) {
    allocator.assertOpen();

    if (root != allocator.root) {
      throw new IllegalStateException(
          "A buffer can only be associated between two allocators that share the same root.");
    }

    try (AutoCloseableLock read = readLock.open()) {

      final BufferLedger ledger = map.get(allocator);
      if (ledger != null) {
        if (retain) {
          ledger.inc();
        }
        return ledger;
      }

    }
    try (AutoCloseableLock write = writeLock.open()) {
      // we have to recheck existing ledger since a second reader => writer could be competing with us.

      final BufferLedger existingLedger = map.get(allocator);
      if (existingLedger != null) {
        if (retain) {
          existingLedger.inc();
        }
        return existingLedger;
      }

      final BufferLedger ledger = new BufferLedger(allocator, new ReleaseListener(allocator));
      if (retain) {
        ledger.inc();
      }
      BufferLedger oldLedger = map.put(allocator, ledger);
      Preconditions.checkArgument(oldLedger == null);
      allocator.associateLedger(ledger);
      return ledger;
    }
  }


  /**
   * The way that a particular BufferLedger communicates back to the AllocationManager that it now longer needs to hold
   * a reference to particular piece of memory.
   */
  private class ReleaseListener {

    private final BufferAllocator allocator;

    public ReleaseListener(BufferAllocator allocator) {
      this.allocator = allocator;
    }

    /**
     * Can only be called when you already hold the writeLock.
     */
    public void release() {
      allocator.assertOpen();

      final BufferLedger oldLedger = map.remove(allocator);
      oldLedger.allocator.dissociateLedger(oldLedger);

      if (oldLedger == owningLedger) {
        if (map.isEmpty()) {
          // no one else owns, lets release.
          oldLedger.allocator.releaseBytes(size);
          underlying.release();
          amDestructionTime = System.nanoTime();
          owningLedger = null;
        } else {
          // we need to change the owning allocator. we've been removed so we'll get whatever is top of list
          BufferLedger newLedger = map.values().iterator().next();

          // we'll forcefully transfer the ownership and not worry about whether we exceeded the limit
          // since this consumer can't do anything with this.
          oldLedger.transferBalance(newLedger);
        }
      } else {
        if (map.isEmpty()) {
          throw new IllegalStateException("The final removal of a ledger should be connected to the owning ledger.");
        }
      }


    }
  }

  /**
   * The reference manager that binds an allocator manager to a particular BaseAllocator. Also responsible for creating
   * a set of ArrowBufs that share a common fate and set of reference counts.
   * As with AllocationManager, the only reason this is public is due to ArrowBuf being in io.netty.buffer package.
   */
  public class BufferLedger {

    private final IdentityHashMap<ArrowBuf, Object> buffers =
        BaseAllocator.DEBUG ? new IdentityHashMap<ArrowBuf, Object>() : null;

    private final long ledgerId = LEDGER_ID_GENERATOR.incrementAndGet(); // unique ID assigned to each ledger
    private final AtomicInteger bufRefCnt = new AtomicInteger(0); // start at zero so we can manage request for retain
                                                                  // correctly
    private final long lCreationTime = System.nanoTime();
    private volatile long lDestructionTime = 0;
    private final BaseAllocator allocator;
    private final ReleaseListener listener;
    private final HistoricalLog historicalLog = BaseAllocator.DEBUG ? new HistoricalLog(BaseAllocator.DEBUG_LOG_LENGTH,
        "BufferLedger[%d]", 1)
        : null;

    private BufferLedger(BaseAllocator allocator, ReleaseListener listener) {
      this.allocator = allocator;
      this.listener = listener;
    }

    /**
     * Transfer any balance the current ledger has to the target ledger. In the case that the current ledger holds no
     * memory, no transfer is made to the new ledger.
     * @param target
     *          The ledger to transfer ownership account to.
     * @return Whether transfer fit within target ledgers limits.
     */
    public boolean transferBalance(final BufferLedger target) {
      Preconditions.checkNotNull(target);
      Preconditions.checkArgument(allocator.root == target.allocator.root,
          "You can only transfer between two allocators that share the same root.");
      allocator.assertOpen();

      target.allocator.assertOpen();
      // if we're transferring to ourself, just return.
      if (target == this) {
        return true;
      }

      // since two balance transfers out from the allocator manager could cause incorrect accounting, we need to ensure
      // that this won't happen by synchronizing on the allocator manager instance.
      try (AutoCloseableLock write = writeLock.open()) {
        if (owningLedger != this) {
          return true;
        }

        if (BaseAllocator.DEBUG) {
          this.historicalLog.recordEvent("transferBalance(%s)", target.allocator.name);
          target.historicalLog.recordEvent("incoming(from %s)", owningLedger.allocator.name);
        }

        boolean overlimit = target.allocator.forceAllocate(size);
        allocator.releaseBytes(size);
        owningLedger = target;
        return overlimit;
      }

    }

    /**
     * Print the current ledger state to a the provided StringBuilder.
     * @param sb
     *          The StringBuilder to populate.
     * @param indent
     *          The level of indentation to position the data.
     * @param verbosity
     *          The level of verbosity to print.
     */
    public void print(StringBuilder sb, int indent, Verbosity verbosity) {
      indent(sb, indent)
          .append("ledger[")
          .append(ledgerId)
          .append("] allocator: ")
          .append(allocator.name)
          .append("), isOwning: ")
          .append(owningLedger == this)
          .append(", size: ")
          .append(size)
          .append(", references: ")
          .append(bufRefCnt.get())
          .append(", life: ")
          .append(lCreationTime)
          .append("..")
          .append(lDestructionTime)
          .append(", allocatorManager: [")
          .append(AllocationManager.this.allocatorManagerId)
          .append(", life: ")
          .append(amCreationTime)
          .append("..")
          .append(amDestructionTime);

      if (!BaseAllocator.DEBUG) {
        sb.append("]\n");
      } else {
        synchronized (buffers) {
          sb.append("] holds ")
              .append(buffers.size())
              .append(" buffers. \n");
          for (ArrowBuf buf : buffers.keySet()) {
            buf.print(sb, indent + 2, verbosity);
            sb.append('\n');
          }
        }
      }

    }

    private void inc() {
      bufRefCnt.incrementAndGet();
    }

    /**
     * Decrement the ledger's reference count. If the ledger is decremented to zero, this ledger should release its
     * ownership back to the AllocationManager
     */
    public int decrement(int decrement) {
      allocator.assertOpen();

      final int outcome;
      try (AutoCloseableLock write = writeLock.open()) {
        outcome = bufRefCnt.addAndGet(-decrement);
        if (outcome == 0) {
          lDestructionTime = System.nanoTime();
          listener.release();
        }
      }

      return outcome;
    }

    /**
     * Returns the ledger associated with a particular BufferAllocator. If the BufferAllocator doesn't currently have a
     * ledger associated with this AllocationManager, a new one is created. This is placed on BufferLedger rather than
     * AllocationManager directly because ArrowBufs don't have access to AllocationManager and they are the ones
     * responsible for exposing the ability to associate multiple allocators with a particular piece of underlying
     * memory. Note that this will increment the reference count of this ledger by one to ensure the ledger isn't
     * destroyed before use.
     *
     * @param allocator
     * @return
     */
    public BufferLedger getLedgerForAllocator(BufferAllocator allocator) {
      return associate((BaseAllocator) allocator);
    }

    /**
     * Create a new ArrowBuf associated with this AllocationManager and memory. Does not impact reference count.
     * Typically used for slicing.
     * @param offset
     *          The offset in bytes to start this new ArrowBuf.
     * @param length
     *          The length in bytes that this ArrowBuf will provide access to.
     * @return A new ArrowBuf that shares references with all ArrowBufs associated with this BufferLedger
     */
    public ArrowBuf newArrowBuf(int offset, int length) {
      allocator.assertOpen();
      return newArrowBuf(offset, length, null);
    }

    /**
     * Create a new ArrowBuf associated with this AllocationManager and memory.
     * @param offset
     *          The offset in bytes to start this new ArrowBuf.
     * @param length
     *          The length in bytes that this ArrowBuf will provide access to.
     * @param manager
<<<<<<< HEAD
     *          An optional BufferManager argument that can be used to manage expansion of this ArrowBuf
     * @param retain
     *          Whether or not the newly created buffer should get an additional reference count added to it.
     * @return A new ArrowBuf that shares references with all ArrowBufs associated with this BufferLedger
=======
     *          An optional BufferManager argument that can be used to manage expansion of this DrillBuf
     * @return A new DrillBuf that shares references with all DrillBufs associated with this BufferLedger
>>>>>>> 2b1313e9
     */
    public ArrowBuf newArrowBuf(int offset, int length, BufferManager manager) {
      allocator.assertOpen();

      final ArrowBuf buf = new ArrowBuf(
          bufRefCnt,
          this,
          underlying,
          manager,
          allocator.getAsByteBufAllocator(),
          offset,
          length,
          false);

      if (BaseAllocator.DEBUG) {
        historicalLog.recordEvent(
            "ArrowBuf(BufferLedger, BufferAllocator[%s], UnsafeDirectLittleEndian[identityHashCode == "
                + "%d](%s)) => ledger hc == %d",
            allocator.name, System.identityHashCode(buf), buf.toString(),
            System.identityHashCode(this));

        synchronized (buffers) {
          buffers.put(buf, null);
        }
      }

      return buf;

    }

    /**
     * What is the total size (in bytes) of memory underlying this ledger.
     *
     * @return Size in bytes
     */
    public int getSize() {
      return size;
    }

    /**
     * How much memory is accounted for by this ledger. This is either getSize() if this is the owning ledger for the
     * memory or zero in the case that this is not the owning ledger associated with this memory.
     *
     * @return Amount of accounted(owned) memory associated with this ledger.
     */
    public int getAccountedSize() {
      try (AutoCloseableLock read = readLock.open()) {
        if (owningLedger == this) {
          return size;
        } else {
          return 0;
        }
      }
    }

    /**
     * Package visible for debugging/verification only.
     */
    UnsafeDirectLittleEndian getUnderlying() {
      return underlying;
    }

    /**
     * Package visible for debugging/verification only.
     */
    boolean isOwningLedger() {
      return this == owningLedger;
    }

  }

}<|MERGE_RESOLUTION|>--- conflicted
+++ resolved
@@ -355,15 +355,8 @@
      * @param length
      *          The length in bytes that this ArrowBuf will provide access to.
      * @param manager
-<<<<<<< HEAD
      *          An optional BufferManager argument that can be used to manage expansion of this ArrowBuf
-     * @param retain
-     *          Whether or not the newly created buffer should get an additional reference count added to it.
      * @return A new ArrowBuf that shares references with all ArrowBufs associated with this BufferLedger
-=======
-     *          An optional BufferManager argument that can be used to manage expansion of this DrillBuf
-     * @return A new DrillBuf that shares references with all DrillBufs associated with this BufferLedger
->>>>>>> 2b1313e9
      */
     public ArrowBuf newArrowBuf(int offset, int length, BufferManager manager) {
       allocator.assertOpen();
