/*
 * Licensed to the Apache Software Foundation (ASF) under one or more
 * contributor license agreements.  See the NOTICE file distributed with
 * this work for additional information regarding copyright ownership.
 * The ASF licenses this file to You under the Apache License, Version 2.0
 * (the "License"); you may not use this file except in compliance with
 * the License.  You may obtain a copy of the License at
 *
 *    http://www.apache.org/licenses/LICENSE-2.0
 *
 * Unless required by applicable law or agreed to in writing, software
 * distributed under the License is distributed on an "AS IS" BASIS,
 * WITHOUT WARRANTIES OR CONDITIONS OF ANY KIND, either express or implied.
 * See the License for the specific language governing permissions and
 * limitations under the License.
 */

package org.apache.arrow.algorithm.search;

import java.util.concurrent.CompletableFuture;
import java.util.concurrent.ExecutionException;
import java.util.concurrent.ExecutorService;
<<<<<<< HEAD
=======
import java.util.concurrent.Future;

>>>>>>> 2fa095c8
import org.apache.arrow.algorithm.sort.VectorValueComparator;
import org.apache.arrow.vector.ValueVector;
import org.apache.arrow.vector.compare.Range;
import org.apache.arrow.vector.compare.RangeEqualsVisitor;

/**
 * Search for a value in the vector by multiple threads. This is often used in scenarios where the
 * vector is large or low response time is required.
 *
 * @param <V> the vector type.
 */
public class ParallelSearcher<V extends ValueVector> {

  /** The target vector to search. */
  private final V vector;

  /** The thread pool. */
  private final ExecutorService threadPool;

  /** The number of threads to use. */
  private final int numThreads;

  /** The position of the key in the target vector, if any. */
  private volatile int keyPosition = -1;

  /**
   * Constructs a parallel searcher.
   *
   * @param vector the vector to search.
   * @param threadPool the thread pool to use.
   * @param numThreads the number of threads to use.
   */
  public ParallelSearcher(V vector, ExecutorService threadPool, int numThreads) {
    this.vector = vector;
    this.threadPool = threadPool;
    this.numThreads = numThreads;
  }

  private CompletableFuture<Boolean>[] initSearch() {
    keyPosition = -1;
    final CompletableFuture<Boolean>[] futures = new CompletableFuture[numThreads];
    for (int i = 0; i < futures.length; i++) {
      futures[i] = new CompletableFuture<>();
    }
    return futures;
  }

  /**
   * Search for the key in the target vector. The element-wise comparison is based on {@link
   * RangeEqualsVisitor}, so there are two possible results for each element-wise comparison: equal
   * and un-equal.
   *
   * @param keyVector the vector containing the search key.
   * @param keyIndex the index of the search key in the key vector.
   * @return the position of a matched value in the target vector, or -1 if none is found. Please
   *     note that if there are multiple matches of the key in the target vector, this method makes
   *     no guarantees about which instance is returned. For an alternative search implementation
   *     that always finds the first match of the key, see {@link
   *     VectorSearcher#linearSearch(ValueVector, VectorValueComparator, ValueVector, int)}.
   * @throws ExecutionException if an exception occurs in a thread.
   * @throws InterruptedException if a thread is interrupted.
   */
  public int search(V keyVector, int keyIndex) throws ExecutionException, InterruptedException {
    final CompletableFuture<Boolean>[] futures = initSearch();
    final int valueCount = vector.getValueCount();
    for (int i = 0; i < numThreads; i++) {
      final int tid = i;
<<<<<<< HEAD
      threadPool.submit(
          () -> {
            // convert to long to avoid overflow
            int start = (int) (((long) valueCount) * tid / numThreads);
            int end = (int) ((long) valueCount) * (tid + 1) / numThreads;

            if (start >= end) {
              // no data assigned to this task.
              futures[tid].complete(false);
              return;
            }

            RangeEqualsVisitor visitor = new RangeEqualsVisitor(vector, keyVector, null);
            Range range = new Range(0, 0, 1);
            for (int pos = start; pos < end; pos++) {
              if (keyPosition != -1) {
                // the key has been found by another task
                futures[tid].complete(false);
                return;
              }
              range.setLeftStart(pos).setRightStart(keyIndex);
              if (visitor.rangeEquals(range)) {
                keyPosition = pos;
                futures[tid].complete(true);
                return;
              }
            }

            // no match value is found.
=======
      Future<?> unused = threadPool.submit(() -> {
        // convert to long to avoid overflow
        int start = (int) (((long) valueCount) * tid / numThreads);
        int end = (int) ((long) valueCount) * (tid + 1) / numThreads;

        if (start >= end) {
          // no data assigned to this task.
          futures[tid].complete(false);
          return;
        }

        RangeEqualsVisitor visitor = new RangeEqualsVisitor(vector, keyVector, null);
        Range range = new Range(0, 0, 1);
        for (int pos = start; pos < end; pos++) {
          if (keyPosition != -1) {
            // the key has been found by another task
>>>>>>> 2fa095c8
            futures[tid].complete(false);
          });
    }

    CompletableFuture.allOf(futures).get();
    return keyPosition;
  }

  /**
   * Search for the key in the target vector. The element-wise comparison is based on {@link
   * VectorValueComparator}, so there are three possible results for each element-wise comparison:
   * less than, equal to and greater than.
   *
   * @param keyVector the vector containing the search key.
   * @param keyIndex the index of the search key in the key vector.
   * @param comparator the comparator for comparing the key against vector elements.
   * @return the position of a matched value in the target vector, or -1 if none is found. Please
   *     note that if there are multiple matches of the key in the target vector, this method makes
   *     no guarantees about which instance is returned. For an alternative search implementation
   *     that always finds the first match of the key, see {@link
   *     VectorSearcher#linearSearch(ValueVector, VectorValueComparator, ValueVector, int)}.
   * @throws ExecutionException if an exception occurs in a thread.
   * @throws InterruptedException if a thread is interrupted.
   */
  public int search(V keyVector, int keyIndex, VectorValueComparator<V> comparator)
      throws ExecutionException, InterruptedException {
    final CompletableFuture<Boolean>[] futures = initSearch();
    final int valueCount = vector.getValueCount();
    for (int i = 0; i < numThreads; i++) {
      final int tid = i;
<<<<<<< HEAD
      threadPool.submit(
          () -> {
            // convert to long to avoid overflow
            int start = (int) (((long) valueCount) * tid / numThreads);
            int end = (int) ((long) valueCount) * (tid + 1) / numThreads;

            if (start >= end) {
              // no data assigned to this task.
              futures[tid].complete(false);
              return;
            }

            VectorValueComparator<V> localComparator = comparator.createNew();
            localComparator.attachVectors(vector, keyVector);
            for (int pos = start; pos < end; pos++) {
              if (keyPosition != -1) {
                // the key has been found by another task
                futures[tid].complete(false);
                return;
              }
              if (localComparator.compare(pos, keyIndex) == 0) {
                keyPosition = pos;
                futures[tid].complete(true);
                return;
              }
            }

            // no match value is found.
=======
      Future<?> unused = threadPool.submit(() -> {
        // convert to long to avoid overflow
        int start = (int) (((long) valueCount) * tid / numThreads);
        int end = (int) ((long) valueCount) * (tid + 1) / numThreads;

        if (start >= end) {
          // no data assigned to this task.
          futures[tid].complete(false);
          return;
        }

        VectorValueComparator<V> localComparator = comparator.createNew();
        localComparator.attachVectors(vector, keyVector);
        for (int pos = start; pos < end; pos++) {
          if (keyPosition != -1) {
            // the key has been found by another task
>>>>>>> 2fa095c8
            futures[tid].complete(false);
          });
    }

    CompletableFuture.allOf(futures).get();
    return keyPosition;
  }
}<|MERGE_RESOLUTION|>--- conflicted
+++ resolved
@@ -20,11 +20,8 @@
 import java.util.concurrent.CompletableFuture;
 import java.util.concurrent.ExecutionException;
 import java.util.concurrent.ExecutorService;
-<<<<<<< HEAD
-=======
 import java.util.concurrent.Future;
 
->>>>>>> 2fa095c8
 import org.apache.arrow.algorithm.sort.VectorValueComparator;
 import org.apache.arrow.vector.ValueVector;
 import org.apache.arrow.vector.compare.Range;
@@ -92,37 +89,6 @@
     final int valueCount = vector.getValueCount();
     for (int i = 0; i < numThreads; i++) {
       final int tid = i;
-<<<<<<< HEAD
-      threadPool.submit(
-          () -> {
-            // convert to long to avoid overflow
-            int start = (int) (((long) valueCount) * tid / numThreads);
-            int end = (int) ((long) valueCount) * (tid + 1) / numThreads;
-
-            if (start >= end) {
-              // no data assigned to this task.
-              futures[tid].complete(false);
-              return;
-            }
-
-            RangeEqualsVisitor visitor = new RangeEqualsVisitor(vector, keyVector, null);
-            Range range = new Range(0, 0, 1);
-            for (int pos = start; pos < end; pos++) {
-              if (keyPosition != -1) {
-                // the key has been found by another task
-                futures[tid].complete(false);
-                return;
-              }
-              range.setLeftStart(pos).setRightStart(keyIndex);
-              if (visitor.rangeEquals(range)) {
-                keyPosition = pos;
-                futures[tid].complete(true);
-                return;
-              }
-            }
-
-            // no match value is found.
-=======
       Future<?> unused = threadPool.submit(() -> {
         // convert to long to avoid overflow
         int start = (int) (((long) valueCount) * tid / numThreads);
@@ -139,7 +105,6 @@
         for (int pos = start; pos < end; pos++) {
           if (keyPosition != -1) {
             // the key has been found by another task
->>>>>>> 2fa095c8
             futures[tid].complete(false);
           });
     }
@@ -170,36 +135,6 @@
     final int valueCount = vector.getValueCount();
     for (int i = 0; i < numThreads; i++) {
       final int tid = i;
-<<<<<<< HEAD
-      threadPool.submit(
-          () -> {
-            // convert to long to avoid overflow
-            int start = (int) (((long) valueCount) * tid / numThreads);
-            int end = (int) ((long) valueCount) * (tid + 1) / numThreads;
-
-            if (start >= end) {
-              // no data assigned to this task.
-              futures[tid].complete(false);
-              return;
-            }
-
-            VectorValueComparator<V> localComparator = comparator.createNew();
-            localComparator.attachVectors(vector, keyVector);
-            for (int pos = start; pos < end; pos++) {
-              if (keyPosition != -1) {
-                // the key has been found by another task
-                futures[tid].complete(false);
-                return;
-              }
-              if (localComparator.compare(pos, keyIndex) == 0) {
-                keyPosition = pos;
-                futures[tid].complete(true);
-                return;
-              }
-            }
-
-            // no match value is found.
-=======
       Future<?> unused = threadPool.submit(() -> {
         // convert to long to avoid overflow
         int start = (int) (((long) valueCount) * tid / numThreads);
@@ -216,7 +151,6 @@
         for (int pos = start; pos < end; pos++) {
           if (keyPosition != -1) {
             // the key has been found by another task
->>>>>>> 2fa095c8
             futures[tid].complete(false);
           });
     }
