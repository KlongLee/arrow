/*
 * Licensed to the Apache Software Foundation (ASF) under one or more
 * contributor license agreements.  See the NOTICE file distributed with
 * this work for additional information regarding copyright ownership.
 * The ASF licenses this file to You under the Apache License, Version 2.0
 * (the "License"); you may not use this file except in compliance with
 * the License.  You may obtain a copy of the License at
 *
 *    http://www.apache.org/licenses/LICENSE-2.0
 *
 * Unless required by applicable law or agreed to in writing, software
 * distributed under the License is distributed on an "AS IS" BASIS,
 * WITHOUT WARRANTIES OR CONDITIONS OF ANY KIND, either express or implied.
 * See the License for the specific language governing permissions and
 * limitations under the License.
 */

package org.apache.arrow.algorithm.sort;

import java.util.ArrayList;
import java.util.Collection;
import java.util.List;
import java.util.function.Function;
import org.apache.arrow.memory.BufferAllocator;
import org.apache.arrow.memory.RootAllocator;
import org.apache.arrow.vector.BaseFixedWidthVector;
import org.apache.arrow.vector.BigIntVector;
import org.apache.arrow.vector.Float4Vector;
import org.apache.arrow.vector.Float8Vector;
import org.apache.arrow.vector.IntVector;
import org.apache.arrow.vector.SmallIntVector;
import org.apache.arrow.vector.TinyIntVector;
import org.junit.After;
import org.junit.Before;
import org.junit.Test;
import org.junit.runner.RunWith;
import org.junit.runners.Parameterized;

/** Test sorting fixed width vectors with random data. */
@RunWith(Parameterized.class)
public class TestFixedWidthSorting<V extends BaseFixedWidthVector, U extends Comparable<U>> {

  static final int[] VECTOR_LENGTHS = new int[] {2, 5, 10, 50, 100, 1000, 3000};

  static final double[] NULL_FRACTIONS = {0, 0.1, 0.3, 0.5, 0.7, 0.9, 1};

  private final int length;

  private final double nullFraction;

  private final boolean inPlace;

  private final Function<BufferAllocator, V> vectorGenerator;

  private final TestSortingUtil.DataGenerator<V, U> dataGenerator;

  private BufferAllocator allocator;

  @Before
  public void prepare() {
    allocator = new RootAllocator(Integer.MAX_VALUE);
  }

  @After
  public void shutdown() {
    allocator.close();
  }

  public TestFixedWidthSorting(
      int length,
      double nullFraction,
      boolean inPlace,
      String desc,
      Function<BufferAllocator, V> vectorGenerator,
      TestSortingUtil.DataGenerator<V, U> dataGenerator) {
    this.length = length;
    this.nullFraction = nullFraction;
    this.inPlace = inPlace;
    this.vectorGenerator = vectorGenerator;
    this.dataGenerator = dataGenerator;
  }

  @Test
  public void testSort() {
    if (inPlace) {
      sortInPlace();
    } else {
      sortOutOfPlace();
    }
  }

  void sortInPlace() {
    try (V vector = vectorGenerator.apply(allocator)) {
      U[] array = dataGenerator.populate(vector, length, nullFraction);
      TestSortingUtil.sortArray(array);

      FixedWidthInPlaceVectorSorter sorter = new FixedWidthInPlaceVectorSorter();
      VectorValueComparator<V> comparator =
          DefaultVectorComparators.createDefaultComparator(vector);

      sorter.sortInPlace(vector, comparator);

      TestSortingUtil.verifyResults(vector, array);
    }
  }

  void sortOutOfPlace() {
    try (V vector = vectorGenerator.apply(allocator)) {
      U[] array = dataGenerator.populate(vector, length, nullFraction);
      TestSortingUtil.sortArray(array);

      // sort the vector
      FixedWidthOutOfPlaceVectorSorter sorter = new FixedWidthOutOfPlaceVectorSorter();
      VectorValueComparator<V> comparator =
          DefaultVectorComparators.createDefaultComparator(vector);

      try (V sortedVec =
          (V) vector.getField().getFieldType().createNewSingleVector("", allocator, null)) {
        sortedVec.allocateNew(vector.getValueCount());
        sortedVec.setValueCount(vector.getValueCount());

        sorter.sortOutOfPlace(vector, sortedVec, comparator);

        // verify results
        TestSortingUtil.verifyResults(sortedVec, array);
      }
    }
  }

  @Parameterized.Parameters(
      name = "length = {0}, null fraction = {1}, in place = {2}, vector = {3}")
  public static Collection<Object[]> getParameters() {
    List<Object[]> params = new ArrayList<>();
    for (int length : VECTOR_LENGTHS) {
      for (double nullFrac : NULL_FRACTIONS) {
        for (boolean inPlace : new boolean[] {true, false}) {
<<<<<<< HEAD
          params.add(
              new Object[] {
                length,
                nullFrac,
                inPlace,
                "TinyIntVector",
                (Function<BufferAllocator, TinyIntVector>)
                    (allocator -> new TinyIntVector("vector", allocator)),
                TestSortingUtil.TINY_INT_GENERATOR
              });

          params.add(
              new Object[] {
                length,
                nullFrac,
                inPlace,
                "SmallIntVector",
                (Function<BufferAllocator, SmallIntVector>)
                    (allocator -> new SmallIntVector("vector", allocator)),
                TestSortingUtil.SMALL_INT_GENERATOR
              });

          params.add(
              new Object[] {
                length,
                nullFrac,
                inPlace,
                "IntVector",
                (Function<BufferAllocator, IntVector>)
                    (allocator -> new IntVector("vector", allocator)),
                TestSortingUtil.INT_GENERATOR
              });

          params.add(
              new Object[] {
                length,
                nullFrac,
                inPlace,
                "BigIntVector",
                (Function<BufferAllocator, BigIntVector>)
                    (allocator -> new BigIntVector("vector", allocator)),
                TestSortingUtil.LONG_GENERATOR
              });

          params.add(
              new Object[] {
                length,
                nullFrac,
                inPlace,
                "Float4Vector",
                (Function<BufferAllocator, Float4Vector>)
                    (allocator -> new Float4Vector("vector", allocator)),
                TestSortingUtil.FLOAT_GENERATOR
              });

          params.add(
              new Object[] {
                length,
                nullFrac,
                inPlace,
                "Float8Vector",
                (Function<BufferAllocator, Float8Vector>)
                    (allocator -> new Float8Vector("vector", allocator)),
                TestSortingUtil.DOUBLE_GENERATOR
              });
=======
          params.add(new Object[] {
              length, nullFrac, inPlace, "TinyIntVector",
              (Function<BufferAllocator, TinyIntVector>) allocator -> new TinyIntVector("vector", allocator),
              TestSortingUtil.TINY_INT_GENERATOR
          });

          params.add(new Object[] {
              length, nullFrac, inPlace, "SmallIntVector",
              (Function<BufferAllocator, SmallIntVector>) allocator -> new SmallIntVector("vector", allocator),
              TestSortingUtil.SMALL_INT_GENERATOR
          });

          params.add(new Object[] {
              length, nullFrac, inPlace, "IntVector",
              (Function<BufferAllocator, IntVector>) allocator -> new IntVector("vector", allocator),
              TestSortingUtil.INT_GENERATOR
          });

          params.add(new Object[] {
              length, nullFrac, inPlace, "BigIntVector",
              (Function<BufferAllocator, BigIntVector>) allocator -> new BigIntVector("vector", allocator),
              TestSortingUtil.LONG_GENERATOR
          });

          params.add(new Object[] {
              length, nullFrac, inPlace, "Float4Vector",
              (Function<BufferAllocator, Float4Vector>) allocator -> new Float4Vector("vector", allocator),
              TestSortingUtil.FLOAT_GENERATOR
          });

          params.add(new Object[] {
              length, nullFrac, inPlace, "Float8Vector",
              (Function<BufferAllocator, Float8Vector>) allocator -> new Float8Vector("vector", allocator),
              TestSortingUtil.DOUBLE_GENERATOR
          });
>>>>>>> 2fa095c8
        }
      }
    }
    return params;
  }
}<|MERGE_RESOLUTION|>--- conflicted
+++ resolved
@@ -134,73 +134,6 @@
     for (int length : VECTOR_LENGTHS) {
       for (double nullFrac : NULL_FRACTIONS) {
         for (boolean inPlace : new boolean[] {true, false}) {
-<<<<<<< HEAD
-          params.add(
-              new Object[] {
-                length,
-                nullFrac,
-                inPlace,
-                "TinyIntVector",
-                (Function<BufferAllocator, TinyIntVector>)
-                    (allocator -> new TinyIntVector("vector", allocator)),
-                TestSortingUtil.TINY_INT_GENERATOR
-              });
-
-          params.add(
-              new Object[] {
-                length,
-                nullFrac,
-                inPlace,
-                "SmallIntVector",
-                (Function<BufferAllocator, SmallIntVector>)
-                    (allocator -> new SmallIntVector("vector", allocator)),
-                TestSortingUtil.SMALL_INT_GENERATOR
-              });
-
-          params.add(
-              new Object[] {
-                length,
-                nullFrac,
-                inPlace,
-                "IntVector",
-                (Function<BufferAllocator, IntVector>)
-                    (allocator -> new IntVector("vector", allocator)),
-                TestSortingUtil.INT_GENERATOR
-              });
-
-          params.add(
-              new Object[] {
-                length,
-                nullFrac,
-                inPlace,
-                "BigIntVector",
-                (Function<BufferAllocator, BigIntVector>)
-                    (allocator -> new BigIntVector("vector", allocator)),
-                TestSortingUtil.LONG_GENERATOR
-              });
-
-          params.add(
-              new Object[] {
-                length,
-                nullFrac,
-                inPlace,
-                "Float4Vector",
-                (Function<BufferAllocator, Float4Vector>)
-                    (allocator -> new Float4Vector("vector", allocator)),
-                TestSortingUtil.FLOAT_GENERATOR
-              });
-
-          params.add(
-              new Object[] {
-                length,
-                nullFrac,
-                inPlace,
-                "Float8Vector",
-                (Function<BufferAllocator, Float8Vector>)
-                    (allocator -> new Float8Vector("vector", allocator)),
-                TestSortingUtil.DOUBLE_GENERATOR
-              });
-=======
           params.add(new Object[] {
               length, nullFrac, inPlace, "TinyIntVector",
               (Function<BufferAllocator, TinyIntVector>) allocator -> new TinyIntVector("vector", allocator),
@@ -236,7 +169,6 @@
               (Function<BufferAllocator, Float8Vector>) allocator -> new Float8Vector("vector", allocator),
               TestSortingUtil.DOUBLE_GENERATOR
           });
->>>>>>> 2fa095c8
         }
       }
     }
