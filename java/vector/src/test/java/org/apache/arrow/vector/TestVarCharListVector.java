/*
 * Licensed to the Apache Software Foundation (ASF) under one or more
 * contributor license agreements.  See the NOTICE file distributed with
 * this work for additional information regarding copyright ownership.
 * The ASF licenses this file to You under the Apache License, Version 2.0
 * (the "License"); you may not use this file except in compliance with
 * the License.  You may obtain a copy of the License at
 *
 *    http://www.apache.org/licenses/LICENSE-2.0
 *
 * Unless required by applicable law or agreed to in writing, software
 * distributed under the License is distributed on an "AS IS" BASIS,
 * WITHOUT WARRANTIES OR CONDITIONS OF ANY KIND, either express or implied.
 * See the License for the specific language governing permissions and
 * limitations under the License.
 */

package org.apache.arrow.vector;

import java.nio.charset.StandardCharsets;

import org.apache.arrow.memory.ArrowBuf;
import org.apache.arrow.memory.BufferAllocator;
import org.apache.arrow.vector.complex.ListVector;
import org.apache.arrow.vector.complex.impl.UnionListWriter;
import org.apache.arrow.vector.types.Types;
import org.apache.arrow.vector.types.pojo.FieldType;
import org.junit.After;
import org.junit.Assert;
import org.junit.Before;
import org.junit.Test;

public class TestVarCharListVector {

  private BufferAllocator allocator;

  @Before
  public void init() {
    allocator = new DirtyRootAllocator(Long.MAX_VALUE, (byte) 100);
  }

  @After
  public void terminate() throws Exception {
    allocator.close();
  }

  @Test
  public void testVarCharListWithNulls() {
<<<<<<< HEAD
    byte[] bytes = "a".getBytes();
    try (ListVector vector =
            new ListVector(
                "VarList", allocator, FieldType.nullable(Types.MinorType.VARCHAR.getType()), null);
        ArrowBuf tempBuf = allocator.buffer(bytes.length)) {
=======
    byte[] bytes = "a".getBytes(StandardCharsets.UTF_8);
    try (ListVector vector = new ListVector("VarList", allocator, FieldType.nullable(Types
            .MinorType.VARCHAR.getType()), null);
         ArrowBuf tempBuf = allocator.buffer(bytes.length)) {
>>>>>>> 2fa095c8
      UnionListWriter writer = vector.getWriter();
      writer.allocate();

      // populate input vector with the following records
      // ["a"]
      // null
      // ["b"]
      writer.setPosition(0); // optional
      writer.startList();
      tempBuf.setBytes(0, bytes);
      writer.writeVarChar(0, bytes.length, tempBuf);
      writer.endList();

      writer.setPosition(2);
      writer.startList();
      bytes = "b".getBytes(StandardCharsets.UTF_8);
      tempBuf.setBytes(0, bytes);
      writer.writeVarChar(0, bytes.length, tempBuf);
      writer.endList();

      writer.setValueCount(2);

      Assert.assertEquals(2, vector.getValueCount());
      Assert.assertEquals(2, vector.getDataVector().getValueCount());
    }
  }
}<|MERGE_RESOLUTION|>--- conflicted
+++ resolved
@@ -46,18 +46,10 @@
 
   @Test
   public void testVarCharListWithNulls() {
-<<<<<<< HEAD
-    byte[] bytes = "a".getBytes();
-    try (ListVector vector =
-            new ListVector(
-                "VarList", allocator, FieldType.nullable(Types.MinorType.VARCHAR.getType()), null);
-        ArrowBuf tempBuf = allocator.buffer(bytes.length)) {
-=======
     byte[] bytes = "a".getBytes(StandardCharsets.UTF_8);
     try (ListVector vector = new ListVector("VarList", allocator, FieldType.nullable(Types
             .MinorType.VARCHAR.getType()), null);
          ArrowBuf tempBuf = allocator.buffer(bytes.length)) {
->>>>>>> 2fa095c8
       UnionListWriter writer = vector.getWriter();
       writer.allocate();
 
