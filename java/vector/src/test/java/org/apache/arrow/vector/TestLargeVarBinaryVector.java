--- conflicted
+++ resolved
@@ -24,11 +24,8 @@
 
 import java.nio.charset.StandardCharsets;
 import java.util.Arrays;
-<<<<<<< HEAD
-=======
 import java.util.Objects;
 
->>>>>>> 2fa095c8
 import org.apache.arrow.memory.ArrowBuf;
 import org.apache.arrow.memory.BufferAllocator;
 import org.apache.arrow.memory.RootAllocator;
@@ -125,25 +122,12 @@
       ReusableByteArray reusableByteArray = new ReusableByteArray();
       vector.read(0, reusableByteArray);
       byte[] oldBuffer = reusableByteArray.getBuffer();
-<<<<<<< HEAD
-      assertArrayEquals(
-          str.getBytes(),
-          Arrays.copyOfRange(
-              reusableByteArray.getBuffer(), 0, (int) reusableByteArray.getLength()));
-
-      vector.read(1, reusableByteArray);
-      assertArrayEquals(
-          str2.getBytes(),
-          Arrays.copyOfRange(
-              reusableByteArray.getBuffer(), 0, (int) reusableByteArray.getLength()));
-=======
       assertArrayEquals(str.getBytes(StandardCharsets.UTF_8), Arrays.copyOfRange(reusableByteArray.getBuffer(),
           0, (int) reusableByteArray.getLength()));
 
       vector.read(1, reusableByteArray);
       assertArrayEquals(str2.getBytes(StandardCharsets.UTF_8), Arrays.copyOfRange(reusableByteArray.getBuffer(),
           0, (int) reusableByteArray.getLength()));
->>>>>>> 2fa095c8
 
       // There should not have been any reallocation since the newer value is smaller in length.
       assertSame(oldBuffer, reusableByteArray.getBuffer());
