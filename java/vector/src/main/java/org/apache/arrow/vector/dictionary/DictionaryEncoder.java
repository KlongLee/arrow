/*******************************************************************************

 * Licensed to the Apache Software Foundation (ASF) under one
 * or more contributor license agreements.  See the NOTICE file
 * distributed with this work for additional information
 * regarding copyright ownership.  The ASF licenses this file
 * to you under the Apache License, Version 2.0 (the
 * "License"); you may not use this file except in compliance
 * with the License.  You may obtain a copy of the License at
 *
 * http://www.apache.org/licenses/LICENSE-2.0
 *
 * Unless required by applicable law or agreed to in writing, software
 * distributed under the License is distributed on an "AS IS" BASIS,
 * WITHOUT WARRANTIES OR CONDITIONS OF ANY KIND, either express or implied.
 * See the License for the specific language governing permissions and
 * limitations under the License.
 ******************************************************************************/

package org.apache.arrow.vector.dictionary;

import java.lang.reflect.InvocationTargetException;
import java.lang.reflect.Method;
import java.util.HashMap;
import java.util.Map;

import com.google.common.collect.ImmutableList;

import org.apache.arrow.vector.FieldVector;
import org.apache.arrow.vector.ValueVector;
import org.apache.arrow.vector.types.Types.MinorType;
import org.apache.arrow.vector.types.pojo.Field;
import org.apache.arrow.vector.types.pojo.FieldType;
import org.apache.arrow.vector.util.TransferPair;

public class DictionaryEncoder {

  // TODO recursively examine fields?

  /**
   * Dictionary encodes a vector with a provided dictionary. The dictionary must contain all values in the vector.
   *
   * @param vector     vector to encode
   * @param dictionary dictionary used for encoding
   * @return dictionary encoded vector
   */
  public static ValueVector encode(ValueVector vector, Dictionary dictionary) {
    validateType(vector.getMinorType());
    // load dictionary values into a hashmap for lookup
    Map<Object, Integer> lookUps = new HashMap<>(dictionary.getVector().getValueCount());
    for (int i = 0; i < dictionary.getVector().getValueCount(); i++) {
      // for primitive array types we need a wrapper that implements equals and hashcode appropriately
      lookUps.put(dictionary.getVector().getObject(i), i);
    }

    Field valueField = vector.getField();
    FieldType indexFieldType = new FieldType(valueField.isNullable(), dictionary.getEncoding().getIndexType(),
        dictionary.getEncoding(), valueField.getMetadata());
    Field indexField = new Field(valueField.getName(), indexFieldType, null);

    // vector to hold our indices (dictionary encoded values)
    FieldVector indices = indexField.createVector(vector.getAllocator());

    // use reflection to pull out the set method
    // TODO implement a common interface for int vectors
    Method setter = null;
    for (Class<?> c : ImmutableList.of(int.class, long.class)) {
      try {
        setter = indices.getClass().getMethod("setSafe", int.class, c);
        break;
      } catch (NoSuchMethodException e) {
        // ignore
      }
    }
    if (setter == null) {
      throw new IllegalArgumentException("Dictionary encoding does not have a valid int type:" + indices.getClass());
    }

    int count = vector.getValueCount();

    indices.allocateNew();

    try {
      for (int i = 0; i < count; i++) {
        Object value = vector.getObject(i);
        if (value != null) { // if it's null leave it null
          // note: this may fail if value was not included in the dictionary
          Object encoded = lookUps.get(value);
          if (encoded == null) {
            throw new IllegalArgumentException("Dictionary encoding not defined for value:" + value);
          }
          setter.invoke(indices, i, encoded);
        }
      }
    } catch (IllegalAccessException e) {
      throw new RuntimeException("IllegalAccessException invoking vector mutator set():", e);
    } catch (InvocationTargetException e) {
      throw new RuntimeException("InvocationTargetException invoking vector mutator set():", e.getCause());
    }

    indices.setValueCount(count);

    return indices;
  }

  /**
   * Decodes a dictionary encoded array using the provided dictionary.
   *
   * @param indices    dictionary encoded values, must be int type
   * @param dictionary dictionary used to decode the values
   * @return vector with values restored from dictionary
   */
  public static ValueVector decode(ValueVector indices, Dictionary dictionary) {
    int count = indices.getValueCount();
    ValueVector dictionaryVector = dictionary.getVector();
    int dictionaryCount = dictionaryVector.getValueCount();
    // copy the dictionary values into the decoded vector
    TransferPair transfer = dictionaryVector.getTransferPair(indices.getAllocator());
    transfer.getTo().allocateNewSafe();
    for (int i = 0; i < count; i++) {
      Object index = indices.getObject(i);
      if (index != null) {
        int indexAsInt = ((Number) index).intValue();
        if (indexAsInt > dictionaryCount) {
          throw new IllegalArgumentException("Provided dictionary does not contain value for index " + indexAsInt);
        }
        transfer.copyValueSafe(indexAsInt, i);
      }
    }
    // TODO do we need to worry about the field?
    ValueVector decoded = transfer.getTo();
    decoded.setValueCount(count);
    return decoded;
  }

  private static void validateType(MinorType type) {
    // byte arrays don't work as keys in our dictionary map - we could wrap them with something to
    // implement equals and hashcode if we want that functionality
<<<<<<< HEAD
    if (type == MinorType.VARBINARY || type == MinorType.LIST || type == MinorType.STRUCT || type == MinorType.UNION) {
=======
    if (type == MinorType.VARBINARY || type == MinorType.FIXEDSIZEBINARY || type == MinorType.LIST || type == MinorType.MAP || type == MinorType.UNION) {
>>>>>>> c78c92a0
      throw new IllegalArgumentException("Dictionary encoding for complex types not implemented: type " + type);
    }
  }
}<|MERGE_RESOLUTION|>--- conflicted
+++ resolved
@@ -136,11 +136,7 @@
   private static void validateType(MinorType type) {
     // byte arrays don't work as keys in our dictionary map - we could wrap them with something to
     // implement equals and hashcode if we want that functionality
-<<<<<<< HEAD
-    if (type == MinorType.VARBINARY || type == MinorType.LIST || type == MinorType.STRUCT || type == MinorType.UNION) {
-=======
-    if (type == MinorType.VARBINARY || type == MinorType.FIXEDSIZEBINARY || type == MinorType.LIST || type == MinorType.MAP || type == MinorType.UNION) {
->>>>>>> c78c92a0
+    if (type == MinorType.VARBINARY || type == MinorType.FIXEDSIZEBINARY || type == MinorType.LIST || type == MinorType.STRUCT || type == MinorType.UNION) {
       throw new IllegalArgumentException("Dictionary encoding for complex types not implemented: type " + type);
     }
   }
