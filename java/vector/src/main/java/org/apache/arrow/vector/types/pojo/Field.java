--- conflicted
+++ resolved
@@ -102,21 +102,9 @@
         children == null ? Collections.emptyList() : Collections2.toImmutableList(children);
   }
 
-<<<<<<< HEAD
-  public Field(String name, FieldType fieldType, List<Field> children) {
-    this(
-        name,
-        fieldType,
-        children,
-        fieldType == null ? null : TypeLayout.getTypeLayout(fieldType.getType()));
-  }
-
-  /** Construct a new vector of this type using the given allocator. */
-=======
   /**
    * Construct a new vector of this type using the given allocator.
    */
->>>>>>> 2fa095c8
   public FieldVector createVector(BufferAllocator allocator) {
     FieldVector vector = fieldType.createNewSingleVector(this, allocator, null);
     vector.initializeChildrenFromFields(children);
@@ -291,21 +279,12 @@
       return false;
     }
     Field that = (Field) obj;
-<<<<<<< HEAD
-    return Objects.equals(this.name, that.name)
-        && Objects.equals(this.isNullable(), that.isNullable())
-        && Objects.equals(this.getType(), that.getType())
-        && Objects.equals(this.getDictionary(), that.getDictionary())
-        && Objects.equals(this.getMetadata(), that.getMetadata())
-        && Objects.equals(this.children, that.children);
-=======
     return Objects.equals(this.name, that.name) &&
         this.isNullable() == that.isNullable() &&
         Objects.equals(this.getType(), that.getType()) &&
         Objects.equals(this.getDictionary(), that.getDictionary()) &&
         Objects.equals(this.getMetadata(), that.getMetadata()) &&
         Objects.equals(this.children, that.children);
->>>>>>> 2fa095c8
   }
 
   @Override
